--- conflicted
+++ resolved
@@ -1082,7 +1082,6 @@
 				   bool locked,
 				   free_page_t put_new_page,
 				   unsigned long private)
-<<<<<<< HEAD
 {
 	if (locked)
 		folio_unlock(dst);
@@ -1113,45 +1112,9 @@
 /* Obtain the lock on page, remove all ptes. */
 static int migrate_folio_unmap(new_page_t get_new_page, free_page_t put_new_page,
 			       unsigned long private, struct folio *src,
-			       struct folio **dstp, int force, bool avoid_force_lock,
-			       enum migrate_mode mode, enum migrate_reason reason,
-			       struct list_head *ret)
-{
-=======
-{
-	if (locked)
-		folio_unlock(dst);
-	if (put_new_page)
-		put_new_page(&dst->page, private);
-	else
-		folio_put(dst);
-}
-
-/* Cleanup src folio upon migration success */
-static void migrate_folio_done(struct folio *src,
-			       enum migrate_reason reason)
-{
-	/*
-	 * Compaction can migrate also non-LRU pages which are
-	 * not accounted to NR_ISOLATED_*. They can be recognized
-	 * as __PageMovable
-	 */
-	if (likely(!__folio_test_movable(src)))
-		mod_node_page_state(folio_pgdat(src), NR_ISOLATED_ANON +
-				    folio_is_file_lru(src), -folio_nr_pages(src));
-
-	if (reason != MR_MEMORY_FAILURE)
-		/* We release the page in page_handle_poison. */
-		folio_put(src);
-}
-
-/* Obtain the lock on page, remove all ptes. */
-static int migrate_folio_unmap(new_page_t get_new_page, free_page_t put_new_page,
-			       unsigned long private, struct folio *src,
 			       struct folio **dstp, enum migrate_mode mode,
 			       enum migrate_reason reason, struct list_head *ret)
 {
->>>>>>> 8455cbb2
 	struct folio *dst;
 	int rc = -EAGAIN;
 	struct page *newpage = NULL;
@@ -1199,17 +1162,6 @@
 		if (current->flags & PF_MEMALLOC)
 			goto out;
 
-		/*
-		 * We have locked some folios and are going to wait to lock
-		 * this folio.  To avoid a potential deadlock, let's bail
-		 * out and not do that. The locked folios will be moved and
-		 * unlocked, then we can wait to lock this folio.
-		 */
-		if (avoid_force_lock) {
-			rc = -EDEADLOCK;
-			goto out;
-		}
-
 		folio_lock(src);
 	}
 	locked = true;
@@ -1229,11 +1181,6 @@
 			rc = -EBUSY;
 			goto out;
 		}
-<<<<<<< HEAD
-		if (!force)
-			goto out;
-=======
->>>>>>> 8455cbb2
 		folio_wait_writeback(src);
 	}
 
@@ -1292,11 +1239,7 @@
 		/* Establish migration ptes */
 		VM_BUG_ON_FOLIO(folio_test_anon(src) &&
 			       !folio_test_ksm(src) && !anon_vma, src);
-<<<<<<< HEAD
-		try_to_migrate(src, TTU_BATCH_FLUSH);
-=======
 		try_to_migrate(src, mode == MIGRATE_ASYNC ? TTU_BATCH_FLUSH : 0);
->>>>>>> 8455cbb2
 		page_was_mapped = 1;
 	}
 
@@ -1310,11 +1253,7 @@
 	 * A folio that has not been unmapped will be restored to
 	 * right list unless we want to retry.
 	 */
-<<<<<<< HEAD
-	if (rc == -EAGAIN || rc == -EDEADLOCK)
-=======
 	if (rc == -EAGAIN)
->>>>>>> 8455cbb2
 		ret = NULL;
 
 	migrate_folio_undo_src(src, page_was_mapped, anon_vma, locked, ret);
@@ -1555,12 +1494,9 @@
 #define NR_MAX_BATCHED_MIGRATION	512
 #endif
 #define NR_MAX_MIGRATE_PAGES_RETRY	10
-<<<<<<< HEAD
-=======
 #define NR_MAX_MIGRATE_ASYNC_RETRY	3
 #define NR_MAX_MIGRATE_SYNC_RETRY					\
 	(NR_MAX_MIGRATE_PAGES_RETRY - NR_MAX_MIGRATE_ASYNC_RETRY)
->>>>>>> 8455cbb2
 
 struct migrate_pages_stats {
 	int nr_succeeded;	/* Normal and large folios migrated successfully, in
@@ -1578,14 +1514,6 @@
  * any more because the list has become empty or no retryable hugetlb folios
  * exist any more. It is caller's responsibility to call putback_movable_pages()
  * only if ret != 0.
-<<<<<<< HEAD
- */
-static int migrate_hugetlbs(struct list_head *from, new_page_t get_new_page,
-			    free_page_t put_new_page, unsigned long private,
-			    enum migrate_mode mode, int reason,
-			    struct migrate_pages_stats *stats,
-			    struct list_head *ret_folios)
-=======
  */
 static int migrate_hugetlbs(struct list_head *from, new_page_t get_new_page,
 			    free_page_t put_new_page, unsigned long private,
@@ -1690,101 +1618,8 @@
 		enum migrate_mode mode, int reason, struct list_head *ret_folios,
 		struct list_head *split_folios, struct migrate_pages_stats *stats,
 		int nr_pass)
->>>>>>> 8455cbb2
 {
 	int retry = 1;
-	int nr_failed = 0;
-	int nr_retry_pages = 0;
-	int pass = 0;
-	struct folio *folio, *folio2;
-	int rc, nr_pages;
-
-	for (pass = 0; pass < NR_MAX_MIGRATE_PAGES_RETRY && retry; pass++) {
-		retry = 0;
-		nr_retry_pages = 0;
-
-		list_for_each_entry_safe(folio, folio2, from, lru) {
-			if (!folio_test_hugetlb(folio))
-				continue;
-
-			nr_pages = folio_nr_pages(folio);
-
-			cond_resched();
-
-			/*
-			 * Migratability of hugepages depends on architectures and
-			 * their size.  This check is necessary because some callers
-			 * of hugepage migration like soft offline and memory
-			 * hotremove don't walk through page tables or check whether
-			 * the hugepage is pmd-based or not before kicking migration.
-			 */
-			if (!hugepage_migration_supported(folio_hstate(folio))) {
-				nr_failed++;
-				stats->nr_failed_pages += nr_pages;
-				list_move_tail(&folio->lru, ret_folios);
-				continue;
-			}
-
-			rc = unmap_and_move_huge_page(get_new_page,
-						      put_new_page, private,
-						      &folio->page, pass > 2, mode,
-						      reason, ret_folios);
-			/*
-			 * The rules are:
-			 *	Success: hugetlb folio will be put back
-			 *	-EAGAIN: stay on the from list
-			 *	-ENOMEM: stay on the from list
-			 *	Other errno: put on ret_folios list
-			 */
-			switch(rc) {
-			case -ENOMEM:
-				/*
-				 * When memory is low, don't bother to try to migrate
-				 * other folios, just exit.
-				 */
-				stats->nr_failed_pages += nr_pages + nr_retry_pages;
-				return -ENOMEM;
-			case -EAGAIN:
-				retry++;
-				nr_retry_pages += nr_pages;
-				break;
-			case MIGRATEPAGE_SUCCESS:
-				stats->nr_succeeded += nr_pages;
-				break;
-			default:
-				/*
-				 * Permanent failure (-EBUSY, etc.):
-				 * unlike -EAGAIN case, the failed folio is
-				 * removed from migration folio list and not
-				 * retried in the next outer loop.
-				 */
-				nr_failed++;
-				stats->nr_failed_pages += nr_pages;
-				break;
-			}
-		}
-	}
-	/*
-	 * nr_failed is number of hugetlb folios failed to be migrated.  After
-	 * NR_MAX_MIGRATE_PAGES_RETRY attempts, give up and count retried hugetlb
-	 * folios as failed.
-	 */
-	nr_failed += retry;
-	stats->nr_failed_pages += nr_retry_pages;
-
-	return nr_failed;
-}
-
-/*
- * migrate_pages_batch() first unmaps folios in the from list as many as
- * possible, then move the unmapped folios.
- */
-static int migrate_pages_batch(struct list_head *from, new_page_t get_new_page,
-		free_page_t put_new_page, unsigned long private,
-		enum migrate_mode mode, int reason, struct list_head *ret_folios,
-		struct migrate_pages_stats *stats)
-{
-	int retry;
 	int large_retry = 1;
 	int thp_retry = 1;
 	int nr_failed = 0;
@@ -1794,23 +1629,6 @@
 	bool is_large = false;
 	bool is_thp = false;
 	struct folio *folio, *folio2, *dst = NULL, *dst2;
-<<<<<<< HEAD
-	int rc, rc_saved, nr_pages;
-	LIST_HEAD(split_folios);
-	LIST_HEAD(unmap_folios);
-	LIST_HEAD(dst_folios);
-	bool nosplit = (reason == MR_NUMA_MISPLACED);
-	bool no_split_folio_counting = false;
-	bool avoid_force_lock;
-
-retry:
-	rc_saved = 0;
-	avoid_force_lock = false;
-	retry = 1;
-	for (pass = 0;
-	     pass < NR_MAX_MIGRATE_PAGES_RETRY && (retry || large_retry);
-	     pass++) {
-=======
 	int rc, rc_saved = 0, nr_pages;
 	LIST_HEAD(unmap_folios);
 	LIST_HEAD(dst_folios);
@@ -1820,7 +1638,6 @@
 			!list_empty(from) && !list_is_singular(from));
 
 	for (pass = 0; pass < nr_pass && (retry || large_retry); pass++) {
->>>>>>> 8455cbb2
 		retry = 0;
 		large_retry = 0;
 		thp_retry = 0;
@@ -1851,11 +1668,7 @@
 			if (!thp_migration_supported() && is_thp) {
 				nr_large_failed++;
 				stats->nr_thp_failed++;
-<<<<<<< HEAD
-				if (!try_split_folio(folio, &split_folios)) {
-=======
 				if (!try_split_folio(folio, split_folios)) {
->>>>>>> 8455cbb2
 					stats->nr_thp_split++;
 					continue;
 				}
@@ -1865,22 +1678,13 @@
 			}
 
 			rc = migrate_folio_unmap(get_new_page, put_new_page, private,
-<<<<<<< HEAD
-						 folio, &dst, pass > 2, avoid_force_lock,
-						 mode, reason, ret_folios);
-=======
 						 folio, &dst, mode, reason, ret_folios);
->>>>>>> 8455cbb2
 			/*
 			 * The rules are:
 			 *	Success: folio will be freed
 			 *	Unmap: folio will be put on unmap_folios list,
 			 *	       dst folio put on dst_folios list
 			 *	-EAGAIN: stay on the from list
-<<<<<<< HEAD
-			 *	-EDEADLOCK: stay on the from list
-=======
->>>>>>> 8455cbb2
 			 *	-ENOMEM: stay on the from list
 			 *	Other errno: put on ret_folios list
 			 */
@@ -1917,16 +1721,6 @@
 				}
 
 				stats->nr_failed_pages += nr_pages + nr_retry_pages;
-<<<<<<< HEAD
-				/*
-				 * There might be some split folios of fail-to-migrate large
-				 * folios left in split_folios list. Move them to ret_folios
-				 * list so that they could be put back to the right list by
-				 * the caller otherwise the folio refcnt will be leaked.
-				 */
-				list_splice_init(&split_folios, ret_folios);
-=======
->>>>>>> 8455cbb2
 				/* nr_failed isn't updated for not used */
 				nr_large_failed += large_retry;
 				stats->nr_thp_failed += thp_retry;
@@ -1935,17 +1729,6 @@
 					goto out;
 				else
 					goto move;
-<<<<<<< HEAD
-			case -EDEADLOCK:
-				/*
-				 * The folio cannot be locked for potential deadlock.
-				 * Go move (and unlock) all locked folios.  Then we can
-				 * try again.
-				 */
-				rc_saved = rc;
-				goto move;
-=======
->>>>>>> 8455cbb2
 			case -EAGAIN:
 				if (is_large) {
 					large_retry++;
@@ -1960,14 +1743,6 @@
 				stats->nr_thp_succeeded += is_thp;
 				break;
 			case MIGRATEPAGE_UNMAP:
-<<<<<<< HEAD
-				/*
-				 * We have locked some folios, don't force lock
-				 * to avoid deadlock.
-				 */
-				avoid_force_lock = true;
-=======
->>>>>>> 8455cbb2
 				list_move_tail(&folio->lru, &unmap_folios);
 				list_add_tail(&dst->lru, &dst_folios);
 				break;
@@ -1981,11 +1756,7 @@
 				if (is_large) {
 					nr_large_failed++;
 					stats->nr_thp_failed += is_thp;
-<<<<<<< HEAD
-				} else if (!no_split_folio_counting) {
-=======
 				} else {
->>>>>>> 8455cbb2
 					nr_failed++;
 				}
 
@@ -2003,13 +1774,7 @@
 	try_to_unmap_flush();
 
 	retry = 1;
-<<<<<<< HEAD
-	for (pass = 0;
-	     pass < NR_MAX_MIGRATE_PAGES_RETRY && (retry || large_retry);
-	     pass++) {
-=======
 	for (pass = 0; pass < nr_pass && (retry || large_retry); pass++) {
->>>>>>> 8455cbb2
 		retry = 0;
 		large_retry = 0;
 		thp_retry = 0;
@@ -2038,11 +1803,7 @@
 				if (is_large) {
 					large_retry++;
 					thp_retry += is_thp;
-<<<<<<< HEAD
-				} else if (!no_split_folio_counting) {
-=======
 				} else {
->>>>>>> 8455cbb2
 					retry++;
 				}
 				nr_retry_pages += nr_pages;
@@ -2055,11 +1816,7 @@
 				if (is_large) {
 					nr_large_failed++;
 					stats->nr_thp_failed += is_thp;
-<<<<<<< HEAD
-				} else if (!no_split_folio_counting) {
-=======
 				} else {
->>>>>>> 8455cbb2
 					nr_failed++;
 				}
 
@@ -2096,8 +1853,6 @@
 		dst2 = list_next_entry(dst, lru);
 	}
 
-<<<<<<< HEAD
-=======
 	return rc;
 }
 
@@ -2126,32 +1881,24 @@
 	}
 	stats->nr_thp_failed += astats.nr_thp_split;
 	nr_failed += astats.nr_thp_split;
->>>>>>> 8455cbb2
 	/*
 	 * Fall back to migrate all failed folios one by one synchronously. All
 	 * failed folios except split THPs will be retried, so their failure
 	 * isn't counted
 	 */
-<<<<<<< HEAD
-	if (rc >= 0 && !list_empty(&split_folios)) {
-		/*
-		 * Move non-migrated folios (after NR_MAX_MIGRATE_PAGES_RETRY
-		 * retries) to ret_folios to avoid migrating them again.
-		 */
-		list_splice_init(from, ret_folios);
-		list_splice_init(&split_folios, from);
-		no_split_folio_counting = true;
-		goto retry;
-	}
-
-	/*
-	 * We have unlocked all locked folios, so we can force lock now, let's
-	 * try again.
-	 */
-	if (rc == -EDEADLOCK)
-		goto retry;
-
-	return rc;
+	list_splice_tail_init(&folios, from);
+	while (!list_empty(from)) {
+		list_move(from->next, &folios);
+		rc = migrate_pages_batch(&folios, get_new_page, put_new_page,
+					 private, mode, reason, ret_folios,
+					 split_folios, stats, NR_MAX_MIGRATE_SYNC_RETRY);
+		list_splice_tail_init(&folios, ret_folios);
+		if (rc < 0)
+			return rc;
+		nr_failed += rc;
+	}
+
+	return nr_failed;
 }
 
 /*
@@ -2189,91 +1936,6 @@
 	struct folio *folio, *folio2;
 	LIST_HEAD(folios);
 	LIST_HEAD(ret_folios);
-	struct migrate_pages_stats stats;
-
-	trace_mm_migrate_pages_start(mode, reason);
-
-	memset(&stats, 0, sizeof(stats));
-
-	rc_gather = migrate_hugetlbs(from, get_new_page, put_new_page, private,
-				     mode, reason, &stats, &ret_folios);
-	if (rc_gather < 0)
-		goto out;
-again:
-	nr_pages = 0;
-	list_for_each_entry_safe(folio, folio2, from, lru) {
-		/* Retried hugetlb folios will be kept in list  */
-		if (folio_test_hugetlb(folio)) {
-			list_move_tail(&folio->lru, &ret_folios);
-			continue;
-		}
-
-		nr_pages += folio_nr_pages(folio);
-		if (nr_pages > NR_MAX_BATCHED_MIGRATION)
-			break;
-	}
-	if (nr_pages > NR_MAX_BATCHED_MIGRATION)
-		list_cut_before(&folios, from, &folio->lru);
-	else
-		list_splice_init(from, &folios);
-	rc = migrate_pages_batch(&folios, get_new_page, put_new_page, private,
-				 mode, reason, &ret_folios, &stats);
-	list_splice_tail_init(&folios, &ret_folios);
-	if (rc < 0) {
-		rc_gather = rc;
-		goto out;
-	}
-=======
-	list_splice_tail_init(&folios, from);
-	while (!list_empty(from)) {
-		list_move(from->next, &folios);
-		rc = migrate_pages_batch(&folios, get_new_page, put_new_page,
-					 private, mode, reason, ret_folios,
-					 split_folios, stats, NR_MAX_MIGRATE_SYNC_RETRY);
-		list_splice_tail_init(&folios, ret_folios);
-		if (rc < 0)
-			return rc;
-		nr_failed += rc;
-	}
-
-	return nr_failed;
-}
-
-/*
- * migrate_pages - migrate the folios specified in a list, to the free folios
- *		   supplied as the target for the page migration
- *
- * @from:		The list of folios to be migrated.
- * @get_new_page:	The function used to allocate free folios to be used
- *			as the target of the folio migration.
- * @put_new_page:	The function used to free target folios if migration
- *			fails, or NULL if no special handling is necessary.
- * @private:		Private data to be passed on to get_new_page()
- * @mode:		The migration mode that specifies the constraints for
- *			folio migration, if any.
- * @reason:		The reason for folio migration.
- * @ret_succeeded:	Set to the number of folios migrated successfully if
- *			the caller passes a non-NULL pointer.
- *
- * The function returns after NR_MAX_MIGRATE_PAGES_RETRY attempts or if no folios
- * are movable any more because the list has become empty or no retryable folios
- * exist any more. It is caller's responsibility to call putback_movable_pages()
- * only if ret != 0.
- *
- * Returns the number of {normal folio, large folio, hugetlb} that were not
- * migrated, or an error code. The number of large folio splits will be
- * considered as the number of non-migrated large folio, no matter how many
- * split folios of the large folio are migrated successfully.
- */
-int migrate_pages(struct list_head *from, new_page_t get_new_page,
-		free_page_t put_new_page, unsigned long private,
-		enum migrate_mode mode, int reason, unsigned int *ret_succeeded)
-{
-	int rc, rc_gather;
-	int nr_pages;
-	struct folio *folio, *folio2;
-	LIST_HEAD(folios);
-	LIST_HEAD(ret_folios);
 	LIST_HEAD(split_folios);
 	struct migrate_pages_stats stats;
 
@@ -2326,7 +1988,6 @@
 				    MIGRATE_ASYNC, reason, &ret_folios, NULL, &stats, 1);
 		list_splice_tail_init(&split_folios, &ret_folios);
 	}
->>>>>>> 8455cbb2
 	rc_gather += rc;
 	if (!list_empty(from))
 		goto again;
