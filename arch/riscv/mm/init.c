--- conflicted
+++ resolved
@@ -36,12 +36,9 @@
 #define kernel_map	(*(struct kernel_mapping *)XIP_FIXUP(&kernel_map))
 #endif
 
-<<<<<<< HEAD
-=======
 phys_addr_t phys_ram_base __ro_after_init;
 EXPORT_SYMBOL(phys_ram_base);
 
->>>>>>> f37d84f0
 #ifdef CONFIG_XIP_KERNEL
 extern char _xiprom[], _exiprom[];
 #endif
@@ -166,11 +163,7 @@
 	phys_addr_t vmlinux_end = __pa_symbol(&_end);
 	phys_addr_t vmlinux_start = __pa_symbol(&_start);
 	phys_addr_t __maybe_unused max_mapped_addr;
-<<<<<<< HEAD
-	phys_addr_t dram_end;
-=======
 	phys_addr_t phys_ram_end;
->>>>>>> f37d84f0
 
 #ifdef CONFIG_XIP_KERNEL
 	vmlinux_start = __pa_symbol(&_sdata);
@@ -191,18 +184,12 @@
 #endif
 	memblock_reserve(vmlinux_start, vmlinux_end - vmlinux_start);
 
-<<<<<<< HEAD
-	dram_end = memblock_end_of_DRAM();
-
-#ifndef CONFIG_64BIT
-=======
 
 	phys_ram_end = memblock_end_of_DRAM();
 #ifndef CONFIG_64BIT
 #ifndef CONFIG_XIP_KERNEL
 	phys_ram_base = memblock_start_of_DRAM();
 #endif
->>>>>>> f37d84f0
 	/*
 	 * memblock allocator is not aware of the fact that last 4K bytes of
 	 * the addressable memory can not be mapped because of IS_ERR_VALUE
@@ -213,11 +200,7 @@
 	 * be done in create_kernel_page_table.
 	 */
 	max_mapped_addr = __pa(~(ulong)0);
-<<<<<<< HEAD
-	if (max_mapped_addr == (dram_end - 1))
-=======
 	if (max_mapped_addr == (phys_ram_end - 1))
->>>>>>> f37d84f0
 		memblock_set_current_limit(max_mapped_addr - 4096);
 #endif
 
@@ -581,10 +564,7 @@
 	kernel_map.xiprom = (uintptr_t)CONFIG_XIP_PHYS_ADDR;
 	kernel_map.xiprom_sz = (uintptr_t)(&_exiprom) - (uintptr_t)(&_xiprom);
 
-<<<<<<< HEAD
-=======
 	phys_ram_base = CONFIG_PHYS_RAM_BASE;
->>>>>>> f37d84f0
 	kernel_map.phys_addr = (uintptr_t)CONFIG_PHYS_RAM_BASE;
 	kernel_map.size = (uintptr_t)(&_end) - (uintptr_t)(&_sdata);
 
