// SPDX-License-Identifier: GPL-2.0
/*
 * Copyright (c) 2000-2006 Silicon Graphics, Inc.
 * Copyright (c) 2012-2013 Red Hat, Inc.
 * All rights reserved.
 */
#include "xfs.h"
#include "xfs_shared.h"
#include "xfs_fs.h"
#include "xfs_format.h"
#include "xfs_log_format.h"
#include "xfs_trans_resv.h"
#include "xfs_bit.h"
#include "xfs_mount.h"
#include "xfs_dir2.h"
#include "xfs_inode.h"
#include "xfs_bmap.h"
#include "xfs_bmap_btree.h"
#include "xfs_quota.h"
#include "xfs_symlink.h"
#include "xfs_trans_space.h"
#include "xfs_trace.h"
#include "xfs_trans.h"

/* ----- Kernel only functions below ----- */
int
xfs_readlink_bmap_ilocked(
	struct xfs_inode	*ip,
	char			*link)
{
	struct xfs_mount	*mp = ip->i_mount;
	struct xfs_bmbt_irec	mval[XFS_SYMLINK_MAPS];
	struct xfs_buf		*bp;
	xfs_daddr_t		d;
	char			*cur_chunk;
	int			pathlen = ip->i_disk_size;
	int			nmaps = XFS_SYMLINK_MAPS;
	int			byte_cnt;
	int			n;
	int			error = 0;
	int			fsblocks = 0;
	int			offset;

	ASSERT(xfs_isilocked(ip, XFS_ILOCK_SHARED | XFS_ILOCK_EXCL));

	fsblocks = xfs_symlink_blocks(mp, pathlen);
	error = xfs_bmapi_read(ip, 0, fsblocks, mval, &nmaps, 0);
	if (error)
		goto out;

	offset = 0;
	for (n = 0; n < nmaps; n++) {
		d = XFS_FSB_TO_DADDR(mp, mval[n].br_startblock);
		byte_cnt = XFS_FSB_TO_B(mp, mval[n].br_blockcount);

		error = xfs_buf_read(mp->m_ddev_targp, d, BTOBB(byte_cnt), 0,
				&bp, &xfs_symlink_buf_ops);
		if (error)
			return error;
		byte_cnt = XFS_SYMLINK_BUF_SPACE(mp, byte_cnt);
		if (pathlen < byte_cnt)
			byte_cnt = pathlen;

		cur_chunk = bp->b_addr;
		if (xfs_sb_version_hascrc(&mp->m_sb)) {
			if (!xfs_symlink_hdr_ok(ip->i_ino, offset,
							byte_cnt, bp)) {
				error = -EFSCORRUPTED;
				xfs_alert(mp,
"symlink header does not match required off/len/owner (0x%x/Ox%x,0x%llx)",
					offset, byte_cnt, ip->i_ino);
				xfs_buf_relse(bp);
				goto out;

			}

			cur_chunk += sizeof(struct xfs_dsymlink_hdr);
		}

		memcpy(link + offset, cur_chunk, byte_cnt);

		pathlen -= byte_cnt;
		offset += byte_cnt;

		xfs_buf_relse(bp);
	}
	ASSERT(pathlen == 0);

	link[ip->i_disk_size] = '\0';
	error = 0;

 out:
	return error;
}

int
xfs_readlink(
	struct xfs_inode *ip,
	char		*link)
{
	struct xfs_mount *mp = ip->i_mount;
	xfs_fsize_t	pathlen;
	int		error = 0;

	trace_xfs_readlink(ip);

	ASSERT(ip->i_df.if_format != XFS_DINODE_FMT_LOCAL);

	if (XFS_FORCED_SHUTDOWN(mp))
		return -EIO;

	xfs_ilock(ip, XFS_ILOCK_SHARED);

	pathlen = ip->i_disk_size;
	if (!pathlen)
		goto out;

	if (pathlen < 0 || pathlen > XFS_SYMLINK_MAXLEN) {
		xfs_alert(mp, "%s: inode (%llu) bad symlink length (%lld)",
			 __func__, (unsigned long long) ip->i_ino,
			 (long long) pathlen);
		ASSERT(0);
		error = -EFSCORRUPTED;
		goto out;
	}


	error = xfs_readlink_bmap_ilocked(ip, link);

 out:
	xfs_iunlock(ip, XFS_ILOCK_SHARED);
	return error;
}

int
xfs_symlink(
	struct user_namespace	*mnt_userns,
	struct xfs_inode	*dp,
	struct xfs_name		*link_name,
	const char		*target_path,
	umode_t			mode,
	struct xfs_inode	**ipp)
{
	struct xfs_mount	*mp = dp->i_mount;
	struct xfs_trans	*tp = NULL;
	struct xfs_inode	*ip = NULL;
	int			error = 0;
	int			pathlen;
	bool                    unlock_dp_on_error = false;
	xfs_fileoff_t		first_fsb;
	xfs_filblks_t		fs_blocks;
	int			nmaps;
	struct xfs_bmbt_irec	mval[XFS_SYMLINK_MAPS];
	xfs_daddr_t		d;
	const char		*cur_chunk;
	int			byte_cnt;
	int			n;
	struct xfs_buf		*bp;
	prid_t			prid;
	struct xfs_dquot	*udqp = NULL;
	struct xfs_dquot	*gdqp = NULL;
	struct xfs_dquot	*pdqp = NULL;
	uint			resblks;

	*ipp = NULL;

	trace_xfs_symlink(dp, link_name);

	if (XFS_FORCED_SHUTDOWN(mp))
		return -EIO;

	/*
	 * Check component lengths of the target path name.
	 */
	pathlen = strlen(target_path);
	if (pathlen >= XFS_SYMLINK_MAXLEN)      /* total string too long */
		return -ENAMETOOLONG;
	ASSERT(pathlen > 0);

	prid = xfs_get_initial_prid(dp);

	/*
	 * Make sure that we have allocated dquot(s) on disk.
	 */
	error = xfs_qm_vop_dqalloc(dp, mapped_fsuid(mnt_userns),
			mapped_fsgid(mnt_userns), prid,
			XFS_QMOPT_QUOTALL | XFS_QMOPT_INHERIT,
			&udqp, &gdqp, &pdqp);
	if (error)
		return error;

	/*
	 * The symlink will fit into the inode data fork?
	 * There can't be any attributes so we get the whole variable part.
	 */
	if (pathlen <= XFS_LITINO(mp))
		fs_blocks = 0;
	else
		fs_blocks = xfs_symlink_blocks(mp, pathlen);
	resblks = XFS_SYMLINK_SPACE_RES(mp, link_name->len, fs_blocks);

	error = xfs_trans_alloc_icreate(mp, &M_RES(mp)->tr_symlink, udqp, gdqp,
			pdqp, resblks, &tp);
	if (error)
		goto out_release_dquots;

	xfs_ilock(dp, XFS_ILOCK_EXCL | XFS_ILOCK_PARENT);
	unlock_dp_on_error = true;

	/*
	 * Check whether the directory allows new symlinks or not.
	 */
	if (dp->i_diflags & XFS_DIFLAG_NOSYMLINKS) {
		error = -EPERM;
		goto out_trans_cancel;
	}

	error = xfs_iext_count_may_overflow(dp, XFS_DATA_FORK,
			XFS_IEXT_DIR_MANIP_CNT(mp));
	if (error)
		goto out_trans_cancel;

	/*
	 * Allocate an inode for the symlink.
	 */
	error = xfs_dir_ialloc(mnt_userns, &tp, dp, S_IFLNK | (mode & ~S_IFMT),
<<<<<<< HEAD
			       1, 0, prid, &ip);
=======
			       1, 0, prid, false, &ip);
>>>>>>> 11e4b63a
	if (error)
		goto out_trans_cancel;

	/*
	 * Now we join the directory inode to the transaction.  We do not do it
	 * earlier because xfs_dir_ialloc might commit the previous transaction
	 * (and release all the locks).  An error from here on will result in
	 * the transaction cancel unlocking dp so don't do it explicitly in the
	 * error path.
	 */
	xfs_trans_ijoin(tp, dp, XFS_ILOCK_EXCL);
	unlock_dp_on_error = false;

	/*
	 * Also attach the dquot(s) to it, if applicable.
	 */
	xfs_qm_vop_create_dqattach(tp, ip, udqp, gdqp, pdqp);

	resblks -= XFS_IALLOC_SPACE_RES(mp);
	/*
	 * If the symlink will fit into the inode, write it inline.
	 */
	if (pathlen <= XFS_IFORK_DSIZE(ip)) {
		xfs_init_local_fork(ip, XFS_DATA_FORK, target_path, pathlen);

		ip->i_disk_size = pathlen;
		ip->i_df.if_format = XFS_DINODE_FMT_LOCAL;
		xfs_trans_log_inode(tp, ip, XFS_ILOG_DDATA | XFS_ILOG_CORE);
	} else {
		int	offset;

		first_fsb = 0;
		nmaps = XFS_SYMLINK_MAPS;

		error = xfs_bmapi_write(tp, ip, first_fsb, fs_blocks,
				  XFS_BMAPI_METADATA, resblks, mval, &nmaps);
		if (error)
			goto out_trans_cancel;

		resblks -= fs_blocks;
		ip->i_disk_size = pathlen;
		xfs_trans_log_inode(tp, ip, XFS_ILOG_CORE);

		cur_chunk = target_path;
		offset = 0;
		for (n = 0; n < nmaps; n++) {
			char	*buf;

			d = XFS_FSB_TO_DADDR(mp, mval[n].br_startblock);
			byte_cnt = XFS_FSB_TO_B(mp, mval[n].br_blockcount);
			error = xfs_trans_get_buf(tp, mp->m_ddev_targp, d,
					       BTOBB(byte_cnt), 0, &bp);
			if (error)
				goto out_trans_cancel;
			bp->b_ops = &xfs_symlink_buf_ops;

			byte_cnt = XFS_SYMLINK_BUF_SPACE(mp, byte_cnt);
			byte_cnt = min(byte_cnt, pathlen);

			buf = bp->b_addr;
			buf += xfs_symlink_hdr_set(mp, ip->i_ino, offset,
						   byte_cnt, bp);

			memcpy(buf, cur_chunk, byte_cnt);

			cur_chunk += byte_cnt;
			pathlen -= byte_cnt;
			offset += byte_cnt;

			xfs_trans_buf_set_type(tp, bp, XFS_BLFT_SYMLINK_BUF);
			xfs_trans_log_buf(tp, bp, 0, (buf + byte_cnt - 1) -
							(char *)bp->b_addr);
		}
		ASSERT(pathlen == 0);
	}
	i_size_write(VFS_I(ip), ip->i_disk_size);

	/*
	 * Create the directory entry for the symlink.
	 */
	error = xfs_dir_createname(tp, dp, link_name, ip->i_ino, resblks);
	if (error)
		goto out_trans_cancel;
	xfs_trans_ichgtime(tp, dp, XFS_ICHGTIME_MOD | XFS_ICHGTIME_CHG);
	xfs_trans_log_inode(tp, dp, XFS_ILOG_CORE);

	/*
	 * If this is a synchronous mount, make sure that the
	 * symlink transaction goes to disk before returning to
	 * the user.
	 */
	if (mp->m_flags & (XFS_MOUNT_WSYNC|XFS_MOUNT_DIRSYNC)) {
		xfs_trans_set_sync(tp);
	}

	error = xfs_trans_commit(tp);
	if (error)
		goto out_release_inode;

	xfs_qm_dqrele(udqp);
	xfs_qm_dqrele(gdqp);
	xfs_qm_dqrele(pdqp);

	*ipp = ip;
	return 0;

out_trans_cancel:
	xfs_trans_cancel(tp);
out_release_inode:
	/*
	 * Wait until after the current transaction is aborted to finish the
	 * setup of the inode and release the inode.  This prevents recursive
	 * transactions and deadlocks from xfs_inactive.
	 */
	if (ip) {
		xfs_finish_inode_setup(ip);
		xfs_irele(ip);
	}
out_release_dquots:
	xfs_qm_dqrele(udqp);
	xfs_qm_dqrele(gdqp);
	xfs_qm_dqrele(pdqp);

	if (unlock_dp_on_error)
		xfs_iunlock(dp, XFS_ILOCK_EXCL);
	return error;
}

/*
 * Free a symlink that has blocks associated with it.
 *
 * Note: zero length symlinks are not allowed to exist. When we set the size to
 * zero, also change it to a regular file so that it does not get written to
 * disk as a zero length symlink. The inode is on the unlinked list already, so
 * userspace cannot find this inode anymore, so this change is not user visible
 * but allows us to catch corrupt zero-length symlinks in the verifiers.
 */
STATIC int
xfs_inactive_symlink_rmt(
	struct xfs_inode *ip)
{
	struct xfs_buf	*bp;
	int		done;
	int		error;
	int		i;
	xfs_mount_t	*mp;
	xfs_bmbt_irec_t	mval[XFS_SYMLINK_MAPS];
	int		nmaps;
	int		size;
	xfs_trans_t	*tp;

	mp = ip->i_mount;
	ASSERT(!xfs_need_iread_extents(&ip->i_df));
	/*
	 * We're freeing a symlink that has some
	 * blocks allocated to it.  Free the
	 * blocks here.  We know that we've got
	 * either 1 or 2 extents and that we can
	 * free them all in one bunmapi call.
	 */
	ASSERT(ip->i_df.if_nextents > 0 && ip->i_df.if_nextents <= 2);

	error = xfs_trans_alloc(mp, &M_RES(mp)->tr_itruncate, 0, 0, 0, &tp);
	if (error)
		return error;

	xfs_ilock(ip, XFS_ILOCK_EXCL);
	xfs_trans_ijoin(tp, ip, 0);

	/*
	 * Lock the inode, fix the size, turn it into a regular file and join it
	 * to the transaction.  Hold it so in the normal path, we still have it
	 * locked for the second transaction.  In the error paths we need it
	 * held so the cancel won't rele it, see below.
	 */
	size = (int)ip->i_disk_size;
	ip->i_disk_size = 0;
	VFS_I(ip)->i_mode = (VFS_I(ip)->i_mode & ~S_IFMT) | S_IFREG;
	xfs_trans_log_inode(tp, ip, XFS_ILOG_CORE);
	/*
	 * Find the block(s) so we can inval and unmap them.
	 */
	done = 0;
	nmaps = ARRAY_SIZE(mval);
	error = xfs_bmapi_read(ip, 0, xfs_symlink_blocks(mp, size),
				mval, &nmaps, 0);
	if (error)
		goto error_trans_cancel;
	/*
	 * Invalidate the block(s). No validation is done.
	 */
	for (i = 0; i < nmaps; i++) {
		error = xfs_trans_get_buf(tp, mp->m_ddev_targp,
				XFS_FSB_TO_DADDR(mp, mval[i].br_startblock),
				XFS_FSB_TO_BB(mp, mval[i].br_blockcount), 0,
				&bp);
		if (error)
			goto error_trans_cancel;
		xfs_trans_binval(tp, bp);
	}
	/*
	 * Unmap the dead block(s) to the dfops.
	 */
	error = xfs_bunmapi(tp, ip, 0, size, 0, nmaps, &done);
	if (error)
		goto error_trans_cancel;
	ASSERT(done);

	/*
	 * Commit the transaction. This first logs the EFI and the inode, then
	 * rolls and commits the transaction that frees the extents.
	 */
	xfs_trans_log_inode(tp, ip, XFS_ILOG_CORE);
	error = xfs_trans_commit(tp);
	if (error) {
		ASSERT(XFS_FORCED_SHUTDOWN(mp));
		goto error_unlock;
	}

	/*
	 * Remove the memory for extent descriptions (just bookkeeping).
	 */
	if (ip->i_df.if_bytes)
		xfs_idata_realloc(ip, -ip->i_df.if_bytes, XFS_DATA_FORK);
	ASSERT(ip->i_df.if_bytes == 0);

	xfs_iunlock(ip, XFS_ILOCK_EXCL);
	return 0;

error_trans_cancel:
	xfs_trans_cancel(tp);
error_unlock:
	xfs_iunlock(ip, XFS_ILOCK_EXCL);
	return error;
}

/*
 * xfs_inactive_symlink - free a symlink
 */
int
xfs_inactive_symlink(
	struct xfs_inode	*ip)
{
	struct xfs_mount	*mp = ip->i_mount;
	int			pathlen;

	trace_xfs_inactive_symlink(ip);

	if (XFS_FORCED_SHUTDOWN(mp))
		return -EIO;

	xfs_ilock(ip, XFS_ILOCK_EXCL);
	pathlen = (int)ip->i_disk_size;
	ASSERT(pathlen);

	if (pathlen <= 0 || pathlen > XFS_SYMLINK_MAXLEN) {
		xfs_alert(mp, "%s: inode (0x%llx) bad symlink length (%d)",
			 __func__, (unsigned long long)ip->i_ino, pathlen);
		xfs_iunlock(ip, XFS_ILOCK_EXCL);
		ASSERT(0);
		return -EFSCORRUPTED;
	}

	/*
	 * Inline fork state gets removed by xfs_difree() so we have nothing to
	 * do here in that case.
	 */
	if (ip->i_df.if_format == XFS_DINODE_FMT_LOCAL) {
		xfs_iunlock(ip, XFS_ILOCK_EXCL);
		return 0;
	}

	xfs_iunlock(ip, XFS_ILOCK_EXCL);

	/* remove the remote symlink */
	return xfs_inactive_symlink_rmt(ip);
}<|MERGE_RESOLUTION|>--- conflicted
+++ resolved
@@ -224,11 +224,7 @@
 	 * Allocate an inode for the symlink.
 	 */
 	error = xfs_dir_ialloc(mnt_userns, &tp, dp, S_IFLNK | (mode & ~S_IFMT),
-<<<<<<< HEAD
-			       1, 0, prid, &ip);
-=======
 			       1, 0, prid, false, &ip);
->>>>>>> 11e4b63a
 	if (error)
 		goto out_trans_cancel;
 
