/*
   BlueZ - Bluetooth protocol stack for Linux
   Copyright (C) 2000-2001 Qualcomm Incorporated
   Copyright (C) 2009-2010 Gustavo F. Padovan <gustavo@padovan.org>
   Copyright (C) 2010 Google Inc.
   Copyright (C) 2011 ProFUSION Embedded Systems
   Copyright (c) 2012 Code Aurora Forum.  All rights reserved.

   Written 2000,2001 by Maxim Krasnyansky <maxk@qualcomm.com>

   This program is free software; you can redistribute it and/or modify
   it under the terms of the GNU General Public License version 2 as
   published by the Free Software Foundation;

   THE SOFTWARE IS PROVIDED "AS IS", WITHOUT WARRANTY OF ANY KIND, EXPRESS
   OR IMPLIED, INCLUDING BUT NOT LIMITED TO THE WARRANTIES OF MERCHANTABILITY,
   FITNESS FOR A PARTICULAR PURPOSE AND NONINFRINGEMENT OF THIRD PARTY RIGHTS.
   IN NO EVENT SHALL THE COPYRIGHT HOLDER(S) AND AUTHOR(S) BE LIABLE FOR ANY
   CLAIM, OR ANY SPECIAL INDIRECT OR CONSEQUENTIAL DAMAGES, OR ANY DAMAGES
   WHATSOEVER RESULTING FROM LOSS OF USE, DATA OR PROFITS, WHETHER IN AN
   ACTION OF CONTRACT, NEGLIGENCE OR OTHER TORTIOUS ACTION, ARISING OUT OF
   OR IN CONNECTION WITH THE USE OR PERFORMANCE OF THIS SOFTWARE.

   ALL LIABILITY, INCLUDING LIABILITY FOR INFRINGEMENT OF ANY PATENTS,
   COPYRIGHTS, TRADEMARKS OR OTHER RIGHTS, RELATING TO USE OF THIS
   SOFTWARE IS DISCLAIMED.
*/

/* Bluetooth L2CAP core. */

#include <linux/module.h>

#include <linux/debugfs.h>
#include <linux/crc16.h>
#include <linux/filter.h>

#include <net/bluetooth/bluetooth.h>
#include <net/bluetooth/hci_core.h>
#include <net/bluetooth/l2cap.h>

#include "smp.h"
#include "a2mp.h"
#include "amp.h"

#define LE_FLOWCTL_MAX_CREDITS 65535

bool disable_ertm;

static u32 l2cap_feat_mask = L2CAP_FEAT_FIXED_CHAN | L2CAP_FEAT_UCD;

static LIST_HEAD(chan_list);
static DEFINE_RWLOCK(chan_list_lock);

static struct sk_buff *l2cap_build_cmd(struct l2cap_conn *conn,
				       u8 code, u8 ident, u16 dlen, void *data);
static void l2cap_send_cmd(struct l2cap_conn *conn, u8 ident, u8 code, u16 len,
			   void *data);
static int l2cap_build_conf_req(struct l2cap_chan *chan, void *data, size_t data_size);
static void l2cap_send_disconn_req(struct l2cap_chan *chan, int err);

static void l2cap_tx(struct l2cap_chan *chan, struct l2cap_ctrl *control,
		     struct sk_buff_head *skbs, u8 event);

static inline u8 bdaddr_type(u8 link_type, u8 bdaddr_type)
{
	if (link_type == LE_LINK) {
		if (bdaddr_type == ADDR_LE_DEV_PUBLIC)
			return BDADDR_LE_PUBLIC;
		else
			return BDADDR_LE_RANDOM;
	}

	return BDADDR_BREDR;
}

static inline u8 bdaddr_src_type(struct hci_conn *hcon)
{
	return bdaddr_type(hcon->type, hcon->src_type);
}

static inline u8 bdaddr_dst_type(struct hci_conn *hcon)
{
	return bdaddr_type(hcon->type, hcon->dst_type);
}

/* ---- L2CAP channels ---- */

static struct l2cap_chan *__l2cap_get_chan_by_dcid(struct l2cap_conn *conn,
						   u16 cid)
{
	struct l2cap_chan *c;

	list_for_each_entry(c, &conn->chan_l, list) {
		if (c->dcid == cid)
			return c;
	}
	return NULL;
}

static struct l2cap_chan *__l2cap_get_chan_by_scid(struct l2cap_conn *conn,
						   u16 cid)
{
	struct l2cap_chan *c;

	list_for_each_entry(c, &conn->chan_l, list) {
		if (c->scid == cid)
			return c;
	}
	return NULL;
}

/* Find channel with given SCID.
 * Returns locked channel. */
static struct l2cap_chan *l2cap_get_chan_by_scid(struct l2cap_conn *conn,
						 u16 cid)
{
	struct l2cap_chan *c;

	mutex_lock(&conn->chan_lock);
	c = __l2cap_get_chan_by_scid(conn, cid);
	if (c)
		l2cap_chan_lock(c);
	mutex_unlock(&conn->chan_lock);

	return c;
}

/* Find channel with given DCID.
 * Returns locked channel.
 */
static struct l2cap_chan *l2cap_get_chan_by_dcid(struct l2cap_conn *conn,
						 u16 cid)
{
	struct l2cap_chan *c;

	mutex_lock(&conn->chan_lock);
	c = __l2cap_get_chan_by_dcid(conn, cid);
	if (c)
		l2cap_chan_lock(c);
	mutex_unlock(&conn->chan_lock);

	return c;
}

static struct l2cap_chan *__l2cap_get_chan_by_ident(struct l2cap_conn *conn,
						    u8 ident)
{
	struct l2cap_chan *c;

	list_for_each_entry(c, &conn->chan_l, list) {
		if (c->ident == ident)
			return c;
	}
	return NULL;
}

static struct l2cap_chan *l2cap_get_chan_by_ident(struct l2cap_conn *conn,
						  u8 ident)
{
	struct l2cap_chan *c;

	mutex_lock(&conn->chan_lock);
	c = __l2cap_get_chan_by_ident(conn, ident);
	if (c)
		l2cap_chan_lock(c);
	mutex_unlock(&conn->chan_lock);

	return c;
}

static struct l2cap_chan *__l2cap_global_chan_by_addr(__le16 psm, bdaddr_t *src,
						      u8 src_type)
{
	struct l2cap_chan *c;

	list_for_each_entry(c, &chan_list, global_l) {
		if (src_type == BDADDR_BREDR && c->src_type != BDADDR_BREDR)
			continue;

		if (src_type != BDADDR_BREDR && c->src_type == BDADDR_BREDR)
			continue;

		if (c->sport == psm && !bacmp(&c->src, src))
			return c;
	}
	return NULL;
}

int l2cap_add_psm(struct l2cap_chan *chan, bdaddr_t *src, __le16 psm)
{
	int err;

	write_lock(&chan_list_lock);

	if (psm && __l2cap_global_chan_by_addr(psm, src, chan->src_type)) {
		err = -EADDRINUSE;
		goto done;
	}

	if (psm) {
		chan->psm = psm;
		chan->sport = psm;
		err = 0;
	} else {
		u16 p, start, end, incr;

		if (chan->src_type == BDADDR_BREDR) {
			start = L2CAP_PSM_DYN_START;
			end = L2CAP_PSM_AUTO_END;
			incr = 2;
		} else {
			start = L2CAP_PSM_LE_DYN_START;
			end = L2CAP_PSM_LE_DYN_END;
			incr = 1;
		}

		err = -EINVAL;
		for (p = start; p <= end; p += incr)
			if (!__l2cap_global_chan_by_addr(cpu_to_le16(p), src,
							 chan->src_type)) {
				chan->psm   = cpu_to_le16(p);
				chan->sport = cpu_to_le16(p);
				err = 0;
				break;
			}
	}

done:
	write_unlock(&chan_list_lock);
	return err;
}
EXPORT_SYMBOL_GPL(l2cap_add_psm);

int l2cap_add_scid(struct l2cap_chan *chan,  __u16 scid)
{
	write_lock(&chan_list_lock);

	/* Override the defaults (which are for conn-oriented) */
	chan->omtu = L2CAP_DEFAULT_MTU;
	chan->chan_type = L2CAP_CHAN_FIXED;

	chan->scid = scid;

	write_unlock(&chan_list_lock);

	return 0;
}

static u16 l2cap_alloc_cid(struct l2cap_conn *conn)
{
	u16 cid, dyn_end;

	if (conn->hcon->type == LE_LINK)
		dyn_end = L2CAP_CID_LE_DYN_END;
	else
		dyn_end = L2CAP_CID_DYN_END;

	for (cid = L2CAP_CID_DYN_START; cid <= dyn_end; cid++) {
		if (!__l2cap_get_chan_by_scid(conn, cid))
			return cid;
	}

	return 0;
}

static void l2cap_state_change(struct l2cap_chan *chan, int state)
{
	BT_DBG("chan %p %s -> %s", chan, state_to_string(chan->state),
	       state_to_string(state));

	chan->state = state;
	chan->ops->state_change(chan, state, 0);
}

static inline void l2cap_state_change_and_error(struct l2cap_chan *chan,
						int state, int err)
{
	chan->state = state;
	chan->ops->state_change(chan, chan->state, err);
}

static inline void l2cap_chan_set_err(struct l2cap_chan *chan, int err)
{
	chan->ops->state_change(chan, chan->state, err);
}

static void __set_retrans_timer(struct l2cap_chan *chan)
{
	if (!delayed_work_pending(&chan->monitor_timer) &&
	    chan->retrans_timeout) {
		l2cap_set_timer(chan, &chan->retrans_timer,
				msecs_to_jiffies(chan->retrans_timeout));
	}
}

static void __set_monitor_timer(struct l2cap_chan *chan)
{
	__clear_retrans_timer(chan);
	if (chan->monitor_timeout) {
		l2cap_set_timer(chan, &chan->monitor_timer,
				msecs_to_jiffies(chan->monitor_timeout));
	}
}

static struct sk_buff *l2cap_ertm_seq_in_queue(struct sk_buff_head *head,
					       u16 seq)
{
	struct sk_buff *skb;

	skb_queue_walk(head, skb) {
		if (bt_cb(skb)->l2cap.txseq == seq)
			return skb;
	}

	return NULL;
}

/* ---- L2CAP sequence number lists ---- */

/* For ERTM, ordered lists of sequence numbers must be tracked for
 * SREJ requests that are received and for frames that are to be
 * retransmitted. These seq_list functions implement a singly-linked
 * list in an array, where membership in the list can also be checked
 * in constant time. Items can also be added to the tail of the list
 * and removed from the head in constant time, without further memory
 * allocs or frees.
 */

static int l2cap_seq_list_init(struct l2cap_seq_list *seq_list, u16 size)
{
	size_t alloc_size, i;

	/* Allocated size is a power of 2 to map sequence numbers
	 * (which may be up to 14 bits) in to a smaller array that is
	 * sized for the negotiated ERTM transmit windows.
	 */
	alloc_size = roundup_pow_of_two(size);

	seq_list->list = kmalloc_array(alloc_size, sizeof(u16), GFP_KERNEL);
	if (!seq_list->list)
		return -ENOMEM;

	seq_list->mask = alloc_size - 1;
	seq_list->head = L2CAP_SEQ_LIST_CLEAR;
	seq_list->tail = L2CAP_SEQ_LIST_CLEAR;
	for (i = 0; i < alloc_size; i++)
		seq_list->list[i] = L2CAP_SEQ_LIST_CLEAR;

	return 0;
}

static inline void l2cap_seq_list_free(struct l2cap_seq_list *seq_list)
{
	kfree(seq_list->list);
}

static inline bool l2cap_seq_list_contains(struct l2cap_seq_list *seq_list,
					   u16 seq)
{
	/* Constant-time check for list membership */
	return seq_list->list[seq & seq_list->mask] != L2CAP_SEQ_LIST_CLEAR;
}

static inline u16 l2cap_seq_list_pop(struct l2cap_seq_list *seq_list)
{
	u16 seq = seq_list->head;
	u16 mask = seq_list->mask;

	seq_list->head = seq_list->list[seq & mask];
	seq_list->list[seq & mask] = L2CAP_SEQ_LIST_CLEAR;

	if (seq_list->head == L2CAP_SEQ_LIST_TAIL) {
		seq_list->head = L2CAP_SEQ_LIST_CLEAR;
		seq_list->tail = L2CAP_SEQ_LIST_CLEAR;
	}

	return seq;
}

static void l2cap_seq_list_clear(struct l2cap_seq_list *seq_list)
{
	u16 i;

	if (seq_list->head == L2CAP_SEQ_LIST_CLEAR)
		return;

	for (i = 0; i <= seq_list->mask; i++)
		seq_list->list[i] = L2CAP_SEQ_LIST_CLEAR;

	seq_list->head = L2CAP_SEQ_LIST_CLEAR;
	seq_list->tail = L2CAP_SEQ_LIST_CLEAR;
}

static void l2cap_seq_list_append(struct l2cap_seq_list *seq_list, u16 seq)
{
	u16 mask = seq_list->mask;

	/* All appends happen in constant time */

	if (seq_list->list[seq & mask] != L2CAP_SEQ_LIST_CLEAR)
		return;

	if (seq_list->tail == L2CAP_SEQ_LIST_CLEAR)
		seq_list->head = seq;
	else
		seq_list->list[seq_list->tail & mask] = seq;

	seq_list->tail = seq;
	seq_list->list[seq & mask] = L2CAP_SEQ_LIST_TAIL;
}

static void l2cap_chan_timeout(struct work_struct *work)
{
	struct l2cap_chan *chan = container_of(work, struct l2cap_chan,
					       chan_timer.work);
	struct l2cap_conn *conn = chan->conn;
	int reason;

	BT_DBG("chan %p state %s", chan, state_to_string(chan->state));

	mutex_lock(&conn->chan_lock);
	l2cap_chan_lock(chan);

	if (chan->state == BT_CONNECTED || chan->state == BT_CONFIG)
		reason = ECONNREFUSED;
	else if (chan->state == BT_CONNECT &&
		 chan->sec_level != BT_SECURITY_SDP)
		reason = ECONNREFUSED;
	else
		reason = ETIMEDOUT;

	l2cap_chan_close(chan, reason);

	l2cap_chan_unlock(chan);

	chan->ops->close(chan);
	mutex_unlock(&conn->chan_lock);

	l2cap_chan_put(chan);
}

struct l2cap_chan *l2cap_chan_create(void)
{
	struct l2cap_chan *chan;

	chan = kzalloc(sizeof(*chan), GFP_ATOMIC);
	if (!chan)
		return NULL;

	mutex_init(&chan->lock);

	/* Set default lock nesting level */
	atomic_set(&chan->nesting, L2CAP_NESTING_NORMAL);

	write_lock(&chan_list_lock);
	list_add(&chan->global_l, &chan_list);
	write_unlock(&chan_list_lock);

	INIT_DELAYED_WORK(&chan->chan_timer, l2cap_chan_timeout);

	chan->state = BT_OPEN;

	kref_init(&chan->kref);

	/* This flag is cleared in l2cap_chan_ready() */
	set_bit(CONF_NOT_COMPLETE, &chan->conf_state);

	BT_DBG("chan %p", chan);

	return chan;
}
EXPORT_SYMBOL_GPL(l2cap_chan_create);

static void l2cap_chan_destroy(struct kref *kref)
{
	struct l2cap_chan *chan = container_of(kref, struct l2cap_chan, kref);

	BT_DBG("chan %p", chan);

	write_lock(&chan_list_lock);
	list_del(&chan->global_l);
	write_unlock(&chan_list_lock);

	kfree(chan);
}

void l2cap_chan_hold(struct l2cap_chan *c)
{
	BT_DBG("chan %p orig refcnt %d", c, kref_read(&c->kref));

	kref_get(&c->kref);
}

void l2cap_chan_put(struct l2cap_chan *c)
{
	BT_DBG("chan %p orig refcnt %d", c, kref_read(&c->kref));

	kref_put(&c->kref, l2cap_chan_destroy);
}
EXPORT_SYMBOL_GPL(l2cap_chan_put);

void l2cap_chan_set_defaults(struct l2cap_chan *chan)
{
	chan->fcs  = L2CAP_FCS_CRC16;
	chan->max_tx = L2CAP_DEFAULT_MAX_TX;
	chan->tx_win = L2CAP_DEFAULT_TX_WINDOW;
	chan->tx_win_max = L2CAP_DEFAULT_TX_WINDOW;
	chan->remote_max_tx = chan->max_tx;
	chan->remote_tx_win = chan->tx_win;
	chan->ack_win = L2CAP_DEFAULT_TX_WINDOW;
	chan->sec_level = BT_SECURITY_LOW;
	chan->flush_to = L2CAP_DEFAULT_FLUSH_TO;
	chan->retrans_timeout = L2CAP_DEFAULT_RETRANS_TO;
	chan->monitor_timeout = L2CAP_DEFAULT_MONITOR_TO;
	chan->conf_state = 0;

	set_bit(FLAG_FORCE_ACTIVE, &chan->flags);
}
EXPORT_SYMBOL_GPL(l2cap_chan_set_defaults);

static void l2cap_le_flowctl_init(struct l2cap_chan *chan, u16 tx_credits)
{
	chan->sdu = NULL;
	chan->sdu_last_frag = NULL;
	chan->sdu_len = 0;
	chan->tx_credits = tx_credits;
	/* Derive MPS from connection MTU to stop HCI fragmentation */
	chan->mps = min_t(u16, chan->imtu, chan->conn->mtu - L2CAP_HDR_SIZE);
	/* Give enough credits for a full packet */
	chan->rx_credits = (chan->imtu / chan->mps) + 1;

	skb_queue_head_init(&chan->tx_q);
}

void __l2cap_chan_add(struct l2cap_conn *conn, struct l2cap_chan *chan)
{
	BT_DBG("conn %p, psm 0x%2.2x, dcid 0x%4.4x", conn,
	       __le16_to_cpu(chan->psm), chan->dcid);

	conn->disc_reason = HCI_ERROR_REMOTE_USER_TERM;

	chan->conn = conn;

	switch (chan->chan_type) {
	case L2CAP_CHAN_CONN_ORIENTED:
		/* Alloc CID for connection-oriented socket */
		chan->scid = l2cap_alloc_cid(conn);
		if (conn->hcon->type == ACL_LINK)
			chan->omtu = L2CAP_DEFAULT_MTU;
		break;

	case L2CAP_CHAN_CONN_LESS:
		/* Connectionless socket */
		chan->scid = L2CAP_CID_CONN_LESS;
		chan->dcid = L2CAP_CID_CONN_LESS;
		chan->omtu = L2CAP_DEFAULT_MTU;
		break;

	case L2CAP_CHAN_FIXED:
		/* Caller will set CID and CID specific MTU values */
		break;

	default:
		/* Raw socket can send/recv signalling messages only */
		chan->scid = L2CAP_CID_SIGNALING;
		chan->dcid = L2CAP_CID_SIGNALING;
		chan->omtu = L2CAP_DEFAULT_MTU;
	}

	chan->local_id		= L2CAP_BESTEFFORT_ID;
	chan->local_stype	= L2CAP_SERV_BESTEFFORT;
	chan->local_msdu	= L2CAP_DEFAULT_MAX_SDU_SIZE;
	chan->local_sdu_itime	= L2CAP_DEFAULT_SDU_ITIME;
	chan->local_acc_lat	= L2CAP_DEFAULT_ACC_LAT;
	chan->local_flush_to	= L2CAP_EFS_DEFAULT_FLUSH_TO;

	l2cap_chan_hold(chan);

	/* Only keep a reference for fixed channels if they requested it */
	if (chan->chan_type != L2CAP_CHAN_FIXED ||
	    test_bit(FLAG_HOLD_HCI_CONN, &chan->flags))
		hci_conn_hold(conn->hcon);

	list_add(&chan->list, &conn->chan_l);
}

void l2cap_chan_add(struct l2cap_conn *conn, struct l2cap_chan *chan)
{
	mutex_lock(&conn->chan_lock);
	__l2cap_chan_add(conn, chan);
	mutex_unlock(&conn->chan_lock);
}

void l2cap_chan_del(struct l2cap_chan *chan, int err)
{
	struct l2cap_conn *conn = chan->conn;

	__clear_chan_timer(chan);

	BT_DBG("chan %p, conn %p, err %d, state %s", chan, conn, err,
	       state_to_string(chan->state));

	chan->ops->teardown(chan, err);

	if (conn) {
		struct amp_mgr *mgr = conn->hcon->amp_mgr;
		/* Delete from channel list */
		list_del(&chan->list);

		l2cap_chan_put(chan);

		chan->conn = NULL;

		/* Reference was only held for non-fixed channels or
		 * fixed channels that explicitly requested it using the
		 * FLAG_HOLD_HCI_CONN flag.
		 */
		if (chan->chan_type != L2CAP_CHAN_FIXED ||
		    test_bit(FLAG_HOLD_HCI_CONN, &chan->flags))
			hci_conn_drop(conn->hcon);

		if (mgr && mgr->bredr_chan == chan)
			mgr->bredr_chan = NULL;
	}

	if (chan->hs_hchan) {
		struct hci_chan *hs_hchan = chan->hs_hchan;

		BT_DBG("chan %p disconnect hs_hchan %p", chan, hs_hchan);
		amp_disconnect_logical_link(hs_hchan);
	}

	if (test_bit(CONF_NOT_COMPLETE, &chan->conf_state))
		return;

	switch(chan->mode) {
	case L2CAP_MODE_BASIC:
		break;

	case L2CAP_MODE_LE_FLOWCTL:
		skb_queue_purge(&chan->tx_q);
		break;

	case L2CAP_MODE_ERTM:
		__clear_retrans_timer(chan);
		__clear_monitor_timer(chan);
		__clear_ack_timer(chan);

		skb_queue_purge(&chan->srej_q);

		l2cap_seq_list_free(&chan->srej_list);
		l2cap_seq_list_free(&chan->retrans_list);

		/* fall through */

	case L2CAP_MODE_STREAMING:
		skb_queue_purge(&chan->tx_q);
		break;
	}

	return;
}
EXPORT_SYMBOL_GPL(l2cap_chan_del);

static void l2cap_conn_update_id_addr(struct work_struct *work)
{
	struct l2cap_conn *conn = container_of(work, struct l2cap_conn,
					       id_addr_update_work);
	struct hci_conn *hcon = conn->hcon;
	struct l2cap_chan *chan;

	mutex_lock(&conn->chan_lock);

	list_for_each_entry(chan, &conn->chan_l, list) {
		l2cap_chan_lock(chan);
		bacpy(&chan->dst, &hcon->dst);
		chan->dst_type = bdaddr_dst_type(hcon);
		l2cap_chan_unlock(chan);
	}

	mutex_unlock(&conn->chan_lock);
}

static void l2cap_chan_le_connect_reject(struct l2cap_chan *chan)
{
	struct l2cap_conn *conn = chan->conn;
	struct l2cap_le_conn_rsp rsp;
	u16 result;

	if (test_bit(FLAG_DEFER_SETUP, &chan->flags))
		result = L2CAP_CR_LE_AUTHORIZATION;
	else
		result = L2CAP_CR_LE_BAD_PSM;

	l2cap_state_change(chan, BT_DISCONN);

	rsp.dcid    = cpu_to_le16(chan->scid);
	rsp.mtu     = cpu_to_le16(chan->imtu);
	rsp.mps     = cpu_to_le16(chan->mps);
	rsp.credits = cpu_to_le16(chan->rx_credits);
	rsp.result  = cpu_to_le16(result);

	l2cap_send_cmd(conn, chan->ident, L2CAP_LE_CONN_RSP, sizeof(rsp),
		       &rsp);
}

static void l2cap_chan_connect_reject(struct l2cap_chan *chan)
{
	struct l2cap_conn *conn = chan->conn;
	struct l2cap_conn_rsp rsp;
	u16 result;

	if (test_bit(FLAG_DEFER_SETUP, &chan->flags))
		result = L2CAP_CR_SEC_BLOCK;
	else
		result = L2CAP_CR_BAD_PSM;

	l2cap_state_change(chan, BT_DISCONN);

	rsp.scid   = cpu_to_le16(chan->dcid);
	rsp.dcid   = cpu_to_le16(chan->scid);
	rsp.result = cpu_to_le16(result);
	rsp.status = cpu_to_le16(L2CAP_CS_NO_INFO);

	l2cap_send_cmd(conn, chan->ident, L2CAP_CONN_RSP, sizeof(rsp), &rsp);
}

void l2cap_chan_close(struct l2cap_chan *chan, int reason)
{
	struct l2cap_conn *conn = chan->conn;

	BT_DBG("chan %p state %s", chan, state_to_string(chan->state));

	switch (chan->state) {
	case BT_LISTEN:
		chan->ops->teardown(chan, 0);
		break;

	case BT_CONNECTED:
	case BT_CONFIG:
		if (chan->chan_type == L2CAP_CHAN_CONN_ORIENTED) {
			__set_chan_timer(chan, chan->ops->get_sndtimeo(chan));
			l2cap_send_disconn_req(chan, reason);
		} else
			l2cap_chan_del(chan, reason);
		break;

	case BT_CONNECT2:
		if (chan->chan_type == L2CAP_CHAN_CONN_ORIENTED) {
			if (conn->hcon->type == ACL_LINK)
				l2cap_chan_connect_reject(chan);
			else if (conn->hcon->type == LE_LINK)
				l2cap_chan_le_connect_reject(chan);
		}

		l2cap_chan_del(chan, reason);
		break;

	case BT_CONNECT:
	case BT_DISCONN:
		l2cap_chan_del(chan, reason);
		break;

	default:
		chan->ops->teardown(chan, 0);
		break;
	}
}
EXPORT_SYMBOL(l2cap_chan_close);

static inline u8 l2cap_get_auth_type(struct l2cap_chan *chan)
{
	switch (chan->chan_type) {
	case L2CAP_CHAN_RAW:
		switch (chan->sec_level) {
		case BT_SECURITY_HIGH:
		case BT_SECURITY_FIPS:
			return HCI_AT_DEDICATED_BONDING_MITM;
		case BT_SECURITY_MEDIUM:
			return HCI_AT_DEDICATED_BONDING;
		default:
			return HCI_AT_NO_BONDING;
		}
		break;
	case L2CAP_CHAN_CONN_LESS:
		if (chan->psm == cpu_to_le16(L2CAP_PSM_3DSP)) {
			if (chan->sec_level == BT_SECURITY_LOW)
				chan->sec_level = BT_SECURITY_SDP;
		}
		if (chan->sec_level == BT_SECURITY_HIGH ||
		    chan->sec_level == BT_SECURITY_FIPS)
			return HCI_AT_NO_BONDING_MITM;
		else
			return HCI_AT_NO_BONDING;
		break;
	case L2CAP_CHAN_CONN_ORIENTED:
		if (chan->psm == cpu_to_le16(L2CAP_PSM_SDP)) {
			if (chan->sec_level == BT_SECURITY_LOW)
				chan->sec_level = BT_SECURITY_SDP;

			if (chan->sec_level == BT_SECURITY_HIGH ||
			    chan->sec_level == BT_SECURITY_FIPS)
				return HCI_AT_NO_BONDING_MITM;
			else
				return HCI_AT_NO_BONDING;
		}
		/* fall through */
	default:
		switch (chan->sec_level) {
		case BT_SECURITY_HIGH:
		case BT_SECURITY_FIPS:
			return HCI_AT_GENERAL_BONDING_MITM;
		case BT_SECURITY_MEDIUM:
			return HCI_AT_GENERAL_BONDING;
		default:
			return HCI_AT_NO_BONDING;
		}
		break;
	}
}

/* Service level security */
int l2cap_chan_check_security(struct l2cap_chan *chan, bool initiator)
{
	struct l2cap_conn *conn = chan->conn;
	__u8 auth_type;

	if (conn->hcon->type == LE_LINK)
		return smp_conn_security(conn->hcon, chan->sec_level);

	auth_type = l2cap_get_auth_type(chan);

	return hci_conn_security(conn->hcon, chan->sec_level, auth_type,
				 initiator);
}

static u8 l2cap_get_ident(struct l2cap_conn *conn)
{
	u8 id;

	/* Get next available identificator.
	 *    1 - 128 are used by kernel.
	 *  129 - 199 are reserved.
	 *  200 - 254 are used by utilities like l2ping, etc.
	 */

	mutex_lock(&conn->ident_lock);

	if (++conn->tx_ident > 128)
		conn->tx_ident = 1;

	id = conn->tx_ident;

	mutex_unlock(&conn->ident_lock);

	return id;
}

static void l2cap_send_cmd(struct l2cap_conn *conn, u8 ident, u8 code, u16 len,
			   void *data)
{
	struct sk_buff *skb = l2cap_build_cmd(conn, code, ident, len, data);
	u8 flags;

	BT_DBG("code 0x%2.2x", code);

	if (!skb)
		return;

	/* Use NO_FLUSH if supported or we have an LE link (which does
	 * not support auto-flushing packets) */
	if (lmp_no_flush_capable(conn->hcon->hdev) ||
	    conn->hcon->type == LE_LINK)
		flags = ACL_START_NO_FLUSH;
	else
		flags = ACL_START;

	bt_cb(skb)->force_active = BT_POWER_FORCE_ACTIVE_ON;
	skb->priority = HCI_PRIO_MAX;

	hci_send_acl(conn->hchan, skb, flags);
}

static bool __chan_is_moving(struct l2cap_chan *chan)
{
	return chan->move_state != L2CAP_MOVE_STABLE &&
	       chan->move_state != L2CAP_MOVE_WAIT_PREPARE;
}

static void l2cap_do_send(struct l2cap_chan *chan, struct sk_buff *skb)
{
	struct hci_conn *hcon = chan->conn->hcon;
	u16 flags;

	BT_DBG("chan %p, skb %p len %d priority %u", chan, skb, skb->len,
	       skb->priority);

	if (chan->hs_hcon && !__chan_is_moving(chan)) {
		if (chan->hs_hchan)
			hci_send_acl(chan->hs_hchan, skb, ACL_COMPLETE);
		else
			kfree_skb(skb);

		return;
	}

	/* Use NO_FLUSH for LE links (where this is the only option) or
	 * if the BR/EDR link supports it and flushing has not been
	 * explicitly requested (through FLAG_FLUSHABLE).
	 */
	if (hcon->type == LE_LINK ||
	    (!test_bit(FLAG_FLUSHABLE, &chan->flags) &&
	     lmp_no_flush_capable(hcon->hdev)))
		flags = ACL_START_NO_FLUSH;
	else
		flags = ACL_START;

	bt_cb(skb)->force_active = test_bit(FLAG_FORCE_ACTIVE, &chan->flags);
	hci_send_acl(chan->conn->hchan, skb, flags);
}

static void __unpack_enhanced_control(u16 enh, struct l2cap_ctrl *control)
{
	control->reqseq = (enh & L2CAP_CTRL_REQSEQ) >> L2CAP_CTRL_REQSEQ_SHIFT;
	control->final = (enh & L2CAP_CTRL_FINAL) >> L2CAP_CTRL_FINAL_SHIFT;

	if (enh & L2CAP_CTRL_FRAME_TYPE) {
		/* S-Frame */
		control->sframe = 1;
		control->poll = (enh & L2CAP_CTRL_POLL) >> L2CAP_CTRL_POLL_SHIFT;
		control->super = (enh & L2CAP_CTRL_SUPERVISE) >> L2CAP_CTRL_SUPER_SHIFT;

		control->sar = 0;
		control->txseq = 0;
	} else {
		/* I-Frame */
		control->sframe = 0;
		control->sar = (enh & L2CAP_CTRL_SAR) >> L2CAP_CTRL_SAR_SHIFT;
		control->txseq = (enh & L2CAP_CTRL_TXSEQ) >> L2CAP_CTRL_TXSEQ_SHIFT;

		control->poll = 0;
		control->super = 0;
	}
}

static void __unpack_extended_control(u32 ext, struct l2cap_ctrl *control)
{
	control->reqseq = (ext & L2CAP_EXT_CTRL_REQSEQ) >> L2CAP_EXT_CTRL_REQSEQ_SHIFT;
	control->final = (ext & L2CAP_EXT_CTRL_FINAL) >> L2CAP_EXT_CTRL_FINAL_SHIFT;

	if (ext & L2CAP_EXT_CTRL_FRAME_TYPE) {
		/* S-Frame */
		control->sframe = 1;
		control->poll = (ext & L2CAP_EXT_CTRL_POLL) >> L2CAP_EXT_CTRL_POLL_SHIFT;
		control->super = (ext & L2CAP_EXT_CTRL_SUPERVISE) >> L2CAP_EXT_CTRL_SUPER_SHIFT;

		control->sar = 0;
		control->txseq = 0;
	} else {
		/* I-Frame */
		control->sframe = 0;
		control->sar = (ext & L2CAP_EXT_CTRL_SAR) >> L2CAP_EXT_CTRL_SAR_SHIFT;
		control->txseq = (ext & L2CAP_EXT_CTRL_TXSEQ) >> L2CAP_EXT_CTRL_TXSEQ_SHIFT;

		control->poll = 0;
		control->super = 0;
	}
}

static inline void __unpack_control(struct l2cap_chan *chan,
				    struct sk_buff *skb)
{
	if (test_bit(FLAG_EXT_CTRL, &chan->flags)) {
		__unpack_extended_control(get_unaligned_le32(skb->data),
					  &bt_cb(skb)->l2cap);
		skb_pull(skb, L2CAP_EXT_CTRL_SIZE);
	} else {
		__unpack_enhanced_control(get_unaligned_le16(skb->data),
					  &bt_cb(skb)->l2cap);
		skb_pull(skb, L2CAP_ENH_CTRL_SIZE);
	}
}

static u32 __pack_extended_control(struct l2cap_ctrl *control)
{
	u32 packed;

	packed = control->reqseq << L2CAP_EXT_CTRL_REQSEQ_SHIFT;
	packed |= control->final << L2CAP_EXT_CTRL_FINAL_SHIFT;

	if (control->sframe) {
		packed |= control->poll << L2CAP_EXT_CTRL_POLL_SHIFT;
		packed |= control->super << L2CAP_EXT_CTRL_SUPER_SHIFT;
		packed |= L2CAP_EXT_CTRL_FRAME_TYPE;
	} else {
		packed |= control->sar << L2CAP_EXT_CTRL_SAR_SHIFT;
		packed |= control->txseq << L2CAP_EXT_CTRL_TXSEQ_SHIFT;
	}

	return packed;
}

static u16 __pack_enhanced_control(struct l2cap_ctrl *control)
{
	u16 packed;

	packed = control->reqseq << L2CAP_CTRL_REQSEQ_SHIFT;
	packed |= control->final << L2CAP_CTRL_FINAL_SHIFT;

	if (control->sframe) {
		packed |= control->poll << L2CAP_CTRL_POLL_SHIFT;
		packed |= control->super << L2CAP_CTRL_SUPER_SHIFT;
		packed |= L2CAP_CTRL_FRAME_TYPE;
	} else {
		packed |= control->sar << L2CAP_CTRL_SAR_SHIFT;
		packed |= control->txseq << L2CAP_CTRL_TXSEQ_SHIFT;
	}

	return packed;
}

static inline void __pack_control(struct l2cap_chan *chan,
				  struct l2cap_ctrl *control,
				  struct sk_buff *skb)
{
	if (test_bit(FLAG_EXT_CTRL, &chan->flags)) {
		put_unaligned_le32(__pack_extended_control(control),
				   skb->data + L2CAP_HDR_SIZE);
	} else {
		put_unaligned_le16(__pack_enhanced_control(control),
				   skb->data + L2CAP_HDR_SIZE);
	}
}

static inline unsigned int __ertm_hdr_size(struct l2cap_chan *chan)
{
	if (test_bit(FLAG_EXT_CTRL, &chan->flags))
		return L2CAP_EXT_HDR_SIZE;
	else
		return L2CAP_ENH_HDR_SIZE;
}

static struct sk_buff *l2cap_create_sframe_pdu(struct l2cap_chan *chan,
					       u32 control)
{
	struct sk_buff *skb;
	struct l2cap_hdr *lh;
	int hlen = __ertm_hdr_size(chan);

	if (chan->fcs == L2CAP_FCS_CRC16)
		hlen += L2CAP_FCS_SIZE;

	skb = bt_skb_alloc(hlen, GFP_KERNEL);

	if (!skb)
		return ERR_PTR(-ENOMEM);

	lh = skb_put(skb, L2CAP_HDR_SIZE);
	lh->len = cpu_to_le16(hlen - L2CAP_HDR_SIZE);
	lh->cid = cpu_to_le16(chan->dcid);

	if (test_bit(FLAG_EXT_CTRL, &chan->flags))
		put_unaligned_le32(control, skb_put(skb, L2CAP_EXT_CTRL_SIZE));
	else
		put_unaligned_le16(control, skb_put(skb, L2CAP_ENH_CTRL_SIZE));

	if (chan->fcs == L2CAP_FCS_CRC16) {
		u16 fcs = crc16(0, (u8 *)skb->data, skb->len);
		put_unaligned_le16(fcs, skb_put(skb, L2CAP_FCS_SIZE));
	}

	skb->priority = HCI_PRIO_MAX;
	return skb;
}

static void l2cap_send_sframe(struct l2cap_chan *chan,
			      struct l2cap_ctrl *control)
{
	struct sk_buff *skb;
	u32 control_field;

	BT_DBG("chan %p, control %p", chan, control);

	if (!control->sframe)
		return;

	if (__chan_is_moving(chan))
		return;

	if (test_and_clear_bit(CONN_SEND_FBIT, &chan->conn_state) &&
	    !control->poll)
		control->final = 1;

	if (control->super == L2CAP_SUPER_RR)
		clear_bit(CONN_RNR_SENT, &chan->conn_state);
	else if (control->super == L2CAP_SUPER_RNR)
		set_bit(CONN_RNR_SENT, &chan->conn_state);

	if (control->super != L2CAP_SUPER_SREJ) {
		chan->last_acked_seq = control->reqseq;
		__clear_ack_timer(chan);
	}

	BT_DBG("reqseq %d, final %d, poll %d, super %d", control->reqseq,
	       control->final, control->poll, control->super);

	if (test_bit(FLAG_EXT_CTRL, &chan->flags))
		control_field = __pack_extended_control(control);
	else
		control_field = __pack_enhanced_control(control);

	skb = l2cap_create_sframe_pdu(chan, control_field);
	if (!IS_ERR(skb))
		l2cap_do_send(chan, skb);
}

static void l2cap_send_rr_or_rnr(struct l2cap_chan *chan, bool poll)
{
	struct l2cap_ctrl control;

	BT_DBG("chan %p, poll %d", chan, poll);

	memset(&control, 0, sizeof(control));
	control.sframe = 1;
	control.poll = poll;

	if (test_bit(CONN_LOCAL_BUSY, &chan->conn_state))
		control.super = L2CAP_SUPER_RNR;
	else
		control.super = L2CAP_SUPER_RR;

	control.reqseq = chan->buffer_seq;
	l2cap_send_sframe(chan, &control);
}

static inline int __l2cap_no_conn_pending(struct l2cap_chan *chan)
{
	if (chan->chan_type != L2CAP_CHAN_CONN_ORIENTED)
		return true;

	return !test_bit(CONF_CONNECT_PEND, &chan->conf_state);
}

static bool __amp_capable(struct l2cap_chan *chan)
{
	struct l2cap_conn *conn = chan->conn;
	struct hci_dev *hdev;
	bool amp_available = false;

	if (!(conn->local_fixed_chan & L2CAP_FC_A2MP))
		return false;

	if (!(conn->remote_fixed_chan & L2CAP_FC_A2MP))
		return false;

	read_lock(&hci_dev_list_lock);
	list_for_each_entry(hdev, &hci_dev_list, list) {
		if (hdev->amp_type != AMP_TYPE_BREDR &&
		    test_bit(HCI_UP, &hdev->flags)) {
			amp_available = true;
			break;
		}
	}
	read_unlock(&hci_dev_list_lock);

	if (chan->chan_policy == BT_CHANNEL_POLICY_AMP_PREFERRED)
		return amp_available;

	return false;
}

static bool l2cap_check_efs(struct l2cap_chan *chan)
{
	/* Check EFS parameters */
	return true;
}

void l2cap_send_conn_req(struct l2cap_chan *chan)
{
	struct l2cap_conn *conn = chan->conn;
	struct l2cap_conn_req req;

	req.scid = cpu_to_le16(chan->scid);
	req.psm  = chan->psm;

	chan->ident = l2cap_get_ident(conn);

	set_bit(CONF_CONNECT_PEND, &chan->conf_state);

	l2cap_send_cmd(conn, chan->ident, L2CAP_CONN_REQ, sizeof(req), &req);
}

static void l2cap_send_create_chan_req(struct l2cap_chan *chan, u8 amp_id)
{
	struct l2cap_create_chan_req req;
	req.scid = cpu_to_le16(chan->scid);
	req.psm  = chan->psm;
	req.amp_id = amp_id;

	chan->ident = l2cap_get_ident(chan->conn);

	l2cap_send_cmd(chan->conn, chan->ident, L2CAP_CREATE_CHAN_REQ,
		       sizeof(req), &req);
}

static void l2cap_move_setup(struct l2cap_chan *chan)
{
	struct sk_buff *skb;

	BT_DBG("chan %p", chan);

	if (chan->mode != L2CAP_MODE_ERTM)
		return;

	__clear_retrans_timer(chan);
	__clear_monitor_timer(chan);
	__clear_ack_timer(chan);

	chan->retry_count = 0;
	skb_queue_walk(&chan->tx_q, skb) {
		if (bt_cb(skb)->l2cap.retries)
			bt_cb(skb)->l2cap.retries = 1;
		else
			break;
	}

	chan->expected_tx_seq = chan->buffer_seq;

	clear_bit(CONN_REJ_ACT, &chan->conn_state);
	clear_bit(CONN_SREJ_ACT, &chan->conn_state);
	l2cap_seq_list_clear(&chan->retrans_list);
	l2cap_seq_list_clear(&chan->srej_list);
	skb_queue_purge(&chan->srej_q);

	chan->tx_state = L2CAP_TX_STATE_XMIT;
	chan->rx_state = L2CAP_RX_STATE_MOVE;

	set_bit(CONN_REMOTE_BUSY, &chan->conn_state);
}

static void l2cap_move_done(struct l2cap_chan *chan)
{
	u8 move_role = chan->move_role;
	BT_DBG("chan %p", chan);

	chan->move_state = L2CAP_MOVE_STABLE;
	chan->move_role = L2CAP_MOVE_ROLE_NONE;

	if (chan->mode != L2CAP_MODE_ERTM)
		return;

	switch (move_role) {
	case L2CAP_MOVE_ROLE_INITIATOR:
		l2cap_tx(chan, NULL, NULL, L2CAP_EV_EXPLICIT_POLL);
		chan->rx_state = L2CAP_RX_STATE_WAIT_F;
		break;
	case L2CAP_MOVE_ROLE_RESPONDER:
		chan->rx_state = L2CAP_RX_STATE_WAIT_P;
		break;
	}
}

static void l2cap_chan_ready(struct l2cap_chan *chan)
{
	/* The channel may have already been flagged as connected in
	 * case of receiving data before the L2CAP info req/rsp
	 * procedure is complete.
	 */
	if (chan->state == BT_CONNECTED)
		return;

	/* This clears all conf flags, including CONF_NOT_COMPLETE */
	chan->conf_state = 0;
	__clear_chan_timer(chan);

	if (chan->mode == L2CAP_MODE_LE_FLOWCTL && !chan->tx_credits)
		chan->ops->suspend(chan);

	chan->state = BT_CONNECTED;

	chan->ops->ready(chan);
}

static void l2cap_le_connect(struct l2cap_chan *chan)
{
	struct l2cap_conn *conn = chan->conn;
	struct l2cap_le_conn_req req;

	if (test_and_set_bit(FLAG_LE_CONN_REQ_SENT, &chan->flags))
		return;

	l2cap_le_flowctl_init(chan, 0);

	req.psm     = chan->psm;
	req.scid    = cpu_to_le16(chan->scid);
	req.mtu     = cpu_to_le16(chan->imtu);
	req.mps     = cpu_to_le16(chan->mps);
	req.credits = cpu_to_le16(chan->rx_credits);

	chan->ident = l2cap_get_ident(conn);

	l2cap_send_cmd(conn, chan->ident, L2CAP_LE_CONN_REQ,
		       sizeof(req), &req);
}

static void l2cap_le_start(struct l2cap_chan *chan)
{
	struct l2cap_conn *conn = chan->conn;

	if (!smp_conn_security(conn->hcon, chan->sec_level))
		return;

	if (!chan->psm) {
		l2cap_chan_ready(chan);
		return;
	}

	if (chan->state == BT_CONNECT)
		l2cap_le_connect(chan);
}

static void l2cap_start_connection(struct l2cap_chan *chan)
{
	if (__amp_capable(chan)) {
		BT_DBG("chan %p AMP capable: discover AMPs", chan);
		a2mp_discover_amp(chan);
	} else if (chan->conn->hcon->type == LE_LINK) {
		l2cap_le_start(chan);
	} else {
		l2cap_send_conn_req(chan);
	}
}

static void l2cap_request_info(struct l2cap_conn *conn)
{
	struct l2cap_info_req req;

	if (conn->info_state & L2CAP_INFO_FEAT_MASK_REQ_SENT)
		return;

	req.type = cpu_to_le16(L2CAP_IT_FEAT_MASK);

	conn->info_state |= L2CAP_INFO_FEAT_MASK_REQ_SENT;
	conn->info_ident = l2cap_get_ident(conn);

	schedule_delayed_work(&conn->info_timer, L2CAP_INFO_TIMEOUT);

	l2cap_send_cmd(conn, conn->info_ident, L2CAP_INFO_REQ,
		       sizeof(req), &req);
}

static bool l2cap_check_enc_key_size(struct hci_conn *hcon)
{
	/* The minimum encryption key size needs to be enforced by the
	 * host stack before establishing any L2CAP connections. The
	 * specification in theory allows a minimum of 1, but to align
	 * BR/EDR and LE transports, a minimum of 7 is chosen.
	 *
	 * This check might also be called for unencrypted connections
	 * that have no key size requirements. Ensure that the link is
	 * actually encrypted before enforcing a key size.
	 */
	return (!test_bit(HCI_CONN_ENCRYPT, &hcon->flags) ||
<<<<<<< HEAD
		hcon->enc_key_size > HCI_MIN_ENC_KEY_SIZE);
=======
		hcon->enc_key_size >= HCI_MIN_ENC_KEY_SIZE);
>>>>>>> 6fb08f1a
}

static void l2cap_do_start(struct l2cap_chan *chan)
{
	struct l2cap_conn *conn = chan->conn;

	if (conn->hcon->type == LE_LINK) {
		l2cap_le_start(chan);
		return;
	}

	if (!(conn->info_state & L2CAP_INFO_FEAT_MASK_REQ_SENT)) {
		l2cap_request_info(conn);
		return;
	}

	if (!(conn->info_state & L2CAP_INFO_FEAT_MASK_REQ_DONE))
		return;

	if (!l2cap_chan_check_security(chan, true) ||
	    !__l2cap_no_conn_pending(chan))
		return;

	if (l2cap_check_enc_key_size(conn->hcon))
		l2cap_start_connection(chan);
	else
		__set_chan_timer(chan, L2CAP_DISC_TIMEOUT);
}

static inline int l2cap_mode_supported(__u8 mode, __u32 feat_mask)
{
	u32 local_feat_mask = l2cap_feat_mask;
	if (!disable_ertm)
		local_feat_mask |= L2CAP_FEAT_ERTM | L2CAP_FEAT_STREAMING;

	switch (mode) {
	case L2CAP_MODE_ERTM:
		return L2CAP_FEAT_ERTM & feat_mask & local_feat_mask;
	case L2CAP_MODE_STREAMING:
		return L2CAP_FEAT_STREAMING & feat_mask & local_feat_mask;
	default:
		return 0x00;
	}
}

static void l2cap_send_disconn_req(struct l2cap_chan *chan, int err)
{
	struct l2cap_conn *conn = chan->conn;
	struct l2cap_disconn_req req;

	if (!conn)
		return;

	if (chan->mode == L2CAP_MODE_ERTM && chan->state == BT_CONNECTED) {
		__clear_retrans_timer(chan);
		__clear_monitor_timer(chan);
		__clear_ack_timer(chan);
	}

	if (chan->scid == L2CAP_CID_A2MP) {
		l2cap_state_change(chan, BT_DISCONN);
		return;
	}

	req.dcid = cpu_to_le16(chan->dcid);
	req.scid = cpu_to_le16(chan->scid);
	l2cap_send_cmd(conn, l2cap_get_ident(conn), L2CAP_DISCONN_REQ,
		       sizeof(req), &req);

	l2cap_state_change_and_error(chan, BT_DISCONN, err);
}

/* ---- L2CAP connections ---- */
static void l2cap_conn_start(struct l2cap_conn *conn)
{
	struct l2cap_chan *chan, *tmp;

	BT_DBG("conn %p", conn);

	mutex_lock(&conn->chan_lock);

	list_for_each_entry_safe(chan, tmp, &conn->chan_l, list) {
		l2cap_chan_lock(chan);

		if (chan->chan_type != L2CAP_CHAN_CONN_ORIENTED) {
			l2cap_chan_ready(chan);
			l2cap_chan_unlock(chan);
			continue;
		}

		if (chan->state == BT_CONNECT) {
			if (!l2cap_chan_check_security(chan, true) ||
			    !__l2cap_no_conn_pending(chan)) {
				l2cap_chan_unlock(chan);
				continue;
			}

			if (!l2cap_mode_supported(chan->mode, conn->feat_mask)
			    && test_bit(CONF_STATE2_DEVICE,
					&chan->conf_state)) {
				l2cap_chan_close(chan, ECONNRESET);
				l2cap_chan_unlock(chan);
				continue;
			}

			if (l2cap_check_enc_key_size(conn->hcon))
				l2cap_start_connection(chan);
			else
				l2cap_chan_close(chan, ECONNREFUSED);

		} else if (chan->state == BT_CONNECT2) {
			struct l2cap_conn_rsp rsp;
			char buf[128];
			rsp.scid = cpu_to_le16(chan->dcid);
			rsp.dcid = cpu_to_le16(chan->scid);

			if (l2cap_chan_check_security(chan, false)) {
				if (test_bit(FLAG_DEFER_SETUP, &chan->flags)) {
					rsp.result = cpu_to_le16(L2CAP_CR_PEND);
					rsp.status = cpu_to_le16(L2CAP_CS_AUTHOR_PEND);
					chan->ops->defer(chan);

				} else {
					l2cap_state_change(chan, BT_CONFIG);
					rsp.result = cpu_to_le16(L2CAP_CR_SUCCESS);
					rsp.status = cpu_to_le16(L2CAP_CS_NO_INFO);
				}
			} else {
				rsp.result = cpu_to_le16(L2CAP_CR_PEND);
				rsp.status = cpu_to_le16(L2CAP_CS_AUTHEN_PEND);
			}

			l2cap_send_cmd(conn, chan->ident, L2CAP_CONN_RSP,
				       sizeof(rsp), &rsp);

			if (test_bit(CONF_REQ_SENT, &chan->conf_state) ||
			    rsp.result != L2CAP_CR_SUCCESS) {
				l2cap_chan_unlock(chan);
				continue;
			}

			set_bit(CONF_REQ_SENT, &chan->conf_state);
			l2cap_send_cmd(conn, l2cap_get_ident(conn), L2CAP_CONF_REQ,
				       l2cap_build_conf_req(chan, buf, sizeof(buf)), buf);
			chan->num_conf_req++;
		}

		l2cap_chan_unlock(chan);
	}

	mutex_unlock(&conn->chan_lock);
}

static void l2cap_le_conn_ready(struct l2cap_conn *conn)
{
	struct hci_conn *hcon = conn->hcon;
	struct hci_dev *hdev = hcon->hdev;

	BT_DBG("%s conn %p", hdev->name, conn);

	/* For outgoing pairing which doesn't necessarily have an
	 * associated socket (e.g. mgmt_pair_device).
	 */
	if (hcon->out)
		smp_conn_security(hcon, hcon->pending_sec_level);

	/* For LE slave connections, make sure the connection interval
	 * is in the range of the minium and maximum interval that has
	 * been configured for this connection. If not, then trigger
	 * the connection update procedure.
	 */
	if (hcon->role == HCI_ROLE_SLAVE &&
	    (hcon->le_conn_interval < hcon->le_conn_min_interval ||
	     hcon->le_conn_interval > hcon->le_conn_max_interval)) {
		struct l2cap_conn_param_update_req req;

		req.min = cpu_to_le16(hcon->le_conn_min_interval);
		req.max = cpu_to_le16(hcon->le_conn_max_interval);
		req.latency = cpu_to_le16(hcon->le_conn_latency);
		req.to_multiplier = cpu_to_le16(hcon->le_supv_timeout);

		l2cap_send_cmd(conn, l2cap_get_ident(conn),
			       L2CAP_CONN_PARAM_UPDATE_REQ, sizeof(req), &req);
	}
}

static void l2cap_conn_ready(struct l2cap_conn *conn)
{
	struct l2cap_chan *chan;
	struct hci_conn *hcon = conn->hcon;

	BT_DBG("conn %p", conn);

	if (hcon->type == ACL_LINK)
		l2cap_request_info(conn);

	mutex_lock(&conn->chan_lock);

	list_for_each_entry(chan, &conn->chan_l, list) {

		l2cap_chan_lock(chan);

		if (chan->scid == L2CAP_CID_A2MP) {
			l2cap_chan_unlock(chan);
			continue;
		}

		if (hcon->type == LE_LINK) {
			l2cap_le_start(chan);
		} else if (chan->chan_type != L2CAP_CHAN_CONN_ORIENTED) {
			if (conn->info_state & L2CAP_INFO_FEAT_MASK_REQ_DONE)
				l2cap_chan_ready(chan);
		} else if (chan->state == BT_CONNECT) {
			l2cap_do_start(chan);
		}

		l2cap_chan_unlock(chan);
	}

	mutex_unlock(&conn->chan_lock);

	if (hcon->type == LE_LINK)
		l2cap_le_conn_ready(conn);

	queue_work(hcon->hdev->workqueue, &conn->pending_rx_work);
}

/* Notify sockets that we cannot guaranty reliability anymore */
static void l2cap_conn_unreliable(struct l2cap_conn *conn, int err)
{
	struct l2cap_chan *chan;

	BT_DBG("conn %p", conn);

	mutex_lock(&conn->chan_lock);

	list_for_each_entry(chan, &conn->chan_l, list) {
		if (test_bit(FLAG_FORCE_RELIABLE, &chan->flags))
			l2cap_chan_set_err(chan, err);
	}

	mutex_unlock(&conn->chan_lock);
}

static void l2cap_info_timeout(struct work_struct *work)
{
	struct l2cap_conn *conn = container_of(work, struct l2cap_conn,
					       info_timer.work);

	conn->info_state |= L2CAP_INFO_FEAT_MASK_REQ_DONE;
	conn->info_ident = 0;

	l2cap_conn_start(conn);
}

/*
 * l2cap_user
 * External modules can register l2cap_user objects on l2cap_conn. The ->probe
 * callback is called during registration. The ->remove callback is called
 * during unregistration.
 * An l2cap_user object can either be explicitly unregistered or when the
 * underlying l2cap_conn object is deleted. This guarantees that l2cap->hcon,
 * l2cap->hchan, .. are valid as long as the remove callback hasn't been called.
 * External modules must own a reference to the l2cap_conn object if they intend
 * to call l2cap_unregister_user(). The l2cap_conn object might get destroyed at
 * any time if they don't.
 */

int l2cap_register_user(struct l2cap_conn *conn, struct l2cap_user *user)
{
	struct hci_dev *hdev = conn->hcon->hdev;
	int ret;

	/* We need to check whether l2cap_conn is registered. If it is not, we
	 * must not register the l2cap_user. l2cap_conn_del() is unregisters
	 * l2cap_conn objects, but doesn't provide its own locking. Instead, it
	 * relies on the parent hci_conn object to be locked. This itself relies
	 * on the hci_dev object to be locked. So we must lock the hci device
	 * here, too. */

	hci_dev_lock(hdev);

	if (!list_empty(&user->list)) {
		ret = -EINVAL;
		goto out_unlock;
	}

	/* conn->hchan is NULL after l2cap_conn_del() was called */
	if (!conn->hchan) {
		ret = -ENODEV;
		goto out_unlock;
	}

	ret = user->probe(conn, user);
	if (ret)
		goto out_unlock;

	list_add(&user->list, &conn->users);
	ret = 0;

out_unlock:
	hci_dev_unlock(hdev);
	return ret;
}
EXPORT_SYMBOL(l2cap_register_user);

void l2cap_unregister_user(struct l2cap_conn *conn, struct l2cap_user *user)
{
	struct hci_dev *hdev = conn->hcon->hdev;

	hci_dev_lock(hdev);

	if (list_empty(&user->list))
		goto out_unlock;

	list_del_init(&user->list);
	user->remove(conn, user);

out_unlock:
	hci_dev_unlock(hdev);
}
EXPORT_SYMBOL(l2cap_unregister_user);

static void l2cap_unregister_all_users(struct l2cap_conn *conn)
{
	struct l2cap_user *user;

	while (!list_empty(&conn->users)) {
		user = list_first_entry(&conn->users, struct l2cap_user, list);
		list_del_init(&user->list);
		user->remove(conn, user);
	}
}

static void l2cap_conn_del(struct hci_conn *hcon, int err)
{
	struct l2cap_conn *conn = hcon->l2cap_data;
	struct l2cap_chan *chan, *l;

	if (!conn)
		return;

	BT_DBG("hcon %p conn %p, err %d", hcon, conn, err);

	kfree_skb(conn->rx_skb);

	skb_queue_purge(&conn->pending_rx);

	/* We can not call flush_work(&conn->pending_rx_work) here since we
	 * might block if we are running on a worker from the same workqueue
	 * pending_rx_work is waiting on.
	 */
	if (work_pending(&conn->pending_rx_work))
		cancel_work_sync(&conn->pending_rx_work);

	if (work_pending(&conn->id_addr_update_work))
		cancel_work_sync(&conn->id_addr_update_work);

	l2cap_unregister_all_users(conn);

	/* Force the connection to be immediately dropped */
	hcon->disc_timeout = 0;

	mutex_lock(&conn->chan_lock);

	/* Kill channels */
	list_for_each_entry_safe(chan, l, &conn->chan_l, list) {
		l2cap_chan_hold(chan);
		l2cap_chan_lock(chan);

		l2cap_chan_del(chan, err);

		l2cap_chan_unlock(chan);

		chan->ops->close(chan);
		l2cap_chan_put(chan);
	}

	mutex_unlock(&conn->chan_lock);

	hci_chan_del(conn->hchan);

	if (conn->info_state & L2CAP_INFO_FEAT_MASK_REQ_SENT)
		cancel_delayed_work_sync(&conn->info_timer);

	hcon->l2cap_data = NULL;
	conn->hchan = NULL;
	l2cap_conn_put(conn);
}

static void l2cap_conn_free(struct kref *ref)
{
	struct l2cap_conn *conn = container_of(ref, struct l2cap_conn, ref);

	hci_conn_put(conn->hcon);
	kfree(conn);
}

struct l2cap_conn *l2cap_conn_get(struct l2cap_conn *conn)
{
	kref_get(&conn->ref);
	return conn;
}
EXPORT_SYMBOL(l2cap_conn_get);

void l2cap_conn_put(struct l2cap_conn *conn)
{
	kref_put(&conn->ref, l2cap_conn_free);
}
EXPORT_SYMBOL(l2cap_conn_put);

/* ---- Socket interface ---- */

/* Find socket with psm and source / destination bdaddr.
 * Returns closest match.
 */
static struct l2cap_chan *l2cap_global_chan_by_psm(int state, __le16 psm,
						   bdaddr_t *src,
						   bdaddr_t *dst,
						   u8 link_type)
{
	struct l2cap_chan *c, *c1 = NULL;

	read_lock(&chan_list_lock);

	list_for_each_entry(c, &chan_list, global_l) {
		if (state && c->state != state)
			continue;

		if (link_type == ACL_LINK && c->src_type != BDADDR_BREDR)
			continue;

		if (link_type == LE_LINK && c->src_type == BDADDR_BREDR)
			continue;

		if (c->psm == psm) {
			int src_match, dst_match;
			int src_any, dst_any;

			/* Exact match. */
			src_match = !bacmp(&c->src, src);
			dst_match = !bacmp(&c->dst, dst);
			if (src_match && dst_match) {
				l2cap_chan_hold(c);
				read_unlock(&chan_list_lock);
				return c;
			}

			/* Closest match */
			src_any = !bacmp(&c->src, BDADDR_ANY);
			dst_any = !bacmp(&c->dst, BDADDR_ANY);
			if ((src_match && dst_any) || (src_any && dst_match) ||
			    (src_any && dst_any))
				c1 = c;
		}
	}

	if (c1)
		l2cap_chan_hold(c1);

	read_unlock(&chan_list_lock);

	return c1;
}

static void l2cap_monitor_timeout(struct work_struct *work)
{
	struct l2cap_chan *chan = container_of(work, struct l2cap_chan,
					       monitor_timer.work);

	BT_DBG("chan %p", chan);

	l2cap_chan_lock(chan);

	if (!chan->conn) {
		l2cap_chan_unlock(chan);
		l2cap_chan_put(chan);
		return;
	}

	l2cap_tx(chan, NULL, NULL, L2CAP_EV_MONITOR_TO);

	l2cap_chan_unlock(chan);
	l2cap_chan_put(chan);
}

static void l2cap_retrans_timeout(struct work_struct *work)
{
	struct l2cap_chan *chan = container_of(work, struct l2cap_chan,
					       retrans_timer.work);

	BT_DBG("chan %p", chan);

	l2cap_chan_lock(chan);

	if (!chan->conn) {
		l2cap_chan_unlock(chan);
		l2cap_chan_put(chan);
		return;
	}

	l2cap_tx(chan, NULL, NULL, L2CAP_EV_RETRANS_TO);
	l2cap_chan_unlock(chan);
	l2cap_chan_put(chan);
}

static void l2cap_streaming_send(struct l2cap_chan *chan,
				 struct sk_buff_head *skbs)
{
	struct sk_buff *skb;
	struct l2cap_ctrl *control;

	BT_DBG("chan %p, skbs %p", chan, skbs);

	if (__chan_is_moving(chan))
		return;

	skb_queue_splice_tail_init(skbs, &chan->tx_q);

	while (!skb_queue_empty(&chan->tx_q)) {

		skb = skb_dequeue(&chan->tx_q);

		bt_cb(skb)->l2cap.retries = 1;
		control = &bt_cb(skb)->l2cap;

		control->reqseq = 0;
		control->txseq = chan->next_tx_seq;

		__pack_control(chan, control, skb);

		if (chan->fcs == L2CAP_FCS_CRC16) {
			u16 fcs = crc16(0, (u8 *) skb->data, skb->len);
			put_unaligned_le16(fcs, skb_put(skb, L2CAP_FCS_SIZE));
		}

		l2cap_do_send(chan, skb);

		BT_DBG("Sent txseq %u", control->txseq);

		chan->next_tx_seq = __next_seq(chan, chan->next_tx_seq);
		chan->frames_sent++;
	}
}

static int l2cap_ertm_send(struct l2cap_chan *chan)
{
	struct sk_buff *skb, *tx_skb;
	struct l2cap_ctrl *control;
	int sent = 0;

	BT_DBG("chan %p", chan);

	if (chan->state != BT_CONNECTED)
		return -ENOTCONN;

	if (test_bit(CONN_REMOTE_BUSY, &chan->conn_state))
		return 0;

	if (__chan_is_moving(chan))
		return 0;

	while (chan->tx_send_head &&
	       chan->unacked_frames < chan->remote_tx_win &&
	       chan->tx_state == L2CAP_TX_STATE_XMIT) {

		skb = chan->tx_send_head;

		bt_cb(skb)->l2cap.retries = 1;
		control = &bt_cb(skb)->l2cap;

		if (test_and_clear_bit(CONN_SEND_FBIT, &chan->conn_state))
			control->final = 1;

		control->reqseq = chan->buffer_seq;
		chan->last_acked_seq = chan->buffer_seq;
		control->txseq = chan->next_tx_seq;

		__pack_control(chan, control, skb);

		if (chan->fcs == L2CAP_FCS_CRC16) {
			u16 fcs = crc16(0, (u8 *) skb->data, skb->len);
			put_unaligned_le16(fcs, skb_put(skb, L2CAP_FCS_SIZE));
		}

		/* Clone after data has been modified. Data is assumed to be
		   read-only (for locking purposes) on cloned sk_buffs.
		 */
		tx_skb = skb_clone(skb, GFP_KERNEL);

		if (!tx_skb)
			break;

		__set_retrans_timer(chan);

		chan->next_tx_seq = __next_seq(chan, chan->next_tx_seq);
		chan->unacked_frames++;
		chan->frames_sent++;
		sent++;

		if (skb_queue_is_last(&chan->tx_q, skb))
			chan->tx_send_head = NULL;
		else
			chan->tx_send_head = skb_queue_next(&chan->tx_q, skb);

		l2cap_do_send(chan, tx_skb);
		BT_DBG("Sent txseq %u", control->txseq);
	}

	BT_DBG("Sent %d, %u unacked, %u in ERTM queue", sent,
	       chan->unacked_frames, skb_queue_len(&chan->tx_q));

	return sent;
}

static void l2cap_ertm_resend(struct l2cap_chan *chan)
{
	struct l2cap_ctrl control;
	struct sk_buff *skb;
	struct sk_buff *tx_skb;
	u16 seq;

	BT_DBG("chan %p", chan);

	if (test_bit(CONN_REMOTE_BUSY, &chan->conn_state))
		return;

	if (__chan_is_moving(chan))
		return;

	while (chan->retrans_list.head != L2CAP_SEQ_LIST_CLEAR) {
		seq = l2cap_seq_list_pop(&chan->retrans_list);

		skb = l2cap_ertm_seq_in_queue(&chan->tx_q, seq);
		if (!skb) {
			BT_DBG("Error: Can't retransmit seq %d, frame missing",
			       seq);
			continue;
		}

		bt_cb(skb)->l2cap.retries++;
		control = bt_cb(skb)->l2cap;

		if (chan->max_tx != 0 &&
		    bt_cb(skb)->l2cap.retries > chan->max_tx) {
			BT_DBG("Retry limit exceeded (%d)", chan->max_tx);
			l2cap_send_disconn_req(chan, ECONNRESET);
			l2cap_seq_list_clear(&chan->retrans_list);
			break;
		}

		control.reqseq = chan->buffer_seq;
		if (test_and_clear_bit(CONN_SEND_FBIT, &chan->conn_state))
			control.final = 1;
		else
			control.final = 0;

		if (skb_cloned(skb)) {
			/* Cloned sk_buffs are read-only, so we need a
			 * writeable copy
			 */
			tx_skb = skb_copy(skb, GFP_KERNEL);
		} else {
			tx_skb = skb_clone(skb, GFP_KERNEL);
		}

		if (!tx_skb) {
			l2cap_seq_list_clear(&chan->retrans_list);
			break;
		}

		/* Update skb contents */
		if (test_bit(FLAG_EXT_CTRL, &chan->flags)) {
			put_unaligned_le32(__pack_extended_control(&control),
					   tx_skb->data + L2CAP_HDR_SIZE);
		} else {
			put_unaligned_le16(__pack_enhanced_control(&control),
					   tx_skb->data + L2CAP_HDR_SIZE);
		}

		/* Update FCS */
		if (chan->fcs == L2CAP_FCS_CRC16) {
			u16 fcs = crc16(0, (u8 *) tx_skb->data,
					tx_skb->len - L2CAP_FCS_SIZE);
			put_unaligned_le16(fcs, skb_tail_pointer(tx_skb) -
						L2CAP_FCS_SIZE);
		}

		l2cap_do_send(chan, tx_skb);

		BT_DBG("Resent txseq %d", control.txseq);

		chan->last_acked_seq = chan->buffer_seq;
	}
}

static void l2cap_retransmit(struct l2cap_chan *chan,
			     struct l2cap_ctrl *control)
{
	BT_DBG("chan %p, control %p", chan, control);

	l2cap_seq_list_append(&chan->retrans_list, control->reqseq);
	l2cap_ertm_resend(chan);
}

static void l2cap_retransmit_all(struct l2cap_chan *chan,
				 struct l2cap_ctrl *control)
{
	struct sk_buff *skb;

	BT_DBG("chan %p, control %p", chan, control);

	if (control->poll)
		set_bit(CONN_SEND_FBIT, &chan->conn_state);

	l2cap_seq_list_clear(&chan->retrans_list);

	if (test_bit(CONN_REMOTE_BUSY, &chan->conn_state))
		return;

	if (chan->unacked_frames) {
		skb_queue_walk(&chan->tx_q, skb) {
			if (bt_cb(skb)->l2cap.txseq == control->reqseq ||
			    skb == chan->tx_send_head)
				break;
		}

		skb_queue_walk_from(&chan->tx_q, skb) {
			if (skb == chan->tx_send_head)
				break;

			l2cap_seq_list_append(&chan->retrans_list,
					      bt_cb(skb)->l2cap.txseq);
		}

		l2cap_ertm_resend(chan);
	}
}

static void l2cap_send_ack(struct l2cap_chan *chan)
{
	struct l2cap_ctrl control;
	u16 frames_to_ack = __seq_offset(chan, chan->buffer_seq,
					 chan->last_acked_seq);
	int threshold;

	BT_DBG("chan %p last_acked_seq %d buffer_seq %d",
	       chan, chan->last_acked_seq, chan->buffer_seq);

	memset(&control, 0, sizeof(control));
	control.sframe = 1;

	if (test_bit(CONN_LOCAL_BUSY, &chan->conn_state) &&
	    chan->rx_state == L2CAP_RX_STATE_RECV) {
		__clear_ack_timer(chan);
		control.super = L2CAP_SUPER_RNR;
		control.reqseq = chan->buffer_seq;
		l2cap_send_sframe(chan, &control);
	} else {
		if (!test_bit(CONN_REMOTE_BUSY, &chan->conn_state)) {
			l2cap_ertm_send(chan);
			/* If any i-frames were sent, they included an ack */
			if (chan->buffer_seq == chan->last_acked_seq)
				frames_to_ack = 0;
		}

		/* Ack now if the window is 3/4ths full.
		 * Calculate without mul or div
		 */
		threshold = chan->ack_win;
		threshold += threshold << 1;
		threshold >>= 2;

		BT_DBG("frames_to_ack %u, threshold %d", frames_to_ack,
		       threshold);

		if (frames_to_ack >= threshold) {
			__clear_ack_timer(chan);
			control.super = L2CAP_SUPER_RR;
			control.reqseq = chan->buffer_seq;
			l2cap_send_sframe(chan, &control);
			frames_to_ack = 0;
		}

		if (frames_to_ack)
			__set_ack_timer(chan);
	}
}

static inline int l2cap_skbuff_fromiovec(struct l2cap_chan *chan,
					 struct msghdr *msg, int len,
					 int count, struct sk_buff *skb)
{
	struct l2cap_conn *conn = chan->conn;
	struct sk_buff **frag;
	int sent = 0;

	if (!copy_from_iter_full(skb_put(skb, count), count, &msg->msg_iter))
		return -EFAULT;

	sent += count;
	len  -= count;

	/* Continuation fragments (no L2CAP header) */
	frag = &skb_shinfo(skb)->frag_list;
	while (len) {
		struct sk_buff *tmp;

		count = min_t(unsigned int, conn->mtu, len);

		tmp = chan->ops->alloc_skb(chan, 0, count,
					   msg->msg_flags & MSG_DONTWAIT);
		if (IS_ERR(tmp))
			return PTR_ERR(tmp);

		*frag = tmp;

		if (!copy_from_iter_full(skb_put(*frag, count), count,
				   &msg->msg_iter))
			return -EFAULT;

		sent += count;
		len  -= count;

		skb->len += (*frag)->len;
		skb->data_len += (*frag)->len;

		frag = &(*frag)->next;
	}

	return sent;
}

static struct sk_buff *l2cap_create_connless_pdu(struct l2cap_chan *chan,
						 struct msghdr *msg, size_t len)
{
	struct l2cap_conn *conn = chan->conn;
	struct sk_buff *skb;
	int err, count, hlen = L2CAP_HDR_SIZE + L2CAP_PSMLEN_SIZE;
	struct l2cap_hdr *lh;

	BT_DBG("chan %p psm 0x%2.2x len %zu", chan,
	       __le16_to_cpu(chan->psm), len);

	count = min_t(unsigned int, (conn->mtu - hlen), len);

	skb = chan->ops->alloc_skb(chan, hlen, count,
				   msg->msg_flags & MSG_DONTWAIT);
	if (IS_ERR(skb))
		return skb;

	/* Create L2CAP header */
	lh = skb_put(skb, L2CAP_HDR_SIZE);
	lh->cid = cpu_to_le16(chan->dcid);
	lh->len = cpu_to_le16(len + L2CAP_PSMLEN_SIZE);
	put_unaligned(chan->psm, (__le16 *) skb_put(skb, L2CAP_PSMLEN_SIZE));

	err = l2cap_skbuff_fromiovec(chan, msg, len, count, skb);
	if (unlikely(err < 0)) {
		kfree_skb(skb);
		return ERR_PTR(err);
	}
	return skb;
}

static struct sk_buff *l2cap_create_basic_pdu(struct l2cap_chan *chan,
					      struct msghdr *msg, size_t len)
{
	struct l2cap_conn *conn = chan->conn;
	struct sk_buff *skb;
	int err, count;
	struct l2cap_hdr *lh;

	BT_DBG("chan %p len %zu", chan, len);

	count = min_t(unsigned int, (conn->mtu - L2CAP_HDR_SIZE), len);

	skb = chan->ops->alloc_skb(chan, L2CAP_HDR_SIZE, count,
				   msg->msg_flags & MSG_DONTWAIT);
	if (IS_ERR(skb))
		return skb;

	/* Create L2CAP header */
	lh = skb_put(skb, L2CAP_HDR_SIZE);
	lh->cid = cpu_to_le16(chan->dcid);
	lh->len = cpu_to_le16(len);

	err = l2cap_skbuff_fromiovec(chan, msg, len, count, skb);
	if (unlikely(err < 0)) {
		kfree_skb(skb);
		return ERR_PTR(err);
	}
	return skb;
}

static struct sk_buff *l2cap_create_iframe_pdu(struct l2cap_chan *chan,
					       struct msghdr *msg, size_t len,
					       u16 sdulen)
{
	struct l2cap_conn *conn = chan->conn;
	struct sk_buff *skb;
	int err, count, hlen;
	struct l2cap_hdr *lh;

	BT_DBG("chan %p len %zu", chan, len);

	if (!conn)
		return ERR_PTR(-ENOTCONN);

	hlen = __ertm_hdr_size(chan);

	if (sdulen)
		hlen += L2CAP_SDULEN_SIZE;

	if (chan->fcs == L2CAP_FCS_CRC16)
		hlen += L2CAP_FCS_SIZE;

	count = min_t(unsigned int, (conn->mtu - hlen), len);

	skb = chan->ops->alloc_skb(chan, hlen, count,
				   msg->msg_flags & MSG_DONTWAIT);
	if (IS_ERR(skb))
		return skb;

	/* Create L2CAP header */
	lh = skb_put(skb, L2CAP_HDR_SIZE);
	lh->cid = cpu_to_le16(chan->dcid);
	lh->len = cpu_to_le16(len + (hlen - L2CAP_HDR_SIZE));

	/* Control header is populated later */
	if (test_bit(FLAG_EXT_CTRL, &chan->flags))
		put_unaligned_le32(0, skb_put(skb, L2CAP_EXT_CTRL_SIZE));
	else
		put_unaligned_le16(0, skb_put(skb, L2CAP_ENH_CTRL_SIZE));

	if (sdulen)
		put_unaligned_le16(sdulen, skb_put(skb, L2CAP_SDULEN_SIZE));

	err = l2cap_skbuff_fromiovec(chan, msg, len, count, skb);
	if (unlikely(err < 0)) {
		kfree_skb(skb);
		return ERR_PTR(err);
	}

	bt_cb(skb)->l2cap.fcs = chan->fcs;
	bt_cb(skb)->l2cap.retries = 0;
	return skb;
}

static int l2cap_segment_sdu(struct l2cap_chan *chan,
			     struct sk_buff_head *seg_queue,
			     struct msghdr *msg, size_t len)
{
	struct sk_buff *skb;
	u16 sdu_len;
	size_t pdu_len;
	u8 sar;

	BT_DBG("chan %p, msg %p, len %zu", chan, msg, len);

	/* It is critical that ERTM PDUs fit in a single HCI fragment,
	 * so fragmented skbs are not used.  The HCI layer's handling
	 * of fragmented skbs is not compatible with ERTM's queueing.
	 */

	/* PDU size is derived from the HCI MTU */
	pdu_len = chan->conn->mtu;

	/* Constrain PDU size for BR/EDR connections */
	if (!chan->hs_hcon)
		pdu_len = min_t(size_t, pdu_len, L2CAP_BREDR_MAX_PAYLOAD);

	/* Adjust for largest possible L2CAP overhead. */
	if (chan->fcs)
		pdu_len -= L2CAP_FCS_SIZE;

	pdu_len -= __ertm_hdr_size(chan);

	/* Remote device may have requested smaller PDUs */
	pdu_len = min_t(size_t, pdu_len, chan->remote_mps);

	if (len <= pdu_len) {
		sar = L2CAP_SAR_UNSEGMENTED;
		sdu_len = 0;
		pdu_len = len;
	} else {
		sar = L2CAP_SAR_START;
		sdu_len = len;
	}

	while (len > 0) {
		skb = l2cap_create_iframe_pdu(chan, msg, pdu_len, sdu_len);

		if (IS_ERR(skb)) {
			__skb_queue_purge(seg_queue);
			return PTR_ERR(skb);
		}

		bt_cb(skb)->l2cap.sar = sar;
		__skb_queue_tail(seg_queue, skb);

		len -= pdu_len;
		if (sdu_len)
			sdu_len = 0;

		if (len <= pdu_len) {
			sar = L2CAP_SAR_END;
			pdu_len = len;
		} else {
			sar = L2CAP_SAR_CONTINUE;
		}
	}

	return 0;
}

static struct sk_buff *l2cap_create_le_flowctl_pdu(struct l2cap_chan *chan,
						   struct msghdr *msg,
						   size_t len, u16 sdulen)
{
	struct l2cap_conn *conn = chan->conn;
	struct sk_buff *skb;
	int err, count, hlen;
	struct l2cap_hdr *lh;

	BT_DBG("chan %p len %zu", chan, len);

	if (!conn)
		return ERR_PTR(-ENOTCONN);

	hlen = L2CAP_HDR_SIZE;

	if (sdulen)
		hlen += L2CAP_SDULEN_SIZE;

	count = min_t(unsigned int, (conn->mtu - hlen), len);

	skb = chan->ops->alloc_skb(chan, hlen, count,
				   msg->msg_flags & MSG_DONTWAIT);
	if (IS_ERR(skb))
		return skb;

	/* Create L2CAP header */
	lh = skb_put(skb, L2CAP_HDR_SIZE);
	lh->cid = cpu_to_le16(chan->dcid);
	lh->len = cpu_to_le16(len + (hlen - L2CAP_HDR_SIZE));

	if (sdulen)
		put_unaligned_le16(sdulen, skb_put(skb, L2CAP_SDULEN_SIZE));

	err = l2cap_skbuff_fromiovec(chan, msg, len, count, skb);
	if (unlikely(err < 0)) {
		kfree_skb(skb);
		return ERR_PTR(err);
	}

	return skb;
}

static int l2cap_segment_le_sdu(struct l2cap_chan *chan,
				struct sk_buff_head *seg_queue,
				struct msghdr *msg, size_t len)
{
	struct sk_buff *skb;
	size_t pdu_len;
	u16 sdu_len;

	BT_DBG("chan %p, msg %p, len %zu", chan, msg, len);

	sdu_len = len;
	pdu_len = chan->remote_mps - L2CAP_SDULEN_SIZE;

	while (len > 0) {
		if (len <= pdu_len)
			pdu_len = len;

		skb = l2cap_create_le_flowctl_pdu(chan, msg, pdu_len, sdu_len);
		if (IS_ERR(skb)) {
			__skb_queue_purge(seg_queue);
			return PTR_ERR(skb);
		}

		__skb_queue_tail(seg_queue, skb);

		len -= pdu_len;

		if (sdu_len) {
			sdu_len = 0;
			pdu_len += L2CAP_SDULEN_SIZE;
		}
	}

	return 0;
}

static void l2cap_le_flowctl_send(struct l2cap_chan *chan)
{
	int sent = 0;

	BT_DBG("chan %p", chan);

	while (chan->tx_credits && !skb_queue_empty(&chan->tx_q)) {
		l2cap_do_send(chan, skb_dequeue(&chan->tx_q));
		chan->tx_credits--;
		sent++;
	}

	BT_DBG("Sent %d credits %u queued %u", sent, chan->tx_credits,
	       skb_queue_len(&chan->tx_q));
}

int l2cap_chan_send(struct l2cap_chan *chan, struct msghdr *msg, size_t len)
{
	struct sk_buff *skb;
	int err;
	struct sk_buff_head seg_queue;

	if (!chan->conn)
		return -ENOTCONN;

	/* Connectionless channel */
	if (chan->chan_type == L2CAP_CHAN_CONN_LESS) {
		skb = l2cap_create_connless_pdu(chan, msg, len);
		if (IS_ERR(skb))
			return PTR_ERR(skb);

		/* Channel lock is released before requesting new skb and then
		 * reacquired thus we need to recheck channel state.
		 */
		if (chan->state != BT_CONNECTED) {
			kfree_skb(skb);
			return -ENOTCONN;
		}

		l2cap_do_send(chan, skb);
		return len;
	}

	switch (chan->mode) {
	case L2CAP_MODE_LE_FLOWCTL:
		/* Check outgoing MTU */
		if (len > chan->omtu)
			return -EMSGSIZE;

		__skb_queue_head_init(&seg_queue);

		err = l2cap_segment_le_sdu(chan, &seg_queue, msg, len);

		if (chan->state != BT_CONNECTED) {
			__skb_queue_purge(&seg_queue);
			err = -ENOTCONN;
		}

		if (err)
			return err;

		skb_queue_splice_tail_init(&seg_queue, &chan->tx_q);

		l2cap_le_flowctl_send(chan);

		if (!chan->tx_credits)
			chan->ops->suspend(chan);

		err = len;

		break;

	case L2CAP_MODE_BASIC:
		/* Check outgoing MTU */
		if (len > chan->omtu)
			return -EMSGSIZE;

		/* Create a basic PDU */
		skb = l2cap_create_basic_pdu(chan, msg, len);
		if (IS_ERR(skb))
			return PTR_ERR(skb);

		/* Channel lock is released before requesting new skb and then
		 * reacquired thus we need to recheck channel state.
		 */
		if (chan->state != BT_CONNECTED) {
			kfree_skb(skb);
			return -ENOTCONN;
		}

		l2cap_do_send(chan, skb);
		err = len;
		break;

	case L2CAP_MODE_ERTM:
	case L2CAP_MODE_STREAMING:
		/* Check outgoing MTU */
		if (len > chan->omtu) {
			err = -EMSGSIZE;
			break;
		}

		__skb_queue_head_init(&seg_queue);

		/* Do segmentation before calling in to the state machine,
		 * since it's possible to block while waiting for memory
		 * allocation.
		 */
		err = l2cap_segment_sdu(chan, &seg_queue, msg, len);

		/* The channel could have been closed while segmenting,
		 * check that it is still connected.
		 */
		if (chan->state != BT_CONNECTED) {
			__skb_queue_purge(&seg_queue);
			err = -ENOTCONN;
		}

		if (err)
			break;

		if (chan->mode == L2CAP_MODE_ERTM)
			l2cap_tx(chan, NULL, &seg_queue, L2CAP_EV_DATA_REQUEST);
		else
			l2cap_streaming_send(chan, &seg_queue);

		err = len;

		/* If the skbs were not queued for sending, they'll still be in
		 * seg_queue and need to be purged.
		 */
		__skb_queue_purge(&seg_queue);
		break;

	default:
		BT_DBG("bad state %1.1x", chan->mode);
		err = -EBADFD;
	}

	return err;
}
EXPORT_SYMBOL_GPL(l2cap_chan_send);

static void l2cap_send_srej(struct l2cap_chan *chan, u16 txseq)
{
	struct l2cap_ctrl control;
	u16 seq;

	BT_DBG("chan %p, txseq %u", chan, txseq);

	memset(&control, 0, sizeof(control));
	control.sframe = 1;
	control.super = L2CAP_SUPER_SREJ;

	for (seq = chan->expected_tx_seq; seq != txseq;
	     seq = __next_seq(chan, seq)) {
		if (!l2cap_ertm_seq_in_queue(&chan->srej_q, seq)) {
			control.reqseq = seq;
			l2cap_send_sframe(chan, &control);
			l2cap_seq_list_append(&chan->srej_list, seq);
		}
	}

	chan->expected_tx_seq = __next_seq(chan, txseq);
}

static void l2cap_send_srej_tail(struct l2cap_chan *chan)
{
	struct l2cap_ctrl control;

	BT_DBG("chan %p", chan);

	if (chan->srej_list.tail == L2CAP_SEQ_LIST_CLEAR)
		return;

	memset(&control, 0, sizeof(control));
	control.sframe = 1;
	control.super = L2CAP_SUPER_SREJ;
	control.reqseq = chan->srej_list.tail;
	l2cap_send_sframe(chan, &control);
}

static void l2cap_send_srej_list(struct l2cap_chan *chan, u16 txseq)
{
	struct l2cap_ctrl control;
	u16 initial_head;
	u16 seq;

	BT_DBG("chan %p, txseq %u", chan, txseq);

	memset(&control, 0, sizeof(control));
	control.sframe = 1;
	control.super = L2CAP_SUPER_SREJ;

	/* Capture initial list head to allow only one pass through the list. */
	initial_head = chan->srej_list.head;

	do {
		seq = l2cap_seq_list_pop(&chan->srej_list);
		if (seq == txseq || seq == L2CAP_SEQ_LIST_CLEAR)
			break;

		control.reqseq = seq;
		l2cap_send_sframe(chan, &control);
		l2cap_seq_list_append(&chan->srej_list, seq);
	} while (chan->srej_list.head != initial_head);
}

static void l2cap_process_reqseq(struct l2cap_chan *chan, u16 reqseq)
{
	struct sk_buff *acked_skb;
	u16 ackseq;

	BT_DBG("chan %p, reqseq %u", chan, reqseq);

	if (chan->unacked_frames == 0 || reqseq == chan->expected_ack_seq)
		return;

	BT_DBG("expected_ack_seq %u, unacked_frames %u",
	       chan->expected_ack_seq, chan->unacked_frames);

	for (ackseq = chan->expected_ack_seq; ackseq != reqseq;
	     ackseq = __next_seq(chan, ackseq)) {

		acked_skb = l2cap_ertm_seq_in_queue(&chan->tx_q, ackseq);
		if (acked_skb) {
			skb_unlink(acked_skb, &chan->tx_q);
			kfree_skb(acked_skb);
			chan->unacked_frames--;
		}
	}

	chan->expected_ack_seq = reqseq;

	if (chan->unacked_frames == 0)
		__clear_retrans_timer(chan);

	BT_DBG("unacked_frames %u", chan->unacked_frames);
}

static void l2cap_abort_rx_srej_sent(struct l2cap_chan *chan)
{
	BT_DBG("chan %p", chan);

	chan->expected_tx_seq = chan->buffer_seq;
	l2cap_seq_list_clear(&chan->srej_list);
	skb_queue_purge(&chan->srej_q);
	chan->rx_state = L2CAP_RX_STATE_RECV;
}

static void l2cap_tx_state_xmit(struct l2cap_chan *chan,
				struct l2cap_ctrl *control,
				struct sk_buff_head *skbs, u8 event)
{
	BT_DBG("chan %p, control %p, skbs %p, event %d", chan, control, skbs,
	       event);

	switch (event) {
	case L2CAP_EV_DATA_REQUEST:
		if (chan->tx_send_head == NULL)
			chan->tx_send_head = skb_peek(skbs);

		skb_queue_splice_tail_init(skbs, &chan->tx_q);
		l2cap_ertm_send(chan);
		break;
	case L2CAP_EV_LOCAL_BUSY_DETECTED:
		BT_DBG("Enter LOCAL_BUSY");
		set_bit(CONN_LOCAL_BUSY, &chan->conn_state);

		if (chan->rx_state == L2CAP_RX_STATE_SREJ_SENT) {
			/* The SREJ_SENT state must be aborted if we are to
			 * enter the LOCAL_BUSY state.
			 */
			l2cap_abort_rx_srej_sent(chan);
		}

		l2cap_send_ack(chan);

		break;
	case L2CAP_EV_LOCAL_BUSY_CLEAR:
		BT_DBG("Exit LOCAL_BUSY");
		clear_bit(CONN_LOCAL_BUSY, &chan->conn_state);

		if (test_bit(CONN_RNR_SENT, &chan->conn_state)) {
			struct l2cap_ctrl local_control;

			memset(&local_control, 0, sizeof(local_control));
			local_control.sframe = 1;
			local_control.super = L2CAP_SUPER_RR;
			local_control.poll = 1;
			local_control.reqseq = chan->buffer_seq;
			l2cap_send_sframe(chan, &local_control);

			chan->retry_count = 1;
			__set_monitor_timer(chan);
			chan->tx_state = L2CAP_TX_STATE_WAIT_F;
		}
		break;
	case L2CAP_EV_RECV_REQSEQ_AND_FBIT:
		l2cap_process_reqseq(chan, control->reqseq);
		break;
	case L2CAP_EV_EXPLICIT_POLL:
		l2cap_send_rr_or_rnr(chan, 1);
		chan->retry_count = 1;
		__set_monitor_timer(chan);
		__clear_ack_timer(chan);
		chan->tx_state = L2CAP_TX_STATE_WAIT_F;
		break;
	case L2CAP_EV_RETRANS_TO:
		l2cap_send_rr_or_rnr(chan, 1);
		chan->retry_count = 1;
		__set_monitor_timer(chan);
		chan->tx_state = L2CAP_TX_STATE_WAIT_F;
		break;
	case L2CAP_EV_RECV_FBIT:
		/* Nothing to process */
		break;
	default:
		break;
	}
}

static void l2cap_tx_state_wait_f(struct l2cap_chan *chan,
				  struct l2cap_ctrl *control,
				  struct sk_buff_head *skbs, u8 event)
{
	BT_DBG("chan %p, control %p, skbs %p, event %d", chan, control, skbs,
	       event);

	switch (event) {
	case L2CAP_EV_DATA_REQUEST:
		if (chan->tx_send_head == NULL)
			chan->tx_send_head = skb_peek(skbs);
		/* Queue data, but don't send. */
		skb_queue_splice_tail_init(skbs, &chan->tx_q);
		break;
	case L2CAP_EV_LOCAL_BUSY_DETECTED:
		BT_DBG("Enter LOCAL_BUSY");
		set_bit(CONN_LOCAL_BUSY, &chan->conn_state);

		if (chan->rx_state == L2CAP_RX_STATE_SREJ_SENT) {
			/* The SREJ_SENT state must be aborted if we are to
			 * enter the LOCAL_BUSY state.
			 */
			l2cap_abort_rx_srej_sent(chan);
		}

		l2cap_send_ack(chan);

		break;
	case L2CAP_EV_LOCAL_BUSY_CLEAR:
		BT_DBG("Exit LOCAL_BUSY");
		clear_bit(CONN_LOCAL_BUSY, &chan->conn_state);

		if (test_bit(CONN_RNR_SENT, &chan->conn_state)) {
			struct l2cap_ctrl local_control;
			memset(&local_control, 0, sizeof(local_control));
			local_control.sframe = 1;
			local_control.super = L2CAP_SUPER_RR;
			local_control.poll = 1;
			local_control.reqseq = chan->buffer_seq;
			l2cap_send_sframe(chan, &local_control);

			chan->retry_count = 1;
			__set_monitor_timer(chan);
			chan->tx_state = L2CAP_TX_STATE_WAIT_F;
		}
		break;
	case L2CAP_EV_RECV_REQSEQ_AND_FBIT:
		l2cap_process_reqseq(chan, control->reqseq);

		/* Fall through */

	case L2CAP_EV_RECV_FBIT:
		if (control && control->final) {
			__clear_monitor_timer(chan);
			if (chan->unacked_frames > 0)
				__set_retrans_timer(chan);
			chan->retry_count = 0;
			chan->tx_state = L2CAP_TX_STATE_XMIT;
			BT_DBG("recv fbit tx_state 0x2.2%x", chan->tx_state);
		}
		break;
	case L2CAP_EV_EXPLICIT_POLL:
		/* Ignore */
		break;
	case L2CAP_EV_MONITOR_TO:
		if (chan->max_tx == 0 || chan->retry_count < chan->max_tx) {
			l2cap_send_rr_or_rnr(chan, 1);
			__set_monitor_timer(chan);
			chan->retry_count++;
		} else {
			l2cap_send_disconn_req(chan, ECONNABORTED);
		}
		break;
	default:
		break;
	}
}

static void l2cap_tx(struct l2cap_chan *chan, struct l2cap_ctrl *control,
		     struct sk_buff_head *skbs, u8 event)
{
	BT_DBG("chan %p, control %p, skbs %p, event %d, state %d",
	       chan, control, skbs, event, chan->tx_state);

	switch (chan->tx_state) {
	case L2CAP_TX_STATE_XMIT:
		l2cap_tx_state_xmit(chan, control, skbs, event);
		break;
	case L2CAP_TX_STATE_WAIT_F:
		l2cap_tx_state_wait_f(chan, control, skbs, event);
		break;
	default:
		/* Ignore event */
		break;
	}
}

static void l2cap_pass_to_tx(struct l2cap_chan *chan,
			     struct l2cap_ctrl *control)
{
	BT_DBG("chan %p, control %p", chan, control);
	l2cap_tx(chan, control, NULL, L2CAP_EV_RECV_REQSEQ_AND_FBIT);
}

static void l2cap_pass_to_tx_fbit(struct l2cap_chan *chan,
				  struct l2cap_ctrl *control)
{
	BT_DBG("chan %p, control %p", chan, control);
	l2cap_tx(chan, control, NULL, L2CAP_EV_RECV_FBIT);
}

/* Copy frame to all raw sockets on that connection */
static void l2cap_raw_recv(struct l2cap_conn *conn, struct sk_buff *skb)
{
	struct sk_buff *nskb;
	struct l2cap_chan *chan;

	BT_DBG("conn %p", conn);

	mutex_lock(&conn->chan_lock);

	list_for_each_entry(chan, &conn->chan_l, list) {
		if (chan->chan_type != L2CAP_CHAN_RAW)
			continue;

		/* Don't send frame to the channel it came from */
		if (bt_cb(skb)->l2cap.chan == chan)
			continue;

		nskb = skb_clone(skb, GFP_KERNEL);
		if (!nskb)
			continue;
		if (chan->ops->recv(chan, nskb))
			kfree_skb(nskb);
	}

	mutex_unlock(&conn->chan_lock);
}

/* ---- L2CAP signalling commands ---- */
static struct sk_buff *l2cap_build_cmd(struct l2cap_conn *conn, u8 code,
				       u8 ident, u16 dlen, void *data)
{
	struct sk_buff *skb, **frag;
	struct l2cap_cmd_hdr *cmd;
	struct l2cap_hdr *lh;
	int len, count;

	BT_DBG("conn %p, code 0x%2.2x, ident 0x%2.2x, len %u",
	       conn, code, ident, dlen);

	if (conn->mtu < L2CAP_HDR_SIZE + L2CAP_CMD_HDR_SIZE)
		return NULL;

	len = L2CAP_HDR_SIZE + L2CAP_CMD_HDR_SIZE + dlen;
	count = min_t(unsigned int, conn->mtu, len);

	skb = bt_skb_alloc(count, GFP_KERNEL);
	if (!skb)
		return NULL;

	lh = skb_put(skb, L2CAP_HDR_SIZE);
	lh->len = cpu_to_le16(L2CAP_CMD_HDR_SIZE + dlen);

	if (conn->hcon->type == LE_LINK)
		lh->cid = cpu_to_le16(L2CAP_CID_LE_SIGNALING);
	else
		lh->cid = cpu_to_le16(L2CAP_CID_SIGNALING);

	cmd = skb_put(skb, L2CAP_CMD_HDR_SIZE);
	cmd->code  = code;
	cmd->ident = ident;
	cmd->len   = cpu_to_le16(dlen);

	if (dlen) {
		count -= L2CAP_HDR_SIZE + L2CAP_CMD_HDR_SIZE;
		skb_put_data(skb, data, count);
		data += count;
	}

	len -= skb->len;

	/* Continuation fragments (no L2CAP header) */
	frag = &skb_shinfo(skb)->frag_list;
	while (len) {
		count = min_t(unsigned int, conn->mtu, len);

		*frag = bt_skb_alloc(count, GFP_KERNEL);
		if (!*frag)
			goto fail;

		skb_put_data(*frag, data, count);

		len  -= count;
		data += count;

		frag = &(*frag)->next;
	}

	return skb;

fail:
	kfree_skb(skb);
	return NULL;
}

static inline int l2cap_get_conf_opt(void **ptr, int *type, int *olen,
				     unsigned long *val)
{
	struct l2cap_conf_opt *opt = *ptr;
	int len;

	len = L2CAP_CONF_OPT_SIZE + opt->len;
	*ptr += len;

	*type = opt->type;
	*olen = opt->len;

	switch (opt->len) {
	case 1:
		*val = *((u8 *) opt->val);
		break;

	case 2:
		*val = get_unaligned_le16(opt->val);
		break;

	case 4:
		*val = get_unaligned_le32(opt->val);
		break;

	default:
		*val = (unsigned long) opt->val;
		break;
	}

	BT_DBG("type 0x%2.2x len %u val 0x%lx", *type, opt->len, *val);
	return len;
}

static void l2cap_add_conf_opt(void **ptr, u8 type, u8 len, unsigned long val, size_t size)
{
	struct l2cap_conf_opt *opt = *ptr;

	BT_DBG("type 0x%2.2x len %u val 0x%lx", type, len, val);

	if (size < L2CAP_CONF_OPT_SIZE + len)
		return;

	opt->type = type;
	opt->len  = len;

	switch (len) {
	case 1:
		*((u8 *) opt->val)  = val;
		break;

	case 2:
		put_unaligned_le16(val, opt->val);
		break;

	case 4:
		put_unaligned_le32(val, opt->val);
		break;

	default:
		memcpy(opt->val, (void *) val, len);
		break;
	}

	*ptr += L2CAP_CONF_OPT_SIZE + len;
}

static void l2cap_add_opt_efs(void **ptr, struct l2cap_chan *chan, size_t size)
{
	struct l2cap_conf_efs efs;

	switch (chan->mode) {
	case L2CAP_MODE_ERTM:
		efs.id		= chan->local_id;
		efs.stype	= chan->local_stype;
		efs.msdu	= cpu_to_le16(chan->local_msdu);
		efs.sdu_itime	= cpu_to_le32(chan->local_sdu_itime);
		efs.acc_lat	= cpu_to_le32(L2CAP_DEFAULT_ACC_LAT);
		efs.flush_to	= cpu_to_le32(L2CAP_EFS_DEFAULT_FLUSH_TO);
		break;

	case L2CAP_MODE_STREAMING:
		efs.id		= 1;
		efs.stype	= L2CAP_SERV_BESTEFFORT;
		efs.msdu	= cpu_to_le16(chan->local_msdu);
		efs.sdu_itime	= cpu_to_le32(chan->local_sdu_itime);
		efs.acc_lat	= 0;
		efs.flush_to	= 0;
		break;

	default:
		return;
	}

	l2cap_add_conf_opt(ptr, L2CAP_CONF_EFS, sizeof(efs),
			   (unsigned long) &efs, size);
}

static void l2cap_ack_timeout(struct work_struct *work)
{
	struct l2cap_chan *chan = container_of(work, struct l2cap_chan,
					       ack_timer.work);
	u16 frames_to_ack;

	BT_DBG("chan %p", chan);

	l2cap_chan_lock(chan);

	frames_to_ack = __seq_offset(chan, chan->buffer_seq,
				     chan->last_acked_seq);

	if (frames_to_ack)
		l2cap_send_rr_or_rnr(chan, 0);

	l2cap_chan_unlock(chan);
	l2cap_chan_put(chan);
}

int l2cap_ertm_init(struct l2cap_chan *chan)
{
	int err;

	chan->next_tx_seq = 0;
	chan->expected_tx_seq = 0;
	chan->expected_ack_seq = 0;
	chan->unacked_frames = 0;
	chan->buffer_seq = 0;
	chan->frames_sent = 0;
	chan->last_acked_seq = 0;
	chan->sdu = NULL;
	chan->sdu_last_frag = NULL;
	chan->sdu_len = 0;

	skb_queue_head_init(&chan->tx_q);

	chan->local_amp_id = AMP_ID_BREDR;
	chan->move_id = AMP_ID_BREDR;
	chan->move_state = L2CAP_MOVE_STABLE;
	chan->move_role = L2CAP_MOVE_ROLE_NONE;

	if (chan->mode != L2CAP_MODE_ERTM)
		return 0;

	chan->rx_state = L2CAP_RX_STATE_RECV;
	chan->tx_state = L2CAP_TX_STATE_XMIT;

	INIT_DELAYED_WORK(&chan->retrans_timer, l2cap_retrans_timeout);
	INIT_DELAYED_WORK(&chan->monitor_timer, l2cap_monitor_timeout);
	INIT_DELAYED_WORK(&chan->ack_timer, l2cap_ack_timeout);

	skb_queue_head_init(&chan->srej_q);

	err = l2cap_seq_list_init(&chan->srej_list, chan->tx_win);
	if (err < 0)
		return err;

	err = l2cap_seq_list_init(&chan->retrans_list, chan->remote_tx_win);
	if (err < 0)
		l2cap_seq_list_free(&chan->srej_list);

	return err;
}

static inline __u8 l2cap_select_mode(__u8 mode, __u16 remote_feat_mask)
{
	switch (mode) {
	case L2CAP_MODE_STREAMING:
	case L2CAP_MODE_ERTM:
		if (l2cap_mode_supported(mode, remote_feat_mask))
			return mode;
		/* fall through */
	default:
		return L2CAP_MODE_BASIC;
	}
}

static inline bool __l2cap_ews_supported(struct l2cap_conn *conn)
{
	return ((conn->local_fixed_chan & L2CAP_FC_A2MP) &&
		(conn->feat_mask & L2CAP_FEAT_EXT_WINDOW));
}

static inline bool __l2cap_efs_supported(struct l2cap_conn *conn)
{
	return ((conn->local_fixed_chan & L2CAP_FC_A2MP) &&
		(conn->feat_mask & L2CAP_FEAT_EXT_FLOW));
}

static void __l2cap_set_ertm_timeouts(struct l2cap_chan *chan,
				      struct l2cap_conf_rfc *rfc)
{
	if (chan->local_amp_id != AMP_ID_BREDR && chan->hs_hcon) {
		u64 ertm_to = chan->hs_hcon->hdev->amp_be_flush_to;

		/* Class 1 devices have must have ERTM timeouts
		 * exceeding the Link Supervision Timeout.  The
		 * default Link Supervision Timeout for AMP
		 * controllers is 10 seconds.
		 *
		 * Class 1 devices use 0xffffffff for their
		 * best-effort flush timeout, so the clamping logic
		 * will result in a timeout that meets the above
		 * requirement.  ERTM timeouts are 16-bit values, so
		 * the maximum timeout is 65.535 seconds.
		 */

		/* Convert timeout to milliseconds and round */
		ertm_to = DIV_ROUND_UP_ULL(ertm_to, 1000);

		/* This is the recommended formula for class 2 devices
		 * that start ERTM timers when packets are sent to the
		 * controller.
		 */
		ertm_to = 3 * ertm_to + 500;

		if (ertm_to > 0xffff)
			ertm_to = 0xffff;

		rfc->retrans_timeout = cpu_to_le16((u16) ertm_to);
		rfc->monitor_timeout = rfc->retrans_timeout;
	} else {
		rfc->retrans_timeout = cpu_to_le16(L2CAP_DEFAULT_RETRANS_TO);
		rfc->monitor_timeout = cpu_to_le16(L2CAP_DEFAULT_MONITOR_TO);
	}
}

static inline void l2cap_txwin_setup(struct l2cap_chan *chan)
{
	if (chan->tx_win > L2CAP_DEFAULT_TX_WINDOW &&
	    __l2cap_ews_supported(chan->conn)) {
		/* use extended control field */
		set_bit(FLAG_EXT_CTRL, &chan->flags);
		chan->tx_win_max = L2CAP_DEFAULT_EXT_WINDOW;
	} else {
		chan->tx_win = min_t(u16, chan->tx_win,
				     L2CAP_DEFAULT_TX_WINDOW);
		chan->tx_win_max = L2CAP_DEFAULT_TX_WINDOW;
	}
	chan->ack_win = chan->tx_win;
}

static int l2cap_build_conf_req(struct l2cap_chan *chan, void *data, size_t data_size)
{
	struct l2cap_conf_req *req = data;
	struct l2cap_conf_rfc rfc = { .mode = chan->mode };
	void *ptr = req->data;
	void *endptr = data + data_size;
	u16 size;

	BT_DBG("chan %p", chan);

	if (chan->num_conf_req || chan->num_conf_rsp)
		goto done;

	switch (chan->mode) {
	case L2CAP_MODE_STREAMING:
	case L2CAP_MODE_ERTM:
		if (test_bit(CONF_STATE2_DEVICE, &chan->conf_state))
			break;

		if (__l2cap_efs_supported(chan->conn))
			set_bit(FLAG_EFS_ENABLE, &chan->flags);

		/* fall through */
	default:
		chan->mode = l2cap_select_mode(rfc.mode, chan->conn->feat_mask);
		break;
	}

done:
	if (chan->imtu != L2CAP_DEFAULT_MTU)
		l2cap_add_conf_opt(&ptr, L2CAP_CONF_MTU, 2, chan->imtu, endptr - ptr);

	switch (chan->mode) {
	case L2CAP_MODE_BASIC:
		if (disable_ertm)
			break;

		if (!(chan->conn->feat_mask & L2CAP_FEAT_ERTM) &&
		    !(chan->conn->feat_mask & L2CAP_FEAT_STREAMING))
			break;

		rfc.mode            = L2CAP_MODE_BASIC;
		rfc.txwin_size      = 0;
		rfc.max_transmit    = 0;
		rfc.retrans_timeout = 0;
		rfc.monitor_timeout = 0;
		rfc.max_pdu_size    = 0;

		l2cap_add_conf_opt(&ptr, L2CAP_CONF_RFC, sizeof(rfc),
				   (unsigned long) &rfc, endptr - ptr);
		break;

	case L2CAP_MODE_ERTM:
		rfc.mode            = L2CAP_MODE_ERTM;
		rfc.max_transmit    = chan->max_tx;

		__l2cap_set_ertm_timeouts(chan, &rfc);

		size = min_t(u16, L2CAP_DEFAULT_MAX_PDU_SIZE, chan->conn->mtu -
			     L2CAP_EXT_HDR_SIZE - L2CAP_SDULEN_SIZE -
			     L2CAP_FCS_SIZE);
		rfc.max_pdu_size = cpu_to_le16(size);

		l2cap_txwin_setup(chan);

		rfc.txwin_size = min_t(u16, chan->tx_win,
				       L2CAP_DEFAULT_TX_WINDOW);

		l2cap_add_conf_opt(&ptr, L2CAP_CONF_RFC, sizeof(rfc),
				   (unsigned long) &rfc, endptr - ptr);

		if (test_bit(FLAG_EFS_ENABLE, &chan->flags))
			l2cap_add_opt_efs(&ptr, chan, endptr - ptr);

		if (test_bit(FLAG_EXT_CTRL, &chan->flags))
			l2cap_add_conf_opt(&ptr, L2CAP_CONF_EWS, 2,
					   chan->tx_win, endptr - ptr);

		if (chan->conn->feat_mask & L2CAP_FEAT_FCS)
			if (chan->fcs == L2CAP_FCS_NONE ||
			    test_bit(CONF_RECV_NO_FCS, &chan->conf_state)) {
				chan->fcs = L2CAP_FCS_NONE;
				l2cap_add_conf_opt(&ptr, L2CAP_CONF_FCS, 1,
						   chan->fcs, endptr - ptr);
			}
		break;

	case L2CAP_MODE_STREAMING:
		l2cap_txwin_setup(chan);
		rfc.mode            = L2CAP_MODE_STREAMING;
		rfc.txwin_size      = 0;
		rfc.max_transmit    = 0;
		rfc.retrans_timeout = 0;
		rfc.monitor_timeout = 0;

		size = min_t(u16, L2CAP_DEFAULT_MAX_PDU_SIZE, chan->conn->mtu -
			     L2CAP_EXT_HDR_SIZE - L2CAP_SDULEN_SIZE -
			     L2CAP_FCS_SIZE);
		rfc.max_pdu_size = cpu_to_le16(size);

		l2cap_add_conf_opt(&ptr, L2CAP_CONF_RFC, sizeof(rfc),
				   (unsigned long) &rfc, endptr - ptr);

		if (test_bit(FLAG_EFS_ENABLE, &chan->flags))
			l2cap_add_opt_efs(&ptr, chan, endptr - ptr);

		if (chan->conn->feat_mask & L2CAP_FEAT_FCS)
			if (chan->fcs == L2CAP_FCS_NONE ||
			    test_bit(CONF_RECV_NO_FCS, &chan->conf_state)) {
				chan->fcs = L2CAP_FCS_NONE;
				l2cap_add_conf_opt(&ptr, L2CAP_CONF_FCS, 1,
						   chan->fcs, endptr - ptr);
			}
		break;
	}

	req->dcid  = cpu_to_le16(chan->dcid);
	req->flags = cpu_to_le16(0);

	return ptr - data;
}

static int l2cap_parse_conf_req(struct l2cap_chan *chan, void *data, size_t data_size)
{
	struct l2cap_conf_rsp *rsp = data;
	void *ptr = rsp->data;
	void *endptr = data + data_size;
	void *req = chan->conf_req;
	int len = chan->conf_len;
	int type, hint, olen;
	unsigned long val;
	struct l2cap_conf_rfc rfc = { .mode = L2CAP_MODE_BASIC };
	struct l2cap_conf_efs efs;
	u8 remote_efs = 0;
	u16 mtu = L2CAP_DEFAULT_MTU;
	u16 result = L2CAP_CONF_SUCCESS;
	u16 size;

	BT_DBG("chan %p", chan);

	while (len >= L2CAP_CONF_OPT_SIZE) {
		len -= l2cap_get_conf_opt(&req, &type, &olen, &val);
		if (len < 0)
			break;

		hint  = type & L2CAP_CONF_HINT;
		type &= L2CAP_CONF_MASK;

		switch (type) {
		case L2CAP_CONF_MTU:
			if (olen != 2)
				break;
			mtu = val;
			break;

		case L2CAP_CONF_FLUSH_TO:
			if (olen != 2)
				break;
			chan->flush_to = val;
			break;

		case L2CAP_CONF_QOS:
			break;

		case L2CAP_CONF_RFC:
			if (olen != sizeof(rfc))
				break;
			memcpy(&rfc, (void *) val, olen);
			break;

		case L2CAP_CONF_FCS:
			if (olen != 1)
				break;
			if (val == L2CAP_FCS_NONE)
				set_bit(CONF_RECV_NO_FCS, &chan->conf_state);
			break;

		case L2CAP_CONF_EFS:
			if (olen != sizeof(efs))
				break;
			remote_efs = 1;
			memcpy(&efs, (void *) val, olen);
			break;

		case L2CAP_CONF_EWS:
			if (olen != 2)
				break;
			if (!(chan->conn->local_fixed_chan & L2CAP_FC_A2MP))
				return -ECONNREFUSED;
			set_bit(FLAG_EXT_CTRL, &chan->flags);
			set_bit(CONF_EWS_RECV, &chan->conf_state);
			chan->tx_win_max = L2CAP_DEFAULT_EXT_WINDOW;
			chan->remote_tx_win = val;
			break;

		default:
			if (hint)
				break;
			result = L2CAP_CONF_UNKNOWN;
			*((u8 *) ptr++) = type;
			break;
		}
	}

	if (chan->num_conf_rsp || chan->num_conf_req > 1)
		goto done;

	switch (chan->mode) {
	case L2CAP_MODE_STREAMING:
	case L2CAP_MODE_ERTM:
		if (!test_bit(CONF_STATE2_DEVICE, &chan->conf_state)) {
			chan->mode = l2cap_select_mode(rfc.mode,
						       chan->conn->feat_mask);
			break;
		}

		if (remote_efs) {
			if (__l2cap_efs_supported(chan->conn))
				set_bit(FLAG_EFS_ENABLE, &chan->flags);
			else
				return -ECONNREFUSED;
		}

		if (chan->mode != rfc.mode)
			return -ECONNREFUSED;

		break;
	}

done:
	if (chan->mode != rfc.mode) {
		result = L2CAP_CONF_UNACCEPT;
		rfc.mode = chan->mode;

		if (chan->num_conf_rsp == 1)
			return -ECONNREFUSED;

		l2cap_add_conf_opt(&ptr, L2CAP_CONF_RFC, sizeof(rfc),
				   (unsigned long) &rfc, endptr - ptr);
	}

	if (result == L2CAP_CONF_SUCCESS) {
		/* Configure output options and let the other side know
		 * which ones we don't like. */

		if (mtu < L2CAP_DEFAULT_MIN_MTU)
			result = L2CAP_CONF_UNACCEPT;
		else {
			chan->omtu = mtu;
			set_bit(CONF_MTU_DONE, &chan->conf_state);
		}
		l2cap_add_conf_opt(&ptr, L2CAP_CONF_MTU, 2, chan->omtu, endptr - ptr);

		if (remote_efs) {
			if (chan->local_stype != L2CAP_SERV_NOTRAFIC &&
			    efs.stype != L2CAP_SERV_NOTRAFIC &&
			    efs.stype != chan->local_stype) {

				result = L2CAP_CONF_UNACCEPT;

				if (chan->num_conf_req >= 1)
					return -ECONNREFUSED;

				l2cap_add_conf_opt(&ptr, L2CAP_CONF_EFS,
						   sizeof(efs),
						   (unsigned long) &efs, endptr - ptr);
			} else {
				/* Send PENDING Conf Rsp */
				result = L2CAP_CONF_PENDING;
				set_bit(CONF_LOC_CONF_PEND, &chan->conf_state);
			}
		}

		switch (rfc.mode) {
		case L2CAP_MODE_BASIC:
			chan->fcs = L2CAP_FCS_NONE;
			set_bit(CONF_MODE_DONE, &chan->conf_state);
			break;

		case L2CAP_MODE_ERTM:
			if (!test_bit(CONF_EWS_RECV, &chan->conf_state))
				chan->remote_tx_win = rfc.txwin_size;
			else
				rfc.txwin_size = L2CAP_DEFAULT_TX_WINDOW;

			chan->remote_max_tx = rfc.max_transmit;

			size = min_t(u16, le16_to_cpu(rfc.max_pdu_size),
				     chan->conn->mtu - L2CAP_EXT_HDR_SIZE -
				     L2CAP_SDULEN_SIZE - L2CAP_FCS_SIZE);
			rfc.max_pdu_size = cpu_to_le16(size);
			chan->remote_mps = size;

			__l2cap_set_ertm_timeouts(chan, &rfc);

			set_bit(CONF_MODE_DONE, &chan->conf_state);

			l2cap_add_conf_opt(&ptr, L2CAP_CONF_RFC,
					   sizeof(rfc), (unsigned long) &rfc, endptr - ptr);

			if (test_bit(FLAG_EFS_ENABLE, &chan->flags)) {
				chan->remote_id = efs.id;
				chan->remote_stype = efs.stype;
				chan->remote_msdu = le16_to_cpu(efs.msdu);
				chan->remote_flush_to =
					le32_to_cpu(efs.flush_to);
				chan->remote_acc_lat =
					le32_to_cpu(efs.acc_lat);
				chan->remote_sdu_itime =
					le32_to_cpu(efs.sdu_itime);
				l2cap_add_conf_opt(&ptr, L2CAP_CONF_EFS,
						   sizeof(efs),
						   (unsigned long) &efs, endptr - ptr);
			}
			break;

		case L2CAP_MODE_STREAMING:
			size = min_t(u16, le16_to_cpu(rfc.max_pdu_size),
				     chan->conn->mtu - L2CAP_EXT_HDR_SIZE -
				     L2CAP_SDULEN_SIZE - L2CAP_FCS_SIZE);
			rfc.max_pdu_size = cpu_to_le16(size);
			chan->remote_mps = size;

			set_bit(CONF_MODE_DONE, &chan->conf_state);

			l2cap_add_conf_opt(&ptr, L2CAP_CONF_RFC, sizeof(rfc),
					   (unsigned long) &rfc, endptr - ptr);

			break;

		default:
			result = L2CAP_CONF_UNACCEPT;

			memset(&rfc, 0, sizeof(rfc));
			rfc.mode = chan->mode;
		}

		if (result == L2CAP_CONF_SUCCESS)
			set_bit(CONF_OUTPUT_DONE, &chan->conf_state);
	}
	rsp->scid   = cpu_to_le16(chan->dcid);
	rsp->result = cpu_to_le16(result);
	rsp->flags  = cpu_to_le16(0);

	return ptr - data;
}

static int l2cap_parse_conf_rsp(struct l2cap_chan *chan, void *rsp, int len,
				void *data, size_t size, u16 *result)
{
	struct l2cap_conf_req *req = data;
	void *ptr = req->data;
	void *endptr = data + size;
	int type, olen;
	unsigned long val;
	struct l2cap_conf_rfc rfc = { .mode = L2CAP_MODE_BASIC };
	struct l2cap_conf_efs efs;

	BT_DBG("chan %p, rsp %p, len %d, req %p", chan, rsp, len, data);

	while (len >= L2CAP_CONF_OPT_SIZE) {
		len -= l2cap_get_conf_opt(&rsp, &type, &olen, &val);
		if (len < 0)
			break;

		switch (type) {
		case L2CAP_CONF_MTU:
			if (olen != 2)
				break;
			if (val < L2CAP_DEFAULT_MIN_MTU) {
				*result = L2CAP_CONF_UNACCEPT;
				chan->imtu = L2CAP_DEFAULT_MIN_MTU;
			} else
				chan->imtu = val;
			l2cap_add_conf_opt(&ptr, L2CAP_CONF_MTU, 2, chan->imtu,
					   endptr - ptr);
			break;

		case L2CAP_CONF_FLUSH_TO:
			if (olen != 2)
				break;
			chan->flush_to = val;
			l2cap_add_conf_opt(&ptr, L2CAP_CONF_FLUSH_TO, 2,
					   chan->flush_to, endptr - ptr);
			break;

		case L2CAP_CONF_RFC:
			if (olen != sizeof(rfc))
				break;
			memcpy(&rfc, (void *)val, olen);
			if (test_bit(CONF_STATE2_DEVICE, &chan->conf_state) &&
			    rfc.mode != chan->mode)
				return -ECONNREFUSED;
			chan->fcs = 0;
			l2cap_add_conf_opt(&ptr, L2CAP_CONF_RFC, sizeof(rfc),
					   (unsigned long) &rfc, endptr - ptr);
			break;

		case L2CAP_CONF_EWS:
			if (olen != 2)
				break;
			chan->ack_win = min_t(u16, val, chan->ack_win);
			l2cap_add_conf_opt(&ptr, L2CAP_CONF_EWS, 2,
					   chan->tx_win, endptr - ptr);
			break;

		case L2CAP_CONF_EFS:
			if (olen != sizeof(efs))
				break;
			memcpy(&efs, (void *)val, olen);
			if (chan->local_stype != L2CAP_SERV_NOTRAFIC &&
			    efs.stype != L2CAP_SERV_NOTRAFIC &&
			    efs.stype != chan->local_stype)
				return -ECONNREFUSED;
			l2cap_add_conf_opt(&ptr, L2CAP_CONF_EFS, sizeof(efs),
					   (unsigned long) &efs, endptr - ptr);
			break;

		case L2CAP_CONF_FCS:
			if (olen != 1)
				break;
			if (*result == L2CAP_CONF_PENDING)
				if (val == L2CAP_FCS_NONE)
					set_bit(CONF_RECV_NO_FCS,
						&chan->conf_state);
			break;
		}
	}

	if (chan->mode == L2CAP_MODE_BASIC && chan->mode != rfc.mode)
		return -ECONNREFUSED;

	chan->mode = rfc.mode;

	if (*result == L2CAP_CONF_SUCCESS || *result == L2CAP_CONF_PENDING) {
		switch (rfc.mode) {
		case L2CAP_MODE_ERTM:
			chan->retrans_timeout = le16_to_cpu(rfc.retrans_timeout);
			chan->monitor_timeout = le16_to_cpu(rfc.monitor_timeout);
			chan->mps    = le16_to_cpu(rfc.max_pdu_size);
			if (!test_bit(FLAG_EXT_CTRL, &chan->flags))
				chan->ack_win = min_t(u16, chan->ack_win,
						      rfc.txwin_size);

			if (test_bit(FLAG_EFS_ENABLE, &chan->flags)) {
				chan->local_msdu = le16_to_cpu(efs.msdu);
				chan->local_sdu_itime =
					le32_to_cpu(efs.sdu_itime);
				chan->local_acc_lat = le32_to_cpu(efs.acc_lat);
				chan->local_flush_to =
					le32_to_cpu(efs.flush_to);
			}
			break;

		case L2CAP_MODE_STREAMING:
			chan->mps    = le16_to_cpu(rfc.max_pdu_size);
		}
	}

	req->dcid   = cpu_to_le16(chan->dcid);
	req->flags  = cpu_to_le16(0);

	return ptr - data;
}

static int l2cap_build_conf_rsp(struct l2cap_chan *chan, void *data,
				u16 result, u16 flags)
{
	struct l2cap_conf_rsp *rsp = data;
	void *ptr = rsp->data;

	BT_DBG("chan %p", chan);

	rsp->scid   = cpu_to_le16(chan->dcid);
	rsp->result = cpu_to_le16(result);
	rsp->flags  = cpu_to_le16(flags);

	return ptr - data;
}

void __l2cap_le_connect_rsp_defer(struct l2cap_chan *chan)
{
	struct l2cap_le_conn_rsp rsp;
	struct l2cap_conn *conn = chan->conn;

	BT_DBG("chan %p", chan);

	rsp.dcid    = cpu_to_le16(chan->scid);
	rsp.mtu     = cpu_to_le16(chan->imtu);
	rsp.mps     = cpu_to_le16(chan->mps);
	rsp.credits = cpu_to_le16(chan->rx_credits);
	rsp.result  = cpu_to_le16(L2CAP_CR_LE_SUCCESS);

	l2cap_send_cmd(conn, chan->ident, L2CAP_LE_CONN_RSP, sizeof(rsp),
		       &rsp);
}

void __l2cap_connect_rsp_defer(struct l2cap_chan *chan)
{
	struct l2cap_conn_rsp rsp;
	struct l2cap_conn *conn = chan->conn;
	u8 buf[128];
	u8 rsp_code;

	rsp.scid   = cpu_to_le16(chan->dcid);
	rsp.dcid   = cpu_to_le16(chan->scid);
	rsp.result = cpu_to_le16(L2CAP_CR_SUCCESS);
	rsp.status = cpu_to_le16(L2CAP_CS_NO_INFO);

	if (chan->hs_hcon)
		rsp_code = L2CAP_CREATE_CHAN_RSP;
	else
		rsp_code = L2CAP_CONN_RSP;

	BT_DBG("chan %p rsp_code %u", chan, rsp_code);

	l2cap_send_cmd(conn, chan->ident, rsp_code, sizeof(rsp), &rsp);

	if (test_and_set_bit(CONF_REQ_SENT, &chan->conf_state))
		return;

	l2cap_send_cmd(conn, l2cap_get_ident(conn), L2CAP_CONF_REQ,
		       l2cap_build_conf_req(chan, buf, sizeof(buf)), buf);
	chan->num_conf_req++;
}

static void l2cap_conf_rfc_get(struct l2cap_chan *chan, void *rsp, int len)
{
	int type, olen;
	unsigned long val;
	/* Use sane default values in case a misbehaving remote device
	 * did not send an RFC or extended window size option.
	 */
	u16 txwin_ext = chan->ack_win;
	struct l2cap_conf_rfc rfc = {
		.mode = chan->mode,
		.retrans_timeout = cpu_to_le16(L2CAP_DEFAULT_RETRANS_TO),
		.monitor_timeout = cpu_to_le16(L2CAP_DEFAULT_MONITOR_TO),
		.max_pdu_size = cpu_to_le16(chan->imtu),
		.txwin_size = min_t(u16, chan->ack_win, L2CAP_DEFAULT_TX_WINDOW),
	};

	BT_DBG("chan %p, rsp %p, len %d", chan, rsp, len);

	if ((chan->mode != L2CAP_MODE_ERTM) && (chan->mode != L2CAP_MODE_STREAMING))
		return;

	while (len >= L2CAP_CONF_OPT_SIZE) {
		len -= l2cap_get_conf_opt(&rsp, &type, &olen, &val);
		if (len < 0)
			break;

		switch (type) {
		case L2CAP_CONF_RFC:
			if (olen != sizeof(rfc))
				break;
			memcpy(&rfc, (void *)val, olen);
			break;
		case L2CAP_CONF_EWS:
			if (olen != 2)
				break;
			txwin_ext = val;
			break;
		}
	}

	switch (rfc.mode) {
	case L2CAP_MODE_ERTM:
		chan->retrans_timeout = le16_to_cpu(rfc.retrans_timeout);
		chan->monitor_timeout = le16_to_cpu(rfc.monitor_timeout);
		chan->mps = le16_to_cpu(rfc.max_pdu_size);
		if (test_bit(FLAG_EXT_CTRL, &chan->flags))
			chan->ack_win = min_t(u16, chan->ack_win, txwin_ext);
		else
			chan->ack_win = min_t(u16, chan->ack_win,
					      rfc.txwin_size);
		break;
	case L2CAP_MODE_STREAMING:
		chan->mps    = le16_to_cpu(rfc.max_pdu_size);
	}
}

static inline int l2cap_command_rej(struct l2cap_conn *conn,
				    struct l2cap_cmd_hdr *cmd, u16 cmd_len,
				    u8 *data)
{
	struct l2cap_cmd_rej_unk *rej = (struct l2cap_cmd_rej_unk *) data;

	if (cmd_len < sizeof(*rej))
		return -EPROTO;

	if (rej->reason != L2CAP_REJ_NOT_UNDERSTOOD)
		return 0;

	if ((conn->info_state & L2CAP_INFO_FEAT_MASK_REQ_SENT) &&
	    cmd->ident == conn->info_ident) {
		cancel_delayed_work(&conn->info_timer);

		conn->info_state |= L2CAP_INFO_FEAT_MASK_REQ_DONE;
		conn->info_ident = 0;

		l2cap_conn_start(conn);
	}

	return 0;
}

static struct l2cap_chan *l2cap_connect(struct l2cap_conn *conn,
					struct l2cap_cmd_hdr *cmd,
					u8 *data, u8 rsp_code, u8 amp_id)
{
	struct l2cap_conn_req *req = (struct l2cap_conn_req *) data;
	struct l2cap_conn_rsp rsp;
	struct l2cap_chan *chan = NULL, *pchan;
	int result, status = L2CAP_CS_NO_INFO;

	u16 dcid = 0, scid = __le16_to_cpu(req->scid);
	__le16 psm = req->psm;

	BT_DBG("psm 0x%2.2x scid 0x%4.4x", __le16_to_cpu(psm), scid);

	/* Check if we have socket listening on psm */
	pchan = l2cap_global_chan_by_psm(BT_LISTEN, psm, &conn->hcon->src,
					 &conn->hcon->dst, ACL_LINK);
	if (!pchan) {
		result = L2CAP_CR_BAD_PSM;
		goto sendresp;
	}

	mutex_lock(&conn->chan_lock);
	l2cap_chan_lock(pchan);

	/* Check if the ACL is secure enough (if not SDP) */
	if (psm != cpu_to_le16(L2CAP_PSM_SDP) &&
	    !hci_conn_check_link_mode(conn->hcon)) {
		conn->disc_reason = HCI_ERROR_AUTH_FAILURE;
		result = L2CAP_CR_SEC_BLOCK;
		goto response;
	}

	result = L2CAP_CR_NO_MEM;

	/* Check for valid dynamic CID range (as per Erratum 3253) */
	if (scid < L2CAP_CID_DYN_START || scid > L2CAP_CID_DYN_END) {
		result = L2CAP_CR_INVALID_SCID;
		goto response;
	}

	/* Check if we already have channel with that dcid */
	if (__l2cap_get_chan_by_dcid(conn, scid)) {
		result = L2CAP_CR_SCID_IN_USE;
		goto response;
	}

	chan = pchan->ops->new_connection(pchan);
	if (!chan)
		goto response;

	/* For certain devices (ex: HID mouse), support for authentication,
	 * pairing and bonding is optional. For such devices, inorder to avoid
	 * the ACL alive for too long after L2CAP disconnection, reset the ACL
	 * disc_timeout back to HCI_DISCONN_TIMEOUT during L2CAP connect.
	 */
	conn->hcon->disc_timeout = HCI_DISCONN_TIMEOUT;

	bacpy(&chan->src, &conn->hcon->src);
	bacpy(&chan->dst, &conn->hcon->dst);
	chan->src_type = bdaddr_src_type(conn->hcon);
	chan->dst_type = bdaddr_dst_type(conn->hcon);
	chan->psm  = psm;
	chan->dcid = scid;
	chan->local_amp_id = amp_id;

	__l2cap_chan_add(conn, chan);

	dcid = chan->scid;

	__set_chan_timer(chan, chan->ops->get_sndtimeo(chan));

	chan->ident = cmd->ident;

	if (conn->info_state & L2CAP_INFO_FEAT_MASK_REQ_DONE) {
		if (l2cap_chan_check_security(chan, false)) {
			if (test_bit(FLAG_DEFER_SETUP, &chan->flags)) {
				l2cap_state_change(chan, BT_CONNECT2);
				result = L2CAP_CR_PEND;
				status = L2CAP_CS_AUTHOR_PEND;
				chan->ops->defer(chan);
			} else {
				/* Force pending result for AMP controllers.
				 * The connection will succeed after the
				 * physical link is up.
				 */
				if (amp_id == AMP_ID_BREDR) {
					l2cap_state_change(chan, BT_CONFIG);
					result = L2CAP_CR_SUCCESS;
				} else {
					l2cap_state_change(chan, BT_CONNECT2);
					result = L2CAP_CR_PEND;
				}
				status = L2CAP_CS_NO_INFO;
			}
		} else {
			l2cap_state_change(chan, BT_CONNECT2);
			result = L2CAP_CR_PEND;
			status = L2CAP_CS_AUTHEN_PEND;
		}
	} else {
		l2cap_state_change(chan, BT_CONNECT2);
		result = L2CAP_CR_PEND;
		status = L2CAP_CS_NO_INFO;
	}

response:
	l2cap_chan_unlock(pchan);
	mutex_unlock(&conn->chan_lock);
	l2cap_chan_put(pchan);

sendresp:
	rsp.scid   = cpu_to_le16(scid);
	rsp.dcid   = cpu_to_le16(dcid);
	rsp.result = cpu_to_le16(result);
	rsp.status = cpu_to_le16(status);
	l2cap_send_cmd(conn, cmd->ident, rsp_code, sizeof(rsp), &rsp);

	if (result == L2CAP_CR_PEND && status == L2CAP_CS_NO_INFO) {
		struct l2cap_info_req info;
		info.type = cpu_to_le16(L2CAP_IT_FEAT_MASK);

		conn->info_state |= L2CAP_INFO_FEAT_MASK_REQ_SENT;
		conn->info_ident = l2cap_get_ident(conn);

		schedule_delayed_work(&conn->info_timer, L2CAP_INFO_TIMEOUT);

		l2cap_send_cmd(conn, conn->info_ident, L2CAP_INFO_REQ,
			       sizeof(info), &info);
	}

	if (chan && !test_bit(CONF_REQ_SENT, &chan->conf_state) &&
	    result == L2CAP_CR_SUCCESS) {
		u8 buf[128];
		set_bit(CONF_REQ_SENT, &chan->conf_state);
		l2cap_send_cmd(conn, l2cap_get_ident(conn), L2CAP_CONF_REQ,
			       l2cap_build_conf_req(chan, buf, sizeof(buf)), buf);
		chan->num_conf_req++;
	}

	return chan;
}

static int l2cap_connect_req(struct l2cap_conn *conn,
			     struct l2cap_cmd_hdr *cmd, u16 cmd_len, u8 *data)
{
	struct hci_dev *hdev = conn->hcon->hdev;
	struct hci_conn *hcon = conn->hcon;

	if (cmd_len < sizeof(struct l2cap_conn_req))
		return -EPROTO;

	hci_dev_lock(hdev);
	if (hci_dev_test_flag(hdev, HCI_MGMT) &&
	    !test_and_set_bit(HCI_CONN_MGMT_CONNECTED, &hcon->flags))
		mgmt_device_connected(hdev, hcon, 0, NULL, 0);
	hci_dev_unlock(hdev);

	l2cap_connect(conn, cmd, data, L2CAP_CONN_RSP, 0);
	return 0;
}

static int l2cap_connect_create_rsp(struct l2cap_conn *conn,
				    struct l2cap_cmd_hdr *cmd, u16 cmd_len,
				    u8 *data)
{
	struct l2cap_conn_rsp *rsp = (struct l2cap_conn_rsp *) data;
	u16 scid, dcid, result, status;
	struct l2cap_chan *chan;
	u8 req[128];
	int err;

	if (cmd_len < sizeof(*rsp))
		return -EPROTO;

	scid   = __le16_to_cpu(rsp->scid);
	dcid   = __le16_to_cpu(rsp->dcid);
	result = __le16_to_cpu(rsp->result);
	status = __le16_to_cpu(rsp->status);

	BT_DBG("dcid 0x%4.4x scid 0x%4.4x result 0x%2.2x status 0x%2.2x",
	       dcid, scid, result, status);

	mutex_lock(&conn->chan_lock);

	if (scid) {
		chan = __l2cap_get_chan_by_scid(conn, scid);
		if (!chan) {
			err = -EBADSLT;
			goto unlock;
		}
	} else {
		chan = __l2cap_get_chan_by_ident(conn, cmd->ident);
		if (!chan) {
			err = -EBADSLT;
			goto unlock;
		}
	}

	err = 0;

	l2cap_chan_lock(chan);

	switch (result) {
	case L2CAP_CR_SUCCESS:
		l2cap_state_change(chan, BT_CONFIG);
		chan->ident = 0;
		chan->dcid = dcid;
		clear_bit(CONF_CONNECT_PEND, &chan->conf_state);

		if (test_and_set_bit(CONF_REQ_SENT, &chan->conf_state))
			break;

		l2cap_send_cmd(conn, l2cap_get_ident(conn), L2CAP_CONF_REQ,
			       l2cap_build_conf_req(chan, req, sizeof(req)), req);
		chan->num_conf_req++;
		break;

	case L2CAP_CR_PEND:
		set_bit(CONF_CONNECT_PEND, &chan->conf_state);
		break;

	default:
		l2cap_chan_del(chan, ECONNREFUSED);
		break;
	}

	l2cap_chan_unlock(chan);

unlock:
	mutex_unlock(&conn->chan_lock);

	return err;
}

static inline void set_default_fcs(struct l2cap_chan *chan)
{
	/* FCS is enabled only in ERTM or streaming mode, if one or both
	 * sides request it.
	 */
	if (chan->mode != L2CAP_MODE_ERTM && chan->mode != L2CAP_MODE_STREAMING)
		chan->fcs = L2CAP_FCS_NONE;
	else if (!test_bit(CONF_RECV_NO_FCS, &chan->conf_state))
		chan->fcs = L2CAP_FCS_CRC16;
}

static void l2cap_send_efs_conf_rsp(struct l2cap_chan *chan, void *data,
				    u8 ident, u16 flags)
{
	struct l2cap_conn *conn = chan->conn;

	BT_DBG("conn %p chan %p ident %d flags 0x%4.4x", conn, chan, ident,
	       flags);

	clear_bit(CONF_LOC_CONF_PEND, &chan->conf_state);
	set_bit(CONF_OUTPUT_DONE, &chan->conf_state);

	l2cap_send_cmd(conn, ident, L2CAP_CONF_RSP,
		       l2cap_build_conf_rsp(chan, data,
					    L2CAP_CONF_SUCCESS, flags), data);
}

static void cmd_reject_invalid_cid(struct l2cap_conn *conn, u8 ident,
				   u16 scid, u16 dcid)
{
	struct l2cap_cmd_rej_cid rej;

	rej.reason = cpu_to_le16(L2CAP_REJ_INVALID_CID);
	rej.scid = __cpu_to_le16(scid);
	rej.dcid = __cpu_to_le16(dcid);

	l2cap_send_cmd(conn, ident, L2CAP_COMMAND_REJ, sizeof(rej), &rej);
}

static inline int l2cap_config_req(struct l2cap_conn *conn,
				   struct l2cap_cmd_hdr *cmd, u16 cmd_len,
				   u8 *data)
{
	struct l2cap_conf_req *req = (struct l2cap_conf_req *) data;
	u16 dcid, flags;
	u8 rsp[64];
	struct l2cap_chan *chan;
	int len, err = 0;

	if (cmd_len < sizeof(*req))
		return -EPROTO;

	dcid  = __le16_to_cpu(req->dcid);
	flags = __le16_to_cpu(req->flags);

	BT_DBG("dcid 0x%4.4x flags 0x%2.2x", dcid, flags);

	chan = l2cap_get_chan_by_scid(conn, dcid);
	if (!chan) {
		cmd_reject_invalid_cid(conn, cmd->ident, dcid, 0);
		return 0;
	}

	if (chan->state != BT_CONFIG && chan->state != BT_CONNECT2) {
		cmd_reject_invalid_cid(conn, cmd->ident, chan->scid,
				       chan->dcid);
		goto unlock;
	}

	/* Reject if config buffer is too small. */
	len = cmd_len - sizeof(*req);
	if (chan->conf_len + len > sizeof(chan->conf_req)) {
		l2cap_send_cmd(conn, cmd->ident, L2CAP_CONF_RSP,
			       l2cap_build_conf_rsp(chan, rsp,
			       L2CAP_CONF_REJECT, flags), rsp);
		goto unlock;
	}

	/* Store config. */
	memcpy(chan->conf_req + chan->conf_len, req->data, len);
	chan->conf_len += len;

	if (flags & L2CAP_CONF_FLAG_CONTINUATION) {
		/* Incomplete config. Send empty response. */
		l2cap_send_cmd(conn, cmd->ident, L2CAP_CONF_RSP,
			       l2cap_build_conf_rsp(chan, rsp,
			       L2CAP_CONF_SUCCESS, flags), rsp);
		goto unlock;
	}

	/* Complete config. */
	len = l2cap_parse_conf_req(chan, rsp, sizeof(rsp));
	if (len < 0) {
		l2cap_send_disconn_req(chan, ECONNRESET);
		goto unlock;
	}

	chan->ident = cmd->ident;
	l2cap_send_cmd(conn, cmd->ident, L2CAP_CONF_RSP, len, rsp);
	chan->num_conf_rsp++;

	/* Reset config buffer. */
	chan->conf_len = 0;

	if (!test_bit(CONF_OUTPUT_DONE, &chan->conf_state))
		goto unlock;

	if (test_bit(CONF_INPUT_DONE, &chan->conf_state)) {
		set_default_fcs(chan);

		if (chan->mode == L2CAP_MODE_ERTM ||
		    chan->mode == L2CAP_MODE_STREAMING)
			err = l2cap_ertm_init(chan);

		if (err < 0)
			l2cap_send_disconn_req(chan, -err);
		else
			l2cap_chan_ready(chan);

		goto unlock;
	}

	if (!test_and_set_bit(CONF_REQ_SENT, &chan->conf_state)) {
		u8 buf[64];
		l2cap_send_cmd(conn, l2cap_get_ident(conn), L2CAP_CONF_REQ,
			       l2cap_build_conf_req(chan, buf, sizeof(buf)), buf);
		chan->num_conf_req++;
	}

	/* Got Conf Rsp PENDING from remote side and assume we sent
	   Conf Rsp PENDING in the code above */
	if (test_bit(CONF_REM_CONF_PEND, &chan->conf_state) &&
	    test_bit(CONF_LOC_CONF_PEND, &chan->conf_state)) {

		/* check compatibility */

		/* Send rsp for BR/EDR channel */
		if (!chan->hs_hcon)
			l2cap_send_efs_conf_rsp(chan, rsp, cmd->ident, flags);
		else
			chan->ident = cmd->ident;
	}

unlock:
	l2cap_chan_unlock(chan);
	return err;
}

static inline int l2cap_config_rsp(struct l2cap_conn *conn,
				   struct l2cap_cmd_hdr *cmd, u16 cmd_len,
				   u8 *data)
{
	struct l2cap_conf_rsp *rsp = (struct l2cap_conf_rsp *)data;
	u16 scid, flags, result;
	struct l2cap_chan *chan;
	int len = cmd_len - sizeof(*rsp);
	int err = 0;

	if (cmd_len < sizeof(*rsp))
		return -EPROTO;

	scid   = __le16_to_cpu(rsp->scid);
	flags  = __le16_to_cpu(rsp->flags);
	result = __le16_to_cpu(rsp->result);

	BT_DBG("scid 0x%4.4x flags 0x%2.2x result 0x%2.2x len %d", scid, flags,
	       result, len);

	chan = l2cap_get_chan_by_scid(conn, scid);
	if (!chan)
		return 0;

	switch (result) {
	case L2CAP_CONF_SUCCESS:
		l2cap_conf_rfc_get(chan, rsp->data, len);
		clear_bit(CONF_REM_CONF_PEND, &chan->conf_state);
		break;

	case L2CAP_CONF_PENDING:
		set_bit(CONF_REM_CONF_PEND, &chan->conf_state);

		if (test_bit(CONF_LOC_CONF_PEND, &chan->conf_state)) {
			char buf[64];

			len = l2cap_parse_conf_rsp(chan, rsp->data, len,
						   buf, sizeof(buf), &result);
			if (len < 0) {
				l2cap_send_disconn_req(chan, ECONNRESET);
				goto done;
			}

			if (!chan->hs_hcon) {
				l2cap_send_efs_conf_rsp(chan, buf, cmd->ident,
							0);
			} else {
				if (l2cap_check_efs(chan)) {
					amp_create_logical_link(chan);
					chan->ident = cmd->ident;
				}
			}
		}
		goto done;

	case L2CAP_CONF_UNACCEPT:
		if (chan->num_conf_rsp <= L2CAP_CONF_MAX_CONF_RSP) {
			char req[64];

			if (len > sizeof(req) - sizeof(struct l2cap_conf_req)) {
				l2cap_send_disconn_req(chan, ECONNRESET);
				goto done;
			}

			/* throw out any old stored conf requests */
			result = L2CAP_CONF_SUCCESS;
			len = l2cap_parse_conf_rsp(chan, rsp->data, len,
						   req, sizeof(req), &result);
			if (len < 0) {
				l2cap_send_disconn_req(chan, ECONNRESET);
				goto done;
			}

			l2cap_send_cmd(conn, l2cap_get_ident(conn),
				       L2CAP_CONF_REQ, len, req);
			chan->num_conf_req++;
			if (result != L2CAP_CONF_SUCCESS)
				goto done;
			break;
		}
		/* fall through */

	default:
		l2cap_chan_set_err(chan, ECONNRESET);

		__set_chan_timer(chan, L2CAP_DISC_REJ_TIMEOUT);
		l2cap_send_disconn_req(chan, ECONNRESET);
		goto done;
	}

	if (flags & L2CAP_CONF_FLAG_CONTINUATION)
		goto done;

	set_bit(CONF_INPUT_DONE, &chan->conf_state);

	if (test_bit(CONF_OUTPUT_DONE, &chan->conf_state)) {
		set_default_fcs(chan);

		if (chan->mode == L2CAP_MODE_ERTM ||
		    chan->mode == L2CAP_MODE_STREAMING)
			err = l2cap_ertm_init(chan);

		if (err < 0)
			l2cap_send_disconn_req(chan, -err);
		else
			l2cap_chan_ready(chan);
	}

done:
	l2cap_chan_unlock(chan);
	return err;
}

static inline int l2cap_disconnect_req(struct l2cap_conn *conn,
				       struct l2cap_cmd_hdr *cmd, u16 cmd_len,
				       u8 *data)
{
	struct l2cap_disconn_req *req = (struct l2cap_disconn_req *) data;
	struct l2cap_disconn_rsp rsp;
	u16 dcid, scid;
	struct l2cap_chan *chan;

	if (cmd_len != sizeof(*req))
		return -EPROTO;

	scid = __le16_to_cpu(req->scid);
	dcid = __le16_to_cpu(req->dcid);

	BT_DBG("scid 0x%4.4x dcid 0x%4.4x", scid, dcid);

	mutex_lock(&conn->chan_lock);

	chan = __l2cap_get_chan_by_scid(conn, dcid);
	if (!chan) {
		mutex_unlock(&conn->chan_lock);
		cmd_reject_invalid_cid(conn, cmd->ident, dcid, scid);
		return 0;
	}

	l2cap_chan_lock(chan);

	rsp.dcid = cpu_to_le16(chan->scid);
	rsp.scid = cpu_to_le16(chan->dcid);
	l2cap_send_cmd(conn, cmd->ident, L2CAP_DISCONN_RSP, sizeof(rsp), &rsp);

	chan->ops->set_shutdown(chan);

	l2cap_chan_hold(chan);
	l2cap_chan_del(chan, ECONNRESET);

	l2cap_chan_unlock(chan);

	chan->ops->close(chan);
	l2cap_chan_put(chan);

	mutex_unlock(&conn->chan_lock);

	return 0;
}

static inline int l2cap_disconnect_rsp(struct l2cap_conn *conn,
				       struct l2cap_cmd_hdr *cmd, u16 cmd_len,
				       u8 *data)
{
	struct l2cap_disconn_rsp *rsp = (struct l2cap_disconn_rsp *) data;
	u16 dcid, scid;
	struct l2cap_chan *chan;

	if (cmd_len != sizeof(*rsp))
		return -EPROTO;

	scid = __le16_to_cpu(rsp->scid);
	dcid = __le16_to_cpu(rsp->dcid);

	BT_DBG("dcid 0x%4.4x scid 0x%4.4x", dcid, scid);

	mutex_lock(&conn->chan_lock);

	chan = __l2cap_get_chan_by_scid(conn, scid);
	if (!chan) {
		mutex_unlock(&conn->chan_lock);
		return 0;
	}

	l2cap_chan_lock(chan);

	if (chan->state != BT_DISCONN) {
		l2cap_chan_unlock(chan);
		mutex_unlock(&conn->chan_lock);
		return 0;
	}

	l2cap_chan_hold(chan);
	l2cap_chan_del(chan, 0);

	l2cap_chan_unlock(chan);

	chan->ops->close(chan);
	l2cap_chan_put(chan);

	mutex_unlock(&conn->chan_lock);

	return 0;
}

static inline int l2cap_information_req(struct l2cap_conn *conn,
					struct l2cap_cmd_hdr *cmd, u16 cmd_len,
					u8 *data)
{
	struct l2cap_info_req *req = (struct l2cap_info_req *) data;
	u16 type;

	if (cmd_len != sizeof(*req))
		return -EPROTO;

	type = __le16_to_cpu(req->type);

	BT_DBG("type 0x%4.4x", type);

	if (type == L2CAP_IT_FEAT_MASK) {
		u8 buf[8];
		u32 feat_mask = l2cap_feat_mask;
		struct l2cap_info_rsp *rsp = (struct l2cap_info_rsp *) buf;
		rsp->type   = cpu_to_le16(L2CAP_IT_FEAT_MASK);
		rsp->result = cpu_to_le16(L2CAP_IR_SUCCESS);
		if (!disable_ertm)
			feat_mask |= L2CAP_FEAT_ERTM | L2CAP_FEAT_STREAMING
				| L2CAP_FEAT_FCS;
		if (conn->local_fixed_chan & L2CAP_FC_A2MP)
			feat_mask |= L2CAP_FEAT_EXT_FLOW
				| L2CAP_FEAT_EXT_WINDOW;

		put_unaligned_le32(feat_mask, rsp->data);
		l2cap_send_cmd(conn, cmd->ident, L2CAP_INFO_RSP, sizeof(buf),
			       buf);
	} else if (type == L2CAP_IT_FIXED_CHAN) {
		u8 buf[12];
		struct l2cap_info_rsp *rsp = (struct l2cap_info_rsp *) buf;

		rsp->type   = cpu_to_le16(L2CAP_IT_FIXED_CHAN);
		rsp->result = cpu_to_le16(L2CAP_IR_SUCCESS);
		rsp->data[0] = conn->local_fixed_chan;
		memset(rsp->data + 1, 0, 7);
		l2cap_send_cmd(conn, cmd->ident, L2CAP_INFO_RSP, sizeof(buf),
			       buf);
	} else {
		struct l2cap_info_rsp rsp;
		rsp.type   = cpu_to_le16(type);
		rsp.result = cpu_to_le16(L2CAP_IR_NOTSUPP);
		l2cap_send_cmd(conn, cmd->ident, L2CAP_INFO_RSP, sizeof(rsp),
			       &rsp);
	}

	return 0;
}

static inline int l2cap_information_rsp(struct l2cap_conn *conn,
					struct l2cap_cmd_hdr *cmd, u16 cmd_len,
					u8 *data)
{
	struct l2cap_info_rsp *rsp = (struct l2cap_info_rsp *) data;
	u16 type, result;

	if (cmd_len < sizeof(*rsp))
		return -EPROTO;

	type   = __le16_to_cpu(rsp->type);
	result = __le16_to_cpu(rsp->result);

	BT_DBG("type 0x%4.4x result 0x%2.2x", type, result);

	/* L2CAP Info req/rsp are unbound to channels, add extra checks */
	if (cmd->ident != conn->info_ident ||
	    conn->info_state & L2CAP_INFO_FEAT_MASK_REQ_DONE)
		return 0;

	cancel_delayed_work(&conn->info_timer);

	if (result != L2CAP_IR_SUCCESS) {
		conn->info_state |= L2CAP_INFO_FEAT_MASK_REQ_DONE;
		conn->info_ident = 0;

		l2cap_conn_start(conn);

		return 0;
	}

	switch (type) {
	case L2CAP_IT_FEAT_MASK:
		conn->feat_mask = get_unaligned_le32(rsp->data);

		if (conn->feat_mask & L2CAP_FEAT_FIXED_CHAN) {
			struct l2cap_info_req req;
			req.type = cpu_to_le16(L2CAP_IT_FIXED_CHAN);

			conn->info_ident = l2cap_get_ident(conn);

			l2cap_send_cmd(conn, conn->info_ident,
				       L2CAP_INFO_REQ, sizeof(req), &req);
		} else {
			conn->info_state |= L2CAP_INFO_FEAT_MASK_REQ_DONE;
			conn->info_ident = 0;

			l2cap_conn_start(conn);
		}
		break;

	case L2CAP_IT_FIXED_CHAN:
		conn->remote_fixed_chan = rsp->data[0];
		conn->info_state |= L2CAP_INFO_FEAT_MASK_REQ_DONE;
		conn->info_ident = 0;

		l2cap_conn_start(conn);
		break;
	}

	return 0;
}

static int l2cap_create_channel_req(struct l2cap_conn *conn,
				    struct l2cap_cmd_hdr *cmd,
				    u16 cmd_len, void *data)
{
	struct l2cap_create_chan_req *req = data;
	struct l2cap_create_chan_rsp rsp;
	struct l2cap_chan *chan;
	struct hci_dev *hdev;
	u16 psm, scid;

	if (cmd_len != sizeof(*req))
		return -EPROTO;

	if (!(conn->local_fixed_chan & L2CAP_FC_A2MP))
		return -EINVAL;

	psm = le16_to_cpu(req->psm);
	scid = le16_to_cpu(req->scid);

	BT_DBG("psm 0x%2.2x, scid 0x%4.4x, amp_id %d", psm, scid, req->amp_id);

	/* For controller id 0 make BR/EDR connection */
	if (req->amp_id == AMP_ID_BREDR) {
		l2cap_connect(conn, cmd, data, L2CAP_CREATE_CHAN_RSP,
			      req->amp_id);
		return 0;
	}

	/* Validate AMP controller id */
	hdev = hci_dev_get(req->amp_id);
	if (!hdev)
		goto error;

	if (hdev->dev_type != HCI_AMP || !test_bit(HCI_UP, &hdev->flags)) {
		hci_dev_put(hdev);
		goto error;
	}

	chan = l2cap_connect(conn, cmd, data, L2CAP_CREATE_CHAN_RSP,
			     req->amp_id);
	if (chan) {
		struct amp_mgr *mgr = conn->hcon->amp_mgr;
		struct hci_conn *hs_hcon;

		hs_hcon = hci_conn_hash_lookup_ba(hdev, AMP_LINK,
						  &conn->hcon->dst);
		if (!hs_hcon) {
			hci_dev_put(hdev);
			cmd_reject_invalid_cid(conn, cmd->ident, chan->scid,
					       chan->dcid);
			return 0;
		}

		BT_DBG("mgr %p bredr_chan %p hs_hcon %p", mgr, chan, hs_hcon);

		mgr->bredr_chan = chan;
		chan->hs_hcon = hs_hcon;
		chan->fcs = L2CAP_FCS_NONE;
		conn->mtu = hdev->block_mtu;
	}

	hci_dev_put(hdev);

	return 0;

error:
	rsp.dcid = 0;
	rsp.scid = cpu_to_le16(scid);
	rsp.result = cpu_to_le16(L2CAP_CR_BAD_AMP);
	rsp.status = cpu_to_le16(L2CAP_CS_NO_INFO);

	l2cap_send_cmd(conn, cmd->ident, L2CAP_CREATE_CHAN_RSP,
		       sizeof(rsp), &rsp);

	return 0;
}

static void l2cap_send_move_chan_req(struct l2cap_chan *chan, u8 dest_amp_id)
{
	struct l2cap_move_chan_req req;
	u8 ident;

	BT_DBG("chan %p, dest_amp_id %d", chan, dest_amp_id);

	ident = l2cap_get_ident(chan->conn);
	chan->ident = ident;

	req.icid = cpu_to_le16(chan->scid);
	req.dest_amp_id = dest_amp_id;

	l2cap_send_cmd(chan->conn, ident, L2CAP_MOVE_CHAN_REQ, sizeof(req),
		       &req);

	__set_chan_timer(chan, L2CAP_MOVE_TIMEOUT);
}

static void l2cap_send_move_chan_rsp(struct l2cap_chan *chan, u16 result)
{
	struct l2cap_move_chan_rsp rsp;

	BT_DBG("chan %p, result 0x%4.4x", chan, result);

	rsp.icid = cpu_to_le16(chan->dcid);
	rsp.result = cpu_to_le16(result);

	l2cap_send_cmd(chan->conn, chan->ident, L2CAP_MOVE_CHAN_RSP,
		       sizeof(rsp), &rsp);
}

static void l2cap_send_move_chan_cfm(struct l2cap_chan *chan, u16 result)
{
	struct l2cap_move_chan_cfm cfm;

	BT_DBG("chan %p, result 0x%4.4x", chan, result);

	chan->ident = l2cap_get_ident(chan->conn);

	cfm.icid = cpu_to_le16(chan->scid);
	cfm.result = cpu_to_le16(result);

	l2cap_send_cmd(chan->conn, chan->ident, L2CAP_MOVE_CHAN_CFM,
		       sizeof(cfm), &cfm);

	__set_chan_timer(chan, L2CAP_MOVE_TIMEOUT);
}

static void l2cap_send_move_chan_cfm_icid(struct l2cap_conn *conn, u16 icid)
{
	struct l2cap_move_chan_cfm cfm;

	BT_DBG("conn %p, icid 0x%4.4x", conn, icid);

	cfm.icid = cpu_to_le16(icid);
	cfm.result = cpu_to_le16(L2CAP_MC_UNCONFIRMED);

	l2cap_send_cmd(conn, l2cap_get_ident(conn), L2CAP_MOVE_CHAN_CFM,
		       sizeof(cfm), &cfm);
}

static void l2cap_send_move_chan_cfm_rsp(struct l2cap_conn *conn, u8 ident,
					 u16 icid)
{
	struct l2cap_move_chan_cfm_rsp rsp;

	BT_DBG("icid 0x%4.4x", icid);

	rsp.icid = cpu_to_le16(icid);
	l2cap_send_cmd(conn, ident, L2CAP_MOVE_CHAN_CFM_RSP, sizeof(rsp), &rsp);
}

static void __release_logical_link(struct l2cap_chan *chan)
{
	chan->hs_hchan = NULL;
	chan->hs_hcon = NULL;

	/* Placeholder - release the logical link */
}

static void l2cap_logical_fail(struct l2cap_chan *chan)
{
	/* Logical link setup failed */
	if (chan->state != BT_CONNECTED) {
		/* Create channel failure, disconnect */
		l2cap_send_disconn_req(chan, ECONNRESET);
		return;
	}

	switch (chan->move_role) {
	case L2CAP_MOVE_ROLE_RESPONDER:
		l2cap_move_done(chan);
		l2cap_send_move_chan_rsp(chan, L2CAP_MR_NOT_SUPP);
		break;
	case L2CAP_MOVE_ROLE_INITIATOR:
		if (chan->move_state == L2CAP_MOVE_WAIT_LOGICAL_COMP ||
		    chan->move_state == L2CAP_MOVE_WAIT_LOGICAL_CFM) {
			/* Remote has only sent pending or
			 * success responses, clean up
			 */
			l2cap_move_done(chan);
		}

		/* Other amp move states imply that the move
		 * has already aborted
		 */
		l2cap_send_move_chan_cfm(chan, L2CAP_MC_UNCONFIRMED);
		break;
	}
}

static void l2cap_logical_finish_create(struct l2cap_chan *chan,
					struct hci_chan *hchan)
{
	struct l2cap_conf_rsp rsp;

	chan->hs_hchan = hchan;
	chan->hs_hcon->l2cap_data = chan->conn;

	l2cap_send_efs_conf_rsp(chan, &rsp, chan->ident, 0);

	if (test_bit(CONF_INPUT_DONE, &chan->conf_state)) {
		int err;

		set_default_fcs(chan);

		err = l2cap_ertm_init(chan);
		if (err < 0)
			l2cap_send_disconn_req(chan, -err);
		else
			l2cap_chan_ready(chan);
	}
}

static void l2cap_logical_finish_move(struct l2cap_chan *chan,
				      struct hci_chan *hchan)
{
	chan->hs_hcon = hchan->conn;
	chan->hs_hcon->l2cap_data = chan->conn;

	BT_DBG("move_state %d", chan->move_state);

	switch (chan->move_state) {
	case L2CAP_MOVE_WAIT_LOGICAL_COMP:
		/* Move confirm will be sent after a success
		 * response is received
		 */
		chan->move_state = L2CAP_MOVE_WAIT_RSP_SUCCESS;
		break;
	case L2CAP_MOVE_WAIT_LOGICAL_CFM:
		if (test_bit(CONN_LOCAL_BUSY, &chan->conn_state)) {
			chan->move_state = L2CAP_MOVE_WAIT_LOCAL_BUSY;
		} else if (chan->move_role == L2CAP_MOVE_ROLE_INITIATOR) {
			chan->move_state = L2CAP_MOVE_WAIT_CONFIRM_RSP;
			l2cap_send_move_chan_cfm(chan, L2CAP_MC_CONFIRMED);
		} else if (chan->move_role == L2CAP_MOVE_ROLE_RESPONDER) {
			chan->move_state = L2CAP_MOVE_WAIT_CONFIRM;
			l2cap_send_move_chan_rsp(chan, L2CAP_MR_SUCCESS);
		}
		break;
	default:
		/* Move was not in expected state, free the channel */
		__release_logical_link(chan);

		chan->move_state = L2CAP_MOVE_STABLE;
	}
}

/* Call with chan locked */
void l2cap_logical_cfm(struct l2cap_chan *chan, struct hci_chan *hchan,
		       u8 status)
{
	BT_DBG("chan %p, hchan %p, status %d", chan, hchan, status);

	if (status) {
		l2cap_logical_fail(chan);
		__release_logical_link(chan);
		return;
	}

	if (chan->state != BT_CONNECTED) {
		/* Ignore logical link if channel is on BR/EDR */
		if (chan->local_amp_id != AMP_ID_BREDR)
			l2cap_logical_finish_create(chan, hchan);
	} else {
		l2cap_logical_finish_move(chan, hchan);
	}
}

void l2cap_move_start(struct l2cap_chan *chan)
{
	BT_DBG("chan %p", chan);

	if (chan->local_amp_id == AMP_ID_BREDR) {
		if (chan->chan_policy != BT_CHANNEL_POLICY_AMP_PREFERRED)
			return;
		chan->move_role = L2CAP_MOVE_ROLE_INITIATOR;
		chan->move_state = L2CAP_MOVE_WAIT_PREPARE;
		/* Placeholder - start physical link setup */
	} else {
		chan->move_role = L2CAP_MOVE_ROLE_INITIATOR;
		chan->move_state = L2CAP_MOVE_WAIT_RSP_SUCCESS;
		chan->move_id = 0;
		l2cap_move_setup(chan);
		l2cap_send_move_chan_req(chan, 0);
	}
}

static void l2cap_do_create(struct l2cap_chan *chan, int result,
			    u8 local_amp_id, u8 remote_amp_id)
{
	BT_DBG("chan %p state %s %u -> %u", chan, state_to_string(chan->state),
	       local_amp_id, remote_amp_id);

	chan->fcs = L2CAP_FCS_NONE;

	/* Outgoing channel on AMP */
	if (chan->state == BT_CONNECT) {
		if (result == L2CAP_CR_SUCCESS) {
			chan->local_amp_id = local_amp_id;
			l2cap_send_create_chan_req(chan, remote_amp_id);
		} else {
			/* Revert to BR/EDR connect */
			l2cap_send_conn_req(chan);
		}

		return;
	}

	/* Incoming channel on AMP */
	if (__l2cap_no_conn_pending(chan)) {
		struct l2cap_conn_rsp rsp;
		char buf[128];
		rsp.scid = cpu_to_le16(chan->dcid);
		rsp.dcid = cpu_to_le16(chan->scid);

		if (result == L2CAP_CR_SUCCESS) {
			/* Send successful response */
			rsp.result = cpu_to_le16(L2CAP_CR_SUCCESS);
			rsp.status = cpu_to_le16(L2CAP_CS_NO_INFO);
		} else {
			/* Send negative response */
			rsp.result = cpu_to_le16(L2CAP_CR_NO_MEM);
			rsp.status = cpu_to_le16(L2CAP_CS_NO_INFO);
		}

		l2cap_send_cmd(chan->conn, chan->ident, L2CAP_CREATE_CHAN_RSP,
			       sizeof(rsp), &rsp);

		if (result == L2CAP_CR_SUCCESS) {
			l2cap_state_change(chan, BT_CONFIG);
			set_bit(CONF_REQ_SENT, &chan->conf_state);
			l2cap_send_cmd(chan->conn, l2cap_get_ident(chan->conn),
				       L2CAP_CONF_REQ,
				       l2cap_build_conf_req(chan, buf, sizeof(buf)), buf);
			chan->num_conf_req++;
		}
	}
}

static void l2cap_do_move_initiate(struct l2cap_chan *chan, u8 local_amp_id,
				   u8 remote_amp_id)
{
	l2cap_move_setup(chan);
	chan->move_id = local_amp_id;
	chan->move_state = L2CAP_MOVE_WAIT_RSP;

	l2cap_send_move_chan_req(chan, remote_amp_id);
}

static void l2cap_do_move_respond(struct l2cap_chan *chan, int result)
{
	struct hci_chan *hchan = NULL;

	/* Placeholder - get hci_chan for logical link */

	if (hchan) {
		if (hchan->state == BT_CONNECTED) {
			/* Logical link is ready to go */
			chan->hs_hcon = hchan->conn;
			chan->hs_hcon->l2cap_data = chan->conn;
			chan->move_state = L2CAP_MOVE_WAIT_CONFIRM;
			l2cap_send_move_chan_rsp(chan, L2CAP_MR_SUCCESS);

			l2cap_logical_cfm(chan, hchan, L2CAP_MR_SUCCESS);
		} else {
			/* Wait for logical link to be ready */
			chan->move_state = L2CAP_MOVE_WAIT_LOGICAL_CFM;
		}
	} else {
		/* Logical link not available */
		l2cap_send_move_chan_rsp(chan, L2CAP_MR_NOT_ALLOWED);
	}
}

static void l2cap_do_move_cancel(struct l2cap_chan *chan, int result)
{
	if (chan->move_role == L2CAP_MOVE_ROLE_RESPONDER) {
		u8 rsp_result;
		if (result == -EINVAL)
			rsp_result = L2CAP_MR_BAD_ID;
		else
			rsp_result = L2CAP_MR_NOT_ALLOWED;

		l2cap_send_move_chan_rsp(chan, rsp_result);
	}

	chan->move_role = L2CAP_MOVE_ROLE_NONE;
	chan->move_state = L2CAP_MOVE_STABLE;

	/* Restart data transmission */
	l2cap_ertm_send(chan);
}

/* Invoke with locked chan */
void __l2cap_physical_cfm(struct l2cap_chan *chan, int result)
{
	u8 local_amp_id = chan->local_amp_id;
	u8 remote_amp_id = chan->remote_amp_id;

	BT_DBG("chan %p, result %d, local_amp_id %d, remote_amp_id %d",
	       chan, result, local_amp_id, remote_amp_id);

	if (chan->state == BT_DISCONN || chan->state == BT_CLOSED) {
		l2cap_chan_unlock(chan);
		return;
	}

	if (chan->state != BT_CONNECTED) {
		l2cap_do_create(chan, result, local_amp_id, remote_amp_id);
	} else if (result != L2CAP_MR_SUCCESS) {
		l2cap_do_move_cancel(chan, result);
	} else {
		switch (chan->move_role) {
		case L2CAP_MOVE_ROLE_INITIATOR:
			l2cap_do_move_initiate(chan, local_amp_id,
					       remote_amp_id);
			break;
		case L2CAP_MOVE_ROLE_RESPONDER:
			l2cap_do_move_respond(chan, result);
			break;
		default:
			l2cap_do_move_cancel(chan, result);
			break;
		}
	}
}

static inline int l2cap_move_channel_req(struct l2cap_conn *conn,
					 struct l2cap_cmd_hdr *cmd,
					 u16 cmd_len, void *data)
{
	struct l2cap_move_chan_req *req = data;
	struct l2cap_move_chan_rsp rsp;
	struct l2cap_chan *chan;
	u16 icid = 0;
	u16 result = L2CAP_MR_NOT_ALLOWED;

	if (cmd_len != sizeof(*req))
		return -EPROTO;

	icid = le16_to_cpu(req->icid);

	BT_DBG("icid 0x%4.4x, dest_amp_id %d", icid, req->dest_amp_id);

	if (!(conn->local_fixed_chan & L2CAP_FC_A2MP))
		return -EINVAL;

	chan = l2cap_get_chan_by_dcid(conn, icid);
	if (!chan) {
		rsp.icid = cpu_to_le16(icid);
		rsp.result = cpu_to_le16(L2CAP_MR_NOT_ALLOWED);
		l2cap_send_cmd(conn, cmd->ident, L2CAP_MOVE_CHAN_RSP,
			       sizeof(rsp), &rsp);
		return 0;
	}

	chan->ident = cmd->ident;

	if (chan->scid < L2CAP_CID_DYN_START ||
	    chan->chan_policy == BT_CHANNEL_POLICY_BREDR_ONLY ||
	    (chan->mode != L2CAP_MODE_ERTM &&
	     chan->mode != L2CAP_MODE_STREAMING)) {
		result = L2CAP_MR_NOT_ALLOWED;
		goto send_move_response;
	}

	if (chan->local_amp_id == req->dest_amp_id) {
		result = L2CAP_MR_SAME_ID;
		goto send_move_response;
	}

	if (req->dest_amp_id != AMP_ID_BREDR) {
		struct hci_dev *hdev;
		hdev = hci_dev_get(req->dest_amp_id);
		if (!hdev || hdev->dev_type != HCI_AMP ||
		    !test_bit(HCI_UP, &hdev->flags)) {
			if (hdev)
				hci_dev_put(hdev);

			result = L2CAP_MR_BAD_ID;
			goto send_move_response;
		}
		hci_dev_put(hdev);
	}

	/* Detect a move collision.  Only send a collision response
	 * if this side has "lost", otherwise proceed with the move.
	 * The winner has the larger bd_addr.
	 */
	if ((__chan_is_moving(chan) ||
	     chan->move_role != L2CAP_MOVE_ROLE_NONE) &&
	    bacmp(&conn->hcon->src, &conn->hcon->dst) > 0) {
		result = L2CAP_MR_COLLISION;
		goto send_move_response;
	}

	chan->move_role = L2CAP_MOVE_ROLE_RESPONDER;
	l2cap_move_setup(chan);
	chan->move_id = req->dest_amp_id;
	icid = chan->dcid;

	if (req->dest_amp_id == AMP_ID_BREDR) {
		/* Moving to BR/EDR */
		if (test_bit(CONN_LOCAL_BUSY, &chan->conn_state)) {
			chan->move_state = L2CAP_MOVE_WAIT_LOCAL_BUSY;
			result = L2CAP_MR_PEND;
		} else {
			chan->move_state = L2CAP_MOVE_WAIT_CONFIRM;
			result = L2CAP_MR_SUCCESS;
		}
	} else {
		chan->move_state = L2CAP_MOVE_WAIT_PREPARE;
		/* Placeholder - uncomment when amp functions are available */
		/*amp_accept_physical(chan, req->dest_amp_id);*/
		result = L2CAP_MR_PEND;
	}

send_move_response:
	l2cap_send_move_chan_rsp(chan, result);

	l2cap_chan_unlock(chan);

	return 0;
}

static void l2cap_move_continue(struct l2cap_conn *conn, u16 icid, u16 result)
{
	struct l2cap_chan *chan;
	struct hci_chan *hchan = NULL;

	chan = l2cap_get_chan_by_scid(conn, icid);
	if (!chan) {
		l2cap_send_move_chan_cfm_icid(conn, icid);
		return;
	}

	__clear_chan_timer(chan);
	if (result == L2CAP_MR_PEND)
		__set_chan_timer(chan, L2CAP_MOVE_ERTX_TIMEOUT);

	switch (chan->move_state) {
	case L2CAP_MOVE_WAIT_LOGICAL_COMP:
		/* Move confirm will be sent when logical link
		 * is complete.
		 */
		chan->move_state = L2CAP_MOVE_WAIT_LOGICAL_CFM;
		break;
	case L2CAP_MOVE_WAIT_RSP_SUCCESS:
		if (result == L2CAP_MR_PEND) {
			break;
		} else if (test_bit(CONN_LOCAL_BUSY,
				    &chan->conn_state)) {
			chan->move_state = L2CAP_MOVE_WAIT_LOCAL_BUSY;
		} else {
			/* Logical link is up or moving to BR/EDR,
			 * proceed with move
			 */
			chan->move_state = L2CAP_MOVE_WAIT_CONFIRM_RSP;
			l2cap_send_move_chan_cfm(chan, L2CAP_MC_CONFIRMED);
		}
		break;
	case L2CAP_MOVE_WAIT_RSP:
		/* Moving to AMP */
		if (result == L2CAP_MR_SUCCESS) {
			/* Remote is ready, send confirm immediately
			 * after logical link is ready
			 */
			chan->move_state = L2CAP_MOVE_WAIT_LOGICAL_CFM;
		} else {
			/* Both logical link and move success
			 * are required to confirm
			 */
			chan->move_state = L2CAP_MOVE_WAIT_LOGICAL_COMP;
		}

		/* Placeholder - get hci_chan for logical link */
		if (!hchan) {
			/* Logical link not available */
			l2cap_send_move_chan_cfm(chan, L2CAP_MC_UNCONFIRMED);
			break;
		}

		/* If the logical link is not yet connected, do not
		 * send confirmation.
		 */
		if (hchan->state != BT_CONNECTED)
			break;

		/* Logical link is already ready to go */

		chan->hs_hcon = hchan->conn;
		chan->hs_hcon->l2cap_data = chan->conn;

		if (result == L2CAP_MR_SUCCESS) {
			/* Can confirm now */
			l2cap_send_move_chan_cfm(chan, L2CAP_MC_CONFIRMED);
		} else {
			/* Now only need move success
			 * to confirm
			 */
			chan->move_state = L2CAP_MOVE_WAIT_RSP_SUCCESS;
		}

		l2cap_logical_cfm(chan, hchan, L2CAP_MR_SUCCESS);
		break;
	default:
		/* Any other amp move state means the move failed. */
		chan->move_id = chan->local_amp_id;
		l2cap_move_done(chan);
		l2cap_send_move_chan_cfm(chan, L2CAP_MC_UNCONFIRMED);
	}

	l2cap_chan_unlock(chan);
}

static void l2cap_move_fail(struct l2cap_conn *conn, u8 ident, u16 icid,
			    u16 result)
{
	struct l2cap_chan *chan;

	chan = l2cap_get_chan_by_ident(conn, ident);
	if (!chan) {
		/* Could not locate channel, icid is best guess */
		l2cap_send_move_chan_cfm_icid(conn, icid);
		return;
	}

	__clear_chan_timer(chan);

	if (chan->move_role == L2CAP_MOVE_ROLE_INITIATOR) {
		if (result == L2CAP_MR_COLLISION) {
			chan->move_role = L2CAP_MOVE_ROLE_RESPONDER;
		} else {
			/* Cleanup - cancel move */
			chan->move_id = chan->local_amp_id;
			l2cap_move_done(chan);
		}
	}

	l2cap_send_move_chan_cfm(chan, L2CAP_MC_UNCONFIRMED);

	l2cap_chan_unlock(chan);
}

static int l2cap_move_channel_rsp(struct l2cap_conn *conn,
				  struct l2cap_cmd_hdr *cmd,
				  u16 cmd_len, void *data)
{
	struct l2cap_move_chan_rsp *rsp = data;
	u16 icid, result;

	if (cmd_len != sizeof(*rsp))
		return -EPROTO;

	icid = le16_to_cpu(rsp->icid);
	result = le16_to_cpu(rsp->result);

	BT_DBG("icid 0x%4.4x, result 0x%4.4x", icid, result);

	if (result == L2CAP_MR_SUCCESS || result == L2CAP_MR_PEND)
		l2cap_move_continue(conn, icid, result);
	else
		l2cap_move_fail(conn, cmd->ident, icid, result);

	return 0;
}

static int l2cap_move_channel_confirm(struct l2cap_conn *conn,
				      struct l2cap_cmd_hdr *cmd,
				      u16 cmd_len, void *data)
{
	struct l2cap_move_chan_cfm *cfm = data;
	struct l2cap_chan *chan;
	u16 icid, result;

	if (cmd_len != sizeof(*cfm))
		return -EPROTO;

	icid = le16_to_cpu(cfm->icid);
	result = le16_to_cpu(cfm->result);

	BT_DBG("icid 0x%4.4x, result 0x%4.4x", icid, result);

	chan = l2cap_get_chan_by_dcid(conn, icid);
	if (!chan) {
		/* Spec requires a response even if the icid was not found */
		l2cap_send_move_chan_cfm_rsp(conn, cmd->ident, icid);
		return 0;
	}

	if (chan->move_state == L2CAP_MOVE_WAIT_CONFIRM) {
		if (result == L2CAP_MC_CONFIRMED) {
			chan->local_amp_id = chan->move_id;
			if (chan->local_amp_id == AMP_ID_BREDR)
				__release_logical_link(chan);
		} else {
			chan->move_id = chan->local_amp_id;
		}

		l2cap_move_done(chan);
	}

	l2cap_send_move_chan_cfm_rsp(conn, cmd->ident, icid);

	l2cap_chan_unlock(chan);

	return 0;
}

static inline int l2cap_move_channel_confirm_rsp(struct l2cap_conn *conn,
						 struct l2cap_cmd_hdr *cmd,
						 u16 cmd_len, void *data)
{
	struct l2cap_move_chan_cfm_rsp *rsp = data;
	struct l2cap_chan *chan;
	u16 icid;

	if (cmd_len != sizeof(*rsp))
		return -EPROTO;

	icid = le16_to_cpu(rsp->icid);

	BT_DBG("icid 0x%4.4x", icid);

	chan = l2cap_get_chan_by_scid(conn, icid);
	if (!chan)
		return 0;

	__clear_chan_timer(chan);

	if (chan->move_state == L2CAP_MOVE_WAIT_CONFIRM_RSP) {
		chan->local_amp_id = chan->move_id;

		if (chan->local_amp_id == AMP_ID_BREDR && chan->hs_hchan)
			__release_logical_link(chan);

		l2cap_move_done(chan);
	}

	l2cap_chan_unlock(chan);

	return 0;
}

static inline int l2cap_conn_param_update_req(struct l2cap_conn *conn,
					      struct l2cap_cmd_hdr *cmd,
					      u16 cmd_len, u8 *data)
{
	struct hci_conn *hcon = conn->hcon;
	struct l2cap_conn_param_update_req *req;
	struct l2cap_conn_param_update_rsp rsp;
	u16 min, max, latency, to_multiplier;
	int err;

	if (hcon->role != HCI_ROLE_MASTER)
		return -EINVAL;

	if (cmd_len != sizeof(struct l2cap_conn_param_update_req))
		return -EPROTO;

	req = (struct l2cap_conn_param_update_req *) data;
	min		= __le16_to_cpu(req->min);
	max		= __le16_to_cpu(req->max);
	latency		= __le16_to_cpu(req->latency);
	to_multiplier	= __le16_to_cpu(req->to_multiplier);

	BT_DBG("min 0x%4.4x max 0x%4.4x latency: 0x%4.4x Timeout: 0x%4.4x",
	       min, max, latency, to_multiplier);

	memset(&rsp, 0, sizeof(rsp));

	if (min < hcon->le_conn_min_interval ||
	    max > hcon->le_conn_max_interval) {
		BT_DBG("requested connection interval exceeds current bounds.");
		err = -EINVAL;
	} else {
		err = hci_check_conn_params(min, max, latency, to_multiplier);
	}

	if (err)
		rsp.result = cpu_to_le16(L2CAP_CONN_PARAM_REJECTED);
	else
		rsp.result = cpu_to_le16(L2CAP_CONN_PARAM_ACCEPTED);

	l2cap_send_cmd(conn, cmd->ident, L2CAP_CONN_PARAM_UPDATE_RSP,
		       sizeof(rsp), &rsp);

	if (!err) {
		u8 store_hint;

		store_hint = hci_le_conn_update(hcon, min, max, latency,
						to_multiplier);
		mgmt_new_conn_param(hcon->hdev, &hcon->dst, hcon->dst_type,
				    store_hint, min, max, latency,
				    to_multiplier);

	}

	return 0;
}

static int l2cap_le_connect_rsp(struct l2cap_conn *conn,
				struct l2cap_cmd_hdr *cmd, u16 cmd_len,
				u8 *data)
{
	struct l2cap_le_conn_rsp *rsp = (struct l2cap_le_conn_rsp *) data;
	struct hci_conn *hcon = conn->hcon;
	u16 dcid, mtu, mps, credits, result;
	struct l2cap_chan *chan;
	int err, sec_level;

	if (cmd_len < sizeof(*rsp))
		return -EPROTO;

	dcid    = __le16_to_cpu(rsp->dcid);
	mtu     = __le16_to_cpu(rsp->mtu);
	mps     = __le16_to_cpu(rsp->mps);
	credits = __le16_to_cpu(rsp->credits);
	result  = __le16_to_cpu(rsp->result);

	if (result == L2CAP_CR_LE_SUCCESS && (mtu < 23 || mps < 23 ||
					   dcid < L2CAP_CID_DYN_START ||
					   dcid > L2CAP_CID_LE_DYN_END))
		return -EPROTO;

	BT_DBG("dcid 0x%4.4x mtu %u mps %u credits %u result 0x%2.2x",
	       dcid, mtu, mps, credits, result);

	mutex_lock(&conn->chan_lock);

	chan = __l2cap_get_chan_by_ident(conn, cmd->ident);
	if (!chan) {
		err = -EBADSLT;
		goto unlock;
	}

	err = 0;

	l2cap_chan_lock(chan);

	switch (result) {
	case L2CAP_CR_LE_SUCCESS:
		if (__l2cap_get_chan_by_dcid(conn, dcid)) {
			err = -EBADSLT;
			break;
		}

		chan->ident = 0;
		chan->dcid = dcid;
		chan->omtu = mtu;
		chan->remote_mps = mps;
		chan->tx_credits = credits;
		l2cap_chan_ready(chan);
		break;

	case L2CAP_CR_LE_AUTHENTICATION:
	case L2CAP_CR_LE_ENCRYPTION:
		/* If we already have MITM protection we can't do
		 * anything.
		 */
		if (hcon->sec_level > BT_SECURITY_MEDIUM) {
			l2cap_chan_del(chan, ECONNREFUSED);
			break;
		}

		sec_level = hcon->sec_level + 1;
		if (chan->sec_level < sec_level)
			chan->sec_level = sec_level;

		/* We'll need to send a new Connect Request */
		clear_bit(FLAG_LE_CONN_REQ_SENT, &chan->flags);

		smp_conn_security(hcon, chan->sec_level);
		break;

	default:
		l2cap_chan_del(chan, ECONNREFUSED);
		break;
	}

	l2cap_chan_unlock(chan);

unlock:
	mutex_unlock(&conn->chan_lock);

	return err;
}

static inline int l2cap_bredr_sig_cmd(struct l2cap_conn *conn,
				      struct l2cap_cmd_hdr *cmd, u16 cmd_len,
				      u8 *data)
{
	int err = 0;

	switch (cmd->code) {
	case L2CAP_COMMAND_REJ:
		l2cap_command_rej(conn, cmd, cmd_len, data);
		break;

	case L2CAP_CONN_REQ:
		err = l2cap_connect_req(conn, cmd, cmd_len, data);
		break;

	case L2CAP_CONN_RSP:
	case L2CAP_CREATE_CHAN_RSP:
		l2cap_connect_create_rsp(conn, cmd, cmd_len, data);
		break;

	case L2CAP_CONF_REQ:
		err = l2cap_config_req(conn, cmd, cmd_len, data);
		break;

	case L2CAP_CONF_RSP:
		l2cap_config_rsp(conn, cmd, cmd_len, data);
		break;

	case L2CAP_DISCONN_REQ:
		err = l2cap_disconnect_req(conn, cmd, cmd_len, data);
		break;

	case L2CAP_DISCONN_RSP:
		l2cap_disconnect_rsp(conn, cmd, cmd_len, data);
		break;

	case L2CAP_ECHO_REQ:
		l2cap_send_cmd(conn, cmd->ident, L2CAP_ECHO_RSP, cmd_len, data);
		break;

	case L2CAP_ECHO_RSP:
		break;

	case L2CAP_INFO_REQ:
		err = l2cap_information_req(conn, cmd, cmd_len, data);
		break;

	case L2CAP_INFO_RSP:
		l2cap_information_rsp(conn, cmd, cmd_len, data);
		break;

	case L2CAP_CREATE_CHAN_REQ:
		err = l2cap_create_channel_req(conn, cmd, cmd_len, data);
		break;

	case L2CAP_MOVE_CHAN_REQ:
		err = l2cap_move_channel_req(conn, cmd, cmd_len, data);
		break;

	case L2CAP_MOVE_CHAN_RSP:
		l2cap_move_channel_rsp(conn, cmd, cmd_len, data);
		break;

	case L2CAP_MOVE_CHAN_CFM:
		err = l2cap_move_channel_confirm(conn, cmd, cmd_len, data);
		break;

	case L2CAP_MOVE_CHAN_CFM_RSP:
		l2cap_move_channel_confirm_rsp(conn, cmd, cmd_len, data);
		break;

	default:
		BT_ERR("Unknown BR/EDR signaling command 0x%2.2x", cmd->code);
		err = -EINVAL;
		break;
	}

	return err;
}

static int l2cap_le_connect_req(struct l2cap_conn *conn,
				struct l2cap_cmd_hdr *cmd, u16 cmd_len,
				u8 *data)
{
	struct l2cap_le_conn_req *req = (struct l2cap_le_conn_req *) data;
	struct l2cap_le_conn_rsp rsp;
	struct l2cap_chan *chan, *pchan;
	u16 dcid, scid, credits, mtu, mps;
	__le16 psm;
	u8 result;

	if (cmd_len != sizeof(*req))
		return -EPROTO;

	scid = __le16_to_cpu(req->scid);
	mtu  = __le16_to_cpu(req->mtu);
	mps  = __le16_to_cpu(req->mps);
	psm  = req->psm;
	dcid = 0;
	credits = 0;

	if (mtu < 23 || mps < 23)
		return -EPROTO;

	BT_DBG("psm 0x%2.2x scid 0x%4.4x mtu %u mps %u", __le16_to_cpu(psm),
	       scid, mtu, mps);

	/* Check if we have socket listening on psm */
	pchan = l2cap_global_chan_by_psm(BT_LISTEN, psm, &conn->hcon->src,
					 &conn->hcon->dst, LE_LINK);
	if (!pchan) {
		result = L2CAP_CR_LE_BAD_PSM;
		chan = NULL;
		goto response;
	}

	mutex_lock(&conn->chan_lock);
	l2cap_chan_lock(pchan);

	if (!smp_sufficient_security(conn->hcon, pchan->sec_level,
				     SMP_ALLOW_STK)) {
		result = L2CAP_CR_LE_AUTHENTICATION;
		chan = NULL;
		goto response_unlock;
	}

	/* Check for valid dynamic CID range */
	if (scid < L2CAP_CID_DYN_START || scid > L2CAP_CID_LE_DYN_END) {
		result = L2CAP_CR_LE_INVALID_SCID;
		chan = NULL;
		goto response_unlock;
	}

	/* Check if we already have channel with that dcid */
	if (__l2cap_get_chan_by_dcid(conn, scid)) {
		result = L2CAP_CR_LE_SCID_IN_USE;
		chan = NULL;
		goto response_unlock;
	}

	chan = pchan->ops->new_connection(pchan);
	if (!chan) {
		result = L2CAP_CR_LE_NO_MEM;
		goto response_unlock;
	}

	bacpy(&chan->src, &conn->hcon->src);
	bacpy(&chan->dst, &conn->hcon->dst);
	chan->src_type = bdaddr_src_type(conn->hcon);
	chan->dst_type = bdaddr_dst_type(conn->hcon);
	chan->psm  = psm;
	chan->dcid = scid;
	chan->omtu = mtu;
	chan->remote_mps = mps;

	__l2cap_chan_add(conn, chan);

	l2cap_le_flowctl_init(chan, __le16_to_cpu(req->credits));

	dcid = chan->scid;
	credits = chan->rx_credits;

	__set_chan_timer(chan, chan->ops->get_sndtimeo(chan));

	chan->ident = cmd->ident;

	if (test_bit(FLAG_DEFER_SETUP, &chan->flags)) {
		l2cap_state_change(chan, BT_CONNECT2);
		/* The following result value is actually not defined
		 * for LE CoC but we use it to let the function know
		 * that it should bail out after doing its cleanup
		 * instead of sending a response.
		 */
		result = L2CAP_CR_PEND;
		chan->ops->defer(chan);
	} else {
		l2cap_chan_ready(chan);
		result = L2CAP_CR_LE_SUCCESS;
	}

response_unlock:
	l2cap_chan_unlock(pchan);
	mutex_unlock(&conn->chan_lock);
	l2cap_chan_put(pchan);

	if (result == L2CAP_CR_PEND)
		return 0;

response:
	if (chan) {
		rsp.mtu = cpu_to_le16(chan->imtu);
		rsp.mps = cpu_to_le16(chan->mps);
	} else {
		rsp.mtu = 0;
		rsp.mps = 0;
	}

	rsp.dcid    = cpu_to_le16(dcid);
	rsp.credits = cpu_to_le16(credits);
	rsp.result  = cpu_to_le16(result);

	l2cap_send_cmd(conn, cmd->ident, L2CAP_LE_CONN_RSP, sizeof(rsp), &rsp);

	return 0;
}

static inline int l2cap_le_credits(struct l2cap_conn *conn,
				   struct l2cap_cmd_hdr *cmd, u16 cmd_len,
				   u8 *data)
{
	struct l2cap_le_credits *pkt;
	struct l2cap_chan *chan;
	u16 cid, credits, max_credits;

	if (cmd_len != sizeof(*pkt))
		return -EPROTO;

	pkt = (struct l2cap_le_credits *) data;
	cid	= __le16_to_cpu(pkt->cid);
	credits	= __le16_to_cpu(pkt->credits);

	BT_DBG("cid 0x%4.4x credits 0x%4.4x", cid, credits);

	chan = l2cap_get_chan_by_dcid(conn, cid);
	if (!chan)
		return -EBADSLT;

	max_credits = LE_FLOWCTL_MAX_CREDITS - chan->tx_credits;
	if (credits > max_credits) {
		BT_ERR("LE credits overflow");
		l2cap_send_disconn_req(chan, ECONNRESET);
		l2cap_chan_unlock(chan);

		/* Return 0 so that we don't trigger an unnecessary
		 * command reject packet.
		 */
		return 0;
	}

	chan->tx_credits += credits;

	/* Resume sending */
	l2cap_le_flowctl_send(chan);

	if (chan->tx_credits)
		chan->ops->resume(chan);

	l2cap_chan_unlock(chan);

	return 0;
}

static inline int l2cap_le_command_rej(struct l2cap_conn *conn,
				       struct l2cap_cmd_hdr *cmd, u16 cmd_len,
				       u8 *data)
{
	struct l2cap_cmd_rej_unk *rej = (struct l2cap_cmd_rej_unk *) data;
	struct l2cap_chan *chan;

	if (cmd_len < sizeof(*rej))
		return -EPROTO;

	mutex_lock(&conn->chan_lock);

	chan = __l2cap_get_chan_by_ident(conn, cmd->ident);
	if (!chan)
		goto done;

	l2cap_chan_lock(chan);
	l2cap_chan_del(chan, ECONNREFUSED);
	l2cap_chan_unlock(chan);

done:
	mutex_unlock(&conn->chan_lock);
	return 0;
}

static inline int l2cap_le_sig_cmd(struct l2cap_conn *conn,
				   struct l2cap_cmd_hdr *cmd, u16 cmd_len,
				   u8 *data)
{
	int err = 0;

	switch (cmd->code) {
	case L2CAP_COMMAND_REJ:
		l2cap_le_command_rej(conn, cmd, cmd_len, data);
		break;

	case L2CAP_CONN_PARAM_UPDATE_REQ:
		err = l2cap_conn_param_update_req(conn, cmd, cmd_len, data);
		break;

	case L2CAP_CONN_PARAM_UPDATE_RSP:
		break;

	case L2CAP_LE_CONN_RSP:
		l2cap_le_connect_rsp(conn, cmd, cmd_len, data);
		break;

	case L2CAP_LE_CONN_REQ:
		err = l2cap_le_connect_req(conn, cmd, cmd_len, data);
		break;

	case L2CAP_LE_CREDITS:
		err = l2cap_le_credits(conn, cmd, cmd_len, data);
		break;

	case L2CAP_DISCONN_REQ:
		err = l2cap_disconnect_req(conn, cmd, cmd_len, data);
		break;

	case L2CAP_DISCONN_RSP:
		l2cap_disconnect_rsp(conn, cmd, cmd_len, data);
		break;

	default:
		BT_ERR("Unknown LE signaling command 0x%2.2x", cmd->code);
		err = -EINVAL;
		break;
	}

	return err;
}

static inline void l2cap_le_sig_channel(struct l2cap_conn *conn,
					struct sk_buff *skb)
{
	struct hci_conn *hcon = conn->hcon;
	struct l2cap_cmd_hdr *cmd;
	u16 len;
	int err;

	if (hcon->type != LE_LINK)
		goto drop;

	if (skb->len < L2CAP_CMD_HDR_SIZE)
		goto drop;

	cmd = (void *) skb->data;
	skb_pull(skb, L2CAP_CMD_HDR_SIZE);

	len = le16_to_cpu(cmd->len);

	BT_DBG("code 0x%2.2x len %d id 0x%2.2x", cmd->code, len, cmd->ident);

	if (len != skb->len || !cmd->ident) {
		BT_DBG("corrupted command");
		goto drop;
	}

	err = l2cap_le_sig_cmd(conn, cmd, len, skb->data);
	if (err) {
		struct l2cap_cmd_rej_unk rej;

		BT_ERR("Wrong link type (%d)", err);

		rej.reason = cpu_to_le16(L2CAP_REJ_NOT_UNDERSTOOD);
		l2cap_send_cmd(conn, cmd->ident, L2CAP_COMMAND_REJ,
			       sizeof(rej), &rej);
	}

drop:
	kfree_skb(skb);
}

static inline void l2cap_sig_channel(struct l2cap_conn *conn,
				     struct sk_buff *skb)
{
	struct hci_conn *hcon = conn->hcon;
	u8 *data = skb->data;
	int len = skb->len;
	struct l2cap_cmd_hdr cmd;
	int err;

	l2cap_raw_recv(conn, skb);

	if (hcon->type != ACL_LINK)
		goto drop;

	while (len >= L2CAP_CMD_HDR_SIZE) {
		u16 cmd_len;
		memcpy(&cmd, data, L2CAP_CMD_HDR_SIZE);
		data += L2CAP_CMD_HDR_SIZE;
		len  -= L2CAP_CMD_HDR_SIZE;

		cmd_len = le16_to_cpu(cmd.len);

		BT_DBG("code 0x%2.2x len %d id 0x%2.2x", cmd.code, cmd_len,
		       cmd.ident);

		if (cmd_len > len || !cmd.ident) {
			BT_DBG("corrupted command");
			break;
		}

		err = l2cap_bredr_sig_cmd(conn, &cmd, cmd_len, data);
		if (err) {
			struct l2cap_cmd_rej_unk rej;

			BT_ERR("Wrong link type (%d)", err);

			rej.reason = cpu_to_le16(L2CAP_REJ_NOT_UNDERSTOOD);
			l2cap_send_cmd(conn, cmd.ident, L2CAP_COMMAND_REJ,
				       sizeof(rej), &rej);
		}

		data += cmd_len;
		len  -= cmd_len;
	}

drop:
	kfree_skb(skb);
}

static int l2cap_check_fcs(struct l2cap_chan *chan,  struct sk_buff *skb)
{
	u16 our_fcs, rcv_fcs;
	int hdr_size;

	if (test_bit(FLAG_EXT_CTRL, &chan->flags))
		hdr_size = L2CAP_EXT_HDR_SIZE;
	else
		hdr_size = L2CAP_ENH_HDR_SIZE;

	if (chan->fcs == L2CAP_FCS_CRC16) {
		skb_trim(skb, skb->len - L2CAP_FCS_SIZE);
		rcv_fcs = get_unaligned_le16(skb->data + skb->len);
		our_fcs = crc16(0, skb->data - hdr_size, skb->len + hdr_size);

		if (our_fcs != rcv_fcs)
			return -EBADMSG;
	}
	return 0;
}

static void l2cap_send_i_or_rr_or_rnr(struct l2cap_chan *chan)
{
	struct l2cap_ctrl control;

	BT_DBG("chan %p", chan);

	memset(&control, 0, sizeof(control));
	control.sframe = 1;
	control.final = 1;
	control.reqseq = chan->buffer_seq;
	set_bit(CONN_SEND_FBIT, &chan->conn_state);

	if (test_bit(CONN_LOCAL_BUSY, &chan->conn_state)) {
		control.super = L2CAP_SUPER_RNR;
		l2cap_send_sframe(chan, &control);
	}

	if (test_and_clear_bit(CONN_REMOTE_BUSY, &chan->conn_state) &&
	    chan->unacked_frames > 0)
		__set_retrans_timer(chan);

	/* Send pending iframes */
	l2cap_ertm_send(chan);

	if (!test_bit(CONN_LOCAL_BUSY, &chan->conn_state) &&
	    test_bit(CONN_SEND_FBIT, &chan->conn_state)) {
		/* F-bit wasn't sent in an s-frame or i-frame yet, so
		 * send it now.
		 */
		control.super = L2CAP_SUPER_RR;
		l2cap_send_sframe(chan, &control);
	}
}

static void append_skb_frag(struct sk_buff *skb, struct sk_buff *new_frag,
			    struct sk_buff **last_frag)
{
	/* skb->len reflects data in skb as well as all fragments
	 * skb->data_len reflects only data in fragments
	 */
	if (!skb_has_frag_list(skb))
		skb_shinfo(skb)->frag_list = new_frag;

	new_frag->next = NULL;

	(*last_frag)->next = new_frag;
	*last_frag = new_frag;

	skb->len += new_frag->len;
	skb->data_len += new_frag->len;
	skb->truesize += new_frag->truesize;
}

static int l2cap_reassemble_sdu(struct l2cap_chan *chan, struct sk_buff *skb,
				struct l2cap_ctrl *control)
{
	int err = -EINVAL;

	switch (control->sar) {
	case L2CAP_SAR_UNSEGMENTED:
		if (chan->sdu)
			break;

		err = chan->ops->recv(chan, skb);
		break;

	case L2CAP_SAR_START:
		if (chan->sdu)
			break;

		if (!pskb_may_pull(skb, L2CAP_SDULEN_SIZE))
			break;

		chan->sdu_len = get_unaligned_le16(skb->data);
		skb_pull(skb, L2CAP_SDULEN_SIZE);

		if (chan->sdu_len > chan->imtu) {
			err = -EMSGSIZE;
			break;
		}

		if (skb->len >= chan->sdu_len)
			break;

		chan->sdu = skb;
		chan->sdu_last_frag = skb;

		skb = NULL;
		err = 0;
		break;

	case L2CAP_SAR_CONTINUE:
		if (!chan->sdu)
			break;

		append_skb_frag(chan->sdu, skb,
				&chan->sdu_last_frag);
		skb = NULL;

		if (chan->sdu->len >= chan->sdu_len)
			break;

		err = 0;
		break;

	case L2CAP_SAR_END:
		if (!chan->sdu)
			break;

		append_skb_frag(chan->sdu, skb,
				&chan->sdu_last_frag);
		skb = NULL;

		if (chan->sdu->len != chan->sdu_len)
			break;

		err = chan->ops->recv(chan, chan->sdu);

		if (!err) {
			/* Reassembly complete */
			chan->sdu = NULL;
			chan->sdu_last_frag = NULL;
			chan->sdu_len = 0;
		}
		break;
	}

	if (err) {
		kfree_skb(skb);
		kfree_skb(chan->sdu);
		chan->sdu = NULL;
		chan->sdu_last_frag = NULL;
		chan->sdu_len = 0;
	}

	return err;
}

static int l2cap_resegment(struct l2cap_chan *chan)
{
	/* Placeholder */
	return 0;
}

void l2cap_chan_busy(struct l2cap_chan *chan, int busy)
{
	u8 event;

	if (chan->mode != L2CAP_MODE_ERTM)
		return;

	event = busy ? L2CAP_EV_LOCAL_BUSY_DETECTED : L2CAP_EV_LOCAL_BUSY_CLEAR;
	l2cap_tx(chan, NULL, NULL, event);
}

static int l2cap_rx_queued_iframes(struct l2cap_chan *chan)
{
	int err = 0;
	/* Pass sequential frames to l2cap_reassemble_sdu()
	 * until a gap is encountered.
	 */

	BT_DBG("chan %p", chan);

	while (!test_bit(CONN_LOCAL_BUSY, &chan->conn_state)) {
		struct sk_buff *skb;
		BT_DBG("Searching for skb with txseq %d (queue len %d)",
		       chan->buffer_seq, skb_queue_len(&chan->srej_q));

		skb = l2cap_ertm_seq_in_queue(&chan->srej_q, chan->buffer_seq);

		if (!skb)
			break;

		skb_unlink(skb, &chan->srej_q);
		chan->buffer_seq = __next_seq(chan, chan->buffer_seq);
		err = l2cap_reassemble_sdu(chan, skb, &bt_cb(skb)->l2cap);
		if (err)
			break;
	}

	if (skb_queue_empty(&chan->srej_q)) {
		chan->rx_state = L2CAP_RX_STATE_RECV;
		l2cap_send_ack(chan);
	}

	return err;
}

static void l2cap_handle_srej(struct l2cap_chan *chan,
			      struct l2cap_ctrl *control)
{
	struct sk_buff *skb;

	BT_DBG("chan %p, control %p", chan, control);

	if (control->reqseq == chan->next_tx_seq) {
		BT_DBG("Invalid reqseq %d, disconnecting", control->reqseq);
		l2cap_send_disconn_req(chan, ECONNRESET);
		return;
	}

	skb = l2cap_ertm_seq_in_queue(&chan->tx_q, control->reqseq);

	if (skb == NULL) {
		BT_DBG("Seq %d not available for retransmission",
		       control->reqseq);
		return;
	}

	if (chan->max_tx != 0 && bt_cb(skb)->l2cap.retries >= chan->max_tx) {
		BT_DBG("Retry limit exceeded (%d)", chan->max_tx);
		l2cap_send_disconn_req(chan, ECONNRESET);
		return;
	}

	clear_bit(CONN_REMOTE_BUSY, &chan->conn_state);

	if (control->poll) {
		l2cap_pass_to_tx(chan, control);

		set_bit(CONN_SEND_FBIT, &chan->conn_state);
		l2cap_retransmit(chan, control);
		l2cap_ertm_send(chan);

		if (chan->tx_state == L2CAP_TX_STATE_WAIT_F) {
			set_bit(CONN_SREJ_ACT, &chan->conn_state);
			chan->srej_save_reqseq = control->reqseq;
		}
	} else {
		l2cap_pass_to_tx_fbit(chan, control);

		if (control->final) {
			if (chan->srej_save_reqseq != control->reqseq ||
			    !test_and_clear_bit(CONN_SREJ_ACT,
						&chan->conn_state))
				l2cap_retransmit(chan, control);
		} else {
			l2cap_retransmit(chan, control);
			if (chan->tx_state == L2CAP_TX_STATE_WAIT_F) {
				set_bit(CONN_SREJ_ACT, &chan->conn_state);
				chan->srej_save_reqseq = control->reqseq;
			}
		}
	}
}

static void l2cap_handle_rej(struct l2cap_chan *chan,
			     struct l2cap_ctrl *control)
{
	struct sk_buff *skb;

	BT_DBG("chan %p, control %p", chan, control);

	if (control->reqseq == chan->next_tx_seq) {
		BT_DBG("Invalid reqseq %d, disconnecting", control->reqseq);
		l2cap_send_disconn_req(chan, ECONNRESET);
		return;
	}

	skb = l2cap_ertm_seq_in_queue(&chan->tx_q, control->reqseq);

	if (chan->max_tx && skb &&
	    bt_cb(skb)->l2cap.retries >= chan->max_tx) {
		BT_DBG("Retry limit exceeded (%d)", chan->max_tx);
		l2cap_send_disconn_req(chan, ECONNRESET);
		return;
	}

	clear_bit(CONN_REMOTE_BUSY, &chan->conn_state);

	l2cap_pass_to_tx(chan, control);

	if (control->final) {
		if (!test_and_clear_bit(CONN_REJ_ACT, &chan->conn_state))
			l2cap_retransmit_all(chan, control);
	} else {
		l2cap_retransmit_all(chan, control);
		l2cap_ertm_send(chan);
		if (chan->tx_state == L2CAP_TX_STATE_WAIT_F)
			set_bit(CONN_REJ_ACT, &chan->conn_state);
	}
}

static u8 l2cap_classify_txseq(struct l2cap_chan *chan, u16 txseq)
{
	BT_DBG("chan %p, txseq %d", chan, txseq);

	BT_DBG("last_acked_seq %d, expected_tx_seq %d", chan->last_acked_seq,
	       chan->expected_tx_seq);

	if (chan->rx_state == L2CAP_RX_STATE_SREJ_SENT) {
		if (__seq_offset(chan, txseq, chan->last_acked_seq) >=
		    chan->tx_win) {
			/* See notes below regarding "double poll" and
			 * invalid packets.
			 */
			if (chan->tx_win <= ((chan->tx_win_max + 1) >> 1)) {
				BT_DBG("Invalid/Ignore - after SREJ");
				return L2CAP_TXSEQ_INVALID_IGNORE;
			} else {
				BT_DBG("Invalid - in window after SREJ sent");
				return L2CAP_TXSEQ_INVALID;
			}
		}

		if (chan->srej_list.head == txseq) {
			BT_DBG("Expected SREJ");
			return L2CAP_TXSEQ_EXPECTED_SREJ;
		}

		if (l2cap_ertm_seq_in_queue(&chan->srej_q, txseq)) {
			BT_DBG("Duplicate SREJ - txseq already stored");
			return L2CAP_TXSEQ_DUPLICATE_SREJ;
		}

		if (l2cap_seq_list_contains(&chan->srej_list, txseq)) {
			BT_DBG("Unexpected SREJ - not requested");
			return L2CAP_TXSEQ_UNEXPECTED_SREJ;
		}
	}

	if (chan->expected_tx_seq == txseq) {
		if (__seq_offset(chan, txseq, chan->last_acked_seq) >=
		    chan->tx_win) {
			BT_DBG("Invalid - txseq outside tx window");
			return L2CAP_TXSEQ_INVALID;
		} else {
			BT_DBG("Expected");
			return L2CAP_TXSEQ_EXPECTED;
		}
	}

	if (__seq_offset(chan, txseq, chan->last_acked_seq) <
	    __seq_offset(chan, chan->expected_tx_seq, chan->last_acked_seq)) {
		BT_DBG("Duplicate - expected_tx_seq later than txseq");
		return L2CAP_TXSEQ_DUPLICATE;
	}

	if (__seq_offset(chan, txseq, chan->last_acked_seq) >= chan->tx_win) {
		/* A source of invalid packets is a "double poll" condition,
		 * where delays cause us to send multiple poll packets.  If
		 * the remote stack receives and processes both polls,
		 * sequence numbers can wrap around in such a way that a
		 * resent frame has a sequence number that looks like new data
		 * with a sequence gap.  This would trigger an erroneous SREJ
		 * request.
		 *
		 * Fortunately, this is impossible with a tx window that's
		 * less than half of the maximum sequence number, which allows
		 * invalid frames to be safely ignored.
		 *
		 * With tx window sizes greater than half of the tx window
		 * maximum, the frame is invalid and cannot be ignored.  This
		 * causes a disconnect.
		 */

		if (chan->tx_win <= ((chan->tx_win_max + 1) >> 1)) {
			BT_DBG("Invalid/Ignore - txseq outside tx window");
			return L2CAP_TXSEQ_INVALID_IGNORE;
		} else {
			BT_DBG("Invalid - txseq outside tx window");
			return L2CAP_TXSEQ_INVALID;
		}
	} else {
		BT_DBG("Unexpected - txseq indicates missing frames");
		return L2CAP_TXSEQ_UNEXPECTED;
	}
}

static int l2cap_rx_state_recv(struct l2cap_chan *chan,
			       struct l2cap_ctrl *control,
			       struct sk_buff *skb, u8 event)
{
	int err = 0;
	bool skb_in_use = false;

	BT_DBG("chan %p, control %p, skb %p, event %d", chan, control, skb,
	       event);

	switch (event) {
	case L2CAP_EV_RECV_IFRAME:
		switch (l2cap_classify_txseq(chan, control->txseq)) {
		case L2CAP_TXSEQ_EXPECTED:
			l2cap_pass_to_tx(chan, control);

			if (test_bit(CONN_LOCAL_BUSY, &chan->conn_state)) {
				BT_DBG("Busy, discarding expected seq %d",
				       control->txseq);
				break;
			}

			chan->expected_tx_seq = __next_seq(chan,
							   control->txseq);

			chan->buffer_seq = chan->expected_tx_seq;
			skb_in_use = true;

			err = l2cap_reassemble_sdu(chan, skb, control);
			if (err)
				break;

			if (control->final) {
				if (!test_and_clear_bit(CONN_REJ_ACT,
							&chan->conn_state)) {
					control->final = 0;
					l2cap_retransmit_all(chan, control);
					l2cap_ertm_send(chan);
				}
			}

			if (!test_bit(CONN_LOCAL_BUSY, &chan->conn_state))
				l2cap_send_ack(chan);
			break;
		case L2CAP_TXSEQ_UNEXPECTED:
			l2cap_pass_to_tx(chan, control);

			/* Can't issue SREJ frames in the local busy state.
			 * Drop this frame, it will be seen as missing
			 * when local busy is exited.
			 */
			if (test_bit(CONN_LOCAL_BUSY, &chan->conn_state)) {
				BT_DBG("Busy, discarding unexpected seq %d",
				       control->txseq);
				break;
			}

			/* There was a gap in the sequence, so an SREJ
			 * must be sent for each missing frame.  The
			 * current frame is stored for later use.
			 */
			skb_queue_tail(&chan->srej_q, skb);
			skb_in_use = true;
			BT_DBG("Queued %p (queue len %d)", skb,
			       skb_queue_len(&chan->srej_q));

			clear_bit(CONN_SREJ_ACT, &chan->conn_state);
			l2cap_seq_list_clear(&chan->srej_list);
			l2cap_send_srej(chan, control->txseq);

			chan->rx_state = L2CAP_RX_STATE_SREJ_SENT;
			break;
		case L2CAP_TXSEQ_DUPLICATE:
			l2cap_pass_to_tx(chan, control);
			break;
		case L2CAP_TXSEQ_INVALID_IGNORE:
			break;
		case L2CAP_TXSEQ_INVALID:
		default:
			l2cap_send_disconn_req(chan, ECONNRESET);
			break;
		}
		break;
	case L2CAP_EV_RECV_RR:
		l2cap_pass_to_tx(chan, control);
		if (control->final) {
			clear_bit(CONN_REMOTE_BUSY, &chan->conn_state);

			if (!test_and_clear_bit(CONN_REJ_ACT, &chan->conn_state) &&
			    !__chan_is_moving(chan)) {
				control->final = 0;
				l2cap_retransmit_all(chan, control);
			}

			l2cap_ertm_send(chan);
		} else if (control->poll) {
			l2cap_send_i_or_rr_or_rnr(chan);
		} else {
			if (test_and_clear_bit(CONN_REMOTE_BUSY,
					       &chan->conn_state) &&
			    chan->unacked_frames)
				__set_retrans_timer(chan);

			l2cap_ertm_send(chan);
		}
		break;
	case L2CAP_EV_RECV_RNR:
		set_bit(CONN_REMOTE_BUSY, &chan->conn_state);
		l2cap_pass_to_tx(chan, control);
		if (control && control->poll) {
			set_bit(CONN_SEND_FBIT, &chan->conn_state);
			l2cap_send_rr_or_rnr(chan, 0);
		}
		__clear_retrans_timer(chan);
		l2cap_seq_list_clear(&chan->retrans_list);
		break;
	case L2CAP_EV_RECV_REJ:
		l2cap_handle_rej(chan, control);
		break;
	case L2CAP_EV_RECV_SREJ:
		l2cap_handle_srej(chan, control);
		break;
	default:
		break;
	}

	if (skb && !skb_in_use) {
		BT_DBG("Freeing %p", skb);
		kfree_skb(skb);
	}

	return err;
}

static int l2cap_rx_state_srej_sent(struct l2cap_chan *chan,
				    struct l2cap_ctrl *control,
				    struct sk_buff *skb, u8 event)
{
	int err = 0;
	u16 txseq = control->txseq;
	bool skb_in_use = false;

	BT_DBG("chan %p, control %p, skb %p, event %d", chan, control, skb,
	       event);

	switch (event) {
	case L2CAP_EV_RECV_IFRAME:
		switch (l2cap_classify_txseq(chan, txseq)) {
		case L2CAP_TXSEQ_EXPECTED:
			/* Keep frame for reassembly later */
			l2cap_pass_to_tx(chan, control);
			skb_queue_tail(&chan->srej_q, skb);
			skb_in_use = true;
			BT_DBG("Queued %p (queue len %d)", skb,
			       skb_queue_len(&chan->srej_q));

			chan->expected_tx_seq = __next_seq(chan, txseq);
			break;
		case L2CAP_TXSEQ_EXPECTED_SREJ:
			l2cap_seq_list_pop(&chan->srej_list);

			l2cap_pass_to_tx(chan, control);
			skb_queue_tail(&chan->srej_q, skb);
			skb_in_use = true;
			BT_DBG("Queued %p (queue len %d)", skb,
			       skb_queue_len(&chan->srej_q));

			err = l2cap_rx_queued_iframes(chan);
			if (err)
				break;

			break;
		case L2CAP_TXSEQ_UNEXPECTED:
			/* Got a frame that can't be reassembled yet.
			 * Save it for later, and send SREJs to cover
			 * the missing frames.
			 */
			skb_queue_tail(&chan->srej_q, skb);
			skb_in_use = true;
			BT_DBG("Queued %p (queue len %d)", skb,
			       skb_queue_len(&chan->srej_q));

			l2cap_pass_to_tx(chan, control);
			l2cap_send_srej(chan, control->txseq);
			break;
		case L2CAP_TXSEQ_UNEXPECTED_SREJ:
			/* This frame was requested with an SREJ, but
			 * some expected retransmitted frames are
			 * missing.  Request retransmission of missing
			 * SREJ'd frames.
			 */
			skb_queue_tail(&chan->srej_q, skb);
			skb_in_use = true;
			BT_DBG("Queued %p (queue len %d)", skb,
			       skb_queue_len(&chan->srej_q));

			l2cap_pass_to_tx(chan, control);
			l2cap_send_srej_list(chan, control->txseq);
			break;
		case L2CAP_TXSEQ_DUPLICATE_SREJ:
			/* We've already queued this frame.  Drop this copy. */
			l2cap_pass_to_tx(chan, control);
			break;
		case L2CAP_TXSEQ_DUPLICATE:
			/* Expecting a later sequence number, so this frame
			 * was already received.  Ignore it completely.
			 */
			break;
		case L2CAP_TXSEQ_INVALID_IGNORE:
			break;
		case L2CAP_TXSEQ_INVALID:
		default:
			l2cap_send_disconn_req(chan, ECONNRESET);
			break;
		}
		break;
	case L2CAP_EV_RECV_RR:
		l2cap_pass_to_tx(chan, control);
		if (control->final) {
			clear_bit(CONN_REMOTE_BUSY, &chan->conn_state);

			if (!test_and_clear_bit(CONN_REJ_ACT,
						&chan->conn_state)) {
				control->final = 0;
				l2cap_retransmit_all(chan, control);
			}

			l2cap_ertm_send(chan);
		} else if (control->poll) {
			if (test_and_clear_bit(CONN_REMOTE_BUSY,
					       &chan->conn_state) &&
			    chan->unacked_frames) {
				__set_retrans_timer(chan);
			}

			set_bit(CONN_SEND_FBIT, &chan->conn_state);
			l2cap_send_srej_tail(chan);
		} else {
			if (test_and_clear_bit(CONN_REMOTE_BUSY,
					       &chan->conn_state) &&
			    chan->unacked_frames)
				__set_retrans_timer(chan);

			l2cap_send_ack(chan);
		}
		break;
	case L2CAP_EV_RECV_RNR:
		set_bit(CONN_REMOTE_BUSY, &chan->conn_state);
		l2cap_pass_to_tx(chan, control);
		if (control->poll) {
			l2cap_send_srej_tail(chan);
		} else {
			struct l2cap_ctrl rr_control;
			memset(&rr_control, 0, sizeof(rr_control));
			rr_control.sframe = 1;
			rr_control.super = L2CAP_SUPER_RR;
			rr_control.reqseq = chan->buffer_seq;
			l2cap_send_sframe(chan, &rr_control);
		}

		break;
	case L2CAP_EV_RECV_REJ:
		l2cap_handle_rej(chan, control);
		break;
	case L2CAP_EV_RECV_SREJ:
		l2cap_handle_srej(chan, control);
		break;
	}

	if (skb && !skb_in_use) {
		BT_DBG("Freeing %p", skb);
		kfree_skb(skb);
	}

	return err;
}

static int l2cap_finish_move(struct l2cap_chan *chan)
{
	BT_DBG("chan %p", chan);

	chan->rx_state = L2CAP_RX_STATE_RECV;

	if (chan->hs_hcon)
		chan->conn->mtu = chan->hs_hcon->hdev->block_mtu;
	else
		chan->conn->mtu = chan->conn->hcon->hdev->acl_mtu;

	return l2cap_resegment(chan);
}

static int l2cap_rx_state_wait_p(struct l2cap_chan *chan,
				 struct l2cap_ctrl *control,
				 struct sk_buff *skb, u8 event)
{
	int err;

	BT_DBG("chan %p, control %p, skb %p, event %d", chan, control, skb,
	       event);

	if (!control->poll)
		return -EPROTO;

	l2cap_process_reqseq(chan, control->reqseq);

	if (!skb_queue_empty(&chan->tx_q))
		chan->tx_send_head = skb_peek(&chan->tx_q);
	else
		chan->tx_send_head = NULL;

	/* Rewind next_tx_seq to the point expected
	 * by the receiver.
	 */
	chan->next_tx_seq = control->reqseq;
	chan->unacked_frames = 0;

	err = l2cap_finish_move(chan);
	if (err)
		return err;

	set_bit(CONN_SEND_FBIT, &chan->conn_state);
	l2cap_send_i_or_rr_or_rnr(chan);

	if (event == L2CAP_EV_RECV_IFRAME)
		return -EPROTO;

	return l2cap_rx_state_recv(chan, control, NULL, event);
}

static int l2cap_rx_state_wait_f(struct l2cap_chan *chan,
				 struct l2cap_ctrl *control,
				 struct sk_buff *skb, u8 event)
{
	int err;

	if (!control->final)
		return -EPROTO;

	clear_bit(CONN_REMOTE_BUSY, &chan->conn_state);

	chan->rx_state = L2CAP_RX_STATE_RECV;
	l2cap_process_reqseq(chan, control->reqseq);

	if (!skb_queue_empty(&chan->tx_q))
		chan->tx_send_head = skb_peek(&chan->tx_q);
	else
		chan->tx_send_head = NULL;

	/* Rewind next_tx_seq to the point expected
	 * by the receiver.
	 */
	chan->next_tx_seq = control->reqseq;
	chan->unacked_frames = 0;

	if (chan->hs_hcon)
		chan->conn->mtu = chan->hs_hcon->hdev->block_mtu;
	else
		chan->conn->mtu = chan->conn->hcon->hdev->acl_mtu;

	err = l2cap_resegment(chan);

	if (!err)
		err = l2cap_rx_state_recv(chan, control, skb, event);

	return err;
}

static bool __valid_reqseq(struct l2cap_chan *chan, u16 reqseq)
{
	/* Make sure reqseq is for a packet that has been sent but not acked */
	u16 unacked;

	unacked = __seq_offset(chan, chan->next_tx_seq, chan->expected_ack_seq);
	return __seq_offset(chan, chan->next_tx_seq, reqseq) <= unacked;
}

static int l2cap_rx(struct l2cap_chan *chan, struct l2cap_ctrl *control,
		    struct sk_buff *skb, u8 event)
{
	int err = 0;

	BT_DBG("chan %p, control %p, skb %p, event %d, state %d", chan,
	       control, skb, event, chan->rx_state);

	if (__valid_reqseq(chan, control->reqseq)) {
		switch (chan->rx_state) {
		case L2CAP_RX_STATE_RECV:
			err = l2cap_rx_state_recv(chan, control, skb, event);
			break;
		case L2CAP_RX_STATE_SREJ_SENT:
			err = l2cap_rx_state_srej_sent(chan, control, skb,
						       event);
			break;
		case L2CAP_RX_STATE_WAIT_P:
			err = l2cap_rx_state_wait_p(chan, control, skb, event);
			break;
		case L2CAP_RX_STATE_WAIT_F:
			err = l2cap_rx_state_wait_f(chan, control, skb, event);
			break;
		default:
			/* shut it down */
			break;
		}
	} else {
		BT_DBG("Invalid reqseq %d (next_tx_seq %d, expected_ack_seq %d",
		       control->reqseq, chan->next_tx_seq,
		       chan->expected_ack_seq);
		l2cap_send_disconn_req(chan, ECONNRESET);
	}

	return err;
}

static int l2cap_stream_rx(struct l2cap_chan *chan, struct l2cap_ctrl *control,
			   struct sk_buff *skb)
{
	BT_DBG("chan %p, control %p, skb %p, state %d", chan, control, skb,
	       chan->rx_state);

	if (l2cap_classify_txseq(chan, control->txseq) ==
	    L2CAP_TXSEQ_EXPECTED) {
		l2cap_pass_to_tx(chan, control);

		BT_DBG("buffer_seq %d->%d", chan->buffer_seq,
		       __next_seq(chan, chan->buffer_seq));

		chan->buffer_seq = __next_seq(chan, chan->buffer_seq);

		l2cap_reassemble_sdu(chan, skb, control);
	} else {
		if (chan->sdu) {
			kfree_skb(chan->sdu);
			chan->sdu = NULL;
		}
		chan->sdu_last_frag = NULL;
		chan->sdu_len = 0;

		if (skb) {
			BT_DBG("Freeing %p", skb);
			kfree_skb(skb);
		}
	}

	chan->last_acked_seq = control->txseq;
	chan->expected_tx_seq = __next_seq(chan, control->txseq);

	return 0;
}

static int l2cap_data_rcv(struct l2cap_chan *chan, struct sk_buff *skb)
{
	struct l2cap_ctrl *control = &bt_cb(skb)->l2cap;
	u16 len;
	u8 event;

	__unpack_control(chan, skb);

	len = skb->len;

	/*
	 * We can just drop the corrupted I-frame here.
	 * Receiver will miss it and start proper recovery
	 * procedures and ask for retransmission.
	 */
	if (l2cap_check_fcs(chan, skb))
		goto drop;

	if (!control->sframe && control->sar == L2CAP_SAR_START)
		len -= L2CAP_SDULEN_SIZE;

	if (chan->fcs == L2CAP_FCS_CRC16)
		len -= L2CAP_FCS_SIZE;

	if (len > chan->mps) {
		l2cap_send_disconn_req(chan, ECONNRESET);
		goto drop;
	}

	if ((chan->mode == L2CAP_MODE_ERTM ||
	     chan->mode == L2CAP_MODE_STREAMING) && sk_filter(chan->data, skb))
		goto drop;

	if (!control->sframe) {
		int err;

		BT_DBG("iframe sar %d, reqseq %d, final %d, txseq %d",
		       control->sar, control->reqseq, control->final,
		       control->txseq);

		/* Validate F-bit - F=0 always valid, F=1 only
		 * valid in TX WAIT_F
		 */
		if (control->final && chan->tx_state != L2CAP_TX_STATE_WAIT_F)
			goto drop;

		if (chan->mode != L2CAP_MODE_STREAMING) {
			event = L2CAP_EV_RECV_IFRAME;
			err = l2cap_rx(chan, control, skb, event);
		} else {
			err = l2cap_stream_rx(chan, control, skb);
		}

		if (err)
			l2cap_send_disconn_req(chan, ECONNRESET);
	} else {
		const u8 rx_func_to_event[4] = {
			L2CAP_EV_RECV_RR, L2CAP_EV_RECV_REJ,
			L2CAP_EV_RECV_RNR, L2CAP_EV_RECV_SREJ
		};

		/* Only I-frames are expected in streaming mode */
		if (chan->mode == L2CAP_MODE_STREAMING)
			goto drop;

		BT_DBG("sframe reqseq %d, final %d, poll %d, super %d",
		       control->reqseq, control->final, control->poll,
		       control->super);

		if (len != 0) {
			BT_ERR("Trailing bytes: %d in sframe", len);
			l2cap_send_disconn_req(chan, ECONNRESET);
			goto drop;
		}

		/* Validate F and P bits */
		if (control->final && (control->poll ||
				       chan->tx_state != L2CAP_TX_STATE_WAIT_F))
			goto drop;

		event = rx_func_to_event[control->super];
		if (l2cap_rx(chan, control, skb, event))
			l2cap_send_disconn_req(chan, ECONNRESET);
	}

	return 0;

drop:
	kfree_skb(skb);
	return 0;
}

static void l2cap_chan_le_send_credits(struct l2cap_chan *chan)
{
	struct l2cap_conn *conn = chan->conn;
	struct l2cap_le_credits pkt;
	u16 return_credits;

	return_credits = ((chan->imtu / chan->mps) + 1) - chan->rx_credits;

	if (!return_credits)
		return;

	BT_DBG("chan %p returning %u credits to sender", chan, return_credits);

	chan->rx_credits += return_credits;

	pkt.cid     = cpu_to_le16(chan->scid);
	pkt.credits = cpu_to_le16(return_credits);

	chan->ident = l2cap_get_ident(conn);

	l2cap_send_cmd(conn, chan->ident, L2CAP_LE_CREDITS, sizeof(pkt), &pkt);
}

static int l2cap_le_recv(struct l2cap_chan *chan, struct sk_buff *skb)
{
	int err;

	BT_DBG("SDU reassemble complete: chan %p skb->len %u", chan, skb->len);

	/* Wait recv to confirm reception before updating the credits */
	err = chan->ops->recv(chan, skb);

	/* Update credits whenever an SDU is received */
	l2cap_chan_le_send_credits(chan);

	return err;
}

static int l2cap_le_data_rcv(struct l2cap_chan *chan, struct sk_buff *skb)
{
	int err;

	if (!chan->rx_credits) {
		BT_ERR("No credits to receive LE L2CAP data");
		l2cap_send_disconn_req(chan, ECONNRESET);
		return -ENOBUFS;
	}

	if (chan->imtu < skb->len) {
		BT_ERR("Too big LE L2CAP PDU");
		return -ENOBUFS;
	}

	chan->rx_credits--;
	BT_DBG("rx_credits %u -> %u", chan->rx_credits + 1, chan->rx_credits);

	/* Update if remote had run out of credits, this should only happens
	 * if the remote is not using the entire MPS.
	 */
	if (!chan->rx_credits)
		l2cap_chan_le_send_credits(chan);

	err = 0;

	if (!chan->sdu) {
		u16 sdu_len;

		sdu_len = get_unaligned_le16(skb->data);
		skb_pull(skb, L2CAP_SDULEN_SIZE);

		BT_DBG("Start of new SDU. sdu_len %u skb->len %u imtu %u",
		       sdu_len, skb->len, chan->imtu);

		if (sdu_len > chan->imtu) {
			BT_ERR("Too big LE L2CAP SDU length received");
			err = -EMSGSIZE;
			goto failed;
		}

		if (skb->len > sdu_len) {
			BT_ERR("Too much LE L2CAP data received");
			err = -EINVAL;
			goto failed;
		}

		if (skb->len == sdu_len)
			return l2cap_le_recv(chan, skb);

		chan->sdu = skb;
		chan->sdu_len = sdu_len;
		chan->sdu_last_frag = skb;

		/* Detect if remote is not able to use the selected MPS */
		if (skb->len + L2CAP_SDULEN_SIZE < chan->mps) {
			u16 mps_len = skb->len + L2CAP_SDULEN_SIZE;

			/* Adjust the number of credits */
			BT_DBG("chan->mps %u -> %u", chan->mps, mps_len);
			chan->mps = mps_len;
			l2cap_chan_le_send_credits(chan);
		}

		return 0;
	}

	BT_DBG("SDU fragment. chan->sdu->len %u skb->len %u chan->sdu_len %u",
	       chan->sdu->len, skb->len, chan->sdu_len);

	if (chan->sdu->len + skb->len > chan->sdu_len) {
		BT_ERR("Too much LE L2CAP data received");
		err = -EINVAL;
		goto failed;
	}

	append_skb_frag(chan->sdu, skb, &chan->sdu_last_frag);
	skb = NULL;

	if (chan->sdu->len == chan->sdu_len) {
		err = l2cap_le_recv(chan, chan->sdu);
		if (!err) {
			chan->sdu = NULL;
			chan->sdu_last_frag = NULL;
			chan->sdu_len = 0;
		}
	}

failed:
	if (err) {
		kfree_skb(skb);
		kfree_skb(chan->sdu);
		chan->sdu = NULL;
		chan->sdu_last_frag = NULL;
		chan->sdu_len = 0;
	}

	/* We can't return an error here since we took care of the skb
	 * freeing internally. An error return would cause the caller to
	 * do a double-free of the skb.
	 */
	return 0;
}

static void l2cap_data_channel(struct l2cap_conn *conn, u16 cid,
			       struct sk_buff *skb)
{
	struct l2cap_chan *chan;

	chan = l2cap_get_chan_by_scid(conn, cid);
	if (!chan) {
		if (cid == L2CAP_CID_A2MP) {
			chan = a2mp_channel_create(conn, skb);
			if (!chan) {
				kfree_skb(skb);
				return;
			}

			l2cap_chan_lock(chan);
		} else {
			BT_DBG("unknown cid 0x%4.4x", cid);
			/* Drop packet and return */
			kfree_skb(skb);
			return;
		}
	}

	BT_DBG("chan %p, len %d", chan, skb->len);

	/* If we receive data on a fixed channel before the info req/rsp
	 * procdure is done simply assume that the channel is supported
	 * and mark it as ready.
	 */
	if (chan->chan_type == L2CAP_CHAN_FIXED)
		l2cap_chan_ready(chan);

	if (chan->state != BT_CONNECTED)
		goto drop;

	switch (chan->mode) {
	case L2CAP_MODE_LE_FLOWCTL:
		if (l2cap_le_data_rcv(chan, skb) < 0)
			goto drop;

		goto done;

	case L2CAP_MODE_BASIC:
		/* If socket recv buffers overflows we drop data here
		 * which is *bad* because L2CAP has to be reliable.
		 * But we don't have any other choice. L2CAP doesn't
		 * provide flow control mechanism. */

		if (chan->imtu < skb->len) {
			BT_ERR("Dropping L2CAP data: receive buffer overflow");
			goto drop;
		}

		if (!chan->ops->recv(chan, skb))
			goto done;
		break;

	case L2CAP_MODE_ERTM:
	case L2CAP_MODE_STREAMING:
		l2cap_data_rcv(chan, skb);
		goto done;

	default:
		BT_DBG("chan %p: bad mode 0x%2.2x", chan, chan->mode);
		break;
	}

drop:
	kfree_skb(skb);

done:
	l2cap_chan_unlock(chan);
}

static void l2cap_conless_channel(struct l2cap_conn *conn, __le16 psm,
				  struct sk_buff *skb)
{
	struct hci_conn *hcon = conn->hcon;
	struct l2cap_chan *chan;

	if (hcon->type != ACL_LINK)
		goto free_skb;

	chan = l2cap_global_chan_by_psm(0, psm, &hcon->src, &hcon->dst,
					ACL_LINK);
	if (!chan)
		goto free_skb;

	BT_DBG("chan %p, len %d", chan, skb->len);

	if (chan->state != BT_BOUND && chan->state != BT_CONNECTED)
		goto drop;

	if (chan->imtu < skb->len)
		goto drop;

	/* Store remote BD_ADDR and PSM for msg_name */
	bacpy(&bt_cb(skb)->l2cap.bdaddr, &hcon->dst);
	bt_cb(skb)->l2cap.psm = psm;

	if (!chan->ops->recv(chan, skb)) {
		l2cap_chan_put(chan);
		return;
	}

drop:
	l2cap_chan_put(chan);
free_skb:
	kfree_skb(skb);
}

static void l2cap_recv_frame(struct l2cap_conn *conn, struct sk_buff *skb)
{
	struct l2cap_hdr *lh = (void *) skb->data;
	struct hci_conn *hcon = conn->hcon;
	u16 cid, len;
	__le16 psm;

	if (hcon->state != BT_CONNECTED) {
		BT_DBG("queueing pending rx skb");
		skb_queue_tail(&conn->pending_rx, skb);
		return;
	}

	skb_pull(skb, L2CAP_HDR_SIZE);
	cid = __le16_to_cpu(lh->cid);
	len = __le16_to_cpu(lh->len);

	if (len != skb->len) {
		kfree_skb(skb);
		return;
	}

	/* Since we can't actively block incoming LE connections we must
	 * at least ensure that we ignore incoming data from them.
	 */
	if (hcon->type == LE_LINK &&
	    hci_bdaddr_list_lookup(&hcon->hdev->blacklist, &hcon->dst,
				   bdaddr_dst_type(hcon))) {
		kfree_skb(skb);
		return;
	}

	BT_DBG("len %d, cid 0x%4.4x", len, cid);

	switch (cid) {
	case L2CAP_CID_SIGNALING:
		l2cap_sig_channel(conn, skb);
		break;

	case L2CAP_CID_CONN_LESS:
		psm = get_unaligned((__le16 *) skb->data);
		skb_pull(skb, L2CAP_PSMLEN_SIZE);
		l2cap_conless_channel(conn, psm, skb);
		break;

	case L2CAP_CID_LE_SIGNALING:
		l2cap_le_sig_channel(conn, skb);
		break;

	default:
		l2cap_data_channel(conn, cid, skb);
		break;
	}
}

static void process_pending_rx(struct work_struct *work)
{
	struct l2cap_conn *conn = container_of(work, struct l2cap_conn,
					       pending_rx_work);
	struct sk_buff *skb;

	BT_DBG("");

	while ((skb = skb_dequeue(&conn->pending_rx)))
		l2cap_recv_frame(conn, skb);
}

static struct l2cap_conn *l2cap_conn_add(struct hci_conn *hcon)
{
	struct l2cap_conn *conn = hcon->l2cap_data;
	struct hci_chan *hchan;

	if (conn)
		return conn;

	hchan = hci_chan_create(hcon);
	if (!hchan)
		return NULL;

	conn = kzalloc(sizeof(*conn), GFP_KERNEL);
	if (!conn) {
		hci_chan_del(hchan);
		return NULL;
	}

	kref_init(&conn->ref);
	hcon->l2cap_data = conn;
	conn->hcon = hci_conn_get(hcon);
	conn->hchan = hchan;

	BT_DBG("hcon %p conn %p hchan %p", hcon, conn, hchan);

	switch (hcon->type) {
	case LE_LINK:
		if (hcon->hdev->le_mtu) {
			conn->mtu = hcon->hdev->le_mtu;
			break;
		}
		/* fall through */
	default:
		conn->mtu = hcon->hdev->acl_mtu;
		break;
	}

	conn->feat_mask = 0;

	conn->local_fixed_chan = L2CAP_FC_SIG_BREDR | L2CAP_FC_CONNLESS;

	if (hcon->type == ACL_LINK &&
	    hci_dev_test_flag(hcon->hdev, HCI_HS_ENABLED))
		conn->local_fixed_chan |= L2CAP_FC_A2MP;

	if (hci_dev_test_flag(hcon->hdev, HCI_LE_ENABLED) &&
	    (bredr_sc_enabled(hcon->hdev) ||
	     hci_dev_test_flag(hcon->hdev, HCI_FORCE_BREDR_SMP)))
		conn->local_fixed_chan |= L2CAP_FC_SMP_BREDR;

	mutex_init(&conn->ident_lock);
	mutex_init(&conn->chan_lock);

	INIT_LIST_HEAD(&conn->chan_l);
	INIT_LIST_HEAD(&conn->users);

	INIT_DELAYED_WORK(&conn->info_timer, l2cap_info_timeout);

	skb_queue_head_init(&conn->pending_rx);
	INIT_WORK(&conn->pending_rx_work, process_pending_rx);
	INIT_WORK(&conn->id_addr_update_work, l2cap_conn_update_id_addr);

	conn->disc_reason = HCI_ERROR_REMOTE_USER_TERM;

	return conn;
}

static bool is_valid_psm(u16 psm, u8 dst_type) {
	if (!psm)
		return false;

	if (bdaddr_type_is_le(dst_type))
		return (psm <= 0x00ff);

	/* PSM must be odd and lsb of upper byte must be 0 */
	return ((psm & 0x0101) == 0x0001);
}

int l2cap_chan_connect(struct l2cap_chan *chan, __le16 psm, u16 cid,
		       bdaddr_t *dst, u8 dst_type)
{
	struct l2cap_conn *conn;
	struct hci_conn *hcon;
	struct hci_dev *hdev;
	int err;

	BT_DBG("%pMR -> %pMR (type %u) psm 0x%2.2x", &chan->src, dst,
	       dst_type, __le16_to_cpu(psm));

	hdev = hci_get_route(dst, &chan->src, chan->src_type);
	if (!hdev)
		return -EHOSTUNREACH;

	hci_dev_lock(hdev);

	if (!is_valid_psm(__le16_to_cpu(psm), dst_type) && !cid &&
	    chan->chan_type != L2CAP_CHAN_RAW) {
		err = -EINVAL;
		goto done;
	}

	if (chan->chan_type == L2CAP_CHAN_CONN_ORIENTED && !psm) {
		err = -EINVAL;
		goto done;
	}

	if (chan->chan_type == L2CAP_CHAN_FIXED && !cid) {
		err = -EINVAL;
		goto done;
	}

	switch (chan->mode) {
	case L2CAP_MODE_BASIC:
		break;
	case L2CAP_MODE_LE_FLOWCTL:
		break;
	case L2CAP_MODE_ERTM:
	case L2CAP_MODE_STREAMING:
		if (!disable_ertm)
			break;
		/* fall through */
	default:
		err = -EOPNOTSUPP;
		goto done;
	}

	switch (chan->state) {
	case BT_CONNECT:
	case BT_CONNECT2:
	case BT_CONFIG:
		/* Already connecting */
		err = 0;
		goto done;

	case BT_CONNECTED:
		/* Already connected */
		err = -EISCONN;
		goto done;

	case BT_OPEN:
	case BT_BOUND:
		/* Can connect */
		break;

	default:
		err = -EBADFD;
		goto done;
	}

	/* Set destination address and psm */
	bacpy(&chan->dst, dst);
	chan->dst_type = dst_type;

	chan->psm = psm;
	chan->dcid = cid;

	if (bdaddr_type_is_le(dst_type)) {
		/* Convert from L2CAP channel address type to HCI address type
		 */
		if (dst_type == BDADDR_LE_PUBLIC)
			dst_type = ADDR_LE_DEV_PUBLIC;
		else
			dst_type = ADDR_LE_DEV_RANDOM;

		if (hci_dev_test_flag(hdev, HCI_ADVERTISING))
			hcon = hci_connect_le(hdev, dst, dst_type,
					      chan->sec_level,
					      HCI_LE_CONN_TIMEOUT,
					      HCI_ROLE_SLAVE, NULL);
		else
			hcon = hci_connect_le_scan(hdev, dst, dst_type,
						   chan->sec_level,
						   HCI_LE_CONN_TIMEOUT);

	} else {
		u8 auth_type = l2cap_get_auth_type(chan);
		hcon = hci_connect_acl(hdev, dst, chan->sec_level, auth_type);
	}

	if (IS_ERR(hcon)) {
		err = PTR_ERR(hcon);
		goto done;
	}

	conn = l2cap_conn_add(hcon);
	if (!conn) {
		hci_conn_drop(hcon);
		err = -ENOMEM;
		goto done;
	}

	mutex_lock(&conn->chan_lock);
	l2cap_chan_lock(chan);

	if (cid && __l2cap_get_chan_by_dcid(conn, cid)) {
		hci_conn_drop(hcon);
		err = -EBUSY;
		goto chan_unlock;
	}

	/* Update source addr of the socket */
	bacpy(&chan->src, &hcon->src);
	chan->src_type = bdaddr_src_type(hcon);

	__l2cap_chan_add(conn, chan);

	/* l2cap_chan_add takes its own ref so we can drop this one */
	hci_conn_drop(hcon);

	l2cap_state_change(chan, BT_CONNECT);
	__set_chan_timer(chan, chan->ops->get_sndtimeo(chan));

	/* Release chan->sport so that it can be reused by other
	 * sockets (as it's only used for listening sockets).
	 */
	write_lock(&chan_list_lock);
	chan->sport = 0;
	write_unlock(&chan_list_lock);

	if (hcon->state == BT_CONNECTED) {
		if (chan->chan_type != L2CAP_CHAN_CONN_ORIENTED) {
			__clear_chan_timer(chan);
			if (l2cap_chan_check_security(chan, true))
				l2cap_state_change(chan, BT_CONNECTED);
		} else
			l2cap_do_start(chan);
	}

	err = 0;

chan_unlock:
	l2cap_chan_unlock(chan);
	mutex_unlock(&conn->chan_lock);
done:
	hci_dev_unlock(hdev);
	hci_dev_put(hdev);
	return err;
}
EXPORT_SYMBOL_GPL(l2cap_chan_connect);

/* ---- L2CAP interface with lower layer (HCI) ---- */

int l2cap_connect_ind(struct hci_dev *hdev, bdaddr_t *bdaddr)
{
	int exact = 0, lm1 = 0, lm2 = 0;
	struct l2cap_chan *c;

	BT_DBG("hdev %s, bdaddr %pMR", hdev->name, bdaddr);

	/* Find listening sockets and check their link_mode */
	read_lock(&chan_list_lock);
	list_for_each_entry(c, &chan_list, global_l) {
		if (c->state != BT_LISTEN)
			continue;

		if (!bacmp(&c->src, &hdev->bdaddr)) {
			lm1 |= HCI_LM_ACCEPT;
			if (test_bit(FLAG_ROLE_SWITCH, &c->flags))
				lm1 |= HCI_LM_MASTER;
			exact++;
		} else if (!bacmp(&c->src, BDADDR_ANY)) {
			lm2 |= HCI_LM_ACCEPT;
			if (test_bit(FLAG_ROLE_SWITCH, &c->flags))
				lm2 |= HCI_LM_MASTER;
		}
	}
	read_unlock(&chan_list_lock);

	return exact ? lm1 : lm2;
}

/* Find the next fixed channel in BT_LISTEN state, continue iteration
 * from an existing channel in the list or from the beginning of the
 * global list (by passing NULL as first parameter).
 */
static struct l2cap_chan *l2cap_global_fixed_chan(struct l2cap_chan *c,
						  struct hci_conn *hcon)
{
	u8 src_type = bdaddr_src_type(hcon);

	read_lock(&chan_list_lock);

	if (c)
		c = list_next_entry(c, global_l);
	else
		c = list_entry(chan_list.next, typeof(*c), global_l);

	list_for_each_entry_from(c, &chan_list, global_l) {
		if (c->chan_type != L2CAP_CHAN_FIXED)
			continue;
		if (c->state != BT_LISTEN)
			continue;
		if (bacmp(&c->src, &hcon->src) && bacmp(&c->src, BDADDR_ANY))
			continue;
		if (src_type != c->src_type)
			continue;

		l2cap_chan_hold(c);
		read_unlock(&chan_list_lock);
		return c;
	}

	read_unlock(&chan_list_lock);

	return NULL;
}

static void l2cap_connect_cfm(struct hci_conn *hcon, u8 status)
{
	struct hci_dev *hdev = hcon->hdev;
	struct l2cap_conn *conn;
	struct l2cap_chan *pchan;
	u8 dst_type;

	if (hcon->type != ACL_LINK && hcon->type != LE_LINK)
		return;

	BT_DBG("hcon %p bdaddr %pMR status %d", hcon, &hcon->dst, status);

	if (status) {
		l2cap_conn_del(hcon, bt_to_errno(status));
		return;
	}

	conn = l2cap_conn_add(hcon);
	if (!conn)
		return;

	dst_type = bdaddr_dst_type(hcon);

	/* If device is blocked, do not create channels for it */
	if (hci_bdaddr_list_lookup(&hdev->blacklist, &hcon->dst, dst_type))
		return;

	/* Find fixed channels and notify them of the new connection. We
	 * use multiple individual lookups, continuing each time where
	 * we left off, because the list lock would prevent calling the
	 * potentially sleeping l2cap_chan_lock() function.
	 */
	pchan = l2cap_global_fixed_chan(NULL, hcon);
	while (pchan) {
		struct l2cap_chan *chan, *next;

		/* Client fixed channels should override server ones */
		if (__l2cap_get_chan_by_dcid(conn, pchan->scid))
			goto next;

		l2cap_chan_lock(pchan);
		chan = pchan->ops->new_connection(pchan);
		if (chan) {
			bacpy(&chan->src, &hcon->src);
			bacpy(&chan->dst, &hcon->dst);
			chan->src_type = bdaddr_src_type(hcon);
			chan->dst_type = dst_type;

			__l2cap_chan_add(conn, chan);
		}

		l2cap_chan_unlock(pchan);
next:
		next = l2cap_global_fixed_chan(pchan, hcon);
		l2cap_chan_put(pchan);
		pchan = next;
	}

	l2cap_conn_ready(conn);
}

int l2cap_disconn_ind(struct hci_conn *hcon)
{
	struct l2cap_conn *conn = hcon->l2cap_data;

	BT_DBG("hcon %p", hcon);

	if (!conn)
		return HCI_ERROR_REMOTE_USER_TERM;
	return conn->disc_reason;
}

static void l2cap_disconn_cfm(struct hci_conn *hcon, u8 reason)
{
	if (hcon->type != ACL_LINK && hcon->type != LE_LINK)
		return;

	BT_DBG("hcon %p reason %d", hcon, reason);

	l2cap_conn_del(hcon, bt_to_errno(reason));
}

static inline void l2cap_check_encryption(struct l2cap_chan *chan, u8 encrypt)
{
	if (chan->chan_type != L2CAP_CHAN_CONN_ORIENTED)
		return;

	if (encrypt == 0x00) {
		if (chan->sec_level == BT_SECURITY_MEDIUM) {
			__set_chan_timer(chan, L2CAP_ENC_TIMEOUT);
		} else if (chan->sec_level == BT_SECURITY_HIGH ||
			   chan->sec_level == BT_SECURITY_FIPS)
			l2cap_chan_close(chan, ECONNREFUSED);
	} else {
		if (chan->sec_level == BT_SECURITY_MEDIUM)
			__clear_chan_timer(chan);
	}
}

static void l2cap_security_cfm(struct hci_conn *hcon, u8 status, u8 encrypt)
{
	struct l2cap_conn *conn = hcon->l2cap_data;
	struct l2cap_chan *chan;

	if (!conn)
		return;

	BT_DBG("conn %p status 0x%2.2x encrypt %u", conn, status, encrypt);

	mutex_lock(&conn->chan_lock);

	list_for_each_entry(chan, &conn->chan_l, list) {
		l2cap_chan_lock(chan);

		BT_DBG("chan %p scid 0x%4.4x state %s", chan, chan->scid,
		       state_to_string(chan->state));

		if (chan->scid == L2CAP_CID_A2MP) {
			l2cap_chan_unlock(chan);
			continue;
		}

		if (!status && encrypt)
			chan->sec_level = hcon->sec_level;

		if (!__l2cap_no_conn_pending(chan)) {
			l2cap_chan_unlock(chan);
			continue;
		}

		if (!status && (chan->state == BT_CONNECTED ||
				chan->state == BT_CONFIG)) {
			chan->ops->resume(chan);
			l2cap_check_encryption(chan, encrypt);
			l2cap_chan_unlock(chan);
			continue;
		}

		if (chan->state == BT_CONNECT) {
			if (!status && l2cap_check_enc_key_size(hcon))
				l2cap_start_connection(chan);
			else
				__set_chan_timer(chan, L2CAP_DISC_TIMEOUT);
		} else if (chan->state == BT_CONNECT2 &&
			   chan->mode != L2CAP_MODE_LE_FLOWCTL) {
			struct l2cap_conn_rsp rsp;
			__u16 res, stat;

			if (!status && l2cap_check_enc_key_size(hcon)) {
				if (test_bit(FLAG_DEFER_SETUP, &chan->flags)) {
					res = L2CAP_CR_PEND;
					stat = L2CAP_CS_AUTHOR_PEND;
					chan->ops->defer(chan);
				} else {
					l2cap_state_change(chan, BT_CONFIG);
					res = L2CAP_CR_SUCCESS;
					stat = L2CAP_CS_NO_INFO;
				}
			} else {
				l2cap_state_change(chan, BT_DISCONN);
				__set_chan_timer(chan, L2CAP_DISC_TIMEOUT);
				res = L2CAP_CR_SEC_BLOCK;
				stat = L2CAP_CS_NO_INFO;
			}

			rsp.scid   = cpu_to_le16(chan->dcid);
			rsp.dcid   = cpu_to_le16(chan->scid);
			rsp.result = cpu_to_le16(res);
			rsp.status = cpu_to_le16(stat);
			l2cap_send_cmd(conn, chan->ident, L2CAP_CONN_RSP,
				       sizeof(rsp), &rsp);

			if (!test_bit(CONF_REQ_SENT, &chan->conf_state) &&
			    res == L2CAP_CR_SUCCESS) {
				char buf[128];
				set_bit(CONF_REQ_SENT, &chan->conf_state);
				l2cap_send_cmd(conn, l2cap_get_ident(conn),
					       L2CAP_CONF_REQ,
					       l2cap_build_conf_req(chan, buf, sizeof(buf)),
					       buf);
				chan->num_conf_req++;
			}
		}

		l2cap_chan_unlock(chan);
	}

	mutex_unlock(&conn->chan_lock);
}

void l2cap_recv_acldata(struct hci_conn *hcon, struct sk_buff *skb, u16 flags)
{
	struct l2cap_conn *conn = hcon->l2cap_data;
	struct l2cap_hdr *hdr;
	int len;

	/* For AMP controller do not create l2cap conn */
	if (!conn && hcon->hdev->dev_type != HCI_PRIMARY)
		goto drop;

	if (!conn)
		conn = l2cap_conn_add(hcon);

	if (!conn)
		goto drop;

	BT_DBG("conn %p len %d flags 0x%x", conn, skb->len, flags);

	switch (flags) {
	case ACL_START:
	case ACL_START_NO_FLUSH:
	case ACL_COMPLETE:
		if (conn->rx_len) {
			BT_ERR("Unexpected start frame (len %d)", skb->len);
			kfree_skb(conn->rx_skb);
			conn->rx_skb = NULL;
			conn->rx_len = 0;
			l2cap_conn_unreliable(conn, ECOMM);
		}

		/* Start fragment always begin with Basic L2CAP header */
		if (skb->len < L2CAP_HDR_SIZE) {
			BT_ERR("Frame is too short (len %d)", skb->len);
			l2cap_conn_unreliable(conn, ECOMM);
			goto drop;
		}

		hdr = (struct l2cap_hdr *) skb->data;
		len = __le16_to_cpu(hdr->len) + L2CAP_HDR_SIZE;

		if (len == skb->len) {
			/* Complete frame received */
			l2cap_recv_frame(conn, skb);
			return;
		}

		BT_DBG("Start: total len %d, frag len %d", len, skb->len);

		if (skb->len > len) {
			BT_ERR("Frame is too long (len %d, expected len %d)",
			       skb->len, len);
			l2cap_conn_unreliable(conn, ECOMM);
			goto drop;
		}

		/* Allocate skb for the complete frame (with header) */
		conn->rx_skb = bt_skb_alloc(len, GFP_KERNEL);
		if (!conn->rx_skb)
			goto drop;

		skb_copy_from_linear_data(skb, skb_put(conn->rx_skb, skb->len),
					  skb->len);
		conn->rx_len = len - skb->len;
		break;

	case ACL_CONT:
		BT_DBG("Cont: frag len %d (expecting %d)", skb->len, conn->rx_len);

		if (!conn->rx_len) {
			BT_ERR("Unexpected continuation frame (len %d)", skb->len);
			l2cap_conn_unreliable(conn, ECOMM);
			goto drop;
		}

		if (skb->len > conn->rx_len) {
			BT_ERR("Fragment is too long (len %d, expected %d)",
			       skb->len, conn->rx_len);
			kfree_skb(conn->rx_skb);
			conn->rx_skb = NULL;
			conn->rx_len = 0;
			l2cap_conn_unreliable(conn, ECOMM);
			goto drop;
		}

		skb_copy_from_linear_data(skb, skb_put(conn->rx_skb, skb->len),
					  skb->len);
		conn->rx_len -= skb->len;

		if (!conn->rx_len) {
			/* Complete frame received. l2cap_recv_frame
			 * takes ownership of the skb so set the global
			 * rx_skb pointer to NULL first.
			 */
			struct sk_buff *rx_skb = conn->rx_skb;
			conn->rx_skb = NULL;
			l2cap_recv_frame(conn, rx_skb);
		}
		break;
	}

drop:
	kfree_skb(skb);
}

static struct hci_cb l2cap_cb = {
	.name		= "L2CAP",
	.connect_cfm	= l2cap_connect_cfm,
	.disconn_cfm	= l2cap_disconn_cfm,
	.security_cfm	= l2cap_security_cfm,
};

static int l2cap_debugfs_show(struct seq_file *f, void *p)
{
	struct l2cap_chan *c;

	read_lock(&chan_list_lock);

	list_for_each_entry(c, &chan_list, global_l) {
		seq_printf(f, "%pMR (%u) %pMR (%u) %d %d 0x%4.4x 0x%4.4x %d %d %d %d\n",
			   &c->src, c->src_type, &c->dst, c->dst_type,
			   c->state, __le16_to_cpu(c->psm),
			   c->scid, c->dcid, c->imtu, c->omtu,
			   c->sec_level, c->mode);
	}

	read_unlock(&chan_list_lock);

	return 0;
}

DEFINE_SHOW_ATTRIBUTE(l2cap_debugfs);

static struct dentry *l2cap_debugfs;

int __init l2cap_init(void)
{
	int err;

	err = l2cap_init_sockets();
	if (err < 0)
		return err;

	hci_register_cb(&l2cap_cb);

	if (IS_ERR_OR_NULL(bt_debugfs))
		return 0;

	l2cap_debugfs = debugfs_create_file("l2cap", 0444, bt_debugfs,
					    NULL, &l2cap_debugfs_fops);

	return 0;
}

void l2cap_exit(void)
{
	debugfs_remove(l2cap_debugfs);
	hci_unregister_cb(&l2cap_cb);
	l2cap_cleanup_sockets();
}

module_param(disable_ertm, bool, 0644);
MODULE_PARM_DESC(disable_ertm, "Disable enhanced retransmission mode");<|MERGE_RESOLUTION|>--- conflicted
+++ resolved
@@ -1361,11 +1361,7 @@
 	 * actually encrypted before enforcing a key size.
 	 */
 	return (!test_bit(HCI_CONN_ENCRYPT, &hcon->flags) ||
-<<<<<<< HEAD
-		hcon->enc_key_size > HCI_MIN_ENC_KEY_SIZE);
-=======
 		hcon->enc_key_size >= HCI_MIN_ENC_KEY_SIZE);
->>>>>>> 6fb08f1a
 }
 
 static void l2cap_do_start(struct l2cap_chan *chan)
