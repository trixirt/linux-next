--- conflicted
+++ resolved
@@ -450,10 +450,6 @@
 int main(int argc, char **argv)
 {
 	__u32 cfg_options= NO_TOUCH ; /* Default: Don't touch packet memory */
-<<<<<<< HEAD
-	struct rlimit r = {RLIM_INFINITY, RLIM_INFINITY};
-=======
->>>>>>> 356006a6
 	struct bpf_prog_load_attr prog_load_attr = {
 		.prog_type	= BPF_PROG_TYPE_XDP,
 	};
