--- conflicted
+++ resolved
@@ -846,11 +846,7 @@
 2:
 	/* When we fork, we trace the syscall return in the child, too. */
 	movl    %esp, %eax
-<<<<<<< HEAD
-	call    syscall_return_slowpath
-=======
 	call    syscall_exit_to_user_mode
->>>>>>> 547bbf7d
 	jmp     .Lsyscall_32_done
 
 	/* kernel thread */
