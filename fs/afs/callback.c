/*
 * Copyright (c) 2002, 2007 Red Hat, Inc. All rights reserved.
 *
 * This software may be freely redistributed under the terms of the
 * GNU General Public License.
 *
 * You should have received a copy of the GNU General Public License
 * along with this program; if not, write to the Free Software
 * Foundation, Inc., 675 Mass Ave, Cambridge, MA 02139, USA.
 *
 * Authors: David Woodhouse <dwmw2@infradead.org>
 *          David Howells <dhowells@redhat.com>
 *
 */

#include <linux/kernel.h>
#include <linux/module.h>
#include <linux/init.h>
#include <linux/circ_buf.h>
#include <linux/sched.h>
#include "internal.h"

/*
 * Create volume and callback interests on a server.
 */
static struct afs_cb_interest *afs_create_interest(struct afs_server *server,
						   struct afs_vnode *vnode)
{
	struct afs_vol_interest *new_vi, *vi;
	struct afs_cb_interest *new;
	struct hlist_node **pp;

	new_vi = kzalloc(sizeof(struct afs_vol_interest), GFP_KERNEL);
	if (!new_vi)
		return NULL;

	new = kzalloc(sizeof(struct afs_cb_interest), GFP_KERNEL);
	if (!new) {
		kfree(new_vi);
		return NULL;
	}

	new_vi->usage = 1;
	new_vi->vid = vnode->volume->vid;
	INIT_HLIST_NODE(&new_vi->srv_link);
	INIT_HLIST_HEAD(&new_vi->cb_interests);

	refcount_set(&new->usage, 1);
	new->sb = vnode->vfs_inode.i_sb;
	new->vid = vnode->volume->vid;
	new->server = afs_get_server(server, afs_server_trace_get_new_cbi);
	INIT_HLIST_NODE(&new->cb_vlink);

	write_lock(&server->cb_break_lock);

	for (pp = &server->cb_volumes.first; *pp; pp = &(*pp)->next) {
		vi = hlist_entry(*pp, struct afs_vol_interest, srv_link);
		if (vi->vid < new_vi->vid)
			continue;
		if (vi->vid > new_vi->vid)
			break;
		vi->usage++;
		goto found_vi;
	}

	new_vi->srv_link.pprev = pp;
	new_vi->srv_link.next = *pp;
	if (*pp)
		(*pp)->pprev = &new_vi->srv_link.next;
	*pp = &new_vi->srv_link;
	vi = new_vi;
	new_vi = NULL;
found_vi:

	new->vol_interest = vi;
	hlist_add_head(&new->cb_vlink, &vi->cb_interests);

	write_unlock(&server->cb_break_lock);
	kfree(new_vi);
	return new;
}

/*
 * Set up an interest-in-callbacks record for a volume on a server and
 * register it with the server.
 * - Called with vnode->io_lock held.
 */
int afs_register_server_cb_interest(struct afs_vnode *vnode,
				    struct afs_server_list *slist,
				    unsigned int index)
{
	struct afs_server_entry *entry = &slist->servers[index];
	struct afs_cb_interest *cbi, *vcbi, *new, *old;
	struct afs_server *server = entry->server;

again:
	vcbi = rcu_dereference_protected(vnode->cb_interest,
					 lockdep_is_held(&vnode->io_lock));
	if (vcbi && likely(vcbi == entry->cb_interest))
		return 0;

	read_lock(&slist->lock);
	cbi = afs_get_cb_interest(entry->cb_interest);
	read_unlock(&slist->lock);

	if (vcbi) {
		if (vcbi == cbi) {
			afs_put_cb_interest(afs_v2net(vnode), cbi);
			return 0;
		}

		/* Use a new interest in the server list for the same server
		 * rather than an old one that's still attached to a vnode.
		 */
		if (cbi && vcbi->server == cbi->server) {
			write_seqlock(&vnode->cb_lock);
			old = rcu_dereference_protected(vnode->cb_interest,
							lockdep_is_held(&vnode->cb_lock.lock));
			rcu_assign_pointer(vnode->cb_interest, cbi);
			write_sequnlock(&vnode->cb_lock);
			afs_put_cb_interest(afs_v2net(vnode), old);
			return 0;
		}

		/* Re-use the one attached to the vnode. */
		if (!cbi && vcbi->server == server) {
			write_lock(&slist->lock);
			if (entry->cb_interest) {
				write_unlock(&slist->lock);
				afs_put_cb_interest(afs_v2net(vnode), cbi);
				goto again;
			}

			entry->cb_interest = cbi;
			write_unlock(&slist->lock);
			return 0;
		}
	}

	if (!cbi) {
		new = afs_create_interest(server, vnode);
		if (!new)
			return -ENOMEM;

		write_lock(&slist->lock);
		if (!entry->cb_interest) {
			entry->cb_interest = afs_get_cb_interest(new);
			cbi = new;
			new = NULL;
		} else {
			cbi = afs_get_cb_interest(entry->cb_interest);
		}
		write_unlock(&slist->lock);
		afs_put_cb_interest(afs_v2net(vnode), new);
	}

	ASSERT(cbi);

	/* Change the server the vnode is using.  This entails scrubbing any
	 * interest the vnode had in the previous server it was using.
	 */
	write_seqlock(&vnode->cb_lock);

	old = rcu_dereference_protected(vnode->cb_interest,
					lockdep_is_held(&vnode->cb_lock.lock));
	rcu_assign_pointer(vnode->cb_interest, cbi);
	vnode->cb_s_break = cbi->server->cb_s_break;
	vnode->cb_v_break = vnode->volume->cb_v_break;
	clear_bit(AFS_VNODE_CB_PROMISED, &vnode->flags);

	write_sequnlock(&vnode->cb_lock);
	afs_put_cb_interest(afs_v2net(vnode), old);
	return 0;
}

/*
 * Remove an interest on a server.
 */
void afs_put_cb_interest(struct afs_net *net, struct afs_cb_interest *cbi)
{
	struct afs_vol_interest *vi;

	if (cbi && refcount_dec_and_test(&cbi->usage)) {
		if (!hlist_unhashed(&cbi->cb_vlink)) {
			write_lock(&cbi->server->cb_break_lock);

			hlist_del_init(&cbi->cb_vlink);
			vi = cbi->vol_interest;
			cbi->vol_interest = NULL;
			if (--vi->usage == 0)
				hlist_del(&vi->srv_link);
			else
				vi = NULL;

			write_unlock(&cbi->server->cb_break_lock);
			if (vi)
				kfree_rcu(vi, rcu);
<<<<<<< HEAD
			afs_put_server(net, cbi->server);
=======
			afs_put_server(net, cbi->server, afs_server_trace_put_cbi);
>>>>>>> 6fb08f1a
		}
		kfree_rcu(cbi, rcu);
	}
}

/*
 * allow the fileserver to request callback state (re-)initialisation
 */
void afs_init_callback_state(struct afs_server *server)
{
	server->cb_s_break++;
}

/*
 * actually break a callback
 */
void __afs_break_callback(struct afs_vnode *vnode, enum afs_cb_break_reason reason)
{
	_enter("");

	clear_bit(AFS_VNODE_NEW_CONTENT, &vnode->flags);
	if (test_and_clear_bit(AFS_VNODE_CB_PROMISED, &vnode->flags)) {
		vnode->cb_break++;
		afs_clear_permits(vnode);

		if (vnode->lock_state == AFS_VNODE_LOCK_WAITING_FOR_CB)
			afs_lock_may_be_available(vnode);
<<<<<<< HEAD
=======

		trace_afs_cb_break(&vnode->fid, vnode->cb_break, reason, true);
	} else {
		trace_afs_cb_break(&vnode->fid, vnode->cb_break, reason, false);
>>>>>>> 6fb08f1a
	}
}

void afs_break_callback(struct afs_vnode *vnode, enum afs_cb_break_reason reason)
{
	write_seqlock(&vnode->cb_lock);
	__afs_break_callback(vnode, reason);
	write_sequnlock(&vnode->cb_lock);
}

/*
 * allow the fileserver to explicitly break one callback
 * - happens when
 *   - the backing file is changed
 *   - a lock is released
 */
static void afs_break_one_callback(struct afs_server *server,
				   struct afs_fid *fid)
{
	struct afs_vol_interest *vi;
	struct afs_cb_interest *cbi;
	struct afs_iget_data data;
	struct afs_vnode *vnode;
	struct inode *inode;

	read_lock(&server->cb_break_lock);
	hlist_for_each_entry(vi, &server->cb_volumes, srv_link) {
		if (vi->vid < fid->vid)
			continue;
		if (vi->vid > fid->vid) {
			vi = NULL;
			break;
		}
		//atomic_inc(&vi->usage);
		break;
	}

	/* TODO: Find all matching volumes if we couldn't match the server and
	 * break them anyway.
	 */
	if (!vi)
		goto out;

	/* Step through all interested superblocks.  There may be more than one
	 * because of cell aliasing.
	 */
	hlist_for_each_entry(cbi, &vi->cb_interests, cb_vlink) {
		if (fid->vnode == 0 && fid->unique == 0) {
			/* The callback break applies to an entire volume. */
			struct afs_super_info *as = AFS_FS_S(cbi->sb);
			struct afs_volume *volume = as->volume;

			write_lock(&volume->cb_v_break_lock);
			volume->cb_v_break++;
<<<<<<< HEAD
=======
			trace_afs_cb_break(fid, volume->cb_v_break,
					   afs_cb_break_for_volume_callback, false);
>>>>>>> 6fb08f1a
			write_unlock(&volume->cb_v_break_lock);
		} else {
			data.volume = NULL;
			data.fid = *fid;
			inode = ilookup5_nowait(cbi->sb, fid->vnode,
						afs_iget5_test, &data);
			if (inode) {
				vnode = AFS_FS_I(inode);
				afs_break_callback(vnode, afs_cb_break_for_callback);
				iput(inode);
			} else {
				trace_afs_cb_miss(fid, afs_cb_break_for_callback);
			}
		}
	}

out:
	read_unlock(&server->cb_break_lock);
}

/*
 * allow the fileserver to break callback promises
 */
void afs_break_callbacks(struct afs_server *server, size_t count,
			 struct afs_callback_break *callbacks)
{
	_enter("%p,%zu,", server, count);

	ASSERT(server != NULL);
	ASSERTCMP(count, <=, AFSCBMAX);

	/* TODO: Sort the callback break list by volume ID */

	for (; count > 0; callbacks++, count--) {
		_debug("- Fid { vl=%08llx n=%llu u=%u }",
		       callbacks->fid.vid,
		       callbacks->fid.vnode,
		       callbacks->fid.unique);
		afs_break_one_callback(server, &callbacks->fid);
	}

	_leave("");
	return;
}

/*
 * Clear the callback interests in a server list.
 */
void afs_clear_callback_interests(struct afs_net *net, struct afs_server_list *slist)
{
	int i;

	for (i = 0; i < slist->nr_servers; i++) {
		afs_put_cb_interest(net, slist->servers[i].cb_interest);
		slist->servers[i].cb_interest = NULL;
	}
}<|MERGE_RESOLUTION|>--- conflicted
+++ resolved
@@ -195,11 +195,7 @@
 			write_unlock(&cbi->server->cb_break_lock);
 			if (vi)
 				kfree_rcu(vi, rcu);
-<<<<<<< HEAD
-			afs_put_server(net, cbi->server);
-=======
 			afs_put_server(net, cbi->server, afs_server_trace_put_cbi);
->>>>>>> 6fb08f1a
 		}
 		kfree_rcu(cbi, rcu);
 	}
@@ -227,13 +223,10 @@
 
 		if (vnode->lock_state == AFS_VNODE_LOCK_WAITING_FOR_CB)
 			afs_lock_may_be_available(vnode);
-<<<<<<< HEAD
-=======
 
 		trace_afs_cb_break(&vnode->fid, vnode->cb_break, reason, true);
 	} else {
 		trace_afs_cb_break(&vnode->fid, vnode->cb_break, reason, false);
->>>>>>> 6fb08f1a
 	}
 }
 
@@ -288,11 +281,8 @@
 
 			write_lock(&volume->cb_v_break_lock);
 			volume->cb_v_break++;
-<<<<<<< HEAD
-=======
 			trace_afs_cb_break(fid, volume->cb_v_break,
 					   afs_cb_break_for_volume_callback, false);
->>>>>>> 6fb08f1a
 			write_unlock(&volume->cb_v_break_lock);
 		} else {
 			data.volume = NULL;
