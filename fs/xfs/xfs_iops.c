--- conflicted
+++ resolved
@@ -195,12 +195,8 @@
 
 	if (!tmpfile) {
 		error = xfs_create(mnt_userns, XFS_I(dir), &name, mode, rdev,
-<<<<<<< HEAD
-				   &ip);
-=======
 				xfs_create_need_xattr(dir, default_acl, acl),
 				&ip);
->>>>>>> 11e4b63a
 	} else {
 		error = xfs_create_tmpfile(mnt_userns, XFS_I(dir), mode, &ip);
 	}
