--- conflicted
+++ resolved
@@ -106,10 +106,6 @@
 #define ARCH_PFN_OFFSET		(PAGE_OFFSET >> PAGE_SHIFT)
 #endif /* CONFIG_MMU */
 
-<<<<<<< HEAD
-#define __pa_to_va_nodebug(x)	((void *)((unsigned long) (x) + va_pa_offset))
-#define __va_to_pa_nodebug(x)	((unsigned long)(x) - va_pa_offset)
-=======
 extern unsigned long kernel_virt_addr;
 
 #ifdef CONFIG_64BIT
@@ -146,7 +142,6 @@
 #define __pa_to_va_nodebug(x)  ((void *)((unsigned long) (x) + va_pa_offset))
 #define __va_to_pa_nodebug(x)  ((unsigned long)(x) - va_pa_offset)
 #endif
->>>>>>> 11e4b63a
 
 #ifdef CONFIG_DEBUG_VIRTUAL
 extern phys_addr_t __virt_to_phys(unsigned long x);
