// SPDX-License-Identifier: GPL-2.0

/* net/sched/sch_taprio.c	 Time Aware Priority Scheduler
 *
 * Authors:	Vinicius Costa Gomes <vinicius.gomes@intel.com>
 *
 */

#include <linux/ethtool.h>
#include <linux/types.h>
#include <linux/slab.h>
#include <linux/kernel.h>
#include <linux/string.h>
#include <linux/list.h>
#include <linux/errno.h>
#include <linux/skbuff.h>
#include <linux/math64.h>
#include <linux/module.h>
#include <linux/spinlock.h>
#include <linux/rcupdate.h>
#include <net/netlink.h>
#include <net/pkt_sched.h>
#include <net/pkt_cls.h>
#include <net/sch_generic.h>
#include <net/sock.h>
#include <net/tcp.h>

static LIST_HEAD(taprio_list);
static DEFINE_SPINLOCK(taprio_list_lock);

#define TAPRIO_ALL_GATES_OPEN -1

#define TXTIME_ASSIST_IS_ENABLED(flags) ((flags) & TCA_TAPRIO_ATTR_FLAG_TXTIME_ASSIST)
#define FULL_OFFLOAD_IS_ENABLED(flags) ((flags) & TCA_TAPRIO_ATTR_FLAG_FULL_OFFLOAD)
#define TAPRIO_FLAGS_INVALID U32_MAX

struct sched_entry {
	struct list_head list;

	/* The instant that this entry "closes" and the next one
	 * should open, the qdisc will make some effort so that no
	 * packet leaves after this time.
	 */
	ktime_t close_time;
	ktime_t next_txtime;
	atomic_t budget;
	int index;
	u32 gate_mask;
	u32 interval;
	u8 command;
};

struct sched_gate_list {
	struct rcu_head rcu;
	struct list_head entries;
	size_t num_entries;
	ktime_t cycle_close_time;
	s64 cycle_time;
	s64 cycle_time_extension;
	s64 base_time;
};

struct taprio_sched {
	struct Qdisc **qdiscs;
	struct Qdisc *root;
	u32 flags;
	enum tk_offsets tk_offset;
	int clockid;
	atomic64_t picos_per_byte; /* Using picoseconds because for 10Gbps+
				    * speeds it's sub-nanoseconds per byte
				    */

	/* Protects the update side of the RCU protected current_entry */
	spinlock_t current_entry_lock;
	struct sched_entry __rcu *current_entry;
	struct sched_gate_list __rcu *oper_sched;
	struct sched_gate_list __rcu *admin_sched;
	struct hrtimer advance_timer;
	struct list_head taprio_list;
	struct sk_buff *(*dequeue)(struct Qdisc *sch);
	struct sk_buff *(*peek)(struct Qdisc *sch);
	u32 txtime_delay;
};

struct __tc_taprio_qopt_offload {
	refcount_t users;
	struct tc_taprio_qopt_offload offload;
};

static ktime_t sched_base_time(const struct sched_gate_list *sched)
{
	if (!sched)
		return KTIME_MAX;

	return ns_to_ktime(sched->base_time);
}

static ktime_t taprio_get_time(struct taprio_sched *q)
{
	ktime_t mono = ktime_get();

	switch (q->tk_offset) {
	case TK_OFFS_MAX:
		return mono;
	default:
		return ktime_mono_to_any(mono, q->tk_offset);
	}

	return KTIME_MAX;
}

static void taprio_free_sched_cb(struct rcu_head *head)
{
	struct sched_gate_list *sched = container_of(head, struct sched_gate_list, rcu);
	struct sched_entry *entry, *n;

	list_for_each_entry_safe(entry, n, &sched->entries, list) {
		list_del(&entry->list);
		kfree(entry);
	}

	kfree(sched);
}

static void switch_schedules(struct taprio_sched *q,
			     struct sched_gate_list **admin,
			     struct sched_gate_list **oper)
{
	rcu_assign_pointer(q->oper_sched, *admin);
	rcu_assign_pointer(q->admin_sched, NULL);

	if (*oper)
		call_rcu(&(*oper)->rcu, taprio_free_sched_cb);

	*oper = *admin;
	*admin = NULL;
}

/* Get how much time has been already elapsed in the current cycle. */
static s32 get_cycle_time_elapsed(struct sched_gate_list *sched, ktime_t time)
{
	ktime_t time_since_sched_start;
	s32 time_elapsed;

	time_since_sched_start = ktime_sub(time, sched->base_time);
	div_s64_rem(time_since_sched_start, sched->cycle_time, &time_elapsed);

	return time_elapsed;
}

static ktime_t get_interval_end_time(struct sched_gate_list *sched,
				     struct sched_gate_list *admin,
				     struct sched_entry *entry,
				     ktime_t intv_start)
{
	s32 cycle_elapsed = get_cycle_time_elapsed(sched, intv_start);
	ktime_t intv_end, cycle_ext_end, cycle_end;

	cycle_end = ktime_add_ns(intv_start, sched->cycle_time - cycle_elapsed);
	intv_end = ktime_add_ns(intv_start, entry->interval);
	cycle_ext_end = ktime_add(cycle_end, sched->cycle_time_extension);

	if (ktime_before(intv_end, cycle_end))
		return intv_end;
	else if (admin && admin != sched &&
		 ktime_after(admin->base_time, cycle_end) &&
		 ktime_before(admin->base_time, cycle_ext_end))
		return admin->base_time;
	else
		return cycle_end;
}

static int length_to_duration(struct taprio_sched *q, int len)
{
	return div_u64(len * atomic64_read(&q->picos_per_byte), 1000);
}

/* Returns the entry corresponding to next available interval. If
 * validate_interval is set, it only validates whether the timestamp occurs
 * when the gate corresponding to the skb's traffic class is open.
 */
static struct sched_entry *find_entry_to_transmit(struct sk_buff *skb,
						  struct Qdisc *sch,
						  struct sched_gate_list *sched,
						  struct sched_gate_list *admin,
						  ktime_t time,
						  ktime_t *interval_start,
						  ktime_t *interval_end,
						  bool validate_interval)
{
	ktime_t curr_intv_start, curr_intv_end, cycle_end, packet_transmit_time;
	ktime_t earliest_txtime = KTIME_MAX, txtime, cycle, transmit_end_time;
	struct sched_entry *entry = NULL, *entry_found = NULL;
	struct taprio_sched *q = qdisc_priv(sch);
	struct net_device *dev = qdisc_dev(sch);
	bool entry_available = false;
	s32 cycle_elapsed;
	int tc, n;

	tc = netdev_get_prio_tc_map(dev, skb->priority);
	packet_transmit_time = length_to_duration(q, qdisc_pkt_len(skb));

	*interval_start = 0;
	*interval_end = 0;

	if (!sched)
		return NULL;

	cycle = sched->cycle_time;
	cycle_elapsed = get_cycle_time_elapsed(sched, time);
	curr_intv_end = ktime_sub_ns(time, cycle_elapsed);
	cycle_end = ktime_add_ns(curr_intv_end, cycle);

	list_for_each_entry(entry, &sched->entries, list) {
		curr_intv_start = curr_intv_end;
		curr_intv_end = get_interval_end_time(sched, admin, entry,
						      curr_intv_start);

		if (ktime_after(curr_intv_start, cycle_end))
			break;

		if (!(entry->gate_mask & BIT(tc)) ||
		    packet_transmit_time > entry->interval)
			continue;

		txtime = entry->next_txtime;

		if (ktime_before(txtime, time) || validate_interval) {
			transmit_end_time = ktime_add_ns(time, packet_transmit_time);
			if ((ktime_before(curr_intv_start, time) &&
			     ktime_before(transmit_end_time, curr_intv_end)) ||
			    (ktime_after(curr_intv_start, time) && !validate_interval)) {
				entry_found = entry;
				*interval_start = curr_intv_start;
				*interval_end = curr_intv_end;
				break;
			} else if (!entry_available && !validate_interval) {
				/* Here, we are just trying to find out the
				 * first available interval in the next cycle.
				 */
				entry_available = true;
				entry_found = entry;
				*interval_start = ktime_add_ns(curr_intv_start, cycle);
				*interval_end = ktime_add_ns(curr_intv_end, cycle);
			}
		} else if (ktime_before(txtime, earliest_txtime) &&
			   !entry_available) {
			earliest_txtime = txtime;
			entry_found = entry;
			n = div_s64(ktime_sub(txtime, curr_intv_start), cycle);
			*interval_start = ktime_add(curr_intv_start, n * cycle);
			*interval_end = ktime_add(curr_intv_end, n * cycle);
		}
	}

	return entry_found;
}

static bool is_valid_interval(struct sk_buff *skb, struct Qdisc *sch)
{
	struct taprio_sched *q = qdisc_priv(sch);
	struct sched_gate_list *sched, *admin;
	ktime_t interval_start, interval_end;
	struct sched_entry *entry;

	rcu_read_lock();
	sched = rcu_dereference(q->oper_sched);
	admin = rcu_dereference(q->admin_sched);

	entry = find_entry_to_transmit(skb, sch, sched, admin, skb->tstamp,
				       &interval_start, &interval_end, true);
	rcu_read_unlock();

	return entry;
}

static bool taprio_flags_valid(u32 flags)
{
	/* Make sure no other flag bits are set. */
	if (flags & ~(TCA_TAPRIO_ATTR_FLAG_TXTIME_ASSIST |
		      TCA_TAPRIO_ATTR_FLAG_FULL_OFFLOAD))
		return false;
	/* txtime-assist and full offload are mutually exclusive */
	if ((flags & TCA_TAPRIO_ATTR_FLAG_TXTIME_ASSIST) &&
	    (flags & TCA_TAPRIO_ATTR_FLAG_FULL_OFFLOAD))
		return false;
	return true;
}

/* This returns the tstamp value set by TCP in terms of the set clock. */
static ktime_t get_tcp_tstamp(struct taprio_sched *q, struct sk_buff *skb)
{
	unsigned int offset = skb_network_offset(skb);
	const struct ipv6hdr *ipv6h;
	const struct iphdr *iph;
	struct ipv6hdr _ipv6h;

	ipv6h = skb_header_pointer(skb, offset, sizeof(_ipv6h), &_ipv6h);
	if (!ipv6h)
		return 0;

	if (ipv6h->version == 4) {
		iph = (struct iphdr *)ipv6h;
		offset += iph->ihl * 4;

		/* special-case 6in4 tunnelling, as that is a common way to get
		 * v6 connectivity in the home
		 */
		if (iph->protocol == IPPROTO_IPV6) {
			ipv6h = skb_header_pointer(skb, offset,
						   sizeof(_ipv6h), &_ipv6h);

			if (!ipv6h || ipv6h->nexthdr != IPPROTO_TCP)
				return 0;
		} else if (iph->protocol != IPPROTO_TCP) {
			return 0;
		}
	} else if (ipv6h->version == 6 && ipv6h->nexthdr != IPPROTO_TCP) {
		return 0;
	}

	return ktime_mono_to_any(skb->skb_mstamp_ns, q->tk_offset);
}

/* There are a few scenarios where we will have to modify the txtime from
 * what is read from next_txtime in sched_entry. They are:
 * 1. If txtime is in the past,
 *    a. The gate for the traffic class is currently open and packet can be
 *       transmitted before it closes, schedule the packet right away.
 *    b. If the gate corresponding to the traffic class is going to open later
 *       in the cycle, set the txtime of packet to the interval start.
 * 2. If txtime is in the future, there are packets corresponding to the
 *    current traffic class waiting to be transmitted. So, the following
 *    possibilities exist:
 *    a. We can transmit the packet before the window containing the txtime
 *       closes.
 *    b. The window might close before the transmission can be completed
 *       successfully. So, schedule the packet in the next open window.
 */
static long get_packet_txtime(struct sk_buff *skb, struct Qdisc *sch)
{
	ktime_t transmit_end_time, interval_end, interval_start, tcp_tstamp;
	struct taprio_sched *q = qdisc_priv(sch);
	struct sched_gate_list *sched, *admin;
	ktime_t minimum_time, now, txtime;
	int len, packet_transmit_time;
	struct sched_entry *entry;
	bool sched_changed;

	now = taprio_get_time(q);
	minimum_time = ktime_add_ns(now, q->txtime_delay);

	tcp_tstamp = get_tcp_tstamp(q, skb);
	minimum_time = max_t(ktime_t, minimum_time, tcp_tstamp);

	rcu_read_lock();
	admin = rcu_dereference(q->admin_sched);
	sched = rcu_dereference(q->oper_sched);
	if (admin && ktime_after(minimum_time, admin->base_time))
		switch_schedules(q, &admin, &sched);

	/* Until the schedule starts, all the queues are open */
	if (!sched || ktime_before(minimum_time, sched->base_time)) {
		txtime = minimum_time;
		goto done;
	}

	len = qdisc_pkt_len(skb);
	packet_transmit_time = length_to_duration(q, len);

	do {
		sched_changed = false;

		entry = find_entry_to_transmit(skb, sch, sched, admin,
					       minimum_time,
					       &interval_start, &interval_end,
					       false);
		if (!entry) {
			txtime = 0;
			goto done;
		}

		txtime = entry->next_txtime;
		txtime = max_t(ktime_t, txtime, minimum_time);
		txtime = max_t(ktime_t, txtime, interval_start);

		if (admin && admin != sched &&
		    ktime_after(txtime, admin->base_time)) {
			sched = admin;
			sched_changed = true;
			continue;
		}

		transmit_end_time = ktime_add(txtime, packet_transmit_time);
		minimum_time = transmit_end_time;

		/* Update the txtime of current entry to the next time it's
		 * interval starts.
		 */
		if (ktime_after(transmit_end_time, interval_end))
			entry->next_txtime = ktime_add(interval_start, sched->cycle_time);
	} while (sched_changed || ktime_after(transmit_end_time, interval_end));

	entry->next_txtime = transmit_end_time;

done:
	rcu_read_unlock();
	return txtime;
}

static int taprio_enqueue_one(struct sk_buff *skb, struct Qdisc *sch,
			      struct Qdisc *child, struct sk_buff **to_free)
{
	struct taprio_sched *q = qdisc_priv(sch);

	if (skb->sk && sock_flag(skb->sk, SOCK_TXTIME)) {
		if (!is_valid_interval(skb, sch))
			return qdisc_drop(skb, sch, to_free);
	} else if (TXTIME_ASSIST_IS_ENABLED(q->flags)) {
		skb->tstamp = get_packet_txtime(skb, sch);
		if (!skb->tstamp)
			return qdisc_drop(skb, sch, to_free);
	}

	qdisc_qstats_backlog_inc(sch, skb);
	sch->q.qlen++;

	return qdisc_enqueue(skb, child, to_free);
}

static int taprio_enqueue(struct sk_buff *skb, struct Qdisc *sch,
			  struct sk_buff **to_free)
{
	struct taprio_sched *q = qdisc_priv(sch);
	struct Qdisc *child;
	int queue;

	if (unlikely(FULL_OFFLOAD_IS_ENABLED(q->flags))) {
		WARN_ONCE(1, "Trying to enqueue skb into the root of a taprio qdisc configured with full offload\n");
		return qdisc_drop(skb, sch, to_free);
	}

	queue = skb_get_queue_mapping(skb);

	child = q->qdiscs[queue];
	if (unlikely(!child))
		return qdisc_drop(skb, sch, to_free);

	/* Large packets might not be transmitted when the transmission duration
	 * exceeds any configured interval. Therefore, segment the skb into
	 * smaller chunks. Skip it for the full offload case, as the driver
	 * and/or the hardware is expected to handle this.
	 */
	if (skb_is_gso(skb) && !FULL_OFFLOAD_IS_ENABLED(q->flags)) {
		unsigned int slen = 0, numsegs = 0, len = qdisc_pkt_len(skb);
		netdev_features_t features = netif_skb_features(skb);
		struct sk_buff *segs, *nskb;
		int ret;

		segs = skb_gso_segment(skb, features & ~NETIF_F_GSO_MASK);
		if (IS_ERR_OR_NULL(segs))
			return qdisc_drop(skb, sch, to_free);

		skb_list_walk_safe(segs, segs, nskb) {
			skb_mark_not_on_list(segs);
			qdisc_skb_cb(segs)->pkt_len = segs->len;
			slen += segs->len;

			ret = taprio_enqueue_one(segs, sch, child, to_free);
			if (ret != NET_XMIT_SUCCESS) {
				if (net_xmit_drop_count(ret))
					qdisc_qstats_drop(sch);
			} else {
				numsegs++;
			}
		}

		if (numsegs > 1)
			qdisc_tree_reduce_backlog(sch, 1 - numsegs, len - slen);
		consume_skb(skb);

		return numsegs > 0 ? NET_XMIT_SUCCESS : NET_XMIT_DROP;
	}

	return taprio_enqueue_one(skb, sch, child, to_free);
}

static struct sk_buff *taprio_peek_soft(struct Qdisc *sch)
{
	struct taprio_sched *q = qdisc_priv(sch);
	struct net_device *dev = qdisc_dev(sch);
	struct sched_entry *entry;
	struct sk_buff *skb;
	u32 gate_mask;
	int i;

	rcu_read_lock();
	entry = rcu_dereference(q->current_entry);
	gate_mask = entry ? entry->gate_mask : TAPRIO_ALL_GATES_OPEN;
	rcu_read_unlock();

	if (!gate_mask)
		return NULL;

	for (i = 0; i < dev->num_tx_queues; i++) {
		struct Qdisc *child = q->qdiscs[i];
		int prio;
		u8 tc;

		if (unlikely(!child))
			continue;

		skb = child->ops->peek(child);
		if (!skb)
			continue;

		if (TXTIME_ASSIST_IS_ENABLED(q->flags))
			return skb;

		prio = skb->priority;
		tc = netdev_get_prio_tc_map(dev, prio);

		if (!(gate_mask & BIT(tc)))
			continue;

		return skb;
	}

	return NULL;
}

static struct sk_buff *taprio_peek_offload(struct Qdisc *sch)
{
	WARN_ONCE(1, "Trying to peek into the root of a taprio qdisc configured with full offload\n");

	return NULL;
}

static struct sk_buff *taprio_peek(struct Qdisc *sch)
{
	struct taprio_sched *q = qdisc_priv(sch);

	return q->peek(sch);
}

static void taprio_set_budget(struct taprio_sched *q, struct sched_entry *entry)
{
	atomic_set(&entry->budget,
		   div64_u64((u64)entry->interval * 1000,
			     atomic64_read(&q->picos_per_byte)));
}

static struct sk_buff *taprio_dequeue_soft(struct Qdisc *sch)
{
	struct taprio_sched *q = qdisc_priv(sch);
	struct net_device *dev = qdisc_dev(sch);
	struct sk_buff *skb = NULL;
	struct sched_entry *entry;
	u32 gate_mask;
	int i;

	rcu_read_lock();
	entry = rcu_dereference(q->current_entry);
	/* if there's no entry, it means that the schedule didn't
	 * start yet, so force all gates to be open, this is in
	 * accordance to IEEE 802.1Qbv-2015 Section 8.6.9.4.5
	 * "AdminGateStates"
	 */
	gate_mask = entry ? entry->gate_mask : TAPRIO_ALL_GATES_OPEN;

	if (!gate_mask)
		goto done;

	for (i = 0; i < dev->num_tx_queues; i++) {
		struct Qdisc *child = q->qdiscs[i];
		ktime_t guard;
		int prio;
		int len;
		u8 tc;

		if (unlikely(!child))
			continue;

		if (TXTIME_ASSIST_IS_ENABLED(q->flags)) {
			skb = child->ops->dequeue(child);
			if (!skb)
				continue;
			goto skb_found;
		}

		skb = child->ops->peek(child);
		if (!skb)
			continue;

		prio = skb->priority;
		tc = netdev_get_prio_tc_map(dev, prio);

		if (!(gate_mask & BIT(tc))) {
			skb = NULL;
			continue;
		}

		len = qdisc_pkt_len(skb);
		guard = ktime_add_ns(taprio_get_time(q),
				     length_to_duration(q, len));

		/* In the case that there's no gate entry, there's no
		 * guard band ...
		 */
		if (gate_mask != TAPRIO_ALL_GATES_OPEN &&
		    ktime_after(guard, entry->close_time)) {
			skb = NULL;
			continue;
		}

		/* ... and no budget. */
		if (gate_mask != TAPRIO_ALL_GATES_OPEN &&
		    atomic_sub_return(len, &entry->budget) < 0) {
			skb = NULL;
			continue;
		}

		skb = child->ops->dequeue(child);
		if (unlikely(!skb))
			goto done;

skb_found:
		qdisc_bstats_update(sch, skb);
		qdisc_qstats_backlog_dec(sch, skb);
		sch->q.qlen--;

		goto done;
	}

done:
	rcu_read_unlock();

	return skb;
}

static struct sk_buff *taprio_dequeue_offload(struct Qdisc *sch)
{
	WARN_ONCE(1, "Trying to dequeue from the root of a taprio qdisc configured with full offload\n");

	return NULL;
}

static struct sk_buff *taprio_dequeue(struct Qdisc *sch)
{
	struct taprio_sched *q = qdisc_priv(sch);

	return q->dequeue(sch);
}

static bool should_restart_cycle(const struct sched_gate_list *oper,
				 const struct sched_entry *entry)
{
	if (list_is_last(&entry->list, &oper->entries))
		return true;

	if (ktime_compare(entry->close_time, oper->cycle_close_time) == 0)
		return true;

	return false;
}

static bool should_change_schedules(const struct sched_gate_list *admin,
				    const struct sched_gate_list *oper,
				    ktime_t close_time)
{
	ktime_t next_base_time, extension_time;

	if (!admin)
		return false;

	next_base_time = sched_base_time(admin);

	/* This is the simple case, the close_time would fall after
	 * the next schedule base_time.
	 */
	if (ktime_compare(next_base_time, close_time) <= 0)
		return true;

	/* This is the cycle_time_extension case, if the close_time
	 * plus the amount that can be extended would fall after the
	 * next schedule base_time, we can extend the current schedule
	 * for that amount.
	 */
	extension_time = ktime_add_ns(close_time, oper->cycle_time_extension);

	/* FIXME: the IEEE 802.1Q-2018 Specification isn't clear about
	 * how precisely the extension should be made. So after
	 * conformance testing, this logic may change.
	 */
	if (ktime_compare(next_base_time, extension_time) <= 0)
		return true;

	return false;
}

static enum hrtimer_restart advance_sched(struct hrtimer *timer)
{
	struct taprio_sched *q = container_of(timer, struct taprio_sched,
					      advance_timer);
	struct sched_gate_list *oper, *admin;
	struct sched_entry *entry, *next;
	struct Qdisc *sch = q->root;
	ktime_t close_time;

	spin_lock(&q->current_entry_lock);
	entry = rcu_dereference_protected(q->current_entry,
					  lockdep_is_held(&q->current_entry_lock));
	oper = rcu_dereference_protected(q->oper_sched,
					 lockdep_is_held(&q->current_entry_lock));
	admin = rcu_dereference_protected(q->admin_sched,
					  lockdep_is_held(&q->current_entry_lock));

	if (!oper)
		switch_schedules(q, &admin, &oper);

	/* This can happen in two cases: 1. this is the very first run
	 * of this function (i.e. we weren't running any schedule
	 * previously); 2. The previous schedule just ended. The first
	 * entry of all schedules are pre-calculated during the
	 * schedule initialization.
	 */
	if (unlikely(!entry || entry->close_time == oper->base_time)) {
		next = list_first_entry(&oper->entries, struct sched_entry,
					list);
		close_time = next->close_time;
		goto first_run;
	}

	if (should_restart_cycle(oper, entry)) {
		next = list_first_entry(&oper->entries, struct sched_entry,
					list);
		oper->cycle_close_time = ktime_add_ns(oper->cycle_close_time,
						      oper->cycle_time);
	} else {
		next = list_next_entry(entry, list);
	}

	close_time = ktime_add_ns(entry->close_time, next->interval);
	close_time = min_t(ktime_t, close_time, oper->cycle_close_time);

	if (should_change_schedules(admin, oper, close_time)) {
		/* Set things so the next time this runs, the new
		 * schedule runs.
		 */
		close_time = sched_base_time(admin);
		switch_schedules(q, &admin, &oper);
	}

	next->close_time = close_time;
	taprio_set_budget(q, next);

first_run:
	rcu_assign_pointer(q->current_entry, next);
	spin_unlock(&q->current_entry_lock);

	hrtimer_set_expires(&q->advance_timer, close_time);

	rcu_read_lock();
	__netif_schedule(sch);
	rcu_read_unlock();

	return HRTIMER_RESTART;
}

static const struct nla_policy entry_policy[TCA_TAPRIO_SCHED_ENTRY_MAX + 1] = {
	[TCA_TAPRIO_SCHED_ENTRY_INDEX]	   = { .type = NLA_U32 },
	[TCA_TAPRIO_SCHED_ENTRY_CMD]	   = { .type = NLA_U8 },
	[TCA_TAPRIO_SCHED_ENTRY_GATE_MASK] = { .type = NLA_U32 },
	[TCA_TAPRIO_SCHED_ENTRY_INTERVAL]  = { .type = NLA_U32 },
};

static const struct nla_policy taprio_policy[TCA_TAPRIO_ATTR_MAX + 1] = {
	[TCA_TAPRIO_ATTR_PRIOMAP]	       = {
		.len = sizeof(struct tc_mqprio_qopt)
	},
	[TCA_TAPRIO_ATTR_SCHED_ENTRY_LIST]           = { .type = NLA_NESTED },
	[TCA_TAPRIO_ATTR_SCHED_BASE_TIME]            = { .type = NLA_S64 },
	[TCA_TAPRIO_ATTR_SCHED_SINGLE_ENTRY]         = { .type = NLA_NESTED },
	[TCA_TAPRIO_ATTR_SCHED_CLOCKID]              = { .type = NLA_S32 },
	[TCA_TAPRIO_ATTR_SCHED_CYCLE_TIME]           = { .type = NLA_S64 },
	[TCA_TAPRIO_ATTR_SCHED_CYCLE_TIME_EXTENSION] = { .type = NLA_S64 },
	[TCA_TAPRIO_ATTR_FLAGS]                      = { .type = NLA_U32 },
	[TCA_TAPRIO_ATTR_TXTIME_DELAY]		     = { .type = NLA_U32 },
};

static int fill_sched_entry(struct taprio_sched *q, struct nlattr **tb,
			    struct sched_entry *entry,
			    struct netlink_ext_ack *extack)
{
	int min_duration = length_to_duration(q, ETH_ZLEN);
	u32 interval = 0;

	if (tb[TCA_TAPRIO_SCHED_ENTRY_CMD])
		entry->command = nla_get_u8(
			tb[TCA_TAPRIO_SCHED_ENTRY_CMD]);

	if (tb[TCA_TAPRIO_SCHED_ENTRY_GATE_MASK])
		entry->gate_mask = nla_get_u32(
			tb[TCA_TAPRIO_SCHED_ENTRY_GATE_MASK]);

	if (tb[TCA_TAPRIO_SCHED_ENTRY_INTERVAL])
		interval = nla_get_u32(
			tb[TCA_TAPRIO_SCHED_ENTRY_INTERVAL]);

	/* The interval should allow at least the minimum ethernet
	 * frame to go out.
	 */
	if (interval < min_duration) {
		NL_SET_ERR_MSG(extack, "Invalid interval for schedule entry");
		return -EINVAL;
	}

	entry->interval = interval;

	return 0;
}

static int parse_sched_entry(struct taprio_sched *q, struct nlattr *n,
			     struct sched_entry *entry, int index,
			     struct netlink_ext_ack *extack)
{
	struct nlattr *tb[TCA_TAPRIO_SCHED_ENTRY_MAX + 1] = { };
	int err;

	err = nla_parse_nested_deprecated(tb, TCA_TAPRIO_SCHED_ENTRY_MAX, n,
					  entry_policy, NULL);
	if (err < 0) {
		NL_SET_ERR_MSG(extack, "Could not parse nested entry");
		return -EINVAL;
	}

	entry->index = index;

	return fill_sched_entry(q, tb, entry, extack);
}

static int parse_sched_list(struct taprio_sched *q, struct nlattr *list,
			    struct sched_gate_list *sched,
			    struct netlink_ext_ack *extack)
{
	struct nlattr *n;
	int err, rem;
	int i = 0;

	if (!list)
		return -EINVAL;

	nla_for_each_nested(n, list, rem) {
		struct sched_entry *entry;

		if (nla_type(n) != TCA_TAPRIO_SCHED_ENTRY) {
			NL_SET_ERR_MSG(extack, "Attribute is not of type 'entry'");
			continue;
		}

		entry = kzalloc(sizeof(*entry), GFP_KERNEL);
		if (!entry) {
			NL_SET_ERR_MSG(extack, "Not enough memory for entry");
			return -ENOMEM;
		}

		err = parse_sched_entry(q, n, entry, i, extack);
		if (err < 0) {
			kfree(entry);
			return err;
		}

		list_add_tail(&entry->list, &sched->entries);
		i++;
	}

	sched->num_entries = i;

	return i;
}

static int parse_taprio_schedule(struct taprio_sched *q, struct nlattr **tb,
				 struct sched_gate_list *new,
				 struct netlink_ext_ack *extack)
{
	int err = 0;

	if (tb[TCA_TAPRIO_ATTR_SCHED_SINGLE_ENTRY]) {
		NL_SET_ERR_MSG(extack, "Adding a single entry is not supported");
		return -ENOTSUPP;
	}

	if (tb[TCA_TAPRIO_ATTR_SCHED_BASE_TIME])
		new->base_time = nla_get_s64(tb[TCA_TAPRIO_ATTR_SCHED_BASE_TIME]);

	if (tb[TCA_TAPRIO_ATTR_SCHED_CYCLE_TIME_EXTENSION])
		new->cycle_time_extension = nla_get_s64(tb[TCA_TAPRIO_ATTR_SCHED_CYCLE_TIME_EXTENSION]);

	if (tb[TCA_TAPRIO_ATTR_SCHED_CYCLE_TIME])
		new->cycle_time = nla_get_s64(tb[TCA_TAPRIO_ATTR_SCHED_CYCLE_TIME]);

	if (tb[TCA_TAPRIO_ATTR_SCHED_ENTRY_LIST])
		err = parse_sched_list(q, tb[TCA_TAPRIO_ATTR_SCHED_ENTRY_LIST],
				       new, extack);
	if (err < 0)
		return err;

	if (!new->cycle_time) {
		struct sched_entry *entry;
		ktime_t cycle = 0;

		list_for_each_entry(entry, &new->entries, list)
			cycle = ktime_add_ns(cycle, entry->interval);

		if (!cycle) {
			NL_SET_ERR_MSG(extack, "'cycle_time' can never be 0");
			return -EINVAL;
		}

		new->cycle_time = cycle;
	}

	return 0;
}

static int taprio_parse_mqprio_opt(struct net_device *dev,
				   struct tc_mqprio_qopt *qopt,
				   struct netlink_ext_ack *extack,
				   u32 taprio_flags)
{
	int i, j;

	if (!qopt && !dev->num_tc) {
		NL_SET_ERR_MSG(extack, "'mqprio' configuration is necessary");
		return -EINVAL;
	}

	/* If num_tc is already set, it means that the user already
	 * configured the mqprio part
	 */
	if (dev->num_tc)
		return 0;

	/* Verify num_tc is not out of max range */
	if (qopt->num_tc > TC_MAX_QUEUE) {
		NL_SET_ERR_MSG(extack, "Number of traffic classes is outside valid range");
		return -EINVAL;
	}

	/* taprio imposes that traffic classes map 1:n to tx queues */
	if (qopt->num_tc > dev->num_tx_queues) {
		NL_SET_ERR_MSG(extack, "Number of traffic classes is greater than number of HW queues");
		return -EINVAL;
	}

	/* Verify priority mapping uses valid tcs */
	for (i = 0; i <= TC_BITMASK; i++) {
		if (qopt->prio_tc_map[i] >= qopt->num_tc) {
			NL_SET_ERR_MSG(extack, "Invalid traffic class in priority to traffic class mapping");
			return -EINVAL;
		}
	}

	for (i = 0; i < qopt->num_tc; i++) {
		unsigned int last = qopt->offset[i] + qopt->count[i];

		/* Verify the queue count is in tx range being equal to the
		 * real_num_tx_queues indicates the last queue is in use.
		 */
		if (qopt->offset[i] >= dev->num_tx_queues ||
		    !qopt->count[i] ||
		    last > dev->real_num_tx_queues) {
			NL_SET_ERR_MSG(extack, "Invalid queue in traffic class to queue mapping");
			return -EINVAL;
		}

		if (TXTIME_ASSIST_IS_ENABLED(taprio_flags))
			continue;

		/* Verify that the offset and counts do not overlap */
		for (j = i + 1; j < qopt->num_tc; j++) {
			if (last > qopt->offset[j]) {
				NL_SET_ERR_MSG(extack, "Detected overlap in the traffic class to queue mapping");
				return -EINVAL;
			}
		}
	}

	return 0;
}

static int taprio_get_start_time(struct Qdisc *sch,
				 struct sched_gate_list *sched,
				 ktime_t *start)
{
	struct taprio_sched *q = qdisc_priv(sch);
	ktime_t now, base, cycle;
	s64 n;

	base = sched_base_time(sched);
	now = taprio_get_time(q);

	if (ktime_after(base, now)) {
		*start = base;
		return 0;
	}

	cycle = sched->cycle_time;

	/* The qdisc is expected to have at least one sched_entry.  Moreover,
	 * any entry must have 'interval' > 0. Thus if the cycle time is zero,
	 * something went really wrong. In that case, we should warn about this
	 * inconsistent state and return error.
	 */
	if (WARN_ON(!cycle))
		return -EFAULT;

	/* Schedule the start time for the beginning of the next
	 * cycle.
	 */
	n = div64_s64(ktime_sub_ns(now, base), cycle);
	*start = ktime_add_ns(base, (n + 1) * cycle);
	return 0;
}

static void setup_first_close_time(struct taprio_sched *q,
				   struct sched_gate_list *sched, ktime_t base)
{
	struct sched_entry *first;
	ktime_t cycle;

	first = list_first_entry(&sched->entries,
				 struct sched_entry, list);

	cycle = sched->cycle_time;

	/* FIXME: find a better place to do this */
	sched->cycle_close_time = ktime_add_ns(base, cycle);

	first->close_time = ktime_add_ns(base, first->interval);
	taprio_set_budget(q, first);
	rcu_assign_pointer(q->current_entry, NULL);
}

static void taprio_start_sched(struct Qdisc *sch,
			       ktime_t start, struct sched_gate_list *new)
{
	struct taprio_sched *q = qdisc_priv(sch);
	ktime_t expires;

	if (FULL_OFFLOAD_IS_ENABLED(q->flags))
		return;

	expires = hrtimer_get_expires(&q->advance_timer);
	if (expires == 0)
		expires = KTIME_MAX;

	/* If the new schedule starts before the next expiration, we
	 * reprogram it to the earliest one, so we change the admin
	 * schedule to the operational one at the right time.
	 */
	start = min_t(ktime_t, start, expires);

	hrtimer_start(&q->advance_timer, start, HRTIMER_MODE_ABS);
}

static void taprio_set_picos_per_byte(struct net_device *dev,
				      struct taprio_sched *q)
{
	struct ethtool_link_ksettings ecmd;
	int speed = SPEED_10;
	int picos_per_byte;
	int err;

	err = __ethtool_get_link_ksettings(dev, &ecmd);
	if (err < 0)
		goto skip;

	if (ecmd.base.speed && ecmd.base.speed != SPEED_UNKNOWN)
		speed = ecmd.base.speed;

skip:
	picos_per_byte = (USEC_PER_SEC * 8) / speed;

	atomic64_set(&q->picos_per_byte, picos_per_byte);
	netdev_dbg(dev, "taprio: set %s's picos_per_byte to: %lld, linkspeed: %d\n",
		   dev->name, (long long)atomic64_read(&q->picos_per_byte),
		   ecmd.base.speed);
}

static int taprio_dev_notifier(struct notifier_block *nb, unsigned long event,
			       void *ptr)
{
	struct net_device *dev = netdev_notifier_info_to_dev(ptr);
	struct net_device *qdev;
	struct taprio_sched *q;
	bool found = false;

	ASSERT_RTNL();

	if (event != NETDEV_UP && event != NETDEV_CHANGE)
		return NOTIFY_DONE;

	spin_lock(&taprio_list_lock);
	list_for_each_entry(q, &taprio_list, taprio_list) {
		qdev = qdisc_dev(q->root);
		if (qdev == dev) {
			found = true;
			break;
		}
	}
	spin_unlock(&taprio_list_lock);

	if (found)
		taprio_set_picos_per_byte(dev, q);

	return NOTIFY_DONE;
}

static void setup_txtime(struct taprio_sched *q,
			 struct sched_gate_list *sched, ktime_t base)
{
	struct sched_entry *entry;
	u32 interval = 0;

	list_for_each_entry(entry, &sched->entries, list) {
		entry->next_txtime = ktime_add_ns(base, interval);
		interval += entry->interval;
	}
}

static struct tc_taprio_qopt_offload *taprio_offload_alloc(int num_entries)
{
	struct __tc_taprio_qopt_offload *__offload;

	__offload = kzalloc(struct_size(__offload, offload.entries, num_entries),
			    GFP_KERNEL);
	if (!__offload)
		return NULL;

	refcount_set(&__offload->users, 1);

	return &__offload->offload;
}

struct tc_taprio_qopt_offload *taprio_offload_get(struct tc_taprio_qopt_offload
						  *offload)
{
	struct __tc_taprio_qopt_offload *__offload;

	__offload = container_of(offload, struct __tc_taprio_qopt_offload,
				 offload);

	refcount_inc(&__offload->users);

	return offload;
}
EXPORT_SYMBOL_GPL(taprio_offload_get);

void taprio_offload_free(struct tc_taprio_qopt_offload *offload)
{
	struct __tc_taprio_qopt_offload *__offload;

	__offload = container_of(offload, struct __tc_taprio_qopt_offload,
				 offload);

	if (!refcount_dec_and_test(&__offload->users))
		return;

	kfree(__offload);
}
EXPORT_SYMBOL_GPL(taprio_offload_free);

/* The function will only serve to keep the pointers to the "oper" and "admin"
 * schedules valid in relation to their base times, so when calling dump() the
 * users looks at the right schedules.
 * When using full offload, the admin configuration is promoted to oper at the
 * base_time in the PHC time domain.  But because the system time is not
 * necessarily in sync with that, we can't just trigger a hrtimer to call
 * switch_schedules at the right hardware time.
 * At the moment we call this by hand right away from taprio, but in the future
 * it will be useful to create a mechanism for drivers to notify taprio of the
 * offload state (PENDING, ACTIVE, INACTIVE) so it can be visible in dump().
 * This is left as TODO.
 */
static void taprio_offload_config_changed(struct taprio_sched *q)
{
	struct sched_gate_list *oper, *admin;

	spin_lock(&q->current_entry_lock);

	oper = rcu_dereference_protected(q->oper_sched,
					 lockdep_is_held(&q->current_entry_lock));
	admin = rcu_dereference_protected(q->admin_sched,
					  lockdep_is_held(&q->current_entry_lock));

	switch_schedules(q, &admin, &oper);

	spin_unlock(&q->current_entry_lock);
}

static u32 tc_map_to_queue_mask(struct net_device *dev, u32 tc_mask)
{
	u32 i, queue_mask = 0;

	for (i = 0; i < dev->num_tc; i++) {
		u32 offset, count;

		if (!(tc_mask & BIT(i)))
			continue;

		offset = dev->tc_to_txq[i].offset;
		count = dev->tc_to_txq[i].count;

		queue_mask |= GENMASK(offset + count - 1, offset);
	}

	return queue_mask;
}

static void taprio_sched_to_offload(struct net_device *dev,
				    struct sched_gate_list *sched,
				    struct tc_taprio_qopt_offload *offload)
{
	struct sched_entry *entry;
	int i = 0;

	offload->base_time = sched->base_time;
	offload->cycle_time = sched->cycle_time;
	offload->cycle_time_extension = sched->cycle_time_extension;

	list_for_each_entry(entry, &sched->entries, list) {
		struct tc_taprio_sched_entry *e = &offload->entries[i];

		e->command = entry->command;
		e->interval = entry->interval;
		e->gate_mask = tc_map_to_queue_mask(dev, entry->gate_mask);

		i++;
	}

	offload->num_entries = i;
}

static int taprio_enable_offload(struct net_device *dev,
				 struct taprio_sched *q,
				 struct sched_gate_list *sched,
				 struct netlink_ext_ack *extack)
{
	const struct net_device_ops *ops = dev->netdev_ops;
	struct tc_taprio_qopt_offload *offload;
	int err = 0;

	if (!ops->ndo_setup_tc) {
		NL_SET_ERR_MSG(extack,
			       "Device does not support taprio offload");
		return -EOPNOTSUPP;
	}

	offload = taprio_offload_alloc(sched->num_entries);
	if (!offload) {
		NL_SET_ERR_MSG(extack,
			       "Not enough memory for enabling offload mode");
		return -ENOMEM;
	}
	offload->enable = 1;
	taprio_sched_to_offload(dev, sched, offload);

	err = ops->ndo_setup_tc(dev, TC_SETUP_QDISC_TAPRIO, offload);
	if (err < 0) {
		NL_SET_ERR_MSG(extack,
			       "Device failed to setup taprio offload");
		goto done;
	}

done:
	taprio_offload_free(offload);

	return err;
}

static int taprio_disable_offload(struct net_device *dev,
				  struct taprio_sched *q,
				  struct netlink_ext_ack *extack)
{
	const struct net_device_ops *ops = dev->netdev_ops;
	struct tc_taprio_qopt_offload *offload;
	int err;

	if (!FULL_OFFLOAD_IS_ENABLED(q->flags))
		return 0;

	if (!ops->ndo_setup_tc)
		return -EOPNOTSUPP;

	offload = taprio_offload_alloc(0);
	if (!offload) {
		NL_SET_ERR_MSG(extack,
			       "Not enough memory to disable offload mode");
		return -ENOMEM;
	}
	offload->enable = 0;

	err = ops->ndo_setup_tc(dev, TC_SETUP_QDISC_TAPRIO, offload);
	if (err < 0) {
		NL_SET_ERR_MSG(extack,
			       "Device failed to disable offload");
		goto out;
	}

out:
	taprio_offload_free(offload);

	return err;
}

/* If full offload is enabled, the only possible clockid is the net device's
 * PHC. For that reason, specifying a clockid through netlink is incorrect.
 * For txtime-assist, it is implicitly assumed that the device's PHC is kept
 * in sync with the specified clockid via a user space daemon such as phc2sys.
 * For both software taprio and txtime-assist, the clockid is used for the
 * hrtimer that advances the schedule and hence mandatory.
 */
static int taprio_parse_clockid(struct Qdisc *sch, struct nlattr **tb,
				struct netlink_ext_ack *extack)
{
	struct taprio_sched *q = qdisc_priv(sch);
	struct net_device *dev = qdisc_dev(sch);
	int err = -EINVAL;

	if (FULL_OFFLOAD_IS_ENABLED(q->flags)) {
		const struct ethtool_ops *ops = dev->ethtool_ops;
		struct ethtool_ts_info info = {
			.cmd = ETHTOOL_GET_TS_INFO,
			.phc_index = -1,
		};

		if (tb[TCA_TAPRIO_ATTR_SCHED_CLOCKID]) {
			NL_SET_ERR_MSG(extack,
				       "The 'clockid' cannot be specified for full offload");
			goto out;
		}

		if (ops && ops->get_ts_info)
			err = ops->get_ts_info(dev, &info);

		if (err || info.phc_index < 0) {
			NL_SET_ERR_MSG(extack,
				       "Device does not have a PTP clock");
			err = -ENOTSUPP;
			goto out;
		}
	} else if (tb[TCA_TAPRIO_ATTR_SCHED_CLOCKID]) {
		int clockid = nla_get_s32(tb[TCA_TAPRIO_ATTR_SCHED_CLOCKID]);

		/* We only support static clockids and we don't allow
		 * for it to be modified after the first init.
		 */
		if (clockid < 0 ||
		    (q->clockid != -1 && q->clockid != clockid)) {
			NL_SET_ERR_MSG(extack,
				       "Changing the 'clockid' of a running schedule is not supported");
			err = -ENOTSUPP;
			goto out;
		}

		switch (clockid) {
		case CLOCK_REALTIME:
			q->tk_offset = TK_OFFS_REAL;
			break;
		case CLOCK_MONOTONIC:
			q->tk_offset = TK_OFFS_MAX;
			break;
		case CLOCK_BOOTTIME:
			q->tk_offset = TK_OFFS_BOOT;
			break;
		case CLOCK_TAI:
			q->tk_offset = TK_OFFS_TAI;
			break;
		default:
			NL_SET_ERR_MSG(extack, "Invalid 'clockid'");
			err = -EINVAL;
			goto out;
		}

		q->clockid = clockid;
	} else {
		NL_SET_ERR_MSG(extack, "Specifying a 'clockid' is mandatory");
		goto out;
	}

	/* Everything went ok, return success. */
	err = 0;

out:
	return err;
}

static int taprio_mqprio_cmp(const struct net_device *dev,
			     const struct tc_mqprio_qopt *mqprio)
{
	int i;

	if (!mqprio || mqprio->num_tc != dev->num_tc)
		return -1;

	for (i = 0; i < mqprio->num_tc; i++)
		if (dev->tc_to_txq[i].count != mqprio->count[i] ||
		    dev->tc_to_txq[i].offset != mqprio->offset[i])
			return -1;

	for (i = 0; i <= TC_BITMASK; i++)
		if (dev->prio_tc_map[i] != mqprio->prio_tc_map[i])
			return -1;

	return 0;
}

/* The semantics of the 'flags' argument in relation to 'change()'
 * requests, are interpreted following two rules (which are applied in
 * this order): (1) an omitted 'flags' argument is interpreted as
 * zero; (2) the 'flags' of a "running" taprio instance cannot be
 * changed.
 */
static int taprio_new_flags(const struct nlattr *attr, u32 old,
			    struct netlink_ext_ack *extack)
{
	u32 new = 0;

	if (attr)
		new = nla_get_u32(attr);

	if (old != TAPRIO_FLAGS_INVALID && old != new) {
		NL_SET_ERR_MSG_MOD(extack, "Changing 'flags' of a running schedule is not supported");
		return -EOPNOTSUPP;
	}

	if (!taprio_flags_valid(new)) {
		NL_SET_ERR_MSG_MOD(extack, "Specified 'flags' are not valid");
		return -EINVAL;
	}

	return new;
}

static int taprio_change(struct Qdisc *sch, struct nlattr *opt,
			 struct netlink_ext_ack *extack)
{
	struct nlattr *tb[TCA_TAPRIO_ATTR_MAX + 1] = { };
	struct sched_gate_list *oper, *admin, *new_admin;
	struct taprio_sched *q = qdisc_priv(sch);
	struct net_device *dev = qdisc_dev(sch);
	struct tc_mqprio_qopt *mqprio = NULL;
	unsigned long flags;
	ktime_t start;
	int i, err;

	err = nla_parse_nested_deprecated(tb, TCA_TAPRIO_ATTR_MAX, opt,
					  taprio_policy, extack);
	if (err < 0)
		return err;

	if (tb[TCA_TAPRIO_ATTR_PRIOMAP])
		mqprio = nla_data(tb[TCA_TAPRIO_ATTR_PRIOMAP]);

	err = taprio_new_flags(tb[TCA_TAPRIO_ATTR_FLAGS],
			       q->flags, extack);
	if (err < 0)
		return err;

	q->flags = err;

	err = taprio_parse_mqprio_opt(dev, mqprio, extack, q->flags);
	if (err < 0)
		return err;

	new_admin = kzalloc(sizeof(*new_admin), GFP_KERNEL);
	if (!new_admin) {
		NL_SET_ERR_MSG(extack, "Not enough memory for a new schedule");
		return -ENOMEM;
	}
	INIT_LIST_HEAD(&new_admin->entries);

	rcu_read_lock();
	oper = rcu_dereference(q->oper_sched);
	admin = rcu_dereference(q->admin_sched);
	rcu_read_unlock();

	/* no changes - no new mqprio settings */
	if (!taprio_mqprio_cmp(dev, mqprio))
		mqprio = NULL;

	if (mqprio && (oper || admin)) {
		NL_SET_ERR_MSG(extack, "Changing the traffic mapping of a running schedule is not supported");
		err = -ENOTSUPP;
		goto free_sched;
	}

	err = parse_taprio_schedule(q, tb, new_admin, extack);
	if (err < 0)
		goto free_sched;

	if (new_admin->num_entries == 0) {
		NL_SET_ERR_MSG(extack, "There should be at least one entry in the schedule");
		err = -EINVAL;
		goto free_sched;
	}

	err = taprio_parse_clockid(sch, tb, extack);
	if (err < 0)
		goto free_sched;

	taprio_set_picos_per_byte(dev, q);

	if (mqprio) {
		netdev_set_num_tc(dev, mqprio->num_tc);
		for (i = 0; i < mqprio->num_tc; i++)
			netdev_set_tc_queue(dev, i,
					    mqprio->count[i],
					    mqprio->offset[i]);

		/* Always use supplied priority mappings */
		for (i = 0; i <= TC_BITMASK; i++)
			netdev_set_prio_tc_map(dev, i,
					       mqprio->prio_tc_map[i]);
	}

	if (FULL_OFFLOAD_IS_ENABLED(q->flags))
		err = taprio_enable_offload(dev, q, new_admin, extack);
	else
		err = taprio_disable_offload(dev, q, extack);
	if (err)
		goto free_sched;

	/* Protects against enqueue()/dequeue() */
	spin_lock_bh(qdisc_lock(sch));

	if (tb[TCA_TAPRIO_ATTR_TXTIME_DELAY]) {
		if (!TXTIME_ASSIST_IS_ENABLED(q->flags)) {
			NL_SET_ERR_MSG_MOD(extack, "txtime-delay can only be set when txtime-assist mode is enabled");
			err = -EINVAL;
			goto unlock;
		}

		q->txtime_delay = nla_get_u32(tb[TCA_TAPRIO_ATTR_TXTIME_DELAY]);
	}

	if (!TXTIME_ASSIST_IS_ENABLED(q->flags) &&
	    !FULL_OFFLOAD_IS_ENABLED(q->flags) &&
	    !hrtimer_active(&q->advance_timer)) {
		hrtimer_init(&q->advance_timer, q->clockid, HRTIMER_MODE_ABS);
		q->advance_timer.function = advance_sched;
	}

	if (FULL_OFFLOAD_IS_ENABLED(q->flags)) {
		q->dequeue = taprio_dequeue_offload;
		q->peek = taprio_peek_offload;
	} else {
		/* Be sure to always keep the function pointers
		 * in a consistent state.
		 */
		q->dequeue = taprio_dequeue_soft;
		q->peek = taprio_peek_soft;
	}

	err = taprio_get_start_time(sch, new_admin, &start);
	if (err < 0) {
		NL_SET_ERR_MSG(extack, "Internal error: failed get start time");
		goto unlock;
	}

	setup_txtime(q, new_admin, start);

	if (TXTIME_ASSIST_IS_ENABLED(q->flags)) {
		if (!oper) {
			rcu_assign_pointer(q->oper_sched, new_admin);
			err = 0;
			new_admin = NULL;
			goto unlock;
		}

		rcu_assign_pointer(q->admin_sched, new_admin);
		if (admin)
			call_rcu(&admin->rcu, taprio_free_sched_cb);
	} else {
		setup_first_close_time(q, new_admin, start);

		/* Protects against advance_sched() */
		spin_lock_irqsave(&q->current_entry_lock, flags);

		taprio_start_sched(sch, start, new_admin);

		rcu_assign_pointer(q->admin_sched, new_admin);
		if (admin)
			call_rcu(&admin->rcu, taprio_free_sched_cb);

		spin_unlock_irqrestore(&q->current_entry_lock, flags);

		if (FULL_OFFLOAD_IS_ENABLED(q->flags))
			taprio_offload_config_changed(q);
	}

	new_admin = NULL;
	err = 0;

unlock:
	spin_unlock_bh(qdisc_lock(sch));

free_sched:
	if (new_admin)
		call_rcu(&new_admin->rcu, taprio_free_sched_cb);

	return err;
}

static void taprio_reset(struct Qdisc *sch)
{
	struct taprio_sched *q = qdisc_priv(sch);
	struct net_device *dev = qdisc_dev(sch);
	int i;

	hrtimer_cancel(&q->advance_timer);
	if (q->qdiscs) {
		for (i = 0; i < dev->num_tx_queues; i++)
			if (q->qdiscs[i])
				qdisc_reset(q->qdiscs[i]);
	}
	sch->qstats.backlog = 0;
	sch->q.qlen = 0;
}

static void taprio_destroy(struct Qdisc *sch)
{
	struct taprio_sched *q = qdisc_priv(sch);
	struct net_device *dev = qdisc_dev(sch);
	unsigned int i;

	spin_lock(&taprio_list_lock);
	list_del(&q->taprio_list);
	spin_unlock(&taprio_list_lock);


	taprio_disable_offload(dev, q, NULL);

	if (q->qdiscs) {
		for (i = 0; i < dev->num_tx_queues; i++)
			qdisc_put(q->qdiscs[i]);

		kfree(q->qdiscs);
	}
	q->qdiscs = NULL;

	netdev_reset_tc(dev);

	if (q->oper_sched)
		call_rcu(&q->oper_sched->rcu, taprio_free_sched_cb);

	if (q->admin_sched)
		call_rcu(&q->admin_sched->rcu, taprio_free_sched_cb);
}

static int taprio_init(struct Qdisc *sch, struct nlattr *opt,
		       struct netlink_ext_ack *extack)
{
	struct taprio_sched *q = qdisc_priv(sch);
	struct net_device *dev = qdisc_dev(sch);
	int i;

	spin_lock_init(&q->current_entry_lock);

	hrtimer_init(&q->advance_timer, CLOCK_TAI, HRTIMER_MODE_ABS);
	q->advance_timer.function = advance_sched;

	q->dequeue = taprio_dequeue_soft;
	q->peek = taprio_peek_soft;

	q->root = sch;

	/* We only support static clockids. Use an invalid value as default
	 * and get the valid one on taprio_change().
	 */
	q->clockid = -1;
	q->flags = TAPRIO_FLAGS_INVALID;

	spin_lock(&taprio_list_lock);
	list_add(&q->taprio_list, &taprio_list);
	spin_unlock(&taprio_list_lock);

	if (sch->parent != TC_H_ROOT)
		return -EOPNOTSUPP;

	if (!netif_is_multiqueue(dev))
		return -EOPNOTSUPP;

	/* pre-allocate qdisc, attachment can't fail */
	q->qdiscs = kcalloc(dev->num_tx_queues,
			    sizeof(q->qdiscs[0]),
			    GFP_KERNEL);

	if (!q->qdiscs)
		return -ENOMEM;

	if (!opt)
		return -EINVAL;

	for (i = 0; i < dev->num_tx_queues; i++) {
		struct netdev_queue *dev_queue;
		struct Qdisc *qdisc;

		dev_queue = netdev_get_tx_queue(dev, i);
		qdisc = qdisc_create_dflt(dev_queue,
					  &pfifo_qdisc_ops,
					  TC_H_MAKE(TC_H_MAJ(sch->handle),
						    TC_H_MIN(i + 1)),
					  extack);
		if (!qdisc)
			return -ENOMEM;

		if (i < dev->real_num_tx_queues)
			qdisc_hash_add(qdisc, false);

		q->qdiscs[i] = qdisc;
	}

	return taprio_change(sch, opt, extack);
}

static void taprio_attach(struct Qdisc *sch)
{
	struct taprio_sched *q = qdisc_priv(sch);
	struct net_device *dev = qdisc_dev(sch);
	unsigned int ntx;

	/* Attach underlying qdisc */
	for (ntx = 0; ntx < dev->num_tx_queues; ntx++) {
		struct Qdisc *qdisc = q->qdiscs[ntx];
		struct Qdisc *old;

		if (FULL_OFFLOAD_IS_ENABLED(q->flags)) {
			qdisc->flags |= TCQ_F_ONETXQUEUE | TCQ_F_NOPARENT;
			old = dev_graft_qdisc(qdisc->dev_queue, qdisc);
<<<<<<< HEAD
			if (ntx < dev->real_num_tx_queues)
				qdisc_hash_add(qdisc, false);
=======
>>>>>>> f37d84f0
		} else {
			old = dev_graft_qdisc(qdisc->dev_queue, sch);
			qdisc_refcount_inc(sch);
		}
		if (old)
			qdisc_put(old);
	}

	/* access to the child qdiscs is not needed in offload mode */
	if (FULL_OFFLOAD_IS_ENABLED(q->flags)) {
		kfree(q->qdiscs);
		q->qdiscs = NULL;
	}
}

static struct netdev_queue *taprio_queue_get(struct Qdisc *sch,
					     unsigned long cl)
{
	struct net_device *dev = qdisc_dev(sch);
	unsigned long ntx = cl - 1;

	if (ntx >= dev->num_tx_queues)
		return NULL;

	return netdev_get_tx_queue(dev, ntx);
}

static int taprio_graft(struct Qdisc *sch, unsigned long cl,
			struct Qdisc *new, struct Qdisc **old,
			struct netlink_ext_ack *extack)
{
	struct taprio_sched *q = qdisc_priv(sch);
	struct net_device *dev = qdisc_dev(sch);
	struct netdev_queue *dev_queue = taprio_queue_get(sch, cl);

	if (!dev_queue)
		return -EINVAL;

	if (dev->flags & IFF_UP)
		dev_deactivate(dev);

	if (FULL_OFFLOAD_IS_ENABLED(q->flags)) {
		*old = dev_graft_qdisc(dev_queue, new);
	} else {
		*old = q->qdiscs[cl - 1];
		q->qdiscs[cl - 1] = new;
	}

	if (new)
		new->flags |= TCQ_F_ONETXQUEUE | TCQ_F_NOPARENT;

	if (dev->flags & IFF_UP)
		dev_activate(dev);

	return 0;
}

static int dump_entry(struct sk_buff *msg,
		      const struct sched_entry *entry)
{
	struct nlattr *item;

	item = nla_nest_start_noflag(msg, TCA_TAPRIO_SCHED_ENTRY);
	if (!item)
		return -ENOSPC;

	if (nla_put_u32(msg, TCA_TAPRIO_SCHED_ENTRY_INDEX, entry->index))
		goto nla_put_failure;

	if (nla_put_u8(msg, TCA_TAPRIO_SCHED_ENTRY_CMD, entry->command))
		goto nla_put_failure;

	if (nla_put_u32(msg, TCA_TAPRIO_SCHED_ENTRY_GATE_MASK,
			entry->gate_mask))
		goto nla_put_failure;

	if (nla_put_u32(msg, TCA_TAPRIO_SCHED_ENTRY_INTERVAL,
			entry->interval))
		goto nla_put_failure;

	return nla_nest_end(msg, item);

nla_put_failure:
	nla_nest_cancel(msg, item);
	return -1;
}

static int dump_schedule(struct sk_buff *msg,
			 const struct sched_gate_list *root)
{
	struct nlattr *entry_list;
	struct sched_entry *entry;

	if (nla_put_s64(msg, TCA_TAPRIO_ATTR_SCHED_BASE_TIME,
			root->base_time, TCA_TAPRIO_PAD))
		return -1;

	if (nla_put_s64(msg, TCA_TAPRIO_ATTR_SCHED_CYCLE_TIME,
			root->cycle_time, TCA_TAPRIO_PAD))
		return -1;

	if (nla_put_s64(msg, TCA_TAPRIO_ATTR_SCHED_CYCLE_TIME_EXTENSION,
			root->cycle_time_extension, TCA_TAPRIO_PAD))
		return -1;

	entry_list = nla_nest_start_noflag(msg,
					   TCA_TAPRIO_ATTR_SCHED_ENTRY_LIST);
	if (!entry_list)
		goto error_nest;

	list_for_each_entry(entry, &root->entries, list) {
		if (dump_entry(msg, entry) < 0)
			goto error_nest;
	}

	nla_nest_end(msg, entry_list);
	return 0;

error_nest:
	nla_nest_cancel(msg, entry_list);
	return -1;
}

static int taprio_dump(struct Qdisc *sch, struct sk_buff *skb)
{
	struct taprio_sched *q = qdisc_priv(sch);
	struct net_device *dev = qdisc_dev(sch);
	struct sched_gate_list *oper, *admin;
	struct tc_mqprio_qopt opt = { 0 };
	struct nlattr *nest, *sched_nest;
	unsigned int i;

	rcu_read_lock();
	oper = rcu_dereference(q->oper_sched);
	admin = rcu_dereference(q->admin_sched);

	opt.num_tc = netdev_get_num_tc(dev);
	memcpy(opt.prio_tc_map, dev->prio_tc_map, sizeof(opt.prio_tc_map));

	for (i = 0; i < netdev_get_num_tc(dev); i++) {
		opt.count[i] = dev->tc_to_txq[i].count;
		opt.offset[i] = dev->tc_to_txq[i].offset;
	}

	nest = nla_nest_start_noflag(skb, TCA_OPTIONS);
	if (!nest)
		goto start_error;

	if (nla_put(skb, TCA_TAPRIO_ATTR_PRIOMAP, sizeof(opt), &opt))
		goto options_error;

	if (!FULL_OFFLOAD_IS_ENABLED(q->flags) &&
	    nla_put_s32(skb, TCA_TAPRIO_ATTR_SCHED_CLOCKID, q->clockid))
		goto options_error;

	if (q->flags && nla_put_u32(skb, TCA_TAPRIO_ATTR_FLAGS, q->flags))
		goto options_error;

	if (q->txtime_delay &&
	    nla_put_u32(skb, TCA_TAPRIO_ATTR_TXTIME_DELAY, q->txtime_delay))
		goto options_error;

	if (oper && dump_schedule(skb, oper))
		goto options_error;

	if (!admin)
		goto done;

	sched_nest = nla_nest_start_noflag(skb, TCA_TAPRIO_ATTR_ADMIN_SCHED);
	if (!sched_nest)
		goto options_error;

	if (dump_schedule(skb, admin))
		goto admin_error;

	nla_nest_end(skb, sched_nest);

done:
	rcu_read_unlock();

	return nla_nest_end(skb, nest);

admin_error:
	nla_nest_cancel(skb, sched_nest);

options_error:
	nla_nest_cancel(skb, nest);

start_error:
	rcu_read_unlock();
	return -ENOSPC;
}

static struct Qdisc *taprio_leaf(struct Qdisc *sch, unsigned long cl)
{
	struct netdev_queue *dev_queue = taprio_queue_get(sch, cl);

	if (!dev_queue)
		return NULL;

	return dev_queue->qdisc_sleeping;
}

static unsigned long taprio_find(struct Qdisc *sch, u32 classid)
{
	unsigned int ntx = TC_H_MIN(classid);

	if (!taprio_queue_get(sch, ntx))
		return 0;
	return ntx;
}

static int taprio_dump_class(struct Qdisc *sch, unsigned long cl,
			     struct sk_buff *skb, struct tcmsg *tcm)
{
	struct netdev_queue *dev_queue = taprio_queue_get(sch, cl);

	tcm->tcm_parent = TC_H_ROOT;
	tcm->tcm_handle |= TC_H_MIN(cl);
	tcm->tcm_info = dev_queue->qdisc_sleeping->handle;

	return 0;
}

static int taprio_dump_class_stats(struct Qdisc *sch, unsigned long cl,
				   struct gnet_dump *d)
	__releases(d->lock)
	__acquires(d->lock)
{
	struct netdev_queue *dev_queue = taprio_queue_get(sch, cl);

	sch = dev_queue->qdisc_sleeping;
	if (gnet_stats_copy_basic(&sch->running, d, NULL, &sch->bstats) < 0 ||
	    qdisc_qstats_copy(d, sch) < 0)
		return -1;
	return 0;
}

static void taprio_walk(struct Qdisc *sch, struct qdisc_walker *arg)
{
	struct net_device *dev = qdisc_dev(sch);
	unsigned long ntx;

	if (arg->stop)
		return;

	arg->count = arg->skip;
	for (ntx = arg->skip; ntx < dev->num_tx_queues; ntx++) {
		if (arg->fn(sch, ntx + 1, arg) < 0) {
			arg->stop = 1;
			break;
		}
		arg->count++;
	}
}

static struct netdev_queue *taprio_select_queue(struct Qdisc *sch,
						struct tcmsg *tcm)
{
	return taprio_queue_get(sch, TC_H_MIN(tcm->tcm_parent));
}

static const struct Qdisc_class_ops taprio_class_ops = {
	.graft		= taprio_graft,
	.leaf		= taprio_leaf,
	.find		= taprio_find,
	.walk		= taprio_walk,
	.dump		= taprio_dump_class,
	.dump_stats	= taprio_dump_class_stats,
	.select_queue	= taprio_select_queue,
};

static struct Qdisc_ops taprio_qdisc_ops __read_mostly = {
	.cl_ops		= &taprio_class_ops,
	.id		= "taprio",
	.priv_size	= sizeof(struct taprio_sched),
	.init		= taprio_init,
	.change		= taprio_change,
	.destroy	= taprio_destroy,
	.reset		= taprio_reset,
	.attach		= taprio_attach,
	.peek		= taprio_peek,
	.dequeue	= taprio_dequeue,
	.enqueue	= taprio_enqueue,
	.dump		= taprio_dump,
	.owner		= THIS_MODULE,
};

static struct notifier_block taprio_device_notifier = {
	.notifier_call = taprio_dev_notifier,
};

static int __init taprio_module_init(void)
{
	int err = register_netdevice_notifier(&taprio_device_notifier);

	if (err)
		return err;

	return register_qdisc(&taprio_qdisc_ops);
}

static void __exit taprio_module_exit(void)
{
	unregister_qdisc(&taprio_qdisc_ops);
	unregister_netdevice_notifier(&taprio_device_notifier);
}

module_init(taprio_module_init);
module_exit(taprio_module_exit);
MODULE_LICENSE("GPL");<|MERGE_RESOLUTION|>--- conflicted
+++ resolved
@@ -1739,11 +1739,6 @@
 		if (FULL_OFFLOAD_IS_ENABLED(q->flags)) {
 			qdisc->flags |= TCQ_F_ONETXQUEUE | TCQ_F_NOPARENT;
 			old = dev_graft_qdisc(qdisc->dev_queue, qdisc);
-<<<<<<< HEAD
-			if (ntx < dev->real_num_tx_queues)
-				qdisc_hash_add(qdisc, false);
-=======
->>>>>>> f37d84f0
 		} else {
 			old = dev_graft_qdisc(qdisc->dev_queue, sch);
 			qdisc_refcount_inc(sch);
