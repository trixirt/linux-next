--- conflicted
+++ resolved
@@ -1156,16 +1156,12 @@
 			req->work.flags |= IO_WQ_WORK_UNBOUND;
 	}
 
-<<<<<<< HEAD
 	io_req_work_grab_env(req);
 }
 
 static void io_prep_async_link(struct io_kiocb *req)
 {
 	struct io_kiocb *cur;
-=======
-	io_req_work_grab_env(req, def);
->>>>>>> 681fda8d
 
 	io_prep_async_work(req);
 	if (req->flags & REQ_F_LINK_HEAD)
@@ -7688,11 +7684,6 @@
 	io_mem_free(ctx->sq_sqes);
 
 	percpu_ref_exit(&ctx->refs);
-<<<<<<< HEAD
-	io_unaccount_mem(ctx, ring_pages(ctx->sq_entries, ctx->cq_entries),
-			 ACCT_LOCKED);
-=======
->>>>>>> 681fda8d
 	free_uid(ctx->user);
 	put_cred(ctx->creds);
 	kfree(ctx->cancel_hash);
@@ -7780,9 +7771,8 @@
 	 * is closed but resources aren't reaped yet. This can cause
 	 * spurious failure in setting up a new ring.
 	 */
-	if (ctx->account_mem)
-		io_unaccount_mem(ctx->user,
-				ring_pages(ctx->sq_entries, ctx->cq_entries));
+	io_unaccount_mem(ctx, ring_pages(ctx->sq_entries, ctx->cq_entries),
+			 ACCT_LOCKED);
 
 	INIT_WORK(&ctx->exit_work, io_ring_exit_work);
 	queue_work(system_wq, &ctx->exit_work);
