// SPDX-License-Identifier: (GPL-2.0 OR MIT)
/*
 * Microsemi Ocelot Switch driver
 *
 * Copyright (c) 2017 Microsemi Corporation
 */
#include <linux/if_bridge.h>
#include <soc/mscc/ocelot_vcap.h>
#include "ocelot.h"
#include "ocelot_vcap.h"

#define TABLE_UPDATE_SLEEP_US 10
#define TABLE_UPDATE_TIMEOUT_US 100000

struct ocelot_mact_entry {
	u8 mac[ETH_ALEN];
	u16 vid;
	enum macaccess_entry_type type;
};

static inline u32 ocelot_mact_read_macaccess(struct ocelot *ocelot)
{
	return ocelot_read(ocelot, ANA_TABLES_MACACCESS);
}

static inline int ocelot_mact_wait_for_completion(struct ocelot *ocelot)
{
	u32 val;

	return readx_poll_timeout(ocelot_mact_read_macaccess,
		ocelot, val,
		(val & ANA_TABLES_MACACCESS_MAC_TABLE_CMD_M) ==
		MACACCESS_CMD_IDLE,
		TABLE_UPDATE_SLEEP_US, TABLE_UPDATE_TIMEOUT_US);
}

static void ocelot_mact_select(struct ocelot *ocelot,
			       const unsigned char mac[ETH_ALEN],
			       unsigned int vid)
{
	u32 macl = 0, mach = 0;

	/* Set the MAC address to handle and the vlan associated in a format
	 * understood by the hardware.
	 */
	mach |= vid    << 16;
	mach |= mac[0] << 8;
	mach |= mac[1] << 0;
	macl |= mac[2] << 24;
	macl |= mac[3] << 16;
	macl |= mac[4] << 8;
	macl |= mac[5] << 0;

	ocelot_write(ocelot, macl, ANA_TABLES_MACLDATA);
	ocelot_write(ocelot, mach, ANA_TABLES_MACHDATA);

}

int ocelot_mact_learn(struct ocelot *ocelot, int port,
		      const unsigned char mac[ETH_ALEN],
		      unsigned int vid, enum macaccess_entry_type type)
{
	ocelot_mact_select(ocelot, mac, vid);

	/* Issue a write command */
	ocelot_write(ocelot, ANA_TABLES_MACACCESS_VALID |
			     ANA_TABLES_MACACCESS_DEST_IDX(port) |
			     ANA_TABLES_MACACCESS_ENTRYTYPE(type) |
			     ANA_TABLES_MACACCESS_MAC_TABLE_CMD(MACACCESS_CMD_LEARN),
			     ANA_TABLES_MACACCESS);

	return ocelot_mact_wait_for_completion(ocelot);
}
EXPORT_SYMBOL(ocelot_mact_learn);

int ocelot_mact_forget(struct ocelot *ocelot,
		       const unsigned char mac[ETH_ALEN], unsigned int vid)
{
	ocelot_mact_select(ocelot, mac, vid);

	/* Issue a forget command */
	ocelot_write(ocelot,
		     ANA_TABLES_MACACCESS_MAC_TABLE_CMD(MACACCESS_CMD_FORGET),
		     ANA_TABLES_MACACCESS);

	return ocelot_mact_wait_for_completion(ocelot);
}
EXPORT_SYMBOL(ocelot_mact_forget);

static void ocelot_mact_init(struct ocelot *ocelot)
{
	/* Configure the learning mode entries attributes:
	 * - Do not copy the frame to the CPU extraction queues.
	 * - Use the vlan and mac_cpoy for dmac lookup.
	 */
	ocelot_rmw(ocelot, 0,
		   ANA_AGENCTRL_LEARN_CPU_COPY | ANA_AGENCTRL_IGNORE_DMAC_FLAGS
		   | ANA_AGENCTRL_LEARN_FWD_KILL
		   | ANA_AGENCTRL_LEARN_IGNORE_VLAN,
		   ANA_AGENCTRL);

	/* Clear the MAC table */
	ocelot_write(ocelot, MACACCESS_CMD_INIT, ANA_TABLES_MACACCESS);
}

static void ocelot_vcap_enable(struct ocelot *ocelot, int port)
{
	ocelot_write_gix(ocelot, ANA_PORT_VCAP_S2_CFG_S2_ENA |
			 ANA_PORT_VCAP_S2_CFG_S2_IP6_CFG(0xa),
			 ANA_PORT_VCAP_S2_CFG, port);

	ocelot_write_gix(ocelot, ANA_PORT_VCAP_CFG_S1_ENA,
			 ANA_PORT_VCAP_CFG, port);

	ocelot_rmw_gix(ocelot, REW_PORT_CFG_ES0_EN,
		       REW_PORT_CFG_ES0_EN,
		       REW_PORT_CFG, port);
}

static inline u32 ocelot_vlant_read_vlanaccess(struct ocelot *ocelot)
{
	return ocelot_read(ocelot, ANA_TABLES_VLANACCESS);
}

static inline int ocelot_vlant_wait_for_completion(struct ocelot *ocelot)
{
	u32 val;

	return readx_poll_timeout(ocelot_vlant_read_vlanaccess,
		ocelot,
		val,
		(val & ANA_TABLES_VLANACCESS_VLAN_TBL_CMD_M) ==
		ANA_TABLES_VLANACCESS_CMD_IDLE,
		TABLE_UPDATE_SLEEP_US, TABLE_UPDATE_TIMEOUT_US);
}

static int ocelot_vlant_set_mask(struct ocelot *ocelot, u16 vid, u32 mask)
{
	/* Select the VID to configure */
	ocelot_write(ocelot, ANA_TABLES_VLANTIDX_V_INDEX(vid),
		     ANA_TABLES_VLANTIDX);
	/* Set the vlan port members mask and issue a write command */
	ocelot_write(ocelot, ANA_TABLES_VLANACCESS_VLAN_PORT_MASK(mask) |
			     ANA_TABLES_VLANACCESS_CMD_WRITE,
		     ANA_TABLES_VLANACCESS);

	return ocelot_vlant_wait_for_completion(ocelot);
}

static int ocelot_port_set_native_vlan(struct ocelot *ocelot, int port,
				       u16 vid)
{
	struct ocelot_port *ocelot_port = ocelot->ports[port];
	u32 val = 0;

	if (ocelot_port->vid != vid) {
		/* Always permit deleting the native VLAN (vid = 0) */
		if (ocelot_port->vid && vid) {
			dev_err(ocelot->dev,
				"Port already has a native VLAN: %d\n",
				ocelot_port->vid);
			return -EBUSY;
		}
		ocelot_port->vid = vid;
	}

	ocelot_rmw_gix(ocelot, REW_PORT_VLAN_CFG_PORT_VID(vid),
		       REW_PORT_VLAN_CFG_PORT_VID_M,
		       REW_PORT_VLAN_CFG, port);

	if (ocelot_port->vlan_aware && !ocelot_port->vid)
		/* If port is vlan-aware and tagged, drop untagged and priority
		 * tagged frames.
		 */
		val = ANA_PORT_DROP_CFG_DROP_UNTAGGED_ENA |
		      ANA_PORT_DROP_CFG_DROP_PRIO_S_TAGGED_ENA |
		      ANA_PORT_DROP_CFG_DROP_PRIO_C_TAGGED_ENA;
	ocelot_rmw_gix(ocelot, val,
		       ANA_PORT_DROP_CFG_DROP_UNTAGGED_ENA |
		       ANA_PORT_DROP_CFG_DROP_PRIO_S_TAGGED_ENA |
		       ANA_PORT_DROP_CFG_DROP_PRIO_C_TAGGED_ENA,
		       ANA_PORT_DROP_CFG, port);

	if (ocelot_port->vlan_aware) {
		if (ocelot_port->vid)
			/* Tag all frames except when VID == DEFAULT_VLAN */
			val = REW_TAG_CFG_TAG_CFG(1);
		else
			/* Tag all frames */
			val = REW_TAG_CFG_TAG_CFG(3);
	} else {
		/* Port tagging disabled. */
		val = REW_TAG_CFG_TAG_CFG(0);
	}
	ocelot_rmw_gix(ocelot, val,
		       REW_TAG_CFG_TAG_CFG_M,
		       REW_TAG_CFG, port);

	return 0;
}

int ocelot_port_vlan_filtering(struct ocelot *ocelot, int port,
			       bool vlan_aware, struct switchdev_trans *trans)
{
	struct ocelot_port *ocelot_port = ocelot->ports[port];
	u32 val;

<<<<<<< HEAD
	if (switchdev_trans_ph_prepare(trans))
		return 0;
=======
	if (switchdev_trans_ph_prepare(trans)) {
		struct ocelot_vcap_block *block = &ocelot->block[VCAP_IS1];
		struct ocelot_vcap_filter *filter;

		list_for_each_entry(filter, &block->rules, list) {
			if (filter->ingress_port_mask & BIT(port) &&
			    filter->action.vid_replace_ena) {
				dev_err(ocelot->dev,
					"Cannot change VLAN state with vlan modify rules active\n");
				return -EBUSY;
			}
		}

		return 0;
	}
>>>>>>> 105faa87

	ocelot_port->vlan_aware = vlan_aware;

	if (vlan_aware)
		val = ANA_PORT_VLAN_CFG_VLAN_AWARE_ENA |
		      ANA_PORT_VLAN_CFG_VLAN_POP_CNT(1);
	else
		val = 0;
	ocelot_rmw_gix(ocelot, val,
		       ANA_PORT_VLAN_CFG_VLAN_AWARE_ENA |
		       ANA_PORT_VLAN_CFG_VLAN_POP_CNT_M,
		       ANA_PORT_VLAN_CFG, port);

	ocelot_port_set_native_vlan(ocelot, port, ocelot_port->vid);

	return 0;
}
EXPORT_SYMBOL(ocelot_port_vlan_filtering);

/* Default vlan to clasify for untagged frames (may be zero) */
static void ocelot_port_set_pvid(struct ocelot *ocelot, int port, u16 pvid)
{
	struct ocelot_port *ocelot_port = ocelot->ports[port];

	ocelot_rmw_gix(ocelot,
		       ANA_PORT_VLAN_CFG_VLAN_VID(pvid),
		       ANA_PORT_VLAN_CFG_VLAN_VID_M,
		       ANA_PORT_VLAN_CFG, port);

	ocelot_port->pvid = pvid;
}

int ocelot_vlan_add(struct ocelot *ocelot, int port, u16 vid, bool pvid,
		    bool untagged)
{
	int ret;

	/* Make the port a member of the VLAN */
	ocelot->vlan_mask[vid] |= BIT(port);
	ret = ocelot_vlant_set_mask(ocelot, vid, ocelot->vlan_mask[vid]);
	if (ret)
		return ret;

	/* Default ingress vlan classification */
	if (pvid)
		ocelot_port_set_pvid(ocelot, port, vid);

	/* Untagged egress vlan clasification */
	if (untagged) {
		ret = ocelot_port_set_native_vlan(ocelot, port, vid);
		if (ret)
			return ret;
	}

	return 0;
}
EXPORT_SYMBOL(ocelot_vlan_add);

int ocelot_vlan_del(struct ocelot *ocelot, int port, u16 vid)
{
	struct ocelot_port *ocelot_port = ocelot->ports[port];
	int ret;

	/* Stop the port from being a member of the vlan */
	ocelot->vlan_mask[vid] &= ~BIT(port);
	ret = ocelot_vlant_set_mask(ocelot, vid, ocelot->vlan_mask[vid]);
	if (ret)
		return ret;

	/* Ingress */
	if (ocelot_port->pvid == vid)
		ocelot_port_set_pvid(ocelot, port, 0);

	/* Egress */
	if (ocelot_port->vid == vid)
		ocelot_port_set_native_vlan(ocelot, port, 0);

	return 0;
}
EXPORT_SYMBOL(ocelot_vlan_del);

static void ocelot_vlan_init(struct ocelot *ocelot)
{
	u16 port, vid;

	/* Clear VLAN table, by default all ports are members of all VLANs */
	ocelot_write(ocelot, ANA_TABLES_VLANACCESS_CMD_INIT,
		     ANA_TABLES_VLANACCESS);
	ocelot_vlant_wait_for_completion(ocelot);

	/* Configure the port VLAN memberships */
	for (vid = 1; vid < VLAN_N_VID; vid++) {
		ocelot->vlan_mask[vid] = 0;
		ocelot_vlant_set_mask(ocelot, vid, ocelot->vlan_mask[vid]);
	}

	/* Because VLAN filtering is enabled, we need VID 0 to get untagged
	 * traffic.  It is added automatically if 8021q module is loaded, but
	 * we can't rely on it since module may be not loaded.
	 */
	ocelot->vlan_mask[0] = GENMASK(ocelot->num_phys_ports - 1, 0);
	ocelot_vlant_set_mask(ocelot, 0, ocelot->vlan_mask[0]);

	/* Set vlan ingress filter mask to all ports but the CPU port by
	 * default.
	 */
	ocelot_write(ocelot, GENMASK(ocelot->num_phys_ports - 1, 0),
		     ANA_VLANMASK);

	for (port = 0; port < ocelot->num_phys_ports; port++) {
		ocelot_write_gix(ocelot, 0, REW_PORT_VLAN_CFG, port);
		ocelot_write_gix(ocelot, 0, REW_TAG_CFG, port);
	}
}

void ocelot_adjust_link(struct ocelot *ocelot, int port,
			struct phy_device *phydev)
{
	struct ocelot_port *ocelot_port = ocelot->ports[port];
	int speed, mode = 0;

	switch (phydev->speed) {
	case SPEED_10:
		speed = OCELOT_SPEED_10;
		break;
	case SPEED_100:
		speed = OCELOT_SPEED_100;
		break;
	case SPEED_1000:
		speed = OCELOT_SPEED_1000;
		mode = DEV_MAC_MODE_CFG_GIGA_MODE_ENA;
		break;
	case SPEED_2500:
		speed = OCELOT_SPEED_2500;
		mode = DEV_MAC_MODE_CFG_GIGA_MODE_ENA;
		break;
	default:
		dev_err(ocelot->dev, "Unsupported PHY speed on port %d: %d\n",
			port, phydev->speed);
		return;
	}

	phy_print_status(phydev);

	if (!phydev->link)
		return;

	/* Only full duplex supported for now */
	ocelot_port_writel(ocelot_port, DEV_MAC_MODE_CFG_FDX_ENA |
			   mode, DEV_MAC_MODE_CFG);

	/* Disable HDX fast control */
	ocelot_port_writel(ocelot_port, DEV_PORT_MISC_HDX_FAST_DIS,
			   DEV_PORT_MISC);

	/* SGMII only for now */
	ocelot_port_writel(ocelot_port, PCS1G_MODE_CFG_SGMII_MODE_ENA,
			   PCS1G_MODE_CFG);
	ocelot_port_writel(ocelot_port, PCS1G_SD_CFG_SD_SEL, PCS1G_SD_CFG);

	/* Enable PCS */
	ocelot_port_writel(ocelot_port, PCS1G_CFG_PCS_ENA, PCS1G_CFG);

	/* No aneg on SGMII */
	ocelot_port_writel(ocelot_port, 0, PCS1G_ANEG_CFG);

	/* No loopback */
	ocelot_port_writel(ocelot_port, 0, PCS1G_LB_CFG);

	/* Enable MAC module */
	ocelot_port_writel(ocelot_port, DEV_MAC_ENA_CFG_RX_ENA |
			   DEV_MAC_ENA_CFG_TX_ENA, DEV_MAC_ENA_CFG);

	/* Take MAC, Port, Phy (intern) and PCS (SGMII/Serdes) clock out of
	 * reset */
	ocelot_port_writel(ocelot_port, DEV_CLOCK_CFG_LINK_SPEED(speed),
			   DEV_CLOCK_CFG);

	/* No PFC */
	ocelot_write_gix(ocelot, ANA_PFC_PFC_CFG_FC_LINK_SPEED(speed),
			 ANA_PFC_PFC_CFG, port);

	/* Core: Enable port for frame transfer */
	ocelot_fields_write(ocelot, port,
			    QSYS_SWITCH_PORT_MODE_PORT_ENA, 1);

	/* Flow control */
	ocelot_write_rix(ocelot, SYS_MAC_FC_CFG_PAUSE_VAL_CFG(0xffff) |
			 SYS_MAC_FC_CFG_RX_FC_ENA | SYS_MAC_FC_CFG_TX_FC_ENA |
			 SYS_MAC_FC_CFG_ZERO_PAUSE_ENA |
			 SYS_MAC_FC_CFG_FC_LATENCY_CFG(0x7) |
			 SYS_MAC_FC_CFG_FC_LINK_SPEED(speed),
			 SYS_MAC_FC_CFG, port);
	ocelot_write_rix(ocelot, 0, ANA_POL_FLOWC, port);
}
EXPORT_SYMBOL(ocelot_adjust_link);

void ocelot_port_enable(struct ocelot *ocelot, int port,
			struct phy_device *phy)
{
	/* Enable receiving frames on the port, and activate auto-learning of
	 * MAC addresses.
	 */
	ocelot_write_gix(ocelot, ANA_PORT_PORT_CFG_LEARNAUTO |
			 ANA_PORT_PORT_CFG_RECV_ENA |
			 ANA_PORT_PORT_CFG_PORTID_VAL(port),
			 ANA_PORT_PORT_CFG, port);
}
EXPORT_SYMBOL(ocelot_port_enable);

void ocelot_port_disable(struct ocelot *ocelot, int port)
{
	struct ocelot_port *ocelot_port = ocelot->ports[port];

	ocelot_port_writel(ocelot_port, 0, DEV_MAC_ENA_CFG);
	ocelot_fields_write(ocelot, port, QSYS_SWITCH_PORT_MODE_PORT_ENA, 0);
}
EXPORT_SYMBOL(ocelot_port_disable);

void ocelot_port_add_txtstamp_skb(struct ocelot *ocelot, int port,
				  struct sk_buff *clone)
{
	struct ocelot_port *ocelot_port = ocelot->ports[port];

	spin_lock(&ocelot_port->ts_id_lock);

	skb_shinfo(clone)->tx_flags |= SKBTX_IN_PROGRESS;
	/* Store timestamp ID in cb[0] of sk_buff */
	clone->cb[0] = ocelot_port->ts_id;
	ocelot_port->ts_id = (ocelot_port->ts_id + 1) % 4;
	skb_queue_tail(&ocelot_port->tx_skbs, clone);

	spin_unlock(&ocelot_port->ts_id_lock);
}
EXPORT_SYMBOL(ocelot_port_add_txtstamp_skb);

static void ocelot_get_hwtimestamp(struct ocelot *ocelot,
				   struct timespec64 *ts)
{
	unsigned long flags;
	u32 val;

	spin_lock_irqsave(&ocelot->ptp_clock_lock, flags);

	/* Read current PTP time to get seconds */
	val = ocelot_read_rix(ocelot, PTP_PIN_CFG, TOD_ACC_PIN);

	val &= ~(PTP_PIN_CFG_SYNC | PTP_PIN_CFG_ACTION_MASK | PTP_PIN_CFG_DOM);
	val |= PTP_PIN_CFG_ACTION(PTP_PIN_ACTION_SAVE);
	ocelot_write_rix(ocelot, val, PTP_PIN_CFG, TOD_ACC_PIN);
	ts->tv_sec = ocelot_read_rix(ocelot, PTP_PIN_TOD_SEC_LSB, TOD_ACC_PIN);

	/* Read packet HW timestamp from FIFO */
	val = ocelot_read(ocelot, SYS_PTP_TXSTAMP);
	ts->tv_nsec = SYS_PTP_TXSTAMP_PTP_TXSTAMP(val);

	/* Sec has incremented since the ts was registered */
	if ((ts->tv_sec & 0x1) != !!(val & SYS_PTP_TXSTAMP_PTP_TXSTAMP_SEC))
		ts->tv_sec--;

	spin_unlock_irqrestore(&ocelot->ptp_clock_lock, flags);
}

void ocelot_get_txtstamp(struct ocelot *ocelot)
{
	int budget = OCELOT_PTP_QUEUE_SZ;

	while (budget--) {
		struct sk_buff *skb, *skb_tmp, *skb_match = NULL;
		struct skb_shared_hwtstamps shhwtstamps;
		struct ocelot_port *port;
		struct timespec64 ts;
		unsigned long flags;
		u32 val, id, txport;

		val = ocelot_read(ocelot, SYS_PTP_STATUS);

		/* Check if a timestamp can be retrieved */
		if (!(val & SYS_PTP_STATUS_PTP_MESS_VLD))
			break;

		WARN_ON(val & SYS_PTP_STATUS_PTP_OVFL);

		/* Retrieve the ts ID and Tx port */
		id = SYS_PTP_STATUS_PTP_MESS_ID_X(val);
		txport = SYS_PTP_STATUS_PTP_MESS_TXPORT_X(val);

		/* Retrieve its associated skb */
		port = ocelot->ports[txport];

		spin_lock_irqsave(&port->tx_skbs.lock, flags);

		skb_queue_walk_safe(&port->tx_skbs, skb, skb_tmp) {
			if (skb->cb[0] != id)
				continue;
			__skb_unlink(skb, &port->tx_skbs);
			skb_match = skb;
			break;
		}

		spin_unlock_irqrestore(&port->tx_skbs.lock, flags);

		/* Get the h/w timestamp */
		ocelot_get_hwtimestamp(ocelot, &ts);

		if (unlikely(!skb_match))
			continue;

		/* Set the timestamp into the skb */
		memset(&shhwtstamps, 0, sizeof(shhwtstamps));
		shhwtstamps.hwtstamp = ktime_set(ts.tv_sec, ts.tv_nsec);
		skb_complete_tx_timestamp(skb_match, &shhwtstamps);

		/* Next ts */
		ocelot_write(ocelot, SYS_PTP_NXT_PTP_NXT, SYS_PTP_NXT);
	}
}
EXPORT_SYMBOL(ocelot_get_txtstamp);

int ocelot_fdb_add(struct ocelot *ocelot, int port,
		   const unsigned char *addr, u16 vid)
{
	struct ocelot_port *ocelot_port = ocelot->ports[port];
	int pgid = port;

	if (port == ocelot->npi)
		pgid = PGID_CPU;

	if (!vid) {
		if (!ocelot_port->vlan_aware)
			/* If the bridge is not VLAN aware and no VID was
			 * provided, set it to pvid to ensure the MAC entry
			 * matches incoming untagged packets
			 */
			vid = ocelot_port->pvid;
		else
			/* If the bridge is VLAN aware a VID must be provided as
			 * otherwise the learnt entry wouldn't match any frame.
			 */
			return -EINVAL;
	}

	return ocelot_mact_learn(ocelot, pgid, addr, vid, ENTRYTYPE_LOCKED);
}
EXPORT_SYMBOL(ocelot_fdb_add);

int ocelot_fdb_del(struct ocelot *ocelot, int port,
		   const unsigned char *addr, u16 vid)
{
	return ocelot_mact_forget(ocelot, addr, vid);
}
EXPORT_SYMBOL(ocelot_fdb_del);

int ocelot_port_fdb_do_dump(const unsigned char *addr, u16 vid,
			    bool is_static, void *data)
{
	struct ocelot_dump_ctx *dump = data;
	u32 portid = NETLINK_CB(dump->cb->skb).portid;
	u32 seq = dump->cb->nlh->nlmsg_seq;
	struct nlmsghdr *nlh;
	struct ndmsg *ndm;

	if (dump->idx < dump->cb->args[2])
		goto skip;

	nlh = nlmsg_put(dump->skb, portid, seq, RTM_NEWNEIGH,
			sizeof(*ndm), NLM_F_MULTI);
	if (!nlh)
		return -EMSGSIZE;

	ndm = nlmsg_data(nlh);
	ndm->ndm_family  = AF_BRIDGE;
	ndm->ndm_pad1    = 0;
	ndm->ndm_pad2    = 0;
	ndm->ndm_flags   = NTF_SELF;
	ndm->ndm_type    = 0;
	ndm->ndm_ifindex = dump->dev->ifindex;
	ndm->ndm_state   = is_static ? NUD_NOARP : NUD_REACHABLE;

	if (nla_put(dump->skb, NDA_LLADDR, ETH_ALEN, addr))
		goto nla_put_failure;

	if (vid && nla_put_u16(dump->skb, NDA_VLAN, vid))
		goto nla_put_failure;

	nlmsg_end(dump->skb, nlh);

skip:
	dump->idx++;
	return 0;

nla_put_failure:
	nlmsg_cancel(dump->skb, nlh);
	return -EMSGSIZE;
}
EXPORT_SYMBOL(ocelot_port_fdb_do_dump);

static int ocelot_mact_read(struct ocelot *ocelot, int port, int row, int col,
			    struct ocelot_mact_entry *entry)
{
	u32 val, dst, macl, mach;
	char mac[ETH_ALEN];

	/* Set row and column to read from */
	ocelot_field_write(ocelot, ANA_TABLES_MACTINDX_M_INDEX, row);
	ocelot_field_write(ocelot, ANA_TABLES_MACTINDX_BUCKET, col);

	/* Issue a read command */
	ocelot_write(ocelot,
		     ANA_TABLES_MACACCESS_MAC_TABLE_CMD(MACACCESS_CMD_READ),
		     ANA_TABLES_MACACCESS);

	if (ocelot_mact_wait_for_completion(ocelot))
		return -ETIMEDOUT;

	/* Read the entry flags */
	val = ocelot_read(ocelot, ANA_TABLES_MACACCESS);
	if (!(val & ANA_TABLES_MACACCESS_VALID))
		return -EINVAL;

	/* If the entry read has another port configured as its destination,
	 * do not report it.
	 */
	dst = (val & ANA_TABLES_MACACCESS_DEST_IDX_M) >> 3;
	if (dst != port)
		return -EINVAL;

	/* Get the entry's MAC address and VLAN id */
	macl = ocelot_read(ocelot, ANA_TABLES_MACLDATA);
	mach = ocelot_read(ocelot, ANA_TABLES_MACHDATA);

	mac[0] = (mach >> 8)  & 0xff;
	mac[1] = (mach >> 0)  & 0xff;
	mac[2] = (macl >> 24) & 0xff;
	mac[3] = (macl >> 16) & 0xff;
	mac[4] = (macl >> 8)  & 0xff;
	mac[5] = (macl >> 0)  & 0xff;

	entry->vid = (mach >> 16) & 0xfff;
	ether_addr_copy(entry->mac, mac);

	return 0;
}

int ocelot_fdb_dump(struct ocelot *ocelot, int port,
		    dsa_fdb_dump_cb_t *cb, void *data)
{
	int i, j;

	/* Loop through all the mac tables entries. */
	for (i = 0; i < ocelot->num_mact_rows; i++) {
		for (j = 0; j < 4; j++) {
			struct ocelot_mact_entry entry;
			bool is_static;
			int ret;

			ret = ocelot_mact_read(ocelot, port, i, j, &entry);
			/* If the entry is invalid (wrong port, invalid...),
			 * skip it.
			 */
			if (ret == -EINVAL)
				continue;
			else if (ret)
				return ret;

			is_static = (entry.type == ENTRYTYPE_LOCKED);

			ret = cb(entry.mac, entry.vid, is_static, data);
			if (ret)
				return ret;
		}
	}

	return 0;
}
EXPORT_SYMBOL(ocelot_fdb_dump);

int ocelot_hwstamp_get(struct ocelot *ocelot, int port, struct ifreq *ifr)
{
	return copy_to_user(ifr->ifr_data, &ocelot->hwtstamp_config,
			    sizeof(ocelot->hwtstamp_config)) ? -EFAULT : 0;
}
EXPORT_SYMBOL(ocelot_hwstamp_get);

int ocelot_hwstamp_set(struct ocelot *ocelot, int port, struct ifreq *ifr)
{
	struct ocelot_port *ocelot_port = ocelot->ports[port];
	struct hwtstamp_config cfg;

	if (copy_from_user(&cfg, ifr->ifr_data, sizeof(cfg)))
		return -EFAULT;

	/* reserved for future extensions */
	if (cfg.flags)
		return -EINVAL;

	/* Tx type sanity check */
	switch (cfg.tx_type) {
	case HWTSTAMP_TX_ON:
		ocelot_port->ptp_cmd = IFH_REW_OP_TWO_STEP_PTP;
		break;
	case HWTSTAMP_TX_ONESTEP_SYNC:
		/* IFH_REW_OP_ONE_STEP_PTP updates the correctional field, we
		 * need to update the origin time.
		 */
		ocelot_port->ptp_cmd = IFH_REW_OP_ORIGIN_PTP;
		break;
	case HWTSTAMP_TX_OFF:
		ocelot_port->ptp_cmd = 0;
		break;
	default:
		return -ERANGE;
	}

	mutex_lock(&ocelot->ptp_lock);

	switch (cfg.rx_filter) {
	case HWTSTAMP_FILTER_NONE:
		break;
	case HWTSTAMP_FILTER_ALL:
	case HWTSTAMP_FILTER_SOME:
	case HWTSTAMP_FILTER_PTP_V1_L4_EVENT:
	case HWTSTAMP_FILTER_PTP_V1_L4_SYNC:
	case HWTSTAMP_FILTER_PTP_V1_L4_DELAY_REQ:
	case HWTSTAMP_FILTER_NTP_ALL:
	case HWTSTAMP_FILTER_PTP_V2_L4_EVENT:
	case HWTSTAMP_FILTER_PTP_V2_L4_SYNC:
	case HWTSTAMP_FILTER_PTP_V2_L4_DELAY_REQ:
	case HWTSTAMP_FILTER_PTP_V2_L2_EVENT:
	case HWTSTAMP_FILTER_PTP_V2_L2_SYNC:
	case HWTSTAMP_FILTER_PTP_V2_L2_DELAY_REQ:
	case HWTSTAMP_FILTER_PTP_V2_EVENT:
	case HWTSTAMP_FILTER_PTP_V2_SYNC:
	case HWTSTAMP_FILTER_PTP_V2_DELAY_REQ:
		cfg.rx_filter = HWTSTAMP_FILTER_PTP_V2_EVENT;
		break;
	default:
		mutex_unlock(&ocelot->ptp_lock);
		return -ERANGE;
	}

	/* Commit back the result & save it */
	memcpy(&ocelot->hwtstamp_config, &cfg, sizeof(cfg));
	mutex_unlock(&ocelot->ptp_lock);

	return copy_to_user(ifr->ifr_data, &cfg, sizeof(cfg)) ? -EFAULT : 0;
}
EXPORT_SYMBOL(ocelot_hwstamp_set);

void ocelot_get_strings(struct ocelot *ocelot, int port, u32 sset, u8 *data)
{
	int i;

	if (sset != ETH_SS_STATS)
		return;

	for (i = 0; i < ocelot->num_stats; i++)
		memcpy(data + i * ETH_GSTRING_LEN, ocelot->stats_layout[i].name,
		       ETH_GSTRING_LEN);
}
EXPORT_SYMBOL(ocelot_get_strings);

static void ocelot_update_stats(struct ocelot *ocelot)
{
	int i, j;

	mutex_lock(&ocelot->stats_lock);

	for (i = 0; i < ocelot->num_phys_ports; i++) {
		/* Configure the port to read the stats from */
		ocelot_write(ocelot, SYS_STAT_CFG_STAT_VIEW(i), SYS_STAT_CFG);

		for (j = 0; j < ocelot->num_stats; j++) {
			u32 val;
			unsigned int idx = i * ocelot->num_stats + j;

			val = ocelot_read_rix(ocelot, SYS_COUNT_RX_OCTETS,
					      ocelot->stats_layout[j].offset);

			if (val < (ocelot->stats[idx] & U32_MAX))
				ocelot->stats[idx] += (u64)1 << 32;

			ocelot->stats[idx] = (ocelot->stats[idx] &
					      ~(u64)U32_MAX) + val;
		}
	}

	mutex_unlock(&ocelot->stats_lock);
}

static void ocelot_check_stats_work(struct work_struct *work)
{
	struct delayed_work *del_work = to_delayed_work(work);
	struct ocelot *ocelot = container_of(del_work, struct ocelot,
					     stats_work);

	ocelot_update_stats(ocelot);

	queue_delayed_work(ocelot->stats_queue, &ocelot->stats_work,
			   OCELOT_STATS_CHECK_DELAY);
}

void ocelot_get_ethtool_stats(struct ocelot *ocelot, int port, u64 *data)
{
	int i;

	/* check and update now */
	ocelot_update_stats(ocelot);

	/* Copy all counters */
	for (i = 0; i < ocelot->num_stats; i++)
		*data++ = ocelot->stats[port * ocelot->num_stats + i];
}
EXPORT_SYMBOL(ocelot_get_ethtool_stats);

int ocelot_get_sset_count(struct ocelot *ocelot, int port, int sset)
{
	if (sset != ETH_SS_STATS)
		return -EOPNOTSUPP;

	return ocelot->num_stats;
}
EXPORT_SYMBOL(ocelot_get_sset_count);

int ocelot_get_ts_info(struct ocelot *ocelot, int port,
		       struct ethtool_ts_info *info)
{
	info->phc_index = ocelot->ptp_clock ?
			  ptp_clock_index(ocelot->ptp_clock) : -1;
	if (info->phc_index == -1) {
		info->so_timestamping |= SOF_TIMESTAMPING_TX_SOFTWARE |
					 SOF_TIMESTAMPING_RX_SOFTWARE |
					 SOF_TIMESTAMPING_SOFTWARE;
		return 0;
	}
	info->so_timestamping |= SOF_TIMESTAMPING_TX_SOFTWARE |
				 SOF_TIMESTAMPING_RX_SOFTWARE |
				 SOF_TIMESTAMPING_SOFTWARE |
				 SOF_TIMESTAMPING_TX_HARDWARE |
				 SOF_TIMESTAMPING_RX_HARDWARE |
				 SOF_TIMESTAMPING_RAW_HARDWARE;
	info->tx_types = BIT(HWTSTAMP_TX_OFF) | BIT(HWTSTAMP_TX_ON) |
			 BIT(HWTSTAMP_TX_ONESTEP_SYNC);
	info->rx_filters = BIT(HWTSTAMP_FILTER_NONE) | BIT(HWTSTAMP_FILTER_ALL);

	return 0;
}
EXPORT_SYMBOL(ocelot_get_ts_info);

void ocelot_bridge_stp_state_set(struct ocelot *ocelot, int port, u8 state)
{
	u32 port_cfg;
	int p, i;

	if (!(BIT(port) & ocelot->bridge_mask))
		return;

	port_cfg = ocelot_read_gix(ocelot, ANA_PORT_PORT_CFG, port);

	switch (state) {
	case BR_STATE_FORWARDING:
		ocelot->bridge_fwd_mask |= BIT(port);
		fallthrough;
	case BR_STATE_LEARNING:
		port_cfg |= ANA_PORT_PORT_CFG_LEARN_ENA;
		break;

	default:
		port_cfg &= ~ANA_PORT_PORT_CFG_LEARN_ENA;
		ocelot->bridge_fwd_mask &= ~BIT(port);
		break;
	}

	ocelot_write_gix(ocelot, port_cfg, ANA_PORT_PORT_CFG, port);

	/* Apply FWD mask. The loop is needed to add/remove the current port as
	 * a source for the other ports.
	 */
	for (p = 0; p < ocelot->num_phys_ports; p++) {
		if (ocelot->bridge_fwd_mask & BIT(p)) {
			unsigned long mask = ocelot->bridge_fwd_mask & ~BIT(p);

			for (i = 0; i < ocelot->num_phys_ports; i++) {
				unsigned long bond_mask = ocelot->lags[i];

				if (!bond_mask)
					continue;

				if (bond_mask & BIT(p)) {
					mask &= ~bond_mask;
					break;
				}
			}

			ocelot_write_rix(ocelot, mask,
					 ANA_PGID_PGID, PGID_SRC + p);
		} else {
			ocelot_write_rix(ocelot, 0,
					 ANA_PGID_PGID, PGID_SRC + p);
		}
	}
}
EXPORT_SYMBOL(ocelot_bridge_stp_state_set);

void ocelot_set_ageing_time(struct ocelot *ocelot, unsigned int msecs)
{
	unsigned int age_period = ANA_AUTOAGE_AGE_PERIOD(msecs / 2000);

	/* Setting AGE_PERIOD to zero effectively disables automatic aging,
	 * which is clearly not what our intention is. So avoid that.
	 */
	if (!age_period)
		age_period = 1;

	ocelot_rmw(ocelot, age_period, ANA_AUTOAGE_AGE_PERIOD_M, ANA_AUTOAGE);
}
EXPORT_SYMBOL(ocelot_set_ageing_time);

static struct ocelot_multicast *ocelot_multicast_get(struct ocelot *ocelot,
						     const unsigned char *addr,
						     u16 vid)
{
	struct ocelot_multicast *mc;

	list_for_each_entry(mc, &ocelot->multicast, list) {
		if (ether_addr_equal(mc->addr, addr) && mc->vid == vid)
			return mc;
	}

	return NULL;
}

static enum macaccess_entry_type ocelot_classify_mdb(const unsigned char *addr)
{
	if (addr[0] == 0x01 && addr[1] == 0x00 && addr[2] == 0x5e)
		return ENTRYTYPE_MACv4;
	if (addr[0] == 0x33 && addr[1] == 0x33)
		return ENTRYTYPE_MACv6;
	return ENTRYTYPE_NORMAL;
}

static int ocelot_mdb_get_pgid(struct ocelot *ocelot,
			       enum macaccess_entry_type entry_type)
{
	int pgid;

	/* According to VSC7514 datasheet 3.9.1.5 IPv4 Multicast Entries and
	 * 3.9.1.6 IPv6 Multicast Entries, "Instead of a lookup in the
	 * destination mask table (PGID), the destination set is programmed as
	 * part of the entry MAC address.", and the DEST_IDX is set to 0.
	 */
	if (entry_type == ENTRYTYPE_MACv4 ||
	    entry_type == ENTRYTYPE_MACv6)
		return 0;

	for_each_nonreserved_multicast_dest_pgid(ocelot, pgid) {
		struct ocelot_multicast *mc;
		bool used = false;

		list_for_each_entry(mc, &ocelot->multicast, list) {
			if (mc->pgid == pgid) {
				used = true;
				break;
			}
		}

		if (!used)
			return pgid;
	}

	return -1;
}

static void ocelot_encode_ports_to_mdb(unsigned char *addr,
				       struct ocelot_multicast *mc,
				       enum macaccess_entry_type entry_type)
{
	memcpy(addr, mc->addr, ETH_ALEN);

	if (entry_type == ENTRYTYPE_MACv4) {
		addr[0] = 0;
		addr[1] = mc->ports >> 8;
		addr[2] = mc->ports & 0xff;
	} else if (entry_type == ENTRYTYPE_MACv6) {
		addr[0] = mc->ports >> 8;
		addr[1] = mc->ports & 0xff;
	}
}

int ocelot_port_mdb_add(struct ocelot *ocelot, int port,
			const struct switchdev_obj_port_mdb *mdb)
{
	struct ocelot_port *ocelot_port = ocelot->ports[port];
	enum macaccess_entry_type entry_type;
	unsigned char addr[ETH_ALEN];
	struct ocelot_multicast *mc;
	u16 vid = mdb->vid;
	bool new = false;

	if (port == ocelot->npi)
		port = ocelot->num_phys_ports;

	if (!vid)
		vid = ocelot_port->pvid;

	entry_type = ocelot_classify_mdb(mdb->addr);

	mc = ocelot_multicast_get(ocelot, mdb->addr, vid);
	if (!mc) {
		int pgid = ocelot_mdb_get_pgid(ocelot, entry_type);

		if (pgid < 0) {
			dev_err(ocelot->dev,
				"No more PGIDs available for mdb %pM vid %d\n",
				mdb->addr, vid);
			return -ENOSPC;
		}

		mc = devm_kzalloc(ocelot->dev, sizeof(*mc), GFP_KERNEL);
		if (!mc)
			return -ENOMEM;

		memcpy(mc->addr, mdb->addr, ETH_ALEN);
		mc->vid = vid;
		mc->pgid = pgid;

		list_add_tail(&mc->list, &ocelot->multicast);
		new = true;
	}

	if (!new) {
		ocelot_encode_ports_to_mdb(addr, mc, entry_type);
		ocelot_mact_forget(ocelot, addr, vid);
	}

	mc->ports |= BIT(port);
	ocelot_encode_ports_to_mdb(addr, mc, entry_type);

	return ocelot_mact_learn(ocelot, mc->pgid, addr, vid, entry_type);
}
EXPORT_SYMBOL(ocelot_port_mdb_add);

int ocelot_port_mdb_del(struct ocelot *ocelot, int port,
			const struct switchdev_obj_port_mdb *mdb)
{
	struct ocelot_port *ocelot_port = ocelot->ports[port];
	enum macaccess_entry_type entry_type;
	unsigned char addr[ETH_ALEN];
	struct ocelot_multicast *mc;
	u16 vid = mdb->vid;

	if (port == ocelot->npi)
		port = ocelot->num_phys_ports;

	if (!vid)
		vid = ocelot_port->pvid;

	mc = ocelot_multicast_get(ocelot, mdb->addr, vid);
	if (!mc)
		return -ENOENT;

	entry_type = ocelot_classify_mdb(mdb->addr);

	ocelot_encode_ports_to_mdb(addr, mc, entry_type);
	ocelot_mact_forget(ocelot, addr, vid);

	mc->ports &= ~BIT(port);
	if (!mc->ports) {
		list_del(&mc->list);
		devm_kfree(ocelot->dev, mc);
		return 0;
	}

	ocelot_encode_ports_to_mdb(addr, mc, entry_type);

	return ocelot_mact_learn(ocelot, mc->pgid, addr, vid, entry_type);
}
EXPORT_SYMBOL(ocelot_port_mdb_del);

int ocelot_port_bridge_join(struct ocelot *ocelot, int port,
			    struct net_device *bridge)
{
	if (!ocelot->bridge_mask) {
		ocelot->hw_bridge_dev = bridge;
	} else {
		if (ocelot->hw_bridge_dev != bridge)
			/* This is adding the port to a second bridge, this is
			 * unsupported */
			return -ENODEV;
	}

	ocelot->bridge_mask |= BIT(port);

	return 0;
}
EXPORT_SYMBOL(ocelot_port_bridge_join);

int ocelot_port_bridge_leave(struct ocelot *ocelot, int port,
			     struct net_device *bridge)
{
	struct switchdev_trans trans;
	int ret;

	ocelot->bridge_mask &= ~BIT(port);

	if (!ocelot->bridge_mask)
		ocelot->hw_bridge_dev = NULL;

	trans.ph_prepare = true;
	ret = ocelot_port_vlan_filtering(ocelot, port, false, &trans);
	if (ret)
		return ret;

	trans.ph_prepare = false;
	ret = ocelot_port_vlan_filtering(ocelot, port, false, &trans);
	if (ret)
		return ret;

	ocelot_port_set_pvid(ocelot, port, 0);
	return ocelot_port_set_native_vlan(ocelot, port, 0);
}
EXPORT_SYMBOL(ocelot_port_bridge_leave);

static void ocelot_set_aggr_pgids(struct ocelot *ocelot)
{
	int i, port, lag;

	/* Reset destination and aggregation PGIDS */
	for_each_unicast_dest_pgid(ocelot, port)
		ocelot_write_rix(ocelot, BIT(port), ANA_PGID_PGID, port);

	for_each_aggr_pgid(ocelot, i)
		ocelot_write_rix(ocelot, GENMASK(ocelot->num_phys_ports - 1, 0),
				 ANA_PGID_PGID, i);

	/* Now, set PGIDs for each LAG */
	for (lag = 0; lag < ocelot->num_phys_ports; lag++) {
		unsigned long bond_mask;
		int aggr_count = 0;
		u8 aggr_idx[16];

		bond_mask = ocelot->lags[lag];
		if (!bond_mask)
			continue;

		for_each_set_bit(port, &bond_mask, ocelot->num_phys_ports) {
			// Destination mask
			ocelot_write_rix(ocelot, bond_mask,
					 ANA_PGID_PGID, port);
			aggr_idx[aggr_count] = port;
			aggr_count++;
		}

		for_each_aggr_pgid(ocelot, i) {
			u32 ac;

			ac = ocelot_read_rix(ocelot, ANA_PGID_PGID, i);
			ac &= ~bond_mask;
			ac |= BIT(aggr_idx[i % aggr_count]);
			ocelot_write_rix(ocelot, ac, ANA_PGID_PGID, i);
		}
	}
}

static void ocelot_setup_lag(struct ocelot *ocelot, int lag)
{
	unsigned long bond_mask = ocelot->lags[lag];
	unsigned int p;

	for_each_set_bit(p, &bond_mask, ocelot->num_phys_ports) {
		u32 port_cfg = ocelot_read_gix(ocelot, ANA_PORT_PORT_CFG, p);

		port_cfg &= ~ANA_PORT_PORT_CFG_PORTID_VAL_M;

		/* Use lag port as logical port for port i */
		ocelot_write_gix(ocelot, port_cfg |
				 ANA_PORT_PORT_CFG_PORTID_VAL(lag),
				 ANA_PORT_PORT_CFG, p);
	}
}

int ocelot_port_lag_join(struct ocelot *ocelot, int port,
			 struct net_device *bond)
{
	struct net_device *ndev;
	u32 bond_mask = 0;
	int lag, lp;

	rcu_read_lock();
	for_each_netdev_in_bond_rcu(bond, ndev) {
		struct ocelot_port_private *priv = netdev_priv(ndev);

		bond_mask |= BIT(priv->chip_port);
	}
	rcu_read_unlock();

	lp = __ffs(bond_mask);

	/* If the new port is the lowest one, use it as the logical port from
	 * now on
	 */
	if (port == lp) {
		lag = port;
		ocelot->lags[port] = bond_mask;
		bond_mask &= ~BIT(port);
		if (bond_mask) {
			lp = __ffs(bond_mask);
			ocelot->lags[lp] = 0;
		}
	} else {
		lag = lp;
		ocelot->lags[lp] |= BIT(port);
	}

	ocelot_setup_lag(ocelot, lag);
	ocelot_set_aggr_pgids(ocelot);

	return 0;
}
EXPORT_SYMBOL(ocelot_port_lag_join);

void ocelot_port_lag_leave(struct ocelot *ocelot, int port,
			   struct net_device *bond)
{
	u32 port_cfg;
	int i;

	/* Remove port from any lag */
	for (i = 0; i < ocelot->num_phys_ports; i++)
		ocelot->lags[i] &= ~BIT(port);

	/* if it was the logical port of the lag, move the lag config to the
	 * next port
	 */
	if (ocelot->lags[port]) {
		int n = __ffs(ocelot->lags[port]);

		ocelot->lags[n] = ocelot->lags[port];
		ocelot->lags[port] = 0;

		ocelot_setup_lag(ocelot, n);
	}

	port_cfg = ocelot_read_gix(ocelot, ANA_PORT_PORT_CFG, port);
	port_cfg &= ~ANA_PORT_PORT_CFG_PORTID_VAL_M;
	ocelot_write_gix(ocelot, port_cfg | ANA_PORT_PORT_CFG_PORTID_VAL(port),
			 ANA_PORT_PORT_CFG, port);

	ocelot_set_aggr_pgids(ocelot);
}
EXPORT_SYMBOL(ocelot_port_lag_leave);

/* Configure the maximum SDU (L2 payload) on RX to the value specified in @sdu.
 * The length of VLAN tags is accounted for automatically via DEV_MAC_TAGS_CFG.
 * In the special case that it's the NPI port that we're configuring, the
 * length of the tag and optional prefix needs to be accounted for privately,
 * in order to be able to sustain communication at the requested @sdu.
 */
void ocelot_port_set_maxlen(struct ocelot *ocelot, int port, size_t sdu)
{
	struct ocelot_port *ocelot_port = ocelot->ports[port];
	int maxlen = sdu + ETH_HLEN + ETH_FCS_LEN;
	int pause_start, pause_stop;
	int atop, atop_tot;

	if (port == ocelot->npi) {
		maxlen += OCELOT_TAG_LEN;

		if (ocelot->inj_prefix == OCELOT_TAG_PREFIX_SHORT)
			maxlen += OCELOT_SHORT_PREFIX_LEN;
		else if (ocelot->inj_prefix == OCELOT_TAG_PREFIX_LONG)
			maxlen += OCELOT_LONG_PREFIX_LEN;
	}

	ocelot_port_writel(ocelot_port, maxlen, DEV_MAC_MAXLEN_CFG);

	/* Set Pause watermark hysteresis */
	pause_start = 6 * maxlen / OCELOT_BUFFER_CELL_SZ;
	pause_stop = 4 * maxlen / OCELOT_BUFFER_CELL_SZ;
	ocelot_fields_write(ocelot, port, SYS_PAUSE_CFG_PAUSE_START,
			    pause_start);
	ocelot_fields_write(ocelot, port, SYS_PAUSE_CFG_PAUSE_STOP,
			    pause_stop);

	/* Tail dropping watermarks */
	atop_tot = (ocelot->shared_queue_sz - 9 * maxlen) /
		   OCELOT_BUFFER_CELL_SZ;
	atop = (9 * maxlen) / OCELOT_BUFFER_CELL_SZ;
	ocelot_write_rix(ocelot, ocelot->ops->wm_enc(atop), SYS_ATOP, port);
	ocelot_write(ocelot, ocelot->ops->wm_enc(atop_tot), SYS_ATOP_TOT_CFG);
}
EXPORT_SYMBOL(ocelot_port_set_maxlen);

int ocelot_get_max_mtu(struct ocelot *ocelot, int port)
{
	int max_mtu = 65535 - ETH_HLEN - ETH_FCS_LEN;

	if (port == ocelot->npi) {
		max_mtu -= OCELOT_TAG_LEN;

		if (ocelot->inj_prefix == OCELOT_TAG_PREFIX_SHORT)
			max_mtu -= OCELOT_SHORT_PREFIX_LEN;
		else if (ocelot->inj_prefix == OCELOT_TAG_PREFIX_LONG)
			max_mtu -= OCELOT_LONG_PREFIX_LEN;
	}

	return max_mtu;
}
EXPORT_SYMBOL(ocelot_get_max_mtu);

void ocelot_init_port(struct ocelot *ocelot, int port)
{
	struct ocelot_port *ocelot_port = ocelot->ports[port];

	skb_queue_head_init(&ocelot_port->tx_skbs);
	spin_lock_init(&ocelot_port->ts_id_lock);

	/* Basic L2 initialization */

	/* Set MAC IFG Gaps
	 * FDX: TX_IFG = 5, RX_IFG1 = RX_IFG2 = 0
	 * !FDX: TX_IFG = 5, RX_IFG1 = RX_IFG2 = 5
	 */
	ocelot_port_writel(ocelot_port, DEV_MAC_IFG_CFG_TX_IFG(5),
			   DEV_MAC_IFG_CFG);

	/* Load seed (0) and set MAC HDX late collision  */
	ocelot_port_writel(ocelot_port, DEV_MAC_HDX_CFG_LATE_COL_POS(67) |
			   DEV_MAC_HDX_CFG_SEED_LOAD,
			   DEV_MAC_HDX_CFG);
	mdelay(1);
	ocelot_port_writel(ocelot_port, DEV_MAC_HDX_CFG_LATE_COL_POS(67),
			   DEV_MAC_HDX_CFG);

	/* Set Max Length and maximum tags allowed */
	ocelot_port_set_maxlen(ocelot, port, ETH_DATA_LEN);
	ocelot_port_writel(ocelot_port, DEV_MAC_TAGS_CFG_TAG_ID(ETH_P_8021AD) |
			   DEV_MAC_TAGS_CFG_VLAN_AWR_ENA |
			   DEV_MAC_TAGS_CFG_VLAN_DBL_AWR_ENA |
			   DEV_MAC_TAGS_CFG_VLAN_LEN_AWR_ENA,
			   DEV_MAC_TAGS_CFG);

	/* Set SMAC of Pause frame (00:00:00:00:00:00) */
	ocelot_port_writel(ocelot_port, 0, DEV_MAC_FC_MAC_HIGH_CFG);
	ocelot_port_writel(ocelot_port, 0, DEV_MAC_FC_MAC_LOW_CFG);

	/* Enable transmission of pause frames */
	ocelot_fields_write(ocelot, port, SYS_PAUSE_CFG_PAUSE_ENA, 1);

	/* Drop frames with multicast source address */
	ocelot_rmw_gix(ocelot, ANA_PORT_DROP_CFG_DROP_MC_SMAC_ENA,
		       ANA_PORT_DROP_CFG_DROP_MC_SMAC_ENA,
		       ANA_PORT_DROP_CFG, port);

	/* Set default VLAN and tag type to 8021Q. */
	ocelot_rmw_gix(ocelot, REW_PORT_VLAN_CFG_PORT_TPID(ETH_P_8021Q),
		       REW_PORT_VLAN_CFG_PORT_TPID_M,
		       REW_PORT_VLAN_CFG, port);

	/* Enable vcap lookups */
	ocelot_vcap_enable(ocelot, port);
}
EXPORT_SYMBOL(ocelot_init_port);

/* Configure and enable the CPU port module, which is a set of queues
 * accessible through register MMIO, frame DMA or Ethernet (in case
 * NPI mode is used).
 */
static void ocelot_cpu_port_init(struct ocelot *ocelot)
{
	int cpu = ocelot->num_phys_ports;

	/* The unicast destination PGID for the CPU port module is unused */
	ocelot_write_rix(ocelot, 0, ANA_PGID_PGID, cpu);
	/* Instead set up a multicast destination PGID for traffic copied to
	 * the CPU. Whitelisted MAC addresses like the port netdevice MAC
	 * addresses will be copied to the CPU via this PGID.
	 */
	ocelot_write_rix(ocelot, BIT(cpu), ANA_PGID_PGID, PGID_CPU);
	ocelot_write_gix(ocelot, ANA_PORT_PORT_CFG_RECV_ENA |
			 ANA_PORT_PORT_CFG_PORTID_VAL(cpu),
			 ANA_PORT_PORT_CFG, cpu);

	/* Enable CPU port module */
	ocelot_fields_write(ocelot, cpu, QSYS_SWITCH_PORT_MODE_PORT_ENA, 1);
	/* CPU port Injection/Extraction configuration */
	ocelot_fields_write(ocelot, cpu, SYS_PORT_MODE_INCL_XTR_HDR,
			    ocelot->xtr_prefix);
	ocelot_fields_write(ocelot, cpu, SYS_PORT_MODE_INCL_INJ_HDR,
			    ocelot->inj_prefix);

	/* Configure the CPU port to be VLAN aware */
	ocelot_write_gix(ocelot, ANA_PORT_VLAN_CFG_VLAN_VID(0) |
				 ANA_PORT_VLAN_CFG_VLAN_AWARE_ENA |
				 ANA_PORT_VLAN_CFG_VLAN_POP_CNT(1),
			 ANA_PORT_VLAN_CFG, cpu);
}

int ocelot_init(struct ocelot *ocelot)
{
	char queue_name[32];
	int i, ret;
	u32 port;

	if (ocelot->ops->reset) {
		ret = ocelot->ops->reset(ocelot);
		if (ret) {
			dev_err(ocelot->dev, "Switch reset failed\n");
			return ret;
		}
	}

	ocelot->lags = devm_kcalloc(ocelot->dev, ocelot->num_phys_ports,
				    sizeof(u32), GFP_KERNEL);
	if (!ocelot->lags)
		return -ENOMEM;

	ocelot->stats = devm_kcalloc(ocelot->dev,
				     ocelot->num_phys_ports * ocelot->num_stats,
				     sizeof(u64), GFP_KERNEL);
	if (!ocelot->stats)
		return -ENOMEM;

	mutex_init(&ocelot->stats_lock);
	mutex_init(&ocelot->ptp_lock);
	spin_lock_init(&ocelot->ptp_clock_lock);
	snprintf(queue_name, sizeof(queue_name), "%s-stats",
		 dev_name(ocelot->dev));
	ocelot->stats_queue = create_singlethread_workqueue(queue_name);
	if (!ocelot->stats_queue)
		return -ENOMEM;

	INIT_LIST_HEAD(&ocelot->multicast);
	ocelot_mact_init(ocelot);
	ocelot_vlan_init(ocelot);
	ocelot_vcap_init(ocelot);
	ocelot_cpu_port_init(ocelot);

	for (port = 0; port < ocelot->num_phys_ports; port++) {
		/* Clear all counters (5 groups) */
		ocelot_write(ocelot, SYS_STAT_CFG_STAT_VIEW(port) |
				     SYS_STAT_CFG_STAT_CLEAR_SHOT(0x7f),
			     SYS_STAT_CFG);
	}

	/* Only use S-Tag */
	ocelot_write(ocelot, ETH_P_8021AD, SYS_VLAN_ETYPE_CFG);

	/* Aggregation mode */
	ocelot_write(ocelot, ANA_AGGR_CFG_AC_SMAC_ENA |
			     ANA_AGGR_CFG_AC_DMAC_ENA |
			     ANA_AGGR_CFG_AC_IP4_SIPDIP_ENA |
			     ANA_AGGR_CFG_AC_IP4_TCPUDP_ENA, ANA_AGGR_CFG);

	/* Set MAC age time to default value. The entry is aged after
	 * 2*AGE_PERIOD
	 */
	ocelot_write(ocelot,
		     ANA_AUTOAGE_AGE_PERIOD(BR_DEFAULT_AGEING_TIME / 2 / HZ),
		     ANA_AUTOAGE);

	/* Disable learning for frames discarded by VLAN ingress filtering */
	regmap_field_write(ocelot->regfields[ANA_ADVLEARN_VLAN_CHK], 1);

	/* Setup frame ageing - fixed value "2 sec" - in 6.5 us units */
	ocelot_write(ocelot, SYS_FRM_AGING_AGE_TX_ENA |
		     SYS_FRM_AGING_MAX_AGE(307692), SYS_FRM_AGING);

	/* Setup flooding PGIDs */
	ocelot_write_rix(ocelot, ANA_FLOODING_FLD_MULTICAST(PGID_MC) |
			 ANA_FLOODING_FLD_BROADCAST(PGID_MC) |
			 ANA_FLOODING_FLD_UNICAST(PGID_UC),
			 ANA_FLOODING, 0);
	ocelot_write(ocelot, ANA_FLOODING_IPMC_FLD_MC6_DATA(PGID_MCIPV6) |
		     ANA_FLOODING_IPMC_FLD_MC6_CTRL(PGID_MC) |
		     ANA_FLOODING_IPMC_FLD_MC4_DATA(PGID_MCIPV4) |
		     ANA_FLOODING_IPMC_FLD_MC4_CTRL(PGID_MC),
		     ANA_FLOODING_IPMC);

	for (port = 0; port < ocelot->num_phys_ports; port++) {
		/* Transmit the frame to the local port. */
		ocelot_write_rix(ocelot, BIT(port), ANA_PGID_PGID, port);
		/* Do not forward BPDU frames to the front ports. */
		ocelot_write_gix(ocelot,
				 ANA_PORT_CPU_FWD_BPDU_CFG_BPDU_REDIR_ENA(0xffff),
				 ANA_PORT_CPU_FWD_BPDU_CFG,
				 port);
		/* Ensure bridging is disabled */
		ocelot_write_rix(ocelot, 0, ANA_PGID_PGID, PGID_SRC + port);
	}

	/* Allow broadcast MAC frames. */
	for_each_nonreserved_multicast_dest_pgid(ocelot, i) {
		u32 val = ANA_PGID_PGID_PGID(GENMASK(ocelot->num_phys_ports - 1, 0));

		ocelot_write_rix(ocelot, val, ANA_PGID_PGID, i);
	}
	ocelot_write_rix(ocelot,
			 ANA_PGID_PGID_PGID(GENMASK(ocelot->num_phys_ports, 0)),
			 ANA_PGID_PGID, PGID_MC);
	ocelot_write_rix(ocelot, 0, ANA_PGID_PGID, PGID_MCIPV4);
	ocelot_write_rix(ocelot, 0, ANA_PGID_PGID, PGID_MCIPV6);

	/* Allow manual injection via DEVCPU_QS registers, and byte swap these
	 * registers endianness.
	 */
	ocelot_write_rix(ocelot, QS_INJ_GRP_CFG_BYTE_SWAP |
			 QS_INJ_GRP_CFG_MODE(1), QS_INJ_GRP_CFG, 0);
	ocelot_write_rix(ocelot, QS_XTR_GRP_CFG_BYTE_SWAP |
			 QS_XTR_GRP_CFG_MODE(1), QS_XTR_GRP_CFG, 0);
	ocelot_write(ocelot, ANA_CPUQ_CFG_CPUQ_MIRROR(2) |
		     ANA_CPUQ_CFG_CPUQ_LRN(2) |
		     ANA_CPUQ_CFG_CPUQ_MAC_COPY(2) |
		     ANA_CPUQ_CFG_CPUQ_SRC_COPY(2) |
		     ANA_CPUQ_CFG_CPUQ_LOCKED_PORTMOVE(2) |
		     ANA_CPUQ_CFG_CPUQ_ALLBRIDGE(6) |
		     ANA_CPUQ_CFG_CPUQ_IPMC_CTRL(6) |
		     ANA_CPUQ_CFG_CPUQ_IGMP(6) |
		     ANA_CPUQ_CFG_CPUQ_MLD(6), ANA_CPUQ_CFG);
	for (i = 0; i < 16; i++)
		ocelot_write_rix(ocelot, ANA_CPUQ_8021_CFG_CPUQ_GARP_VAL(6) |
				 ANA_CPUQ_8021_CFG_CPUQ_BPDU_VAL(6),
				 ANA_CPUQ_8021_CFG, i);

	INIT_DELAYED_WORK(&ocelot->stats_work, ocelot_check_stats_work);
	queue_delayed_work(ocelot->stats_queue, &ocelot->stats_work,
			   OCELOT_STATS_CHECK_DELAY);

	return 0;
}
EXPORT_SYMBOL(ocelot_init);

void ocelot_deinit(struct ocelot *ocelot)
{
	cancel_delayed_work(&ocelot->stats_work);
	destroy_workqueue(ocelot->stats_queue);
	mutex_destroy(&ocelot->stats_lock);
}
EXPORT_SYMBOL(ocelot_deinit);

void ocelot_deinit_port(struct ocelot *ocelot, int port)
{
	struct ocelot_port *ocelot_port = ocelot->ports[port];

	skb_queue_purge(&ocelot_port->tx_skbs);
}
EXPORT_SYMBOL(ocelot_deinit_port);

MODULE_LICENSE("Dual MIT/GPL");<|MERGE_RESOLUTION|>--- conflicted
+++ resolved
@@ -205,10 +205,6 @@
 	struct ocelot_port *ocelot_port = ocelot->ports[port];
 	u32 val;
 
-<<<<<<< HEAD
-	if (switchdev_trans_ph_prepare(trans))
-		return 0;
-=======
 	if (switchdev_trans_ph_prepare(trans)) {
 		struct ocelot_vcap_block *block = &ocelot->block[VCAP_IS1];
 		struct ocelot_vcap_filter *filter;
@@ -224,7 +220,6 @@
 
 		return 0;
 	}
->>>>>>> 105faa87
 
 	ocelot_port->vlan_aware = vlan_aware;
 
