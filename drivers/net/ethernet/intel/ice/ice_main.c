// SPDX-License-Identifier: GPL-2.0
/* Copyright (c) 2018, Intel Corporation. */

/* Intel(R) Ethernet Connection E800 Series Linux Driver */

#define pr_fmt(fmt) KBUILD_MODNAME ": " fmt

#include <generated/utsrelease.h>
#include "ice.h"
#include "ice_base.h"
#include "ice_lib.h"
#include "ice_fltr.h"
#include "ice_dcb_lib.h"
#include "ice_dcb_nl.h"
#include "ice_devlink.h"

#define DRV_SUMMARY	"Intel(R) Ethernet Connection E800 Series Linux Driver"
static const char ice_driver_string[] = DRV_SUMMARY;
static const char ice_copyright[] = "Copyright (c) 2018, Intel Corporation.";

/* DDP Package file located in firmware search paths (e.g. /lib/firmware/) */
#define ICE_DDP_PKG_PATH	"intel/ice/ddp/"
#define ICE_DDP_PKG_FILE	ICE_DDP_PKG_PATH "ice.pkg"

MODULE_AUTHOR("Intel Corporation, <linux.nics@intel.com>");
MODULE_DESCRIPTION(DRV_SUMMARY);
MODULE_LICENSE("GPL v2");
MODULE_FIRMWARE(ICE_DDP_PKG_FILE);

static int debug = -1;
module_param(debug, int, 0644);
#ifndef CONFIG_DYNAMIC_DEBUG
MODULE_PARM_DESC(debug, "netif level (0=none,...,16=all), hw debug_mask (0x8XXXXXXX)");
#else
MODULE_PARM_DESC(debug, "netif level (0=none,...,16=all)");
#endif /* !CONFIG_DYNAMIC_DEBUG */

static DEFINE_IDA(ice_aux_ida);

static struct workqueue_struct *ice_wq;
static const struct net_device_ops ice_netdev_safe_mode_ops;
static const struct net_device_ops ice_netdev_ops;
static int ice_vsi_open(struct ice_vsi *vsi);

static void ice_rebuild(struct ice_pf *pf, enum ice_reset_req reset_type);

static void ice_vsi_release_all(struct ice_pf *pf);

bool netif_is_ice(struct net_device *dev)
{
	return dev && (dev->netdev_ops == &ice_netdev_ops);
}

/**
 * ice_get_tx_pending - returns number of Tx descriptors not processed
 * @ring: the ring of descriptors
 */
static u16 ice_get_tx_pending(struct ice_ring *ring)
{
	u16 head, tail;

	head = ring->next_to_clean;
	tail = ring->next_to_use;

	if (head != tail)
		return (head < tail) ?
			tail - head : (tail + ring->count - head);
	return 0;
}

/**
 * ice_check_for_hang_subtask - check for and recover hung queues
 * @pf: pointer to PF struct
 */
static void ice_check_for_hang_subtask(struct ice_pf *pf)
{
	struct ice_vsi *vsi = NULL;
	struct ice_hw *hw;
	unsigned int i;
	int packets;
	u32 v;

	ice_for_each_vsi(pf, v)
		if (pf->vsi[v] && pf->vsi[v]->type == ICE_VSI_PF) {
			vsi = pf->vsi[v];
			break;
		}

	if (!vsi || test_bit(ICE_VSI_DOWN, vsi->state))
		return;

	if (!(vsi->netdev && netif_carrier_ok(vsi->netdev)))
		return;

	hw = &vsi->back->hw;

	for (i = 0; i < vsi->num_txq; i++) {
		struct ice_ring *tx_ring = vsi->tx_rings[i];

		if (tx_ring && tx_ring->desc) {
			/* If packet counter has not changed the queue is
			 * likely stalled, so force an interrupt for this
			 * queue.
			 *
			 * prev_pkt would be negative if there was no
			 * pending work.
			 */
			packets = tx_ring->stats.pkts & INT_MAX;
			if (tx_ring->tx_stats.prev_pkt == packets) {
				/* Trigger sw interrupt to revive the queue */
				ice_trigger_sw_intr(hw, tx_ring->q_vector);
				continue;
			}

			/* Memory barrier between read of packet count and call
			 * to ice_get_tx_pending()
			 */
			smp_rmb();
			tx_ring->tx_stats.prev_pkt =
			    ice_get_tx_pending(tx_ring) ? packets : -1;
		}
	}
}

/**
 * ice_init_mac_fltr - Set initial MAC filters
 * @pf: board private structure
 *
 * Set initial set of MAC filters for PF VSI; configure filters for permanent
 * address and broadcast address. If an error is encountered, netdevice will be
 * unregistered.
 */
static int ice_init_mac_fltr(struct ice_pf *pf)
{
	enum ice_status status;
	struct ice_vsi *vsi;
	u8 *perm_addr;

	vsi = ice_get_main_vsi(pf);
	if (!vsi)
		return -EINVAL;

	perm_addr = vsi->port_info->mac.perm_addr;
	status = ice_fltr_add_mac_and_broadcast(vsi, perm_addr, ICE_FWD_TO_VSI);
	if (status)
		return -EIO;

	return 0;
}

/**
 * ice_add_mac_to_sync_list - creates list of MAC addresses to be synced
 * @netdev: the net device on which the sync is happening
 * @addr: MAC address to sync
 *
 * This is a callback function which is called by the in kernel device sync
 * functions (like __dev_uc_sync, __dev_mc_sync, etc). This function only
 * populates the tmp_sync_list, which is later used by ice_add_mac to add the
 * MAC filters from the hardware.
 */
static int ice_add_mac_to_sync_list(struct net_device *netdev, const u8 *addr)
{
	struct ice_netdev_priv *np = netdev_priv(netdev);
	struct ice_vsi *vsi = np->vsi;

	if (ice_fltr_add_mac_to_list(vsi, &vsi->tmp_sync_list, addr,
				     ICE_FWD_TO_VSI))
		return -EINVAL;

	return 0;
}

/**
 * ice_add_mac_to_unsync_list - creates list of MAC addresses to be unsynced
 * @netdev: the net device on which the unsync is happening
 * @addr: MAC address to unsync
 *
 * This is a callback function which is called by the in kernel device unsync
 * functions (like __dev_uc_unsync, __dev_mc_unsync, etc). This function only
 * populates the tmp_unsync_list, which is later used by ice_remove_mac to
 * delete the MAC filters from the hardware.
 */
static int ice_add_mac_to_unsync_list(struct net_device *netdev, const u8 *addr)
{
	struct ice_netdev_priv *np = netdev_priv(netdev);
	struct ice_vsi *vsi = np->vsi;

	if (ice_fltr_add_mac_to_list(vsi, &vsi->tmp_unsync_list, addr,
				     ICE_FWD_TO_VSI))
		return -EINVAL;

	return 0;
}

/**
 * ice_vsi_fltr_changed - check if filter state changed
 * @vsi: VSI to be checked
 *
 * returns true if filter state has changed, false otherwise.
 */
static bool ice_vsi_fltr_changed(struct ice_vsi *vsi)
{
	return test_bit(ICE_VSI_UMAC_FLTR_CHANGED, vsi->state) ||
	       test_bit(ICE_VSI_MMAC_FLTR_CHANGED, vsi->state) ||
	       test_bit(ICE_VSI_VLAN_FLTR_CHANGED, vsi->state);
}

/**
 * ice_cfg_promisc - Enable or disable promiscuous mode for a given PF
 * @vsi: the VSI being configured
 * @promisc_m: mask of promiscuous config bits
 * @set_promisc: enable or disable promisc flag request
 *
 */
static int ice_cfg_promisc(struct ice_vsi *vsi, u8 promisc_m, bool set_promisc)
{
	struct ice_hw *hw = &vsi->back->hw;
	enum ice_status status = 0;

	if (vsi->type != ICE_VSI_PF)
		return 0;

	if (vsi->num_vlan > 1) {
		status = ice_set_vlan_vsi_promisc(hw, vsi->idx, promisc_m,
						  set_promisc);
	} else {
		if (set_promisc)
			status = ice_set_vsi_promisc(hw, vsi->idx, promisc_m,
						     0);
		else
			status = ice_clear_vsi_promisc(hw, vsi->idx, promisc_m,
						       0);
	}

	if (status)
		return -EIO;

	return 0;
}

/**
 * ice_vsi_sync_fltr - Update the VSI filter list to the HW
 * @vsi: ptr to the VSI
 *
 * Push any outstanding VSI filter changes through the AdminQ.
 */
static int ice_vsi_sync_fltr(struct ice_vsi *vsi)
{
	struct device *dev = ice_pf_to_dev(vsi->back);
	struct net_device *netdev = vsi->netdev;
	bool promisc_forced_on = false;
	struct ice_pf *pf = vsi->back;
	struct ice_hw *hw = &pf->hw;
	enum ice_status status = 0;
	u32 changed_flags = 0;
	u8 promisc_m;
	int err = 0;

	if (!vsi->netdev)
		return -EINVAL;

	while (test_and_set_bit(ICE_CFG_BUSY, vsi->state))
		usleep_range(1000, 2000);

	changed_flags = vsi->current_netdev_flags ^ vsi->netdev->flags;
	vsi->current_netdev_flags = vsi->netdev->flags;

	INIT_LIST_HEAD(&vsi->tmp_sync_list);
	INIT_LIST_HEAD(&vsi->tmp_unsync_list);

	if (ice_vsi_fltr_changed(vsi)) {
		clear_bit(ICE_VSI_UMAC_FLTR_CHANGED, vsi->state);
		clear_bit(ICE_VSI_MMAC_FLTR_CHANGED, vsi->state);
		clear_bit(ICE_VSI_VLAN_FLTR_CHANGED, vsi->state);

		/* grab the netdev's addr_list_lock */
		netif_addr_lock_bh(netdev);
		__dev_uc_sync(netdev, ice_add_mac_to_sync_list,
			      ice_add_mac_to_unsync_list);
		__dev_mc_sync(netdev, ice_add_mac_to_sync_list,
			      ice_add_mac_to_unsync_list);
		/* our temp lists are populated. release lock */
		netif_addr_unlock_bh(netdev);
	}

	/* Remove MAC addresses in the unsync list */
	status = ice_fltr_remove_mac_list(vsi, &vsi->tmp_unsync_list);
	ice_fltr_free_list(dev, &vsi->tmp_unsync_list);
	if (status) {
		netdev_err(netdev, "Failed to delete MAC filters\n");
		/* if we failed because of alloc failures, just bail */
		if (status == ICE_ERR_NO_MEMORY) {
			err = -ENOMEM;
			goto out;
		}
	}

	/* Add MAC addresses in the sync list */
	status = ice_fltr_add_mac_list(vsi, &vsi->tmp_sync_list);
	ice_fltr_free_list(dev, &vsi->tmp_sync_list);
	/* If filter is added successfully or already exists, do not go into
	 * 'if' condition and report it as error. Instead continue processing
	 * rest of the function.
	 */
	if (status && status != ICE_ERR_ALREADY_EXISTS) {
		netdev_err(netdev, "Failed to add MAC filters\n");
		/* If there is no more space for new umac filters, VSI
		 * should go into promiscuous mode. There should be some
		 * space reserved for promiscuous filters.
		 */
		if (hw->adminq.sq_last_status == ICE_AQ_RC_ENOSPC &&
		    !test_and_set_bit(ICE_FLTR_OVERFLOW_PROMISC,
				      vsi->state)) {
			promisc_forced_on = true;
			netdev_warn(netdev, "Reached MAC filter limit, forcing promisc mode on VSI %d\n",
				    vsi->vsi_num);
		} else {
			err = -EIO;
			goto out;
		}
	}
	/* check for changes in promiscuous modes */
	if (changed_flags & IFF_ALLMULTI) {
		if (vsi->current_netdev_flags & IFF_ALLMULTI) {
			if (vsi->num_vlan > 1)
				promisc_m = ICE_MCAST_VLAN_PROMISC_BITS;
			else
				promisc_m = ICE_MCAST_PROMISC_BITS;

			err = ice_cfg_promisc(vsi, promisc_m, true);
			if (err) {
				netdev_err(netdev, "Error setting Multicast promiscuous mode on VSI %i\n",
					   vsi->vsi_num);
				vsi->current_netdev_flags &= ~IFF_ALLMULTI;
				goto out_promisc;
			}
		} else {
			/* !(vsi->current_netdev_flags & IFF_ALLMULTI) */
			if (vsi->num_vlan > 1)
				promisc_m = ICE_MCAST_VLAN_PROMISC_BITS;
			else
				promisc_m = ICE_MCAST_PROMISC_BITS;

			err = ice_cfg_promisc(vsi, promisc_m, false);
			if (err) {
				netdev_err(netdev, "Error clearing Multicast promiscuous mode on VSI %i\n",
					   vsi->vsi_num);
				vsi->current_netdev_flags |= IFF_ALLMULTI;
				goto out_promisc;
			}
		}
	}

	if (((changed_flags & IFF_PROMISC) || promisc_forced_on) ||
	    test_bit(ICE_VSI_PROMISC_CHANGED, vsi->state)) {
		clear_bit(ICE_VSI_PROMISC_CHANGED, vsi->state);
		if (vsi->current_netdev_flags & IFF_PROMISC) {
			/* Apply Rx filter rule to get traffic from wire */
			if (!ice_is_dflt_vsi_in_use(pf->first_sw)) {
				err = ice_set_dflt_vsi(pf->first_sw, vsi);
				if (err && err != -EEXIST) {
					netdev_err(netdev, "Error %d setting default VSI %i Rx rule\n",
						   err, vsi->vsi_num);
					vsi->current_netdev_flags &=
						~IFF_PROMISC;
					goto out_promisc;
				}
				ice_cfg_vlan_pruning(vsi, false, false);
			}
		} else {
			/* Clear Rx filter to remove traffic from wire */
			if (ice_is_vsi_dflt_vsi(pf->first_sw, vsi)) {
				err = ice_clear_dflt_vsi(pf->first_sw);
				if (err) {
					netdev_err(netdev, "Error %d clearing default VSI %i Rx rule\n",
						   err, vsi->vsi_num);
					vsi->current_netdev_flags |=
						IFF_PROMISC;
					goto out_promisc;
				}
				if (vsi->num_vlan > 1)
					ice_cfg_vlan_pruning(vsi, true, false);
			}
		}
	}
	goto exit;

out_promisc:
	set_bit(ICE_VSI_PROMISC_CHANGED, vsi->state);
	goto exit;
out:
	/* if something went wrong then set the changed flag so we try again */
	set_bit(ICE_VSI_UMAC_FLTR_CHANGED, vsi->state);
	set_bit(ICE_VSI_MMAC_FLTR_CHANGED, vsi->state);
exit:
	clear_bit(ICE_CFG_BUSY, vsi->state);
	return err;
}

/**
 * ice_sync_fltr_subtask - Sync the VSI filter list with HW
 * @pf: board private structure
 */
static void ice_sync_fltr_subtask(struct ice_pf *pf)
{
	int v;

	if (!pf || !(test_bit(ICE_FLAG_FLTR_SYNC, pf->flags)))
		return;

	clear_bit(ICE_FLAG_FLTR_SYNC, pf->flags);

	ice_for_each_vsi(pf, v)
		if (pf->vsi[v] && ice_vsi_fltr_changed(pf->vsi[v]) &&
		    ice_vsi_sync_fltr(pf->vsi[v])) {
			/* come back and try again later */
			set_bit(ICE_FLAG_FLTR_SYNC, pf->flags);
			break;
		}
}

/**
 * ice_pf_dis_all_vsi - Pause all VSIs on a PF
 * @pf: the PF
 * @locked: is the rtnl_lock already held
 */
static void ice_pf_dis_all_vsi(struct ice_pf *pf, bool locked)
{
	int node;
	int v;

	ice_for_each_vsi(pf, v)
		if (pf->vsi[v])
			ice_dis_vsi(pf->vsi[v], locked);

	for (node = 0; node < ICE_MAX_PF_AGG_NODES; node++)
		pf->pf_agg_node[node].num_vsis = 0;

	for (node = 0; node < ICE_MAX_VF_AGG_NODES; node++)
		pf->vf_agg_node[node].num_vsis = 0;
}

/**
 * ice_prepare_for_reset - prep for the core to reset
 * @pf: board private structure
 *
 * Inform or close all dependent features in prep for reset.
 */
static void
ice_prepare_for_reset(struct ice_pf *pf)
{
	struct ice_hw *hw = &pf->hw;
	unsigned int i;

	/* already prepared for reset */
	if (test_bit(ICE_PREPARED_FOR_RESET, pf->state))
		return;

	ice_unplug_aux_dev(pf);

	/* Notify VFs of impending reset */
	if (ice_check_sq_alive(hw, &hw->mailboxq))
		ice_vc_notify_reset(pf);

	/* Disable VFs until reset is completed */
	ice_for_each_vf(pf, i)
		ice_set_vf_state_qs_dis(&pf->vf[i]);

	/* clear SW filtering DB */
	ice_clear_hw_tbls(hw);
	/* disable the VSIs and their queues that are not already DOWN */
	ice_pf_dis_all_vsi(pf, false);

	if (test_bit(ICE_FLAG_PTP_SUPPORTED, pf->flags))
		ice_ptp_release(pf);

	if (hw->port_info)
		ice_sched_clear_port(hw->port_info);

	ice_shutdown_all_ctrlq(hw);

	set_bit(ICE_PREPARED_FOR_RESET, pf->state);
}

/**
 * ice_do_reset - Initiate one of many types of resets
 * @pf: board private structure
 * @reset_type: reset type requested
 * before this function was called.
 */
static void ice_do_reset(struct ice_pf *pf, enum ice_reset_req reset_type)
{
	struct device *dev = ice_pf_to_dev(pf);
	struct ice_hw *hw = &pf->hw;

	dev_dbg(dev, "reset_type 0x%x requested\n", reset_type);

	ice_prepare_for_reset(pf);

	/* trigger the reset */
	if (ice_reset(hw, reset_type)) {
		dev_err(dev, "reset %d failed\n", reset_type);
		set_bit(ICE_RESET_FAILED, pf->state);
		clear_bit(ICE_RESET_OICR_RECV, pf->state);
		clear_bit(ICE_PREPARED_FOR_RESET, pf->state);
		clear_bit(ICE_PFR_REQ, pf->state);
		clear_bit(ICE_CORER_REQ, pf->state);
		clear_bit(ICE_GLOBR_REQ, pf->state);
		wake_up(&pf->reset_wait_queue);
		return;
	}

	/* PFR is a bit of a special case because it doesn't result in an OICR
	 * interrupt. So for PFR, rebuild after the reset and clear the reset-
	 * associated state bits.
	 */
	if (reset_type == ICE_RESET_PFR) {
		pf->pfr_count++;
		ice_rebuild(pf, reset_type);
		clear_bit(ICE_PREPARED_FOR_RESET, pf->state);
		clear_bit(ICE_PFR_REQ, pf->state);
		wake_up(&pf->reset_wait_queue);
		ice_reset_all_vfs(pf, true);
	}
}

/**
 * ice_reset_subtask - Set up for resetting the device and driver
 * @pf: board private structure
 */
static void ice_reset_subtask(struct ice_pf *pf)
{
	enum ice_reset_req reset_type = ICE_RESET_INVAL;

	/* When a CORER/GLOBR/EMPR is about to happen, the hardware triggers an
	 * OICR interrupt. The OICR handler (ice_misc_intr) determines what type
	 * of reset is pending and sets bits in pf->state indicating the reset
	 * type and ICE_RESET_OICR_RECV. So, if the latter bit is set
	 * prepare for pending reset if not already (for PF software-initiated
	 * global resets the software should already be prepared for it as
	 * indicated by ICE_PREPARED_FOR_RESET; for global resets initiated
	 * by firmware or software on other PFs, that bit is not set so prepare
	 * for the reset now), poll for reset done, rebuild and return.
	 */
	if (test_bit(ICE_RESET_OICR_RECV, pf->state)) {
		/* Perform the largest reset requested */
		if (test_and_clear_bit(ICE_CORER_RECV, pf->state))
			reset_type = ICE_RESET_CORER;
		if (test_and_clear_bit(ICE_GLOBR_RECV, pf->state))
			reset_type = ICE_RESET_GLOBR;
		if (test_and_clear_bit(ICE_EMPR_RECV, pf->state))
			reset_type = ICE_RESET_EMPR;
		/* return if no valid reset type requested */
		if (reset_type == ICE_RESET_INVAL)
			return;
		ice_prepare_for_reset(pf);

		/* make sure we are ready to rebuild */
		if (ice_check_reset(&pf->hw)) {
			set_bit(ICE_RESET_FAILED, pf->state);
		} else {
			/* done with reset. start rebuild */
			pf->hw.reset_ongoing = false;
			ice_rebuild(pf, reset_type);
			/* clear bit to resume normal operations, but
			 * ICE_NEEDS_RESTART bit is set in case rebuild failed
			 */
			clear_bit(ICE_RESET_OICR_RECV, pf->state);
			clear_bit(ICE_PREPARED_FOR_RESET, pf->state);
			clear_bit(ICE_PFR_REQ, pf->state);
			clear_bit(ICE_CORER_REQ, pf->state);
			clear_bit(ICE_GLOBR_REQ, pf->state);
			wake_up(&pf->reset_wait_queue);
			ice_reset_all_vfs(pf, true);
		}

		return;
	}

	/* No pending resets to finish processing. Check for new resets */
	if (test_bit(ICE_PFR_REQ, pf->state))
		reset_type = ICE_RESET_PFR;
	if (test_bit(ICE_CORER_REQ, pf->state))
		reset_type = ICE_RESET_CORER;
	if (test_bit(ICE_GLOBR_REQ, pf->state))
		reset_type = ICE_RESET_GLOBR;
	/* If no valid reset type requested just return */
	if (reset_type == ICE_RESET_INVAL)
		return;

	/* reset if not already down or busy */
	if (!test_bit(ICE_DOWN, pf->state) &&
	    !test_bit(ICE_CFG_BUSY, pf->state)) {
		ice_do_reset(pf, reset_type);
	}
}

/**
 * ice_print_topo_conflict - print topology conflict message
 * @vsi: the VSI whose topology status is being checked
 */
static void ice_print_topo_conflict(struct ice_vsi *vsi)
{
	switch (vsi->port_info->phy.link_info.topo_media_conflict) {
	case ICE_AQ_LINK_TOPO_CONFLICT:
	case ICE_AQ_LINK_MEDIA_CONFLICT:
	case ICE_AQ_LINK_TOPO_UNREACH_PRT:
	case ICE_AQ_LINK_TOPO_UNDRUTIL_PRT:
	case ICE_AQ_LINK_TOPO_UNDRUTIL_MEDIA:
		netdev_info(vsi->netdev, "Potential misconfiguration of the Ethernet port detected. If it was not intended, please use the Intel (R) Ethernet Port Configuration Tool to address the issue.\n");
		break;
	case ICE_AQ_LINK_TOPO_UNSUPP_MEDIA:
		netdev_info(vsi->netdev, "Rx/Tx is disabled on this device because an unsupported module type was detected. Refer to the Intel(R) Ethernet Adapters and Devices User Guide for a list of supported modules.\n");
		break;
	default:
		break;
	}
}

/**
 * ice_print_link_msg - print link up or down message
 * @vsi: the VSI whose link status is being queried
 * @isup: boolean for if the link is now up or down
 */
void ice_print_link_msg(struct ice_vsi *vsi, bool isup)
{
	struct ice_aqc_get_phy_caps_data *caps;
	const char *an_advertised;
	enum ice_status status;
	const char *fec_req;
	const char *speed;
	const char *fec;
	const char *fc;
	const char *an;

	if (!vsi)
		return;

	if (vsi->current_isup == isup)
		return;

	vsi->current_isup = isup;

	if (!isup) {
		netdev_info(vsi->netdev, "NIC Link is Down\n");
		return;
	}

	switch (vsi->port_info->phy.link_info.link_speed) {
	case ICE_AQ_LINK_SPEED_100GB:
		speed = "100 G";
		break;
	case ICE_AQ_LINK_SPEED_50GB:
		speed = "50 G";
		break;
	case ICE_AQ_LINK_SPEED_40GB:
		speed = "40 G";
		break;
	case ICE_AQ_LINK_SPEED_25GB:
		speed = "25 G";
		break;
	case ICE_AQ_LINK_SPEED_20GB:
		speed = "20 G";
		break;
	case ICE_AQ_LINK_SPEED_10GB:
		speed = "10 G";
		break;
	case ICE_AQ_LINK_SPEED_5GB:
		speed = "5 G";
		break;
	case ICE_AQ_LINK_SPEED_2500MB:
		speed = "2.5 G";
		break;
	case ICE_AQ_LINK_SPEED_1000MB:
		speed = "1 G";
		break;
	case ICE_AQ_LINK_SPEED_100MB:
		speed = "100 M";
		break;
	default:
		speed = "Unknown ";
		break;
	}

	switch (vsi->port_info->fc.current_mode) {
	case ICE_FC_FULL:
		fc = "Rx/Tx";
		break;
	case ICE_FC_TX_PAUSE:
		fc = "Tx";
		break;
	case ICE_FC_RX_PAUSE:
		fc = "Rx";
		break;
	case ICE_FC_NONE:
		fc = "None";
		break;
	default:
		fc = "Unknown";
		break;
	}

	/* Get FEC mode based on negotiated link info */
	switch (vsi->port_info->phy.link_info.fec_info) {
	case ICE_AQ_LINK_25G_RS_528_FEC_EN:
	case ICE_AQ_LINK_25G_RS_544_FEC_EN:
		fec = "RS-FEC";
		break;
	case ICE_AQ_LINK_25G_KR_FEC_EN:
		fec = "FC-FEC/BASE-R";
		break;
	default:
		fec = "NONE";
		break;
	}

	/* check if autoneg completed, might be false due to not supported */
	if (vsi->port_info->phy.link_info.an_info & ICE_AQ_AN_COMPLETED)
		an = "True";
	else
		an = "False";

	/* Get FEC mode requested based on PHY caps last SW configuration */
	caps = kzalloc(sizeof(*caps), GFP_KERNEL);
	if (!caps) {
		fec_req = "Unknown";
		an_advertised = "Unknown";
		goto done;
	}

	status = ice_aq_get_phy_caps(vsi->port_info, false,
				     ICE_AQC_REPORT_ACTIVE_CFG, caps, NULL);
	if (status)
		netdev_info(vsi->netdev, "Get phy capability failed.\n");

	an_advertised = ice_is_phy_caps_an_enabled(caps) ? "On" : "Off";

	if (caps->link_fec_options & ICE_AQC_PHY_FEC_25G_RS_528_REQ ||
	    caps->link_fec_options & ICE_AQC_PHY_FEC_25G_RS_544_REQ)
		fec_req = "RS-FEC";
	else if (caps->link_fec_options & ICE_AQC_PHY_FEC_10G_KR_40G_KR4_REQ ||
		 caps->link_fec_options & ICE_AQC_PHY_FEC_25G_KR_REQ)
		fec_req = "FC-FEC/BASE-R";
	else
		fec_req = "NONE";

	kfree(caps);

done:
	netdev_info(vsi->netdev, "NIC Link is up %sbps Full Duplex, Requested FEC: %s, Negotiated FEC: %s, Autoneg Advertised: %s, Autoneg Negotiated: %s, Flow Control: %s\n",
		    speed, fec_req, fec, an_advertised, an, fc);
	ice_print_topo_conflict(vsi);
}

/**
 * ice_vsi_link_event - update the VSI's netdev
 * @vsi: the VSI on which the link event occurred
 * @link_up: whether or not the VSI needs to be set up or down
 */
static void ice_vsi_link_event(struct ice_vsi *vsi, bool link_up)
{
	if (!vsi)
		return;

	if (test_bit(ICE_VSI_DOWN, vsi->state) || !vsi->netdev)
		return;

	if (vsi->type == ICE_VSI_PF) {
		if (link_up == netif_carrier_ok(vsi->netdev))
			return;

		if (link_up) {
			netif_carrier_on(vsi->netdev);
			netif_tx_wake_all_queues(vsi->netdev);
		} else {
			netif_carrier_off(vsi->netdev);
			netif_tx_stop_all_queues(vsi->netdev);
		}
	}
}

/**
 * ice_set_dflt_mib - send a default config MIB to the FW
 * @pf: private PF struct
 *
 * This function sends a default configuration MIB to the FW.
 *
 * If this function errors out at any point, the driver is still able to
 * function.  The main impact is that LFC may not operate as expected.
 * Therefore an error state in this function should be treated with a DBG
 * message and continue on with driver rebuild/reenable.
 */
static void ice_set_dflt_mib(struct ice_pf *pf)
{
	struct device *dev = ice_pf_to_dev(pf);
	u8 mib_type, *buf, *lldpmib = NULL;
	u16 len, typelen, offset = 0;
	struct ice_lldp_org_tlv *tlv;
	struct ice_hw *hw = &pf->hw;
	u32 ouisubtype;

	mib_type = SET_LOCAL_MIB_TYPE_LOCAL_MIB;
	lldpmib = kzalloc(ICE_LLDPDU_SIZE, GFP_KERNEL);
	if (!lldpmib) {
		dev_dbg(dev, "%s Failed to allocate MIB memory\n",
			__func__);
		return;
	}

	/* Add ETS CFG TLV */
	tlv = (struct ice_lldp_org_tlv *)lldpmib;
	typelen = ((ICE_TLV_TYPE_ORG << ICE_LLDP_TLV_TYPE_S) |
		   ICE_IEEE_ETS_TLV_LEN);
	tlv->typelen = htons(typelen);
	ouisubtype = ((ICE_IEEE_8021QAZ_OUI << ICE_LLDP_TLV_OUI_S) |
		      ICE_IEEE_SUBTYPE_ETS_CFG);
	tlv->ouisubtype = htonl(ouisubtype);

	buf = tlv->tlvinfo;
	buf[0] = 0;

	/* ETS CFG all UPs map to TC 0. Next 4 (1 - 4) Octets = 0.
	 * Octets 5 - 12 are BW values, set octet 5 to 100% BW.
	 * Octets 13 - 20 are TSA values - leave as zeros
	 */
	buf[5] = 0x64;
	len = (typelen & ICE_LLDP_TLV_LEN_M) >> ICE_LLDP_TLV_LEN_S;
	offset += len + 2;
	tlv = (struct ice_lldp_org_tlv *)
		((char *)tlv + sizeof(tlv->typelen) + len);

	/* Add ETS REC TLV */
	buf = tlv->tlvinfo;
	tlv->typelen = htons(typelen);

	ouisubtype = ((ICE_IEEE_8021QAZ_OUI << ICE_LLDP_TLV_OUI_S) |
		      ICE_IEEE_SUBTYPE_ETS_REC);
	tlv->ouisubtype = htonl(ouisubtype);

	/* First octet of buf is reserved
	 * Octets 1 - 4 map UP to TC - all UPs map to zero
	 * Octets 5 - 12 are BW values - set TC 0 to 100%.
	 * Octets 13 - 20 are TSA value - leave as zeros
	 */
	buf[5] = 0x64;
	offset += len + 2;
	tlv = (struct ice_lldp_org_tlv *)
		((char *)tlv + sizeof(tlv->typelen) + len);

	/* Add PFC CFG TLV */
	typelen = ((ICE_TLV_TYPE_ORG << ICE_LLDP_TLV_TYPE_S) |
		   ICE_IEEE_PFC_TLV_LEN);
	tlv->typelen = htons(typelen);

	ouisubtype = ((ICE_IEEE_8021QAZ_OUI << ICE_LLDP_TLV_OUI_S) |
		      ICE_IEEE_SUBTYPE_PFC_CFG);
	tlv->ouisubtype = htonl(ouisubtype);

	/* Octet 1 left as all zeros - PFC disabled */
	buf[0] = 0x08;
	len = (typelen & ICE_LLDP_TLV_LEN_M) >> ICE_LLDP_TLV_LEN_S;
	offset += len + 2;

	if (ice_aq_set_lldp_mib(hw, mib_type, (void *)lldpmib, offset, NULL))
		dev_dbg(dev, "%s Failed to set default LLDP MIB\n", __func__);

	kfree(lldpmib);
}

/**
 * ice_check_module_power
 * @pf: pointer to PF struct
 * @link_cfg_err: bitmap from the link info structure
 *
 * check module power level returned by a previous call to aq_get_link_info
 * and print error messages if module power level is not supported
 */
static void ice_check_module_power(struct ice_pf *pf, u8 link_cfg_err)
{
	/* if module power level is supported, clear the flag */
	if (!(link_cfg_err & (ICE_AQ_LINK_INVAL_MAX_POWER_LIMIT |
			      ICE_AQ_LINK_MODULE_POWER_UNSUPPORTED))) {
		clear_bit(ICE_FLAG_MOD_POWER_UNSUPPORTED, pf->flags);
		return;
	}

	/* if ICE_FLAG_MOD_POWER_UNSUPPORTED was previously set and the
	 * above block didn't clear this bit, there's nothing to do
	 */
	if (test_bit(ICE_FLAG_MOD_POWER_UNSUPPORTED, pf->flags))
		return;

	if (link_cfg_err & ICE_AQ_LINK_INVAL_MAX_POWER_LIMIT) {
		dev_err(ice_pf_to_dev(pf), "The installed module is incompatible with the device's NVM image. Cannot start link\n");
		set_bit(ICE_FLAG_MOD_POWER_UNSUPPORTED, pf->flags);
	} else if (link_cfg_err & ICE_AQ_LINK_MODULE_POWER_UNSUPPORTED) {
		dev_err(ice_pf_to_dev(pf), "The module's power requirements exceed the device's power supply. Cannot start link\n");
		set_bit(ICE_FLAG_MOD_POWER_UNSUPPORTED, pf->flags);
	}
}

/**
 * ice_link_event - process the link event
 * @pf: PF that the link event is associated with
 * @pi: port_info for the port that the link event is associated with
 * @link_up: true if the physical link is up and false if it is down
 * @link_speed: current link speed received from the link event
 *
 * Returns 0 on success and negative on failure
 */
static int
ice_link_event(struct ice_pf *pf, struct ice_port_info *pi, bool link_up,
	       u16 link_speed)
{
	struct device *dev = ice_pf_to_dev(pf);
	struct ice_phy_info *phy_info;
	enum ice_status status;
	struct ice_vsi *vsi;
	u16 old_link_speed;
	bool old_link;

	phy_info = &pi->phy;
	phy_info->link_info_old = phy_info->link_info;

	old_link = !!(phy_info->link_info_old.link_info & ICE_AQ_LINK_UP);
	old_link_speed = phy_info->link_info_old.link_speed;

	/* update the link info structures and re-enable link events,
	 * don't bail on failure due to other book keeping needed
	 */
	status = ice_update_link_info(pi);
	if (status)
		dev_dbg(dev, "Failed to update link status on port %d, err %s aq_err %s\n",
			pi->lport, ice_stat_str(status),
			ice_aq_str(pi->hw->adminq.sq_last_status));

	ice_check_module_power(pf, pi->phy.link_info.link_cfg_err);

	/* Check if the link state is up after updating link info, and treat
	 * this event as an UP event since the link is actually UP now.
	 */
	if (phy_info->link_info.link_info & ICE_AQ_LINK_UP)
		link_up = true;

	vsi = ice_get_main_vsi(pf);
	if (!vsi || !vsi->port_info)
		return -EINVAL;

	/* turn off PHY if media was removed */
	if (!test_bit(ICE_FLAG_NO_MEDIA, pf->flags) &&
	    !(pi->phy.link_info.link_info & ICE_AQ_MEDIA_AVAILABLE)) {
		set_bit(ICE_FLAG_NO_MEDIA, pf->flags);
		ice_set_link(vsi, false);
	}

	/* if the old link up/down and speed is the same as the new */
	if (link_up == old_link && link_speed == old_link_speed)
		return 0;

	if (ice_is_dcb_active(pf)) {
		if (test_bit(ICE_FLAG_DCB_ENA, pf->flags))
			ice_dcb_rebuild(pf);
	} else {
		if (link_up)
			ice_set_dflt_mib(pf);
	}
	ice_vsi_link_event(vsi, link_up);
	ice_print_link_msg(vsi, link_up);

	ice_vc_notify_link_state(pf);

	return 0;
}

/**
 * ice_watchdog_subtask - periodic tasks not using event driven scheduling
 * @pf: board private structure
 */
static void ice_watchdog_subtask(struct ice_pf *pf)
{
	int i;

	/* if interface is down do nothing */
	if (test_bit(ICE_DOWN, pf->state) ||
	    test_bit(ICE_CFG_BUSY, pf->state))
		return;

	/* make sure we don't do these things too often */
	if (time_before(jiffies,
			pf->serv_tmr_prev + pf->serv_tmr_period))
		return;

	pf->serv_tmr_prev = jiffies;

	/* Update the stats for active netdevs so the network stack
	 * can look at updated numbers whenever it cares to
	 */
	ice_update_pf_stats(pf);
	ice_for_each_vsi(pf, i)
		if (pf->vsi[i] && pf->vsi[i]->netdev)
			ice_update_vsi_stats(pf->vsi[i]);
}

/**
 * ice_init_link_events - enable/initialize link events
 * @pi: pointer to the port_info instance
 *
 * Returns -EIO on failure, 0 on success
 */
static int ice_init_link_events(struct ice_port_info *pi)
{
	u16 mask;

	mask = ~((u16)(ICE_AQ_LINK_EVENT_UPDOWN | ICE_AQ_LINK_EVENT_MEDIA_NA |
		       ICE_AQ_LINK_EVENT_MODULE_QUAL_FAIL));

	if (ice_aq_set_event_mask(pi->hw, pi->lport, mask, NULL)) {
		dev_dbg(ice_hw_to_dev(pi->hw), "Failed to set link event mask for port %d\n",
			pi->lport);
		return -EIO;
	}

	if (ice_aq_get_link_info(pi, true, NULL, NULL)) {
		dev_dbg(ice_hw_to_dev(pi->hw), "Failed to enable link events for port %d\n",
			pi->lport);
		return -EIO;
	}

	return 0;
}

/**
 * ice_handle_link_event - handle link event via ARQ
 * @pf: PF that the link event is associated with
 * @event: event structure containing link status info
 */
static int
ice_handle_link_event(struct ice_pf *pf, struct ice_rq_event_info *event)
{
	struct ice_aqc_get_link_status_data *link_data;
	struct ice_port_info *port_info;
	int status;

	link_data = (struct ice_aqc_get_link_status_data *)event->msg_buf;
	port_info = pf->hw.port_info;
	if (!port_info)
		return -EINVAL;

	status = ice_link_event(pf, port_info,
				!!(link_data->link_info & ICE_AQ_LINK_UP),
				le16_to_cpu(link_data->link_speed));
	if (status)
		dev_dbg(ice_pf_to_dev(pf), "Could not process link event, error %d\n",
			status);

	return status;
}

enum ice_aq_task_state {
	ICE_AQ_TASK_WAITING = 0,
	ICE_AQ_TASK_COMPLETE,
	ICE_AQ_TASK_CANCELED,
};

struct ice_aq_task {
	struct hlist_node entry;

	u16 opcode;
	struct ice_rq_event_info *event;
	enum ice_aq_task_state state;
};

/**
 * ice_aq_wait_for_event - Wait for an AdminQ event from firmware
 * @pf: pointer to the PF private structure
 * @opcode: the opcode to wait for
 * @timeout: how long to wait, in jiffies
 * @event: storage for the event info
 *
 * Waits for a specific AdminQ completion event on the ARQ for a given PF. The
 * current thread will be put to sleep until the specified event occurs or
 * until the given timeout is reached.
 *
 * To obtain only the descriptor contents, pass an event without an allocated
 * msg_buf. If the complete data buffer is desired, allocate the
 * event->msg_buf with enough space ahead of time.
 *
 * Returns: zero on success, or a negative error code on failure.
 */
int ice_aq_wait_for_event(struct ice_pf *pf, u16 opcode, unsigned long timeout,
			  struct ice_rq_event_info *event)
{
	struct device *dev = ice_pf_to_dev(pf);
	struct ice_aq_task *task;
	unsigned long start;
	long ret;
	int err;

	task = kzalloc(sizeof(*task), GFP_KERNEL);
	if (!task)
		return -ENOMEM;

	INIT_HLIST_NODE(&task->entry);
	task->opcode = opcode;
	task->event = event;
	task->state = ICE_AQ_TASK_WAITING;

	spin_lock_bh(&pf->aq_wait_lock);
	hlist_add_head(&task->entry, &pf->aq_wait_list);
	spin_unlock_bh(&pf->aq_wait_lock);

	start = jiffies;

	ret = wait_event_interruptible_timeout(pf->aq_wait_queue, task->state,
					       timeout);
	switch (task->state) {
	case ICE_AQ_TASK_WAITING:
		err = ret < 0 ? ret : -ETIMEDOUT;
		break;
	case ICE_AQ_TASK_CANCELED:
		err = ret < 0 ? ret : -ECANCELED;
		break;
	case ICE_AQ_TASK_COMPLETE:
		err = ret < 0 ? ret : 0;
		break;
	default:
		WARN(1, "Unexpected AdminQ wait task state %u", task->state);
		err = -EINVAL;
		break;
	}

	dev_dbg(dev, "Waited %u msecs (max %u msecs) for firmware response to op 0x%04x\n",
		jiffies_to_msecs(jiffies - start),
		jiffies_to_msecs(timeout),
		opcode);

	spin_lock_bh(&pf->aq_wait_lock);
	hlist_del(&task->entry);
	spin_unlock_bh(&pf->aq_wait_lock);
	kfree(task);

	return err;
}

/**
 * ice_aq_check_events - Check if any thread is waiting for an AdminQ event
 * @pf: pointer to the PF private structure
 * @opcode: the opcode of the event
 * @event: the event to check
 *
 * Loops over the current list of pending threads waiting for an AdminQ event.
 * For each matching task, copy the contents of the event into the task
 * structure and wake up the thread.
 *
 * If multiple threads wait for the same opcode, they will all be woken up.
 *
 * Note that event->msg_buf will only be duplicated if the event has a buffer
 * with enough space already allocated. Otherwise, only the descriptor and
 * message length will be copied.
 *
 * Returns: true if an event was found, false otherwise
 */
static void ice_aq_check_events(struct ice_pf *pf, u16 opcode,
				struct ice_rq_event_info *event)
{
	struct ice_aq_task *task;
	bool found = false;

	spin_lock_bh(&pf->aq_wait_lock);
	hlist_for_each_entry(task, &pf->aq_wait_list, entry) {
		if (task->state || task->opcode != opcode)
			continue;

		memcpy(&task->event->desc, &event->desc, sizeof(event->desc));
		task->event->msg_len = event->msg_len;

		/* Only copy the data buffer if a destination was set */
		if (task->event->msg_buf &&
		    task->event->buf_len > event->buf_len) {
			memcpy(task->event->msg_buf, event->msg_buf,
			       event->buf_len);
			task->event->buf_len = event->buf_len;
		}

		task->state = ICE_AQ_TASK_COMPLETE;
		found = true;
	}
	spin_unlock_bh(&pf->aq_wait_lock);

	if (found)
		wake_up(&pf->aq_wait_queue);
}

/**
 * ice_aq_cancel_waiting_tasks - Immediately cancel all waiting tasks
 * @pf: the PF private structure
 *
 * Set all waiting tasks to ICE_AQ_TASK_CANCELED, and wake up their threads.
 * This will then cause ice_aq_wait_for_event to exit with -ECANCELED.
 */
static void ice_aq_cancel_waiting_tasks(struct ice_pf *pf)
{
	struct ice_aq_task *task;

	spin_lock_bh(&pf->aq_wait_lock);
	hlist_for_each_entry(task, &pf->aq_wait_list, entry)
		task->state = ICE_AQ_TASK_CANCELED;
	spin_unlock_bh(&pf->aq_wait_lock);

	wake_up(&pf->aq_wait_queue);
}

/**
 * __ice_clean_ctrlq - helper function to clean controlq rings
 * @pf: ptr to struct ice_pf
 * @q_type: specific Control queue type
 */
static int __ice_clean_ctrlq(struct ice_pf *pf, enum ice_ctl_q q_type)
{
	struct device *dev = ice_pf_to_dev(pf);
	struct ice_rq_event_info event;
	struct ice_hw *hw = &pf->hw;
	struct ice_ctl_q_info *cq;
	u16 pending, i = 0;
	const char *qtype;
	u32 oldval, val;

	/* Do not clean control queue if/when PF reset fails */
	if (test_bit(ICE_RESET_FAILED, pf->state))
		return 0;

	switch (q_type) {
	case ICE_CTL_Q_ADMIN:
		cq = &hw->adminq;
		qtype = "Admin";
		break;
	case ICE_CTL_Q_SB:
		cq = &hw->sbq;
		qtype = "Sideband";
		break;
	case ICE_CTL_Q_MAILBOX:
		cq = &hw->mailboxq;
		qtype = "Mailbox";
		/* we are going to try to detect a malicious VF, so set the
		 * state to begin detection
		 */
		hw->mbx_snapshot.mbx_buf.state = ICE_MAL_VF_DETECT_STATE_NEW_SNAPSHOT;
		break;
	default:
		dev_warn(dev, "Unknown control queue type 0x%x\n", q_type);
		return 0;
	}

	/* check for error indications - PF_xx_AxQLEN register layout for
	 * FW/MBX/SB are identical so just use defines for PF_FW_AxQLEN.
	 */
	val = rd32(hw, cq->rq.len);
	if (val & (PF_FW_ARQLEN_ARQVFE_M | PF_FW_ARQLEN_ARQOVFL_M |
		   PF_FW_ARQLEN_ARQCRIT_M)) {
		oldval = val;
		if (val & PF_FW_ARQLEN_ARQVFE_M)
			dev_dbg(dev, "%s Receive Queue VF Error detected\n",
				qtype);
		if (val & PF_FW_ARQLEN_ARQOVFL_M) {
			dev_dbg(dev, "%s Receive Queue Overflow Error detected\n",
				qtype);
		}
		if (val & PF_FW_ARQLEN_ARQCRIT_M)
			dev_dbg(dev, "%s Receive Queue Critical Error detected\n",
				qtype);
		val &= ~(PF_FW_ARQLEN_ARQVFE_M | PF_FW_ARQLEN_ARQOVFL_M |
			 PF_FW_ARQLEN_ARQCRIT_M);
		if (oldval != val)
			wr32(hw, cq->rq.len, val);
	}

	val = rd32(hw, cq->sq.len);
	if (val & (PF_FW_ATQLEN_ATQVFE_M | PF_FW_ATQLEN_ATQOVFL_M |
		   PF_FW_ATQLEN_ATQCRIT_M)) {
		oldval = val;
		if (val & PF_FW_ATQLEN_ATQVFE_M)
			dev_dbg(dev, "%s Send Queue VF Error detected\n",
				qtype);
		if (val & PF_FW_ATQLEN_ATQOVFL_M) {
			dev_dbg(dev, "%s Send Queue Overflow Error detected\n",
				qtype);
		}
		if (val & PF_FW_ATQLEN_ATQCRIT_M)
			dev_dbg(dev, "%s Send Queue Critical Error detected\n",
				qtype);
		val &= ~(PF_FW_ATQLEN_ATQVFE_M | PF_FW_ATQLEN_ATQOVFL_M |
			 PF_FW_ATQLEN_ATQCRIT_M);
		if (oldval != val)
			wr32(hw, cq->sq.len, val);
	}

	event.buf_len = cq->rq_buf_size;
	event.msg_buf = kzalloc(event.buf_len, GFP_KERNEL);
	if (!event.msg_buf)
		return 0;

	do {
		enum ice_status ret;
		u16 opcode;

		ret = ice_clean_rq_elem(hw, cq, &event, &pending);
		if (ret == ICE_ERR_AQ_NO_WORK)
			break;
		if (ret) {
			dev_err(dev, "%s Receive Queue event error %s\n", qtype,
				ice_stat_str(ret));
			break;
		}

		opcode = le16_to_cpu(event.desc.opcode);

		/* Notify any thread that might be waiting for this event */
		ice_aq_check_events(pf, opcode, &event);

		switch (opcode) {
		case ice_aqc_opc_get_link_status:
			if (ice_handle_link_event(pf, &event))
				dev_err(dev, "Could not handle link event\n");
			break;
		case ice_aqc_opc_event_lan_overflow:
			ice_vf_lan_overflow_event(pf, &event);
			break;
		case ice_mbx_opc_send_msg_to_pf:
			if (!ice_is_malicious_vf(pf, &event, i, pending))
				ice_vc_process_vf_msg(pf, &event);
			break;
		case ice_aqc_opc_fw_logging:
			ice_output_fw_log(hw, &event.desc, event.msg_buf);
			break;
		case ice_aqc_opc_lldp_set_mib_change:
			ice_dcb_process_lldp_set_mib_change(pf, &event);
			break;
		default:
			dev_dbg(dev, "%s Receive Queue unknown event 0x%04x ignored\n",
				qtype, opcode);
			break;
		}
	} while (pending && (i++ < ICE_DFLT_IRQ_WORK));

	kfree(event.msg_buf);

	return pending && (i == ICE_DFLT_IRQ_WORK);
}

/**
 * ice_ctrlq_pending - check if there is a difference between ntc and ntu
 * @hw: pointer to hardware info
 * @cq: control queue information
 *
 * returns true if there are pending messages in a queue, false if there aren't
 */
static bool ice_ctrlq_pending(struct ice_hw *hw, struct ice_ctl_q_info *cq)
{
	u16 ntu;

	ntu = (u16)(rd32(hw, cq->rq.head) & cq->rq.head_mask);
	return cq->rq.next_to_clean != ntu;
}

/**
 * ice_clean_adminq_subtask - clean the AdminQ rings
 * @pf: board private structure
 */
static void ice_clean_adminq_subtask(struct ice_pf *pf)
{
	struct ice_hw *hw = &pf->hw;

	if (!test_bit(ICE_ADMINQ_EVENT_PENDING, pf->state))
		return;

	if (__ice_clean_ctrlq(pf, ICE_CTL_Q_ADMIN))
		return;

	clear_bit(ICE_ADMINQ_EVENT_PENDING, pf->state);

	/* There might be a situation where new messages arrive to a control
	 * queue between processing the last message and clearing the
	 * EVENT_PENDING bit. So before exiting, check queue head again (using
	 * ice_ctrlq_pending) and process new messages if any.
	 */
	if (ice_ctrlq_pending(hw, &hw->adminq))
		__ice_clean_ctrlq(pf, ICE_CTL_Q_ADMIN);

	ice_flush(hw);
}

/**
 * ice_clean_mailboxq_subtask - clean the MailboxQ rings
 * @pf: board private structure
 */
static void ice_clean_mailboxq_subtask(struct ice_pf *pf)
{
	struct ice_hw *hw = &pf->hw;

	if (!test_bit(ICE_MAILBOXQ_EVENT_PENDING, pf->state))
		return;

	if (__ice_clean_ctrlq(pf, ICE_CTL_Q_MAILBOX))
		return;

	clear_bit(ICE_MAILBOXQ_EVENT_PENDING, pf->state);

	if (ice_ctrlq_pending(hw, &hw->mailboxq))
		__ice_clean_ctrlq(pf, ICE_CTL_Q_MAILBOX);

	ice_flush(hw);
}

/**
 * ice_clean_sbq_subtask - clean the Sideband Queue rings
 * @pf: board private structure
 */
static void ice_clean_sbq_subtask(struct ice_pf *pf)
{
	struct ice_hw *hw = &pf->hw;

	/* Nothing to do here if sideband queue is not supported */
	if (!ice_is_sbq_supported(hw)) {
		clear_bit(ICE_SIDEBANDQ_EVENT_PENDING, pf->state);
		return;
	}

	if (!test_bit(ICE_SIDEBANDQ_EVENT_PENDING, pf->state))
		return;

	if (__ice_clean_ctrlq(pf, ICE_CTL_Q_SB))
		return;

	clear_bit(ICE_SIDEBANDQ_EVENT_PENDING, pf->state);

	if (ice_ctrlq_pending(hw, &hw->sbq))
		__ice_clean_ctrlq(pf, ICE_CTL_Q_SB);

	ice_flush(hw);
}

/**
 * ice_service_task_schedule - schedule the service task to wake up
 * @pf: board private structure
 *
 * If not already scheduled, this puts the task into the work queue.
 */
void ice_service_task_schedule(struct ice_pf *pf)
{
	if (!test_bit(ICE_SERVICE_DIS, pf->state) &&
	    !test_and_set_bit(ICE_SERVICE_SCHED, pf->state) &&
	    !test_bit(ICE_NEEDS_RESTART, pf->state))
		queue_work(ice_wq, &pf->serv_task);
}

/**
 * ice_service_task_complete - finish up the service task
 * @pf: board private structure
 */
static void ice_service_task_complete(struct ice_pf *pf)
{
	WARN_ON(!test_bit(ICE_SERVICE_SCHED, pf->state));

	/* force memory (pf->state) to sync before next service task */
	smp_mb__before_atomic();
	clear_bit(ICE_SERVICE_SCHED, pf->state);
}

/**
 * ice_service_task_stop - stop service task and cancel works
 * @pf: board private structure
 *
 * Return 0 if the ICE_SERVICE_DIS bit was not already set,
 * 1 otherwise.
 */
static int ice_service_task_stop(struct ice_pf *pf)
{
	int ret;

	ret = test_and_set_bit(ICE_SERVICE_DIS, pf->state);

	if (pf->serv_tmr.function)
		del_timer_sync(&pf->serv_tmr);
	if (pf->serv_task.func)
		cancel_work_sync(&pf->serv_task);

	clear_bit(ICE_SERVICE_SCHED, pf->state);
	return ret;
}

/**
 * ice_service_task_restart - restart service task and schedule works
 * @pf: board private structure
 *
 * This function is needed for suspend and resume works (e.g WoL scenario)
 */
static void ice_service_task_restart(struct ice_pf *pf)
{
	clear_bit(ICE_SERVICE_DIS, pf->state);
	ice_service_task_schedule(pf);
}

/**
 * ice_service_timer - timer callback to schedule service task
 * @t: pointer to timer_list
 */
static void ice_service_timer(struct timer_list *t)
{
	struct ice_pf *pf = from_timer(pf, t, serv_tmr);

	mod_timer(&pf->serv_tmr, round_jiffies(pf->serv_tmr_period + jiffies));
	ice_service_task_schedule(pf);
}

/**
 * ice_handle_mdd_event - handle malicious driver detect event
 * @pf: pointer to the PF structure
 *
 * Called from service task. OICR interrupt handler indicates MDD event.
 * VF MDD logging is guarded by net_ratelimit. Additional PF and VF log
 * messages are wrapped by netif_msg_[rx|tx]_err. Since VF Rx MDD events
 * disable the queue, the PF can be configured to reset the VF using ethtool
 * private flag mdd-auto-reset-vf.
 */
static void ice_handle_mdd_event(struct ice_pf *pf)
{
	struct device *dev = ice_pf_to_dev(pf);
	struct ice_hw *hw = &pf->hw;
	unsigned int i;
	u32 reg;

	if (!test_and_clear_bit(ICE_MDD_EVENT_PENDING, pf->state)) {
		/* Since the VF MDD event logging is rate limited, check if
		 * there are pending MDD events.
		 */
		ice_print_vfs_mdd_events(pf);
		return;
	}

	/* find what triggered an MDD event */
	reg = rd32(hw, GL_MDET_TX_PQM);
	if (reg & GL_MDET_TX_PQM_VALID_M) {
		u8 pf_num = (reg & GL_MDET_TX_PQM_PF_NUM_M) >>
				GL_MDET_TX_PQM_PF_NUM_S;
		u16 vf_num = (reg & GL_MDET_TX_PQM_VF_NUM_M) >>
				GL_MDET_TX_PQM_VF_NUM_S;
		u8 event = (reg & GL_MDET_TX_PQM_MAL_TYPE_M) >>
				GL_MDET_TX_PQM_MAL_TYPE_S;
		u16 queue = ((reg & GL_MDET_TX_PQM_QNUM_M) >>
				GL_MDET_TX_PQM_QNUM_S);

		if (netif_msg_tx_err(pf))
			dev_info(dev, "Malicious Driver Detection event %d on TX queue %d PF# %d VF# %d\n",
				 event, queue, pf_num, vf_num);
		wr32(hw, GL_MDET_TX_PQM, 0xffffffff);
	}

	reg = rd32(hw, GL_MDET_TX_TCLAN);
	if (reg & GL_MDET_TX_TCLAN_VALID_M) {
		u8 pf_num = (reg & GL_MDET_TX_TCLAN_PF_NUM_M) >>
				GL_MDET_TX_TCLAN_PF_NUM_S;
		u16 vf_num = (reg & GL_MDET_TX_TCLAN_VF_NUM_M) >>
				GL_MDET_TX_TCLAN_VF_NUM_S;
		u8 event = (reg & GL_MDET_TX_TCLAN_MAL_TYPE_M) >>
				GL_MDET_TX_TCLAN_MAL_TYPE_S;
		u16 queue = ((reg & GL_MDET_TX_TCLAN_QNUM_M) >>
				GL_MDET_TX_TCLAN_QNUM_S);

		if (netif_msg_tx_err(pf))
			dev_info(dev, "Malicious Driver Detection event %d on TX queue %d PF# %d VF# %d\n",
				 event, queue, pf_num, vf_num);
		wr32(hw, GL_MDET_TX_TCLAN, 0xffffffff);
	}

	reg = rd32(hw, GL_MDET_RX);
	if (reg & GL_MDET_RX_VALID_M) {
		u8 pf_num = (reg & GL_MDET_RX_PF_NUM_M) >>
				GL_MDET_RX_PF_NUM_S;
		u16 vf_num = (reg & GL_MDET_RX_VF_NUM_M) >>
				GL_MDET_RX_VF_NUM_S;
		u8 event = (reg & GL_MDET_RX_MAL_TYPE_M) >>
				GL_MDET_RX_MAL_TYPE_S;
		u16 queue = ((reg & GL_MDET_RX_QNUM_M) >>
				GL_MDET_RX_QNUM_S);

		if (netif_msg_rx_err(pf))
			dev_info(dev, "Malicious Driver Detection event %d on RX queue %d PF# %d VF# %d\n",
				 event, queue, pf_num, vf_num);
		wr32(hw, GL_MDET_RX, 0xffffffff);
	}

	/* check to see if this PF caused an MDD event */
	reg = rd32(hw, PF_MDET_TX_PQM);
	if (reg & PF_MDET_TX_PQM_VALID_M) {
		wr32(hw, PF_MDET_TX_PQM, 0xFFFF);
		if (netif_msg_tx_err(pf))
			dev_info(dev, "Malicious Driver Detection event TX_PQM detected on PF\n");
	}

	reg = rd32(hw, PF_MDET_TX_TCLAN);
	if (reg & PF_MDET_TX_TCLAN_VALID_M) {
		wr32(hw, PF_MDET_TX_TCLAN, 0xFFFF);
		if (netif_msg_tx_err(pf))
			dev_info(dev, "Malicious Driver Detection event TX_TCLAN detected on PF\n");
	}

	reg = rd32(hw, PF_MDET_RX);
	if (reg & PF_MDET_RX_VALID_M) {
		wr32(hw, PF_MDET_RX, 0xFFFF);
		if (netif_msg_rx_err(pf))
			dev_info(dev, "Malicious Driver Detection event RX detected on PF\n");
	}

	/* Check to see if one of the VFs caused an MDD event, and then
	 * increment counters and set print pending
	 */
	ice_for_each_vf(pf, i) {
		struct ice_vf *vf = &pf->vf[i];

		reg = rd32(hw, VP_MDET_TX_PQM(i));
		if (reg & VP_MDET_TX_PQM_VALID_M) {
			wr32(hw, VP_MDET_TX_PQM(i), 0xFFFF);
			vf->mdd_tx_events.count++;
			set_bit(ICE_MDD_VF_PRINT_PENDING, pf->state);
			if (netif_msg_tx_err(pf))
				dev_info(dev, "Malicious Driver Detection event TX_PQM detected on VF %d\n",
					 i);
		}

		reg = rd32(hw, VP_MDET_TX_TCLAN(i));
		if (reg & VP_MDET_TX_TCLAN_VALID_M) {
			wr32(hw, VP_MDET_TX_TCLAN(i), 0xFFFF);
			vf->mdd_tx_events.count++;
			set_bit(ICE_MDD_VF_PRINT_PENDING, pf->state);
			if (netif_msg_tx_err(pf))
				dev_info(dev, "Malicious Driver Detection event TX_TCLAN detected on VF %d\n",
					 i);
		}

		reg = rd32(hw, VP_MDET_TX_TDPU(i));
		if (reg & VP_MDET_TX_TDPU_VALID_M) {
			wr32(hw, VP_MDET_TX_TDPU(i), 0xFFFF);
			vf->mdd_tx_events.count++;
			set_bit(ICE_MDD_VF_PRINT_PENDING, pf->state);
			if (netif_msg_tx_err(pf))
				dev_info(dev, "Malicious Driver Detection event TX_TDPU detected on VF %d\n",
					 i);
		}

		reg = rd32(hw, VP_MDET_RX(i));
		if (reg & VP_MDET_RX_VALID_M) {
			wr32(hw, VP_MDET_RX(i), 0xFFFF);
			vf->mdd_rx_events.count++;
			set_bit(ICE_MDD_VF_PRINT_PENDING, pf->state);
			if (netif_msg_rx_err(pf))
				dev_info(dev, "Malicious Driver Detection event RX detected on VF %d\n",
					 i);

			/* Since the queue is disabled on VF Rx MDD events, the
			 * PF can be configured to reset the VF through ethtool
			 * private flag mdd-auto-reset-vf.
			 */
			if (test_bit(ICE_FLAG_MDD_AUTO_RESET_VF, pf->flags)) {
				/* VF MDD event counters will be cleared by
				 * reset, so print the event prior to reset.
				 */
				ice_print_vf_rx_mdd_event(vf);
				ice_reset_vf(&pf->vf[i], false);
			}
		}
	}

	ice_print_vfs_mdd_events(pf);
}

/**
 * ice_force_phys_link_state - Force the physical link state
 * @vsi: VSI to force the physical link state to up/down
 * @link_up: true/false indicates to set the physical link to up/down
 *
 * Force the physical link state by getting the current PHY capabilities from
 * hardware and setting the PHY config based on the determined capabilities. If
 * link changes a link event will be triggered because both the Enable Automatic
 * Link Update and LESM Enable bits are set when setting the PHY capabilities.
 *
 * Returns 0 on success, negative on failure
 */
static int ice_force_phys_link_state(struct ice_vsi *vsi, bool link_up)
{
	struct ice_aqc_get_phy_caps_data *pcaps;
	struct ice_aqc_set_phy_cfg_data *cfg;
	struct ice_port_info *pi;
	struct device *dev;
	int retcode;

	if (!vsi || !vsi->port_info || !vsi->back)
		return -EINVAL;
	if (vsi->type != ICE_VSI_PF)
		return 0;

	dev = ice_pf_to_dev(vsi->back);

	pi = vsi->port_info;

	pcaps = kzalloc(sizeof(*pcaps), GFP_KERNEL);
	if (!pcaps)
		return -ENOMEM;

	retcode = ice_aq_get_phy_caps(pi, false, ICE_AQC_REPORT_ACTIVE_CFG, pcaps,
				      NULL);
	if (retcode) {
		dev_err(dev, "Failed to get phy capabilities, VSI %d error %d\n",
			vsi->vsi_num, retcode);
		retcode = -EIO;
		goto out;
	}

	/* No change in link */
	if (link_up == !!(pcaps->caps & ICE_AQC_PHY_EN_LINK) &&
	    link_up == !!(pi->phy.link_info.link_info & ICE_AQ_LINK_UP))
		goto out;

	/* Use the current user PHY configuration. The current user PHY
	 * configuration is initialized during probe from PHY capabilities
	 * software mode, and updated on set PHY configuration.
	 */
	cfg = kmemdup(&pi->phy.curr_user_phy_cfg, sizeof(*cfg), GFP_KERNEL);
	if (!cfg) {
		retcode = -ENOMEM;
		goto out;
	}

	cfg->caps |= ICE_AQ_PHY_ENA_AUTO_LINK_UPDT;
	if (link_up)
		cfg->caps |= ICE_AQ_PHY_ENA_LINK;
	else
		cfg->caps &= ~ICE_AQ_PHY_ENA_LINK;

	retcode = ice_aq_set_phy_cfg(&vsi->back->hw, pi, cfg, NULL);
	if (retcode) {
		dev_err(dev, "Failed to set phy config, VSI %d error %d\n",
			vsi->vsi_num, retcode);
		retcode = -EIO;
	}

	kfree(cfg);
out:
	kfree(pcaps);
	return retcode;
}

/**
 * ice_init_nvm_phy_type - Initialize the NVM PHY type
 * @pi: port info structure
 *
 * Initialize nvm_phy_type_[low|high] for link lenient mode support
 */
static int ice_init_nvm_phy_type(struct ice_port_info *pi)
{
	struct ice_aqc_get_phy_caps_data *pcaps;
	struct ice_pf *pf = pi->hw->back;
	enum ice_status status;
	int err = 0;

	pcaps = kzalloc(sizeof(*pcaps), GFP_KERNEL);
	if (!pcaps)
		return -ENOMEM;

	status = ice_aq_get_phy_caps(pi, false, ICE_AQC_REPORT_TOPO_CAP_NO_MEDIA, pcaps,
				     NULL);

	if (status) {
		dev_err(ice_pf_to_dev(pf), "Get PHY capability failed.\n");
		err = -EIO;
		goto out;
	}

	pf->nvm_phy_type_hi = pcaps->phy_type_high;
	pf->nvm_phy_type_lo = pcaps->phy_type_low;

out:
	kfree(pcaps);
	return err;
}

/**
 * ice_init_link_dflt_override - Initialize link default override
 * @pi: port info structure
 *
 * Initialize link default override and PHY total port shutdown during probe
 */
static void ice_init_link_dflt_override(struct ice_port_info *pi)
{
	struct ice_link_default_override_tlv *ldo;
	struct ice_pf *pf = pi->hw->back;

	ldo = &pf->link_dflt_override;
	if (ice_get_link_default_override(ldo, pi))
		return;

	if (!(ldo->options & ICE_LINK_OVERRIDE_PORT_DIS))
		return;

	/* Enable Total Port Shutdown (override/replace link-down-on-close
	 * ethtool private flag) for ports with Port Disable bit set.
	 */
	set_bit(ICE_FLAG_TOTAL_PORT_SHUTDOWN_ENA, pf->flags);
	set_bit(ICE_FLAG_LINK_DOWN_ON_CLOSE_ENA, pf->flags);
}

/**
 * ice_init_phy_cfg_dflt_override - Initialize PHY cfg default override settings
 * @pi: port info structure
 *
 * If default override is enabled, initialize the user PHY cfg speed and FEC
 * settings using the default override mask from the NVM.
 *
 * The PHY should only be configured with the default override settings the
 * first time media is available. The ICE_LINK_DEFAULT_OVERRIDE_PENDING state
 * is used to indicate that the user PHY cfg default override is initialized
 * and the PHY has not been configured with the default override settings. The
 * state is set here, and cleared in ice_configure_phy the first time the PHY is
 * configured.
 *
 * This function should be called only if the FW doesn't support default
 * configuration mode, as reported by ice_fw_supports_report_dflt_cfg.
 */
static void ice_init_phy_cfg_dflt_override(struct ice_port_info *pi)
{
	struct ice_link_default_override_tlv *ldo;
	struct ice_aqc_set_phy_cfg_data *cfg;
	struct ice_phy_info *phy = &pi->phy;
	struct ice_pf *pf = pi->hw->back;

	ldo = &pf->link_dflt_override;

	/* If link default override is enabled, use to mask NVM PHY capabilities
	 * for speed and FEC default configuration.
	 */
	cfg = &phy->curr_user_phy_cfg;

	if (ldo->phy_type_low || ldo->phy_type_high) {
		cfg->phy_type_low = pf->nvm_phy_type_lo &
				    cpu_to_le64(ldo->phy_type_low);
		cfg->phy_type_high = pf->nvm_phy_type_hi &
				     cpu_to_le64(ldo->phy_type_high);
	}
	cfg->link_fec_opt = ldo->fec_options;
	phy->curr_user_fec_req = ICE_FEC_AUTO;

	set_bit(ICE_LINK_DEFAULT_OVERRIDE_PENDING, pf->state);
}

/**
 * ice_init_phy_user_cfg - Initialize the PHY user configuration
 * @pi: port info structure
 *
 * Initialize the current user PHY configuration, speed, FEC, and FC requested
 * mode to default. The PHY defaults are from get PHY capabilities topology
 * with media so call when media is first available. An error is returned if
 * called when media is not available. The PHY initialization completed state is
 * set here.
 *
 * These configurations are used when setting PHY
 * configuration. The user PHY configuration is updated on set PHY
 * configuration. Returns 0 on success, negative on failure
 */
static int ice_init_phy_user_cfg(struct ice_port_info *pi)
{
	struct ice_aqc_get_phy_caps_data *pcaps;
	struct ice_phy_info *phy = &pi->phy;
	struct ice_pf *pf = pi->hw->back;
	enum ice_status status;
	int err = 0;

	if (!(phy->link_info.link_info & ICE_AQ_MEDIA_AVAILABLE))
		return -EIO;

	pcaps = kzalloc(sizeof(*pcaps), GFP_KERNEL);
	if (!pcaps)
		return -ENOMEM;

	if (ice_fw_supports_report_dflt_cfg(pi->hw))
		status = ice_aq_get_phy_caps(pi, false, ICE_AQC_REPORT_DFLT_CFG,
					     pcaps, NULL);
	else
		status = ice_aq_get_phy_caps(pi, false, ICE_AQC_REPORT_TOPO_CAP_MEDIA,
					     pcaps, NULL);
	if (status) {
		dev_err(ice_pf_to_dev(pf), "Get PHY capability failed.\n");
		err = -EIO;
		goto err_out;
	}

	ice_copy_phy_caps_to_cfg(pi, pcaps, &pi->phy.curr_user_phy_cfg);

	/* check if lenient mode is supported and enabled */
	if (ice_fw_supports_link_override(pi->hw) &&
	    !(pcaps->module_compliance_enforcement &
	      ICE_AQC_MOD_ENFORCE_STRICT_MODE)) {
		set_bit(ICE_FLAG_LINK_LENIENT_MODE_ENA, pf->flags);

		/* if the FW supports default PHY configuration mode, then the driver
		 * does not have to apply link override settings. If not,
		 * initialize user PHY configuration with link override values
		 */
		if (!ice_fw_supports_report_dflt_cfg(pi->hw) &&
		    (pf->link_dflt_override.options & ICE_LINK_OVERRIDE_EN)) {
			ice_init_phy_cfg_dflt_override(pi);
			goto out;
		}
	}

	/* if link default override is not enabled, set user flow control and
	 * FEC settings based on what get_phy_caps returned
	 */
	phy->curr_user_fec_req = ice_caps_to_fec_mode(pcaps->caps,
						      pcaps->link_fec_options);
	phy->curr_user_fc_req = ice_caps_to_fc_mode(pcaps->caps);

out:
	phy->curr_user_speed_req = ICE_AQ_LINK_SPEED_M;
	set_bit(ICE_PHY_INIT_COMPLETE, pf->state);
err_out:
	kfree(pcaps);
	return err;
}

/**
 * ice_configure_phy - configure PHY
 * @vsi: VSI of PHY
 *
 * Set the PHY configuration. If the current PHY configuration is the same as
 * the curr_user_phy_cfg, then do nothing to avoid link flap. Otherwise
 * configure the based get PHY capabilities for topology with media.
 */
static int ice_configure_phy(struct ice_vsi *vsi)
{
	struct device *dev = ice_pf_to_dev(vsi->back);
	struct ice_port_info *pi = vsi->port_info;
	struct ice_aqc_get_phy_caps_data *pcaps;
	struct ice_aqc_set_phy_cfg_data *cfg;
	struct ice_phy_info *phy = &pi->phy;
	struct ice_pf *pf = vsi->back;
	enum ice_status status;
	int err = 0;

	/* Ensure we have media as we cannot configure a medialess port */
	if (!(phy->link_info.link_info & ICE_AQ_MEDIA_AVAILABLE))
		return -EPERM;

	ice_print_topo_conflict(vsi);

	if (phy->link_info.topo_media_conflict == ICE_AQ_LINK_TOPO_UNSUPP_MEDIA)
		return -EPERM;

	if (test_bit(ICE_FLAG_LINK_DOWN_ON_CLOSE_ENA, pf->flags))
		return ice_force_phys_link_state(vsi, true);

	pcaps = kzalloc(sizeof(*pcaps), GFP_KERNEL);
	if (!pcaps)
		return -ENOMEM;

	/* Get current PHY config */
	status = ice_aq_get_phy_caps(pi, false, ICE_AQC_REPORT_ACTIVE_CFG, pcaps,
				     NULL);
	if (status) {
		dev_err(dev, "Failed to get PHY configuration, VSI %d error %s\n",
			vsi->vsi_num, ice_stat_str(status));
		err = -EIO;
		goto done;
	}

	/* If PHY enable link is configured and configuration has not changed,
	 * there's nothing to do
	 */
	if (pcaps->caps & ICE_AQC_PHY_EN_LINK &&
	    ice_phy_caps_equals_cfg(pcaps, &phy->curr_user_phy_cfg))
		goto done;

	/* Use PHY topology as baseline for configuration */
	memset(pcaps, 0, sizeof(*pcaps));
	if (ice_fw_supports_report_dflt_cfg(pi->hw))
		status = ice_aq_get_phy_caps(pi, false, ICE_AQC_REPORT_DFLT_CFG,
					     pcaps, NULL);
	else
		status = ice_aq_get_phy_caps(pi, false, ICE_AQC_REPORT_TOPO_CAP_MEDIA,
					     pcaps, NULL);
	if (status) {
		dev_err(dev, "Failed to get PHY caps, VSI %d error %s\n",
			vsi->vsi_num, ice_stat_str(status));
		err = -EIO;
		goto done;
	}

	cfg = kzalloc(sizeof(*cfg), GFP_KERNEL);
	if (!cfg) {
		err = -ENOMEM;
		goto done;
	}

	ice_copy_phy_caps_to_cfg(pi, pcaps, cfg);

	/* Speed - If default override pending, use curr_user_phy_cfg set in
	 * ice_init_phy_user_cfg_ldo.
	 */
	if (test_and_clear_bit(ICE_LINK_DEFAULT_OVERRIDE_PENDING,
			       vsi->back->state)) {
		cfg->phy_type_low = phy->curr_user_phy_cfg.phy_type_low;
		cfg->phy_type_high = phy->curr_user_phy_cfg.phy_type_high;
	} else {
		u64 phy_low = 0, phy_high = 0;

		ice_update_phy_type(&phy_low, &phy_high,
				    pi->phy.curr_user_speed_req);
		cfg->phy_type_low = pcaps->phy_type_low & cpu_to_le64(phy_low);
		cfg->phy_type_high = pcaps->phy_type_high &
				     cpu_to_le64(phy_high);
	}

	/* Can't provide what was requested; use PHY capabilities */
	if (!cfg->phy_type_low && !cfg->phy_type_high) {
		cfg->phy_type_low = pcaps->phy_type_low;
		cfg->phy_type_high = pcaps->phy_type_high;
	}

	/* FEC */
	ice_cfg_phy_fec(pi, cfg, phy->curr_user_fec_req);

	/* Can't provide what was requested; use PHY capabilities */
	if (cfg->link_fec_opt !=
	    (cfg->link_fec_opt & pcaps->link_fec_options)) {
		cfg->caps |= pcaps->caps & ICE_AQC_PHY_EN_AUTO_FEC;
		cfg->link_fec_opt = pcaps->link_fec_options;
	}

	/* Flow Control - always supported; no need to check against
	 * capabilities
	 */
	ice_cfg_phy_fc(pi, cfg, phy->curr_user_fc_req);

	/* Enable link and link update */
	cfg->caps |= ICE_AQ_PHY_ENA_AUTO_LINK_UPDT | ICE_AQ_PHY_ENA_LINK;

	status = ice_aq_set_phy_cfg(&pf->hw, pi, cfg, NULL);
	if (status) {
		dev_err(dev, "Failed to set phy config, VSI %d error %s\n",
			vsi->vsi_num, ice_stat_str(status));
		err = -EIO;
	}

	kfree(cfg);
done:
	kfree(pcaps);
	return err;
}

/**
 * ice_check_media_subtask - Check for media
 * @pf: pointer to PF struct
 *
 * If media is available, then initialize PHY user configuration if it is not
 * been, and configure the PHY if the interface is up.
 */
static void ice_check_media_subtask(struct ice_pf *pf)
{
	struct ice_port_info *pi;
	struct ice_vsi *vsi;
	int err;

	/* No need to check for media if it's already present */
	if (!test_bit(ICE_FLAG_NO_MEDIA, pf->flags))
		return;

	vsi = ice_get_main_vsi(pf);
	if (!vsi)
		return;

	/* Refresh link info and check if media is present */
	pi = vsi->port_info;
	err = ice_update_link_info(pi);
	if (err)
		return;

	ice_check_module_power(pf, pi->phy.link_info.link_cfg_err);

	if (pi->phy.link_info.link_info & ICE_AQ_MEDIA_AVAILABLE) {
		if (!test_bit(ICE_PHY_INIT_COMPLETE, pf->state))
			ice_init_phy_user_cfg(pi);

		/* PHY settings are reset on media insertion, reconfigure
		 * PHY to preserve settings.
		 */
		if (test_bit(ICE_VSI_DOWN, vsi->state) &&
		    test_bit(ICE_FLAG_LINK_DOWN_ON_CLOSE_ENA, vsi->back->flags))
			return;

		err = ice_configure_phy(vsi);
		if (!err)
			clear_bit(ICE_FLAG_NO_MEDIA, pf->flags);

		/* A Link Status Event will be generated; the event handler
		 * will complete bringing the interface up
		 */
	}
}

/**
 * ice_service_task - manage and run subtasks
 * @work: pointer to work_struct contained by the PF struct
 */
static void ice_service_task(struct work_struct *work)
{
	struct ice_pf *pf = container_of(work, struct ice_pf, serv_task);
	unsigned long start_time = jiffies;

	/* subtasks */

	/* process reset requests first */
	ice_reset_subtask(pf);

	/* bail if a reset/recovery cycle is pending or rebuild failed */
	if (ice_is_reset_in_progress(pf->state) ||
	    test_bit(ICE_SUSPENDED, pf->state) ||
	    test_bit(ICE_NEEDS_RESTART, pf->state)) {
		ice_service_task_complete(pf);
		return;
	}

	ice_clean_adminq_subtask(pf);
	ice_check_media_subtask(pf);
	ice_check_for_hang_subtask(pf);
	ice_sync_fltr_subtask(pf);
	ice_handle_mdd_event(pf);
	ice_watchdog_subtask(pf);

	if (ice_is_safe_mode(pf)) {
		ice_service_task_complete(pf);
		return;
	}

	ice_process_vflr_event(pf);
	ice_clean_mailboxq_subtask(pf);
	ice_clean_sbq_subtask(pf);
	ice_sync_arfs_fltrs(pf);
	ice_flush_fdir_ctx(pf);

	/* Clear ICE_SERVICE_SCHED flag to allow scheduling next event */
	ice_service_task_complete(pf);

	/* If the tasks have taken longer than one service timer period
	 * or there is more work to be done, reset the service timer to
	 * schedule the service task now.
	 */
	if (time_after(jiffies, (start_time + pf->serv_tmr_period)) ||
	    test_bit(ICE_MDD_EVENT_PENDING, pf->state) ||
	    test_bit(ICE_VFLR_EVENT_PENDING, pf->state) ||
	    test_bit(ICE_MAILBOXQ_EVENT_PENDING, pf->state) ||
	    test_bit(ICE_FD_VF_FLUSH_CTX, pf->state) ||
	    test_bit(ICE_SIDEBANDQ_EVENT_PENDING, pf->state) ||
	    test_bit(ICE_ADMINQ_EVENT_PENDING, pf->state))
		mod_timer(&pf->serv_tmr, jiffies);
}

/**
 * ice_set_ctrlq_len - helper function to set controlq length
 * @hw: pointer to the HW instance
 */
static void ice_set_ctrlq_len(struct ice_hw *hw)
{
	hw->adminq.num_rq_entries = ICE_AQ_LEN;
	hw->adminq.num_sq_entries = ICE_AQ_LEN;
	hw->adminq.rq_buf_size = ICE_AQ_MAX_BUF_LEN;
	hw->adminq.sq_buf_size = ICE_AQ_MAX_BUF_LEN;
	hw->mailboxq.num_rq_entries = PF_MBX_ARQLEN_ARQLEN_M;
	hw->mailboxq.num_sq_entries = ICE_MBXSQ_LEN;
	hw->mailboxq.rq_buf_size = ICE_MBXQ_MAX_BUF_LEN;
	hw->mailboxq.sq_buf_size = ICE_MBXQ_MAX_BUF_LEN;
	hw->sbq.num_rq_entries = ICE_SBQ_LEN;
	hw->sbq.num_sq_entries = ICE_SBQ_LEN;
	hw->sbq.rq_buf_size = ICE_SBQ_MAX_BUF_LEN;
	hw->sbq.sq_buf_size = ICE_SBQ_MAX_BUF_LEN;
}

/**
 * ice_schedule_reset - schedule a reset
 * @pf: board private structure
 * @reset: reset being requested
 */
int ice_schedule_reset(struct ice_pf *pf, enum ice_reset_req reset)
{
	struct device *dev = ice_pf_to_dev(pf);

	/* bail out if earlier reset has failed */
	if (test_bit(ICE_RESET_FAILED, pf->state)) {
		dev_dbg(dev, "earlier reset has failed\n");
		return -EIO;
	}
	/* bail if reset/recovery already in progress */
	if (ice_is_reset_in_progress(pf->state)) {
		dev_dbg(dev, "Reset already in progress\n");
		return -EBUSY;
	}

	ice_unplug_aux_dev(pf);

	switch (reset) {
	case ICE_RESET_PFR:
		set_bit(ICE_PFR_REQ, pf->state);
		break;
	case ICE_RESET_CORER:
		set_bit(ICE_CORER_REQ, pf->state);
		break;
	case ICE_RESET_GLOBR:
		set_bit(ICE_GLOBR_REQ, pf->state);
		break;
	default:
		return -EINVAL;
	}

	ice_service_task_schedule(pf);
	return 0;
}

/**
 * ice_irq_affinity_notify - Callback for affinity changes
 * @notify: context as to what irq was changed
 * @mask: the new affinity mask
 *
 * This is a callback function used by the irq_set_affinity_notifier function
 * so that we may register to receive changes to the irq affinity masks.
 */
static void
ice_irq_affinity_notify(struct irq_affinity_notify *notify,
			const cpumask_t *mask)
{
	struct ice_q_vector *q_vector =
		container_of(notify, struct ice_q_vector, affinity_notify);

	cpumask_copy(&q_vector->affinity_mask, mask);
}

/**
 * ice_irq_affinity_release - Callback for affinity notifier release
 * @ref: internal core kernel usage
 *
 * This is a callback function used by the irq_set_affinity_notifier function
 * to inform the current notification subscriber that they will no longer
 * receive notifications.
 */
static void ice_irq_affinity_release(struct kref __always_unused *ref) {}

/**
 * ice_vsi_ena_irq - Enable IRQ for the given VSI
 * @vsi: the VSI being configured
 */
static int ice_vsi_ena_irq(struct ice_vsi *vsi)
{
	struct ice_hw *hw = &vsi->back->hw;
	int i;

	ice_for_each_q_vector(vsi, i)
		ice_irq_dynamic_ena(hw, vsi, vsi->q_vectors[i]);

	ice_flush(hw);
	return 0;
}

/**
 * ice_vsi_req_irq_msix - get MSI-X vectors from the OS for the VSI
 * @vsi: the VSI being configured
 * @basename: name for the vector
 */
static int ice_vsi_req_irq_msix(struct ice_vsi *vsi, char *basename)
{
	int q_vectors = vsi->num_q_vectors;
	struct ice_pf *pf = vsi->back;
	int base = vsi->base_vector;
	struct device *dev;
	int rx_int_idx = 0;
	int tx_int_idx = 0;
	int vector, err;
	int irq_num;

	dev = ice_pf_to_dev(pf);
	for (vector = 0; vector < q_vectors; vector++) {
		struct ice_q_vector *q_vector = vsi->q_vectors[vector];

		irq_num = pf->msix_entries[base + vector].vector;

		if (q_vector->tx.ring && q_vector->rx.ring) {
			snprintf(q_vector->name, sizeof(q_vector->name) - 1,
				 "%s-%s-%d", basename, "TxRx", rx_int_idx++);
			tx_int_idx++;
		} else if (q_vector->rx.ring) {
			snprintf(q_vector->name, sizeof(q_vector->name) - 1,
				 "%s-%s-%d", basename, "rx", rx_int_idx++);
		} else if (q_vector->tx.ring) {
			snprintf(q_vector->name, sizeof(q_vector->name) - 1,
				 "%s-%s-%d", basename, "tx", tx_int_idx++);
		} else {
			/* skip this unused q_vector */
			continue;
		}
		if (vsi->type == ICE_VSI_CTRL && vsi->vf_id != ICE_INVAL_VFID)
			err = devm_request_irq(dev, irq_num, vsi->irq_handler,
					       IRQF_SHARED, q_vector->name,
					       q_vector);
		else
			err = devm_request_irq(dev, irq_num, vsi->irq_handler,
					       0, q_vector->name, q_vector);
		if (err) {
			netdev_err(vsi->netdev, "MSIX request_irq failed, error: %d\n",
				   err);
			goto free_q_irqs;
		}

		/* register for affinity change notifications */
		if (!IS_ENABLED(CONFIG_RFS_ACCEL)) {
			struct irq_affinity_notify *affinity_notify;

			affinity_notify = &q_vector->affinity_notify;
			affinity_notify->notify = ice_irq_affinity_notify;
			affinity_notify->release = ice_irq_affinity_release;
			irq_set_affinity_notifier(irq_num, affinity_notify);
		}

		/* assign the mask for this irq */
		irq_set_affinity_hint(irq_num, &q_vector->affinity_mask);
	}

	vsi->irqs_ready = true;
	return 0;

free_q_irqs:
	while (vector) {
		vector--;
		irq_num = pf->msix_entries[base + vector].vector;
		if (!IS_ENABLED(CONFIG_RFS_ACCEL))
			irq_set_affinity_notifier(irq_num, NULL);
		irq_set_affinity_hint(irq_num, NULL);
		devm_free_irq(dev, irq_num, &vsi->q_vectors[vector]);
	}
	return err;
}

/**
 * ice_xdp_alloc_setup_rings - Allocate and setup Tx rings for XDP
 * @vsi: VSI to setup Tx rings used by XDP
 *
 * Return 0 on success and negative value on error
 */
static int ice_xdp_alloc_setup_rings(struct ice_vsi *vsi)
{
	struct device *dev = ice_pf_to_dev(vsi->back);
	int i;

	for (i = 0; i < vsi->num_xdp_txq; i++) {
		u16 xdp_q_idx = vsi->alloc_txq + i;
		struct ice_ring *xdp_ring;

		xdp_ring = kzalloc(sizeof(*xdp_ring), GFP_KERNEL);

		if (!xdp_ring)
			goto free_xdp_rings;

		xdp_ring->q_index = xdp_q_idx;
		xdp_ring->reg_idx = vsi->txq_map[xdp_q_idx];
		xdp_ring->ring_active = false;
		xdp_ring->vsi = vsi;
		xdp_ring->netdev = NULL;
		xdp_ring->dev = dev;
		xdp_ring->count = vsi->num_tx_desc;
		WRITE_ONCE(vsi->xdp_rings[i], xdp_ring);
		if (ice_setup_tx_ring(xdp_ring))
			goto free_xdp_rings;
		ice_set_ring_xdp(xdp_ring);
		xdp_ring->xsk_pool = ice_xsk_pool(xdp_ring);
	}

	return 0;

free_xdp_rings:
	for (; i >= 0; i--)
		if (vsi->xdp_rings[i] && vsi->xdp_rings[i]->desc)
			ice_free_tx_ring(vsi->xdp_rings[i]);
	return -ENOMEM;
}

/**
 * ice_vsi_assign_bpf_prog - set or clear bpf prog pointer on VSI
 * @vsi: VSI to set the bpf prog on
 * @prog: the bpf prog pointer
 */
static void ice_vsi_assign_bpf_prog(struct ice_vsi *vsi, struct bpf_prog *prog)
{
	struct bpf_prog *old_prog;
	int i;

	old_prog = xchg(&vsi->xdp_prog, prog);
	if (old_prog)
		bpf_prog_put(old_prog);

	ice_for_each_rxq(vsi, i)
		WRITE_ONCE(vsi->rx_rings[i]->xdp_prog, vsi->xdp_prog);
}

/**
 * ice_prepare_xdp_rings - Allocate, configure and setup Tx rings for XDP
 * @vsi: VSI to bring up Tx rings used by XDP
 * @prog: bpf program that will be assigned to VSI
 *
 * Return 0 on success and negative value on error
 */
int ice_prepare_xdp_rings(struct ice_vsi *vsi, struct bpf_prog *prog)
{
	u16 max_txqs[ICE_MAX_TRAFFIC_CLASS] = { 0 };
	int xdp_rings_rem = vsi->num_xdp_txq;
	struct ice_pf *pf = vsi->back;
	struct ice_qs_cfg xdp_qs_cfg = {
		.qs_mutex = &pf->avail_q_mutex,
		.pf_map = pf->avail_txqs,
		.pf_map_size = pf->max_pf_txqs,
		.q_count = vsi->num_xdp_txq,
		.scatter_count = ICE_MAX_SCATTER_TXQS,
		.vsi_map = vsi->txq_map,
		.vsi_map_offset = vsi->alloc_txq,
		.mapping_mode = ICE_VSI_MAP_CONTIG
	};
	enum ice_status status;
	struct device *dev;
	int i, v_idx;

	dev = ice_pf_to_dev(pf);
	vsi->xdp_rings = devm_kcalloc(dev, vsi->num_xdp_txq,
				      sizeof(*vsi->xdp_rings), GFP_KERNEL);
	if (!vsi->xdp_rings)
		return -ENOMEM;

	vsi->xdp_mapping_mode = xdp_qs_cfg.mapping_mode;
	if (__ice_vsi_get_qs(&xdp_qs_cfg))
		goto err_map_xdp;

	if (ice_xdp_alloc_setup_rings(vsi))
		goto clear_xdp_rings;

	/* follow the logic from ice_vsi_map_rings_to_vectors */
	ice_for_each_q_vector(vsi, v_idx) {
		struct ice_q_vector *q_vector = vsi->q_vectors[v_idx];
		int xdp_rings_per_v, q_id, q_base;

		xdp_rings_per_v = DIV_ROUND_UP(xdp_rings_rem,
					       vsi->num_q_vectors - v_idx);
		q_base = vsi->num_xdp_txq - xdp_rings_rem;

		for (q_id = q_base; q_id < (q_base + xdp_rings_per_v); q_id++) {
			struct ice_ring *xdp_ring = vsi->xdp_rings[q_id];

			xdp_ring->q_vector = q_vector;
			xdp_ring->next = q_vector->tx.ring;
			q_vector->tx.ring = xdp_ring;
		}
		xdp_rings_rem -= xdp_rings_per_v;
	}

	/* omit the scheduler update if in reset path; XDP queues will be
	 * taken into account at the end of ice_vsi_rebuild, where
	 * ice_cfg_vsi_lan is being called
	 */
	if (ice_is_reset_in_progress(pf->state))
		return 0;

	/* tell the Tx scheduler that right now we have
	 * additional queues
	 */
	for (i = 0; i < vsi->tc_cfg.numtc; i++)
		max_txqs[i] = vsi->num_txq + vsi->num_xdp_txq;

	status = ice_cfg_vsi_lan(vsi->port_info, vsi->idx, vsi->tc_cfg.ena_tc,
				 max_txqs);
	if (status) {
		dev_err(dev, "Failed VSI LAN queue config for XDP, error: %s\n",
			ice_stat_str(status));
		goto clear_xdp_rings;
	}
	ice_vsi_assign_bpf_prog(vsi, prog);

	return 0;
clear_xdp_rings:
	for (i = 0; i < vsi->num_xdp_txq; i++)
		if (vsi->xdp_rings[i]) {
			kfree_rcu(vsi->xdp_rings[i], rcu);
			vsi->xdp_rings[i] = NULL;
		}

err_map_xdp:
	mutex_lock(&pf->avail_q_mutex);
	for (i = 0; i < vsi->num_xdp_txq; i++) {
		clear_bit(vsi->txq_map[i + vsi->alloc_txq], pf->avail_txqs);
		vsi->txq_map[i + vsi->alloc_txq] = ICE_INVAL_Q_INDEX;
	}
	mutex_unlock(&pf->avail_q_mutex);

	devm_kfree(dev, vsi->xdp_rings);
	return -ENOMEM;
}

/**
 * ice_destroy_xdp_rings - undo the configuration made by ice_prepare_xdp_rings
 * @vsi: VSI to remove XDP rings
 *
 * Detach XDP rings from irq vectors, clean up the PF bitmap and free
 * resources
 */
int ice_destroy_xdp_rings(struct ice_vsi *vsi)
{
	u16 max_txqs[ICE_MAX_TRAFFIC_CLASS] = { 0 };
	struct ice_pf *pf = vsi->back;
	int i, v_idx;

	/* q_vectors are freed in reset path so there's no point in detaching
	 * rings; in case of rebuild being triggered not from reset bits
	 * in pf->state won't be set, so additionally check first q_vector
	 * against NULL
	 */
	if (ice_is_reset_in_progress(pf->state) || !vsi->q_vectors[0])
		goto free_qmap;

	ice_for_each_q_vector(vsi, v_idx) {
		struct ice_q_vector *q_vector = vsi->q_vectors[v_idx];
		struct ice_ring *ring;

		ice_for_each_ring(ring, q_vector->tx)
			if (!ring->tx_buf || !ice_ring_is_xdp(ring))
				break;

		/* restore the value of last node prior to XDP setup */
		q_vector->tx.ring = ring;
	}

free_qmap:
	mutex_lock(&pf->avail_q_mutex);
	for (i = 0; i < vsi->num_xdp_txq; i++) {
		clear_bit(vsi->txq_map[i + vsi->alloc_txq], pf->avail_txqs);
		vsi->txq_map[i + vsi->alloc_txq] = ICE_INVAL_Q_INDEX;
	}
	mutex_unlock(&pf->avail_q_mutex);

	for (i = 0; i < vsi->num_xdp_txq; i++)
		if (vsi->xdp_rings[i]) {
			if (vsi->xdp_rings[i]->desc)
				ice_free_tx_ring(vsi->xdp_rings[i]);
			kfree_rcu(vsi->xdp_rings[i], rcu);
			vsi->xdp_rings[i] = NULL;
		}

	devm_kfree(ice_pf_to_dev(pf), vsi->xdp_rings);
	vsi->xdp_rings = NULL;

	if (ice_is_reset_in_progress(pf->state) || !vsi->q_vectors[0])
		return 0;

	ice_vsi_assign_bpf_prog(vsi, NULL);

	/* notify Tx scheduler that we destroyed XDP queues and bring
	 * back the old number of child nodes
	 */
	for (i = 0; i < vsi->tc_cfg.numtc; i++)
		max_txqs[i] = vsi->num_txq;

	/* change number of XDP Tx queues to 0 */
	vsi->num_xdp_txq = 0;

	return ice_cfg_vsi_lan(vsi->port_info, vsi->idx, vsi->tc_cfg.ena_tc,
			       max_txqs);
}

/**
 * ice_vsi_rx_napi_schedule - Schedule napi on RX queues from VSI
 * @vsi: VSI to schedule napi on
 */
static void ice_vsi_rx_napi_schedule(struct ice_vsi *vsi)
{
	int i;

	ice_for_each_rxq(vsi, i) {
		struct ice_ring *rx_ring = vsi->rx_rings[i];

		if (rx_ring->xsk_pool)
			napi_schedule(&rx_ring->q_vector->napi);
	}
}

/**
 * ice_xdp_setup_prog - Add or remove XDP eBPF program
 * @vsi: VSI to setup XDP for
 * @prog: XDP program
 * @extack: netlink extended ack
 */
static int
ice_xdp_setup_prog(struct ice_vsi *vsi, struct bpf_prog *prog,
		   struct netlink_ext_ack *extack)
{
	int frame_size = vsi->netdev->mtu + ICE_ETH_PKT_HDR_PAD;
	bool if_running = netif_running(vsi->netdev);
	int ret = 0, xdp_ring_err = 0;

	if (frame_size > vsi->rx_buf_len) {
		NL_SET_ERR_MSG_MOD(extack, "MTU too large for loading XDP");
		return -EOPNOTSUPP;
	}

	/* need to stop netdev while setting up the program for Rx rings */
	if (if_running && !test_and_set_bit(ICE_VSI_DOWN, vsi->state)) {
		ret = ice_down(vsi);
		if (ret) {
			NL_SET_ERR_MSG_MOD(extack, "Preparing device for XDP attach failed");
			return ret;
		}
	}

	if (!ice_is_xdp_ena_vsi(vsi) && prog) {
		vsi->num_xdp_txq = vsi->alloc_rxq;
		xdp_ring_err = ice_prepare_xdp_rings(vsi, prog);
		if (xdp_ring_err)
			NL_SET_ERR_MSG_MOD(extack, "Setting up XDP Tx resources failed");
	} else if (ice_is_xdp_ena_vsi(vsi) && !prog) {
		xdp_ring_err = ice_destroy_xdp_rings(vsi);
		if (xdp_ring_err)
			NL_SET_ERR_MSG_MOD(extack, "Freeing XDP Tx resources failed");
	} else {
		ice_vsi_assign_bpf_prog(vsi, prog);
	}

	if (if_running)
		ret = ice_up(vsi);

	if (!ret && prog)
		ice_vsi_rx_napi_schedule(vsi);

	return (ret || xdp_ring_err) ? -ENOMEM : 0;
}

/**
 * ice_xdp_safe_mode - XDP handler for safe mode
 * @dev: netdevice
 * @xdp: XDP command
 */
static int ice_xdp_safe_mode(struct net_device __always_unused *dev,
			     struct netdev_bpf *xdp)
{
	NL_SET_ERR_MSG_MOD(xdp->extack,
			   "Please provide working DDP firmware package in order to use XDP\n"
			   "Refer to Documentation/networking/device_drivers/ethernet/intel/ice.rst");
	return -EOPNOTSUPP;
}

/**
 * ice_xdp - implements XDP handler
 * @dev: netdevice
 * @xdp: XDP command
 */
static int ice_xdp(struct net_device *dev, struct netdev_bpf *xdp)
{
	struct ice_netdev_priv *np = netdev_priv(dev);
	struct ice_vsi *vsi = np->vsi;

	if (vsi->type != ICE_VSI_PF) {
		NL_SET_ERR_MSG_MOD(xdp->extack, "XDP can be loaded only on PF VSI");
		return -EINVAL;
	}

	switch (xdp->command) {
	case XDP_SETUP_PROG:
		return ice_xdp_setup_prog(vsi, xdp->prog, xdp->extack);
	case XDP_SETUP_XSK_POOL:
		return ice_xsk_pool_setup(vsi, xdp->xsk.pool,
					  xdp->xsk.queue_id);
	default:
		return -EINVAL;
	}
}

/**
 * ice_ena_misc_vector - enable the non-queue interrupts
 * @pf: board private structure
 */
static void ice_ena_misc_vector(struct ice_pf *pf)
{
	struct ice_hw *hw = &pf->hw;
	u32 val;

	/* Disable anti-spoof detection interrupt to prevent spurious event
	 * interrupts during a function reset. Anti-spoof functionally is
	 * still supported.
	 */
	val = rd32(hw, GL_MDCK_TX_TDPU);
	val |= GL_MDCK_TX_TDPU_RCU_ANTISPOOF_ITR_DIS_M;
	wr32(hw, GL_MDCK_TX_TDPU, val);

	/* clear things first */
	wr32(hw, PFINT_OICR_ENA, 0);	/* disable all */
	rd32(hw, PFINT_OICR);		/* read to clear */

	val = (PFINT_OICR_ECC_ERR_M |
	       PFINT_OICR_MAL_DETECT_M |
	       PFINT_OICR_GRST_M |
	       PFINT_OICR_PCI_EXCEPTION_M |
	       PFINT_OICR_VFLR_M |
	       PFINT_OICR_HMC_ERR_M |
	       PFINT_OICR_PE_PUSH_M |
	       PFINT_OICR_PE_CRITERR_M);

	wr32(hw, PFINT_OICR_ENA, val);

	/* SW_ITR_IDX = 0, but don't change INTENA */
	wr32(hw, GLINT_DYN_CTL(pf->oicr_idx),
	     GLINT_DYN_CTL_SW_ITR_INDX_M | GLINT_DYN_CTL_INTENA_MSK_M);
}

/**
 * ice_misc_intr - misc interrupt handler
 * @irq: interrupt number
 * @data: pointer to a q_vector
 */
static irqreturn_t ice_misc_intr(int __always_unused irq, void *data)
{
	struct ice_pf *pf = (struct ice_pf *)data;
	struct ice_hw *hw = &pf->hw;
	irqreturn_t ret = IRQ_NONE;
	struct device *dev;
	u32 oicr, ena_mask;

	dev = ice_pf_to_dev(pf);
	set_bit(ICE_ADMINQ_EVENT_PENDING, pf->state);
	set_bit(ICE_MAILBOXQ_EVENT_PENDING, pf->state);
	set_bit(ICE_SIDEBANDQ_EVENT_PENDING, pf->state);

	oicr = rd32(hw, PFINT_OICR);
	ena_mask = rd32(hw, PFINT_OICR_ENA);

	if (oicr & PFINT_OICR_SWINT_M) {
		ena_mask &= ~PFINT_OICR_SWINT_M;
		pf->sw_int_count++;
	}

	if (oicr & PFINT_OICR_MAL_DETECT_M) {
		ena_mask &= ~PFINT_OICR_MAL_DETECT_M;
		set_bit(ICE_MDD_EVENT_PENDING, pf->state);
	}
	if (oicr & PFINT_OICR_VFLR_M) {
		/* disable any further VFLR event notifications */
		if (test_bit(ICE_VF_RESETS_DISABLED, pf->state)) {
			u32 reg = rd32(hw, PFINT_OICR_ENA);

			reg &= ~PFINT_OICR_VFLR_M;
			wr32(hw, PFINT_OICR_ENA, reg);
		} else {
			ena_mask &= ~PFINT_OICR_VFLR_M;
			set_bit(ICE_VFLR_EVENT_PENDING, pf->state);
		}
	}

	if (oicr & PFINT_OICR_GRST_M) {
		u32 reset;

		/* we have a reset warning */
		ena_mask &= ~PFINT_OICR_GRST_M;
		reset = (rd32(hw, GLGEN_RSTAT) & GLGEN_RSTAT_RESET_TYPE_M) >>
			GLGEN_RSTAT_RESET_TYPE_S;

		if (reset == ICE_RESET_CORER)
			pf->corer_count++;
		else if (reset == ICE_RESET_GLOBR)
			pf->globr_count++;
		else if (reset == ICE_RESET_EMPR)
			pf->empr_count++;
		else
			dev_dbg(dev, "Invalid reset type %d\n", reset);

		/* If a reset cycle isn't already in progress, we set a bit in
		 * pf->state so that the service task can start a reset/rebuild.
		 */
		if (!test_and_set_bit(ICE_RESET_OICR_RECV, pf->state)) {
			if (reset == ICE_RESET_CORER)
				set_bit(ICE_CORER_RECV, pf->state);
			else if (reset == ICE_RESET_GLOBR)
				set_bit(ICE_GLOBR_RECV, pf->state);
			else
				set_bit(ICE_EMPR_RECV, pf->state);

			/* There are couple of different bits at play here.
			 * hw->reset_ongoing indicates whether the hardware is
			 * in reset. This is set to true when a reset interrupt
			 * is received and set back to false after the driver
			 * has determined that the hardware is out of reset.
			 *
			 * ICE_RESET_OICR_RECV in pf->state indicates
			 * that a post reset rebuild is required before the
			 * driver is operational again. This is set above.
			 *
			 * As this is the start of the reset/rebuild cycle, set
			 * both to indicate that.
			 */
			hw->reset_ongoing = true;
		}
	}

<<<<<<< HEAD
=======
	if (oicr & PFINT_OICR_TSYN_TX_M) {
		ena_mask &= ~PFINT_OICR_TSYN_TX_M;
		ice_ptp_process_ts(pf);
	}

>>>>>>> 38f75922
#define ICE_AUX_CRIT_ERR (PFINT_OICR_PE_CRITERR_M | PFINT_OICR_HMC_ERR_M | PFINT_OICR_PE_PUSH_M)
	if (oicr & ICE_AUX_CRIT_ERR) {
		struct iidc_event *event;

		ena_mask &= ~ICE_AUX_CRIT_ERR;
		event = kzalloc(sizeof(*event), GFP_KERNEL);
		if (event) {
			set_bit(IIDC_EVENT_CRIT_ERR, event->type);
			/* report the entire OICR value to AUX driver */
			event->reg = oicr;
			ice_send_event_to_aux(pf, event);
			kfree(event);
		}
	}

	/* Report any remaining unexpected interrupts */
	oicr &= ena_mask;
	if (oicr) {
		dev_dbg(dev, "unhandled interrupt oicr=0x%08x\n", oicr);
		/* If a critical error is pending there is no choice but to
		 * reset the device.
		 */
		if (oicr & (PFINT_OICR_PCI_EXCEPTION_M |
			    PFINT_OICR_ECC_ERR_M)) {
			set_bit(ICE_PFR_REQ, pf->state);
			ice_service_task_schedule(pf);
		}
	}
	ret = IRQ_HANDLED;

	ice_service_task_schedule(pf);
	ice_irq_dynamic_ena(hw, NULL, NULL);

	return ret;
}

/**
 * ice_dis_ctrlq_interrupts - disable control queue interrupts
 * @hw: pointer to HW structure
 */
static void ice_dis_ctrlq_interrupts(struct ice_hw *hw)
{
	/* disable Admin queue Interrupt causes */
	wr32(hw, PFINT_FW_CTL,
	     rd32(hw, PFINT_FW_CTL) & ~PFINT_FW_CTL_CAUSE_ENA_M);

	/* disable Mailbox queue Interrupt causes */
	wr32(hw, PFINT_MBX_CTL,
	     rd32(hw, PFINT_MBX_CTL) & ~PFINT_MBX_CTL_CAUSE_ENA_M);

	wr32(hw, PFINT_SB_CTL,
	     rd32(hw, PFINT_SB_CTL) & ~PFINT_SB_CTL_CAUSE_ENA_M);

	/* disable Control queue Interrupt causes */
	wr32(hw, PFINT_OICR_CTL,
	     rd32(hw, PFINT_OICR_CTL) & ~PFINT_OICR_CTL_CAUSE_ENA_M);

	ice_flush(hw);
}

/**
 * ice_free_irq_msix_misc - Unroll misc vector setup
 * @pf: board private structure
 */
static void ice_free_irq_msix_misc(struct ice_pf *pf)
{
	struct ice_hw *hw = &pf->hw;

	ice_dis_ctrlq_interrupts(hw);

	/* disable OICR interrupt */
	wr32(hw, PFINT_OICR_ENA, 0);
	ice_flush(hw);

	if (pf->msix_entries) {
		synchronize_irq(pf->msix_entries[pf->oicr_idx].vector);
		devm_free_irq(ice_pf_to_dev(pf),
			      pf->msix_entries[pf->oicr_idx].vector, pf);
	}

	pf->num_avail_sw_msix += 1;
	ice_free_res(pf->irq_tracker, pf->oicr_idx, ICE_RES_MISC_VEC_ID);
}

/**
 * ice_ena_ctrlq_interrupts - enable control queue interrupts
 * @hw: pointer to HW structure
 * @reg_idx: HW vector index to associate the control queue interrupts with
 */
static void ice_ena_ctrlq_interrupts(struct ice_hw *hw, u16 reg_idx)
{
	u32 val;

	val = ((reg_idx & PFINT_OICR_CTL_MSIX_INDX_M) |
	       PFINT_OICR_CTL_CAUSE_ENA_M);
	wr32(hw, PFINT_OICR_CTL, val);

	/* enable Admin queue Interrupt causes */
	val = ((reg_idx & PFINT_FW_CTL_MSIX_INDX_M) |
	       PFINT_FW_CTL_CAUSE_ENA_M);
	wr32(hw, PFINT_FW_CTL, val);

	/* enable Mailbox queue Interrupt causes */
	val = ((reg_idx & PFINT_MBX_CTL_MSIX_INDX_M) |
	       PFINT_MBX_CTL_CAUSE_ENA_M);
	wr32(hw, PFINT_MBX_CTL, val);

	/* This enables Sideband queue Interrupt causes */
	val = ((reg_idx & PFINT_SB_CTL_MSIX_INDX_M) |
	       PFINT_SB_CTL_CAUSE_ENA_M);
	wr32(hw, PFINT_SB_CTL, val);

	ice_flush(hw);
}

/**
 * ice_req_irq_msix_misc - Setup the misc vector to handle non queue events
 * @pf: board private structure
 *
 * This sets up the handler for MSIX 0, which is used to manage the
 * non-queue interrupts, e.g. AdminQ and errors. This is not used
 * when in MSI or Legacy interrupt mode.
 */
static int ice_req_irq_msix_misc(struct ice_pf *pf)
{
	struct device *dev = ice_pf_to_dev(pf);
	struct ice_hw *hw = &pf->hw;
	int oicr_idx, err = 0;

	if (!pf->int_name[0])
		snprintf(pf->int_name, sizeof(pf->int_name) - 1, "%s-%s:misc",
			 dev_driver_string(dev), dev_name(dev));

	/* Do not request IRQ but do enable OICR interrupt since settings are
	 * lost during reset. Note that this function is called only during
	 * rebuild path and not while reset is in progress.
	 */
	if (ice_is_reset_in_progress(pf->state))
		goto skip_req_irq;

	/* reserve one vector in irq_tracker for misc interrupts */
	oicr_idx = ice_get_res(pf, pf->irq_tracker, 1, ICE_RES_MISC_VEC_ID);
	if (oicr_idx < 0)
		return oicr_idx;

	pf->num_avail_sw_msix -= 1;
	pf->oicr_idx = (u16)oicr_idx;

	err = devm_request_irq(dev, pf->msix_entries[pf->oicr_idx].vector,
			       ice_misc_intr, 0, pf->int_name, pf);
	if (err) {
		dev_err(dev, "devm_request_irq for %s failed: %d\n",
			pf->int_name, err);
		ice_free_res(pf->irq_tracker, 1, ICE_RES_MISC_VEC_ID);
		pf->num_avail_sw_msix += 1;
		return err;
	}

skip_req_irq:
	ice_ena_misc_vector(pf);

	ice_ena_ctrlq_interrupts(hw, pf->oicr_idx);
	wr32(hw, GLINT_ITR(ICE_RX_ITR, pf->oicr_idx),
	     ITR_REG_ALIGN(ICE_ITR_8K) >> ICE_ITR_GRAN_S);

	ice_flush(hw);
	ice_irq_dynamic_ena(hw, NULL, NULL);

	return 0;
}

/**
 * ice_napi_add - register NAPI handler for the VSI
 * @vsi: VSI for which NAPI handler is to be registered
 *
 * This function is only called in the driver's load path. Registering the NAPI
 * handler is done in ice_vsi_alloc_q_vector() for all other cases (i.e. resume,
 * reset/rebuild, etc.)
 */
static void ice_napi_add(struct ice_vsi *vsi)
{
	int v_idx;

	if (!vsi->netdev)
		return;

	ice_for_each_q_vector(vsi, v_idx)
		netif_napi_add(vsi->netdev, &vsi->q_vectors[v_idx]->napi,
			       ice_napi_poll, NAPI_POLL_WEIGHT);
}

/**
 * ice_set_ops - set netdev and ethtools ops for the given netdev
 * @netdev: netdev instance
 */
static void ice_set_ops(struct net_device *netdev)
{
	struct ice_pf *pf = ice_netdev_to_pf(netdev);

	if (ice_is_safe_mode(pf)) {
		netdev->netdev_ops = &ice_netdev_safe_mode_ops;
		ice_set_ethtool_safe_mode_ops(netdev);
		return;
	}

	netdev->netdev_ops = &ice_netdev_ops;
	netdev->udp_tunnel_nic_info = &pf->hw.udp_tunnel_nic;
	ice_set_ethtool_ops(netdev);
}

/**
 * ice_set_netdev_features - set features for the given netdev
 * @netdev: netdev instance
 */
static void ice_set_netdev_features(struct net_device *netdev)
{
	struct ice_pf *pf = ice_netdev_to_pf(netdev);
	netdev_features_t csumo_features;
	netdev_features_t vlano_features;
	netdev_features_t dflt_features;
	netdev_features_t tso_features;

	if (ice_is_safe_mode(pf)) {
		/* safe mode */
		netdev->features = NETIF_F_SG | NETIF_F_HIGHDMA;
		netdev->hw_features = netdev->features;
		return;
	}

	dflt_features = NETIF_F_SG	|
			NETIF_F_HIGHDMA	|
			NETIF_F_NTUPLE	|
			NETIF_F_RXHASH;

	csumo_features = NETIF_F_RXCSUM	  |
			 NETIF_F_IP_CSUM  |
			 NETIF_F_SCTP_CRC |
			 NETIF_F_IPV6_CSUM;

	vlano_features = NETIF_F_HW_VLAN_CTAG_FILTER |
			 NETIF_F_HW_VLAN_CTAG_TX     |
			 NETIF_F_HW_VLAN_CTAG_RX;

	tso_features = NETIF_F_TSO			|
		       NETIF_F_TSO_ECN			|
		       NETIF_F_TSO6			|
		       NETIF_F_GSO_GRE			|
		       NETIF_F_GSO_UDP_TUNNEL		|
		       NETIF_F_GSO_GRE_CSUM		|
		       NETIF_F_GSO_UDP_TUNNEL_CSUM	|
		       NETIF_F_GSO_PARTIAL		|
		       NETIF_F_GSO_IPXIP4		|
		       NETIF_F_GSO_IPXIP6		|
		       NETIF_F_GSO_UDP_L4;

	netdev->gso_partial_features |= NETIF_F_GSO_UDP_TUNNEL_CSUM |
					NETIF_F_GSO_GRE_CSUM;
	/* set features that user can change */
	netdev->hw_features = dflt_features | csumo_features |
			      vlano_features | tso_features;

	/* add support for HW_CSUM on packets with MPLS header */
	netdev->mpls_features =  NETIF_F_HW_CSUM;

	/* enable features */
	netdev->features |= netdev->hw_features;
	/* encap and VLAN devices inherit default, csumo and tso features */
	netdev->hw_enc_features |= dflt_features | csumo_features |
				   tso_features;
	netdev->vlan_features |= dflt_features | csumo_features |
				 tso_features;
}

/**
 * ice_cfg_netdev - Allocate, configure and register a netdev
 * @vsi: the VSI associated with the new netdev
 *
 * Returns 0 on success, negative value on failure
 */
static int ice_cfg_netdev(struct ice_vsi *vsi)
{
	struct ice_netdev_priv *np;
	struct net_device *netdev;
	u8 mac_addr[ETH_ALEN];

	netdev = alloc_etherdev_mqs(sizeof(*np), vsi->alloc_txq,
				    vsi->alloc_rxq);
	if (!netdev)
		return -ENOMEM;

	set_bit(ICE_VSI_NETDEV_ALLOCD, vsi->state);
	vsi->netdev = netdev;
	np = netdev_priv(netdev);
	np->vsi = vsi;

	ice_set_netdev_features(netdev);

	ice_set_ops(netdev);

	if (vsi->type == ICE_VSI_PF) {
		SET_NETDEV_DEV(netdev, ice_pf_to_dev(vsi->back));
		ether_addr_copy(mac_addr, vsi->port_info->mac.perm_addr);
		ether_addr_copy(netdev->dev_addr, mac_addr);
		ether_addr_copy(netdev->perm_addr, mac_addr);
	}

	netdev->priv_flags |= IFF_UNICAST_FLT;

	/* Setup netdev TC information */
	ice_vsi_cfg_netdev_tc(vsi, vsi->tc_cfg.ena_tc);

	/* setup watchdog timeout value to be 5 second */
	netdev->watchdog_timeo = 5 * HZ;

	netdev->min_mtu = ETH_MIN_MTU;
	netdev->max_mtu = ICE_MAX_MTU;

	return 0;
}

/**
 * ice_fill_rss_lut - Fill the RSS lookup table with default values
 * @lut: Lookup table
 * @rss_table_size: Lookup table size
 * @rss_size: Range of queue number for hashing
 */
void ice_fill_rss_lut(u8 *lut, u16 rss_table_size, u16 rss_size)
{
	u16 i;

	for (i = 0; i < rss_table_size; i++)
		lut[i] = i % rss_size;
}

/**
 * ice_pf_vsi_setup - Set up a PF VSI
 * @pf: board private structure
 * @pi: pointer to the port_info instance
 *
 * Returns pointer to the successfully allocated VSI software struct
 * on success, otherwise returns NULL on failure.
 */
static struct ice_vsi *
ice_pf_vsi_setup(struct ice_pf *pf, struct ice_port_info *pi)
{
	return ice_vsi_setup(pf, pi, ICE_VSI_PF, ICE_INVAL_VFID);
}

/**
 * ice_ctrl_vsi_setup - Set up a control VSI
 * @pf: board private structure
 * @pi: pointer to the port_info instance
 *
 * Returns pointer to the successfully allocated VSI software struct
 * on success, otherwise returns NULL on failure.
 */
static struct ice_vsi *
ice_ctrl_vsi_setup(struct ice_pf *pf, struct ice_port_info *pi)
{
	return ice_vsi_setup(pf, pi, ICE_VSI_CTRL, ICE_INVAL_VFID);
}

/**
 * ice_lb_vsi_setup - Set up a loopback VSI
 * @pf: board private structure
 * @pi: pointer to the port_info instance
 *
 * Returns pointer to the successfully allocated VSI software struct
 * on success, otherwise returns NULL on failure.
 */
struct ice_vsi *
ice_lb_vsi_setup(struct ice_pf *pf, struct ice_port_info *pi)
{
	return ice_vsi_setup(pf, pi, ICE_VSI_LB, ICE_INVAL_VFID);
}

/**
 * ice_vlan_rx_add_vid - Add a VLAN ID filter to HW offload
 * @netdev: network interface to be adjusted
 * @proto: unused protocol
 * @vid: VLAN ID to be added
 *
 * net_device_ops implementation for adding VLAN IDs
 */
static int
ice_vlan_rx_add_vid(struct net_device *netdev, __always_unused __be16 proto,
		    u16 vid)
{
	struct ice_netdev_priv *np = netdev_priv(netdev);
	struct ice_vsi *vsi = np->vsi;
	int ret;

	/* VLAN 0 is added by default during load/reset */
	if (!vid)
		return 0;

	/* Enable VLAN pruning when a VLAN other than 0 is added */
	if (!ice_vsi_is_vlan_pruning_ena(vsi)) {
		ret = ice_cfg_vlan_pruning(vsi, true, false);
		if (ret)
			return ret;
	}

	/* Add a switch rule for this VLAN ID so its corresponding VLAN tagged
	 * packets aren't pruned by the device's internal switch on Rx
	 */
	ret = ice_vsi_add_vlan(vsi, vid, ICE_FWD_TO_VSI);
	if (!ret)
		set_bit(ICE_VSI_VLAN_FLTR_CHANGED, vsi->state);

	return ret;
}

/**
 * ice_vlan_rx_kill_vid - Remove a VLAN ID filter from HW offload
 * @netdev: network interface to be adjusted
 * @proto: unused protocol
 * @vid: VLAN ID to be removed
 *
 * net_device_ops implementation for removing VLAN IDs
 */
static int
ice_vlan_rx_kill_vid(struct net_device *netdev, __always_unused __be16 proto,
		     u16 vid)
{
	struct ice_netdev_priv *np = netdev_priv(netdev);
	struct ice_vsi *vsi = np->vsi;
	int ret;

	/* don't allow removal of VLAN 0 */
	if (!vid)
		return 0;

	/* Make sure ice_vsi_kill_vlan is successful before updating VLAN
	 * information
	 */
	ret = ice_vsi_kill_vlan(vsi, vid);
	if (ret)
		return ret;

	/* Disable pruning when VLAN 0 is the only VLAN rule */
	if (vsi->num_vlan == 1 && ice_vsi_is_vlan_pruning_ena(vsi))
		ret = ice_cfg_vlan_pruning(vsi, false, false);

	set_bit(ICE_VSI_VLAN_FLTR_CHANGED, vsi->state);
	return ret;
}

/**
 * ice_setup_pf_sw - Setup the HW switch on startup or after reset
 * @pf: board private structure
 *
 * Returns 0 on success, negative value on failure
 */
static int ice_setup_pf_sw(struct ice_pf *pf)
{
	struct ice_vsi *vsi;
	int status = 0;

	if (ice_is_reset_in_progress(pf->state))
		return -EBUSY;

	vsi = ice_pf_vsi_setup(pf, pf->hw.port_info);
	if (!vsi)
		return -ENOMEM;

	status = ice_cfg_netdev(vsi);
	if (status) {
		status = -ENODEV;
		goto unroll_vsi_setup;
	}
	/* netdev has to be configured before setting frame size */
	ice_vsi_cfg_frame_size(vsi);

	/* Setup DCB netlink interface */
	ice_dcbnl_setup(vsi);

	/* registering the NAPI handler requires both the queues and
	 * netdev to be created, which are done in ice_pf_vsi_setup()
	 * and ice_cfg_netdev() respectively
	 */
	ice_napi_add(vsi);

	status = ice_set_cpu_rx_rmap(vsi);
	if (status) {
		dev_err(ice_pf_to_dev(pf), "Failed to set CPU Rx map VSI %d error %d\n",
			vsi->vsi_num, status);
		status = -EINVAL;
		goto unroll_napi_add;
	}
	status = ice_init_mac_fltr(pf);
	if (status)
		goto free_cpu_rx_map;

	return status;

free_cpu_rx_map:
	ice_free_cpu_rx_rmap(vsi);

unroll_napi_add:
	if (vsi) {
		ice_napi_del(vsi);
		if (vsi->netdev) {
			clear_bit(ICE_VSI_NETDEV_ALLOCD, vsi->state);
			free_netdev(vsi->netdev);
			vsi->netdev = NULL;
		}
	}

unroll_vsi_setup:
	ice_vsi_release(vsi);
	return status;
}

/**
 * ice_get_avail_q_count - Get count of queues in use
 * @pf_qmap: bitmap to get queue use count from
 * @lock: pointer to a mutex that protects access to pf_qmap
 * @size: size of the bitmap
 */
static u16
ice_get_avail_q_count(unsigned long *pf_qmap, struct mutex *lock, u16 size)
{
	unsigned long bit;
	u16 count = 0;

	mutex_lock(lock);
	for_each_clear_bit(bit, pf_qmap, size)
		count++;
	mutex_unlock(lock);

	return count;
}

/**
 * ice_get_avail_txq_count - Get count of Tx queues in use
 * @pf: pointer to an ice_pf instance
 */
u16 ice_get_avail_txq_count(struct ice_pf *pf)
{
	return ice_get_avail_q_count(pf->avail_txqs, &pf->avail_q_mutex,
				     pf->max_pf_txqs);
}

/**
 * ice_get_avail_rxq_count - Get count of Rx queues in use
 * @pf: pointer to an ice_pf instance
 */
u16 ice_get_avail_rxq_count(struct ice_pf *pf)
{
	return ice_get_avail_q_count(pf->avail_rxqs, &pf->avail_q_mutex,
				     pf->max_pf_rxqs);
}

/**
 * ice_deinit_pf - Unrolls initialziations done by ice_init_pf
 * @pf: board private structure to initialize
 */
static void ice_deinit_pf(struct ice_pf *pf)
{
	ice_service_task_stop(pf);
	mutex_destroy(&pf->sw_mutex);
	mutex_destroy(&pf->tc_mutex);
	mutex_destroy(&pf->avail_q_mutex);

	if (pf->avail_txqs) {
		bitmap_free(pf->avail_txqs);
		pf->avail_txqs = NULL;
	}

	if (pf->avail_rxqs) {
		bitmap_free(pf->avail_rxqs);
		pf->avail_rxqs = NULL;
	}

	if (pf->ptp.clock)
		ptp_clock_unregister(pf->ptp.clock);
}

/**
 * ice_set_pf_caps - set PFs capability flags
 * @pf: pointer to the PF instance
 */
static void ice_set_pf_caps(struct ice_pf *pf)
{
	struct ice_hw_func_caps *func_caps = &pf->hw.func_caps;

	clear_bit(ICE_FLAG_RDMA_ENA, pf->flags);
	clear_bit(ICE_FLAG_AUX_ENA, pf->flags);
	if (func_caps->common_cap.rdma) {
		set_bit(ICE_FLAG_RDMA_ENA, pf->flags);
		set_bit(ICE_FLAG_AUX_ENA, pf->flags);
	}
	clear_bit(ICE_FLAG_DCB_CAPABLE, pf->flags);
	if (func_caps->common_cap.dcb)
		set_bit(ICE_FLAG_DCB_CAPABLE, pf->flags);
	clear_bit(ICE_FLAG_SRIOV_CAPABLE, pf->flags);
	if (func_caps->common_cap.sr_iov_1_1) {
		set_bit(ICE_FLAG_SRIOV_CAPABLE, pf->flags);
		pf->num_vfs_supported = min_t(int, func_caps->num_allocd_vfs,
					      ICE_MAX_VF_COUNT);
	}
	clear_bit(ICE_FLAG_RSS_ENA, pf->flags);
	if (func_caps->common_cap.rss_table_size)
		set_bit(ICE_FLAG_RSS_ENA, pf->flags);

	clear_bit(ICE_FLAG_FD_ENA, pf->flags);
	if (func_caps->fd_fltr_guar > 0 || func_caps->fd_fltr_best_effort > 0) {
		u16 unused;

		/* ctrl_vsi_idx will be set to a valid value when flow director
		 * is setup by ice_init_fdir
		 */
		pf->ctrl_vsi_idx = ICE_NO_VSI;
		set_bit(ICE_FLAG_FD_ENA, pf->flags);
		/* force guaranteed filter pool for PF */
		ice_alloc_fd_guar_item(&pf->hw, &unused,
				       func_caps->fd_fltr_guar);
		/* force shared filter pool for PF */
		ice_alloc_fd_shrd_item(&pf->hw, &unused,
				       func_caps->fd_fltr_best_effort);
	}

	clear_bit(ICE_FLAG_PTP_SUPPORTED, pf->flags);
	if (func_caps->common_cap.ieee_1588)
		set_bit(ICE_FLAG_PTP_SUPPORTED, pf->flags);

	pf->max_pf_txqs = func_caps->common_cap.num_txq;
	pf->max_pf_rxqs = func_caps->common_cap.num_rxq;
}

/**
 * ice_init_pf - Initialize general software structures (struct ice_pf)
 * @pf: board private structure to initialize
 */
static int ice_init_pf(struct ice_pf *pf)
{
	ice_set_pf_caps(pf);

	mutex_init(&pf->sw_mutex);
	mutex_init(&pf->tc_mutex);

	INIT_HLIST_HEAD(&pf->aq_wait_list);
	spin_lock_init(&pf->aq_wait_lock);
	init_waitqueue_head(&pf->aq_wait_queue);

	init_waitqueue_head(&pf->reset_wait_queue);

	/* setup service timer and periodic service task */
	timer_setup(&pf->serv_tmr, ice_service_timer, 0);
	pf->serv_tmr_period = HZ;
	INIT_WORK(&pf->serv_task, ice_service_task);
	clear_bit(ICE_SERVICE_SCHED, pf->state);

	mutex_init(&pf->avail_q_mutex);
	pf->avail_txqs = bitmap_zalloc(pf->max_pf_txqs, GFP_KERNEL);
	if (!pf->avail_txqs)
		return -ENOMEM;

	pf->avail_rxqs = bitmap_zalloc(pf->max_pf_rxqs, GFP_KERNEL);
	if (!pf->avail_rxqs) {
		devm_kfree(ice_pf_to_dev(pf), pf->avail_txqs);
		pf->avail_txqs = NULL;
		return -ENOMEM;
	}

	return 0;
}

/**
 * ice_ena_msix_range - Request a range of MSIX vectors from the OS
 * @pf: board private structure
 *
 * compute the number of MSIX vectors required (v_budget) and request from
 * the OS. Return the number of vectors reserved or negative on failure
 */
static int ice_ena_msix_range(struct ice_pf *pf)
{
	int num_cpus, v_left, v_actual, v_other, v_budget = 0;
	struct device *dev = ice_pf_to_dev(pf);
	int needed, err, i;

	v_left = pf->hw.func_caps.common_cap.num_msix_vectors;
	num_cpus = num_online_cpus();

	/* reserve for LAN miscellaneous handler */
	needed = ICE_MIN_LAN_OICR_MSIX;
	if (v_left < needed)
		goto no_hw_vecs_left_err;
	v_budget += needed;
	v_left -= needed;

	/* reserve for flow director */
	if (test_bit(ICE_FLAG_FD_ENA, pf->flags)) {
		needed = ICE_FDIR_MSIX;
		if (v_left < needed)
			goto no_hw_vecs_left_err;
		v_budget += needed;
		v_left -= needed;
	}

	/* total used for non-traffic vectors */
	v_other = v_budget;

	/* reserve vectors for LAN traffic */
	needed = num_cpus;
	if (v_left < needed)
		goto no_hw_vecs_left_err;
	pf->num_lan_msix = needed;
	v_budget += needed;
	v_left -= needed;

	/* reserve vectors for RDMA auxiliary driver */
	if (test_bit(ICE_FLAG_RDMA_ENA, pf->flags)) {
		needed = num_cpus + ICE_RDMA_NUM_AEQ_MSIX;
		if (v_left < needed)
			goto no_hw_vecs_left_err;
		pf->num_rdma_msix = needed;
		v_budget += needed;
		v_left -= needed;
	}

	pf->msix_entries = devm_kcalloc(dev, v_budget,
					sizeof(*pf->msix_entries), GFP_KERNEL);
	if (!pf->msix_entries) {
		err = -ENOMEM;
		goto exit_err;
	}

	for (i = 0; i < v_budget; i++)
		pf->msix_entries[i].entry = i;

	/* actually reserve the vectors */
	v_actual = pci_enable_msix_range(pf->pdev, pf->msix_entries,
					 ICE_MIN_MSIX, v_budget);
	if (v_actual < 0) {
		dev_err(dev, "unable to reserve MSI-X vectors\n");
		err = v_actual;
		goto msix_err;
	}

	if (v_actual < v_budget) {
		dev_warn(dev, "not enough OS MSI-X vectors. requested = %d, obtained = %d\n",
			 v_budget, v_actual);

		if (v_actual < ICE_MIN_MSIX) {
			/* error if we can't get minimum vectors */
			pci_disable_msix(pf->pdev);
			err = -ERANGE;
			goto msix_err;
		} else {
			int v_remain = v_actual - v_other;
			int v_rdma = 0, v_min_rdma = 0;

			if (test_bit(ICE_FLAG_RDMA_ENA, pf->flags)) {
				/* Need at least 1 interrupt in addition to
				 * AEQ MSIX
				 */
				v_rdma = ICE_RDMA_NUM_AEQ_MSIX + 1;
				v_min_rdma = ICE_MIN_RDMA_MSIX;
			}

			if (v_actual == ICE_MIN_MSIX ||
			    v_remain < ICE_MIN_LAN_TXRX_MSIX + v_min_rdma) {
				dev_warn(dev, "Not enough MSI-X vectors to support RDMA.\n");
				clear_bit(ICE_FLAG_RDMA_ENA, pf->flags);

				pf->num_rdma_msix = 0;
				pf->num_lan_msix = ICE_MIN_LAN_TXRX_MSIX;
			} else if ((v_remain < ICE_MIN_LAN_TXRX_MSIX + v_rdma) ||
				   (v_remain - v_rdma < v_rdma)) {
				/* Support minimum RDMA and give remaining
				 * vectors to LAN MSIX
				 */
				pf->num_rdma_msix = v_min_rdma;
				pf->num_lan_msix = v_remain - v_min_rdma;
			} else {
				/* Split remaining MSIX with RDMA after
				 * accounting for AEQ MSIX
				 */
				pf->num_rdma_msix = (v_remain - ICE_RDMA_NUM_AEQ_MSIX) / 2 +
						    ICE_RDMA_NUM_AEQ_MSIX;
				pf->num_lan_msix = v_remain - pf->num_rdma_msix;
			}

			dev_notice(dev, "Enabled %d MSI-X vectors for LAN traffic.\n",
				   pf->num_lan_msix);

			if (test_bit(ICE_FLAG_RDMA_ENA, pf->flags))
				dev_notice(dev, "Enabled %d MSI-X vectors for RDMA.\n",
					   pf->num_rdma_msix);
		}
	}

	return v_actual;

msix_err:
	devm_kfree(dev, pf->msix_entries);
	goto exit_err;

no_hw_vecs_left_err:
	dev_err(dev, "not enough device MSI-X vectors. requested = %d, available = %d\n",
		needed, v_left);
	err = -ERANGE;
exit_err:
	pf->num_rdma_msix = 0;
	pf->num_lan_msix = 0;
	return err;
}

/**
 * ice_dis_msix - Disable MSI-X interrupt setup in OS
 * @pf: board private structure
 */
static void ice_dis_msix(struct ice_pf *pf)
{
	pci_disable_msix(pf->pdev);
	devm_kfree(ice_pf_to_dev(pf), pf->msix_entries);
	pf->msix_entries = NULL;
}

/**
 * ice_clear_interrupt_scheme - Undo things done by ice_init_interrupt_scheme
 * @pf: board private structure
 */
static void ice_clear_interrupt_scheme(struct ice_pf *pf)
{
	ice_dis_msix(pf);

	if (pf->irq_tracker) {
		devm_kfree(ice_pf_to_dev(pf), pf->irq_tracker);
		pf->irq_tracker = NULL;
	}
}

/**
 * ice_init_interrupt_scheme - Determine proper interrupt scheme
 * @pf: board private structure to initialize
 */
static int ice_init_interrupt_scheme(struct ice_pf *pf)
{
	int vectors;

	vectors = ice_ena_msix_range(pf);

	if (vectors < 0)
		return vectors;

	/* set up vector assignment tracking */
	pf->irq_tracker = devm_kzalloc(ice_pf_to_dev(pf),
				       struct_size(pf->irq_tracker, list, vectors),
				       GFP_KERNEL);
	if (!pf->irq_tracker) {
		ice_dis_msix(pf);
		return -ENOMEM;
	}

	/* populate SW interrupts pool with number of OS granted IRQs. */
	pf->num_avail_sw_msix = (u16)vectors;
	pf->irq_tracker->num_entries = (u16)vectors;
	pf->irq_tracker->end = pf->irq_tracker->num_entries;

	return 0;
}

/**
 * ice_is_wol_supported - check if WoL is supported
 * @hw: pointer to hardware info
 *
 * Check if WoL is supported based on the HW configuration.
 * Returns true if NVM supports and enables WoL for this port, false otherwise
 */
bool ice_is_wol_supported(struct ice_hw *hw)
{
	u16 wol_ctrl;

	/* A bit set to 1 in the NVM Software Reserved Word 2 (WoL control
	 * word) indicates WoL is not supported on the corresponding PF ID.
	 */
	if (ice_read_sr_word(hw, ICE_SR_NVM_WOL_CFG, &wol_ctrl))
		return false;

	return !(BIT(hw->port_info->lport) & wol_ctrl);
}

/**
 * ice_vsi_recfg_qs - Change the number of queues on a VSI
 * @vsi: VSI being changed
 * @new_rx: new number of Rx queues
 * @new_tx: new number of Tx queues
 *
 * Only change the number of queues if new_tx, or new_rx is non-0.
 *
 * Returns 0 on success.
 */
int ice_vsi_recfg_qs(struct ice_vsi *vsi, int new_rx, int new_tx)
{
	struct ice_pf *pf = vsi->back;
	int err = 0, timeout = 50;

	if (!new_rx && !new_tx)
		return -EINVAL;

	while (test_and_set_bit(ICE_CFG_BUSY, pf->state)) {
		timeout--;
		if (!timeout)
			return -EBUSY;
		usleep_range(1000, 2000);
	}

	if (new_tx)
		vsi->req_txq = (u16)new_tx;
	if (new_rx)
		vsi->req_rxq = (u16)new_rx;

	/* set for the next time the netdev is started */
	if (!netif_running(vsi->netdev)) {
		ice_vsi_rebuild(vsi, false);
		dev_dbg(ice_pf_to_dev(pf), "Link is down, queue count change happens when link is brought up\n");
		goto done;
	}

	ice_vsi_close(vsi);
	ice_vsi_rebuild(vsi, false);
	ice_pf_dcb_recfg(pf);
	ice_vsi_open(vsi);
done:
	clear_bit(ICE_CFG_BUSY, pf->state);
	return err;
}

/**
 * ice_set_safe_mode_vlan_cfg - configure PF VSI to allow all VLANs in safe mode
 * @pf: PF to configure
 *
 * No VLAN offloads/filtering are advertised in safe mode so make sure the PF
 * VSI can still Tx/Rx VLAN tagged packets.
 */
static void ice_set_safe_mode_vlan_cfg(struct ice_pf *pf)
{
	struct ice_vsi *vsi = ice_get_main_vsi(pf);
	struct ice_vsi_ctx *ctxt;
	enum ice_status status;
	struct ice_hw *hw;

	if (!vsi)
		return;

	ctxt = kzalloc(sizeof(*ctxt), GFP_KERNEL);
	if (!ctxt)
		return;

	hw = &pf->hw;
	ctxt->info = vsi->info;

	ctxt->info.valid_sections =
		cpu_to_le16(ICE_AQ_VSI_PROP_VLAN_VALID |
			    ICE_AQ_VSI_PROP_SECURITY_VALID |
			    ICE_AQ_VSI_PROP_SW_VALID);

	/* disable VLAN anti-spoof */
	ctxt->info.sec_flags &= ~(ICE_AQ_VSI_SEC_TX_VLAN_PRUNE_ENA <<
				  ICE_AQ_VSI_SEC_TX_PRUNE_ENA_S);

	/* disable VLAN pruning and keep all other settings */
	ctxt->info.sw_flags2 &= ~ICE_AQ_VSI_SW_FLAG_RX_VLAN_PRUNE_ENA;

	/* allow all VLANs on Tx and don't strip on Rx */
	ctxt->info.vlan_flags = ICE_AQ_VSI_VLAN_MODE_ALL |
		ICE_AQ_VSI_VLAN_EMOD_NOTHING;

	status = ice_update_vsi(hw, vsi->idx, ctxt, NULL);
	if (status) {
		dev_err(ice_pf_to_dev(vsi->back), "Failed to update VSI for safe mode VLANs, err %s aq_err %s\n",
			ice_stat_str(status),
			ice_aq_str(hw->adminq.sq_last_status));
	} else {
		vsi->info.sec_flags = ctxt->info.sec_flags;
		vsi->info.sw_flags2 = ctxt->info.sw_flags2;
		vsi->info.vlan_flags = ctxt->info.vlan_flags;
	}

	kfree(ctxt);
}

/**
 * ice_log_pkg_init - log result of DDP package load
 * @hw: pointer to hardware info
 * @status: status of package load
 */
static void
ice_log_pkg_init(struct ice_hw *hw, enum ice_status *status)
{
	struct ice_pf *pf = (struct ice_pf *)hw->back;
	struct device *dev = ice_pf_to_dev(pf);

	switch (*status) {
	case ICE_SUCCESS:
		/* The package download AdminQ command returned success because
		 * this download succeeded or ICE_ERR_AQ_NO_WORK since there is
		 * already a package loaded on the device.
		 */
		if (hw->pkg_ver.major == hw->active_pkg_ver.major &&
		    hw->pkg_ver.minor == hw->active_pkg_ver.minor &&
		    hw->pkg_ver.update == hw->active_pkg_ver.update &&
		    hw->pkg_ver.draft == hw->active_pkg_ver.draft &&
		    !memcmp(hw->pkg_name, hw->active_pkg_name,
			    sizeof(hw->pkg_name))) {
			if (hw->pkg_dwnld_status == ICE_AQ_RC_EEXIST)
				dev_info(dev, "DDP package already present on device: %s version %d.%d.%d.%d\n",
					 hw->active_pkg_name,
					 hw->active_pkg_ver.major,
					 hw->active_pkg_ver.minor,
					 hw->active_pkg_ver.update,
					 hw->active_pkg_ver.draft);
			else
				dev_info(dev, "The DDP package was successfully loaded: %s version %d.%d.%d.%d\n",
					 hw->active_pkg_name,
					 hw->active_pkg_ver.major,
					 hw->active_pkg_ver.minor,
					 hw->active_pkg_ver.update,
					 hw->active_pkg_ver.draft);
		} else if (hw->active_pkg_ver.major != ICE_PKG_SUPP_VER_MAJ ||
			   hw->active_pkg_ver.minor != ICE_PKG_SUPP_VER_MNR) {
			dev_err(dev, "The device has a DDP package that is not supported by the driver.  The device has package '%s' version %d.%d.x.x.  The driver requires version %d.%d.x.x.  Entering Safe Mode.\n",
				hw->active_pkg_name,
				hw->active_pkg_ver.major,
				hw->active_pkg_ver.minor,
				ICE_PKG_SUPP_VER_MAJ, ICE_PKG_SUPP_VER_MNR);
			*status = ICE_ERR_NOT_SUPPORTED;
		} else if (hw->active_pkg_ver.major == ICE_PKG_SUPP_VER_MAJ &&
			   hw->active_pkg_ver.minor == ICE_PKG_SUPP_VER_MNR) {
			dev_info(dev, "The driver could not load the DDP package file because a compatible DDP package is already present on the device.  The device has package '%s' version %d.%d.%d.%d.  The package file found by the driver: '%s' version %d.%d.%d.%d.\n",
				 hw->active_pkg_name,
				 hw->active_pkg_ver.major,
				 hw->active_pkg_ver.minor,
				 hw->active_pkg_ver.update,
				 hw->active_pkg_ver.draft,
				 hw->pkg_name,
				 hw->pkg_ver.major,
				 hw->pkg_ver.minor,
				 hw->pkg_ver.update,
				 hw->pkg_ver.draft);
		} else {
			dev_err(dev, "An unknown error occurred when loading the DDP package, please reboot the system.  If the problem persists, update the NVM.  Entering Safe Mode.\n");
			*status = ICE_ERR_NOT_SUPPORTED;
		}
		break;
	case ICE_ERR_FW_DDP_MISMATCH:
		dev_err(dev, "The firmware loaded on the device is not compatible with the DDP package.  Please update the device's NVM.  Entering safe mode.\n");
		break;
	case ICE_ERR_BUF_TOO_SHORT:
	case ICE_ERR_CFG:
		dev_err(dev, "The DDP package file is invalid. Entering Safe Mode.\n");
		break;
	case ICE_ERR_NOT_SUPPORTED:
		/* Package File version not supported */
		if (hw->pkg_ver.major > ICE_PKG_SUPP_VER_MAJ ||
		    (hw->pkg_ver.major == ICE_PKG_SUPP_VER_MAJ &&
		     hw->pkg_ver.minor > ICE_PKG_SUPP_VER_MNR))
			dev_err(dev, "The DDP package file version is higher than the driver supports.  Please use an updated driver.  Entering Safe Mode.\n");
		else if (hw->pkg_ver.major < ICE_PKG_SUPP_VER_MAJ ||
			 (hw->pkg_ver.major == ICE_PKG_SUPP_VER_MAJ &&
			  hw->pkg_ver.minor < ICE_PKG_SUPP_VER_MNR))
			dev_err(dev, "The DDP package file version is lower than the driver supports.  The driver requires version %d.%d.x.x.  Please use an updated DDP Package file.  Entering Safe Mode.\n",
				ICE_PKG_SUPP_VER_MAJ, ICE_PKG_SUPP_VER_MNR);
		break;
	case ICE_ERR_AQ_ERROR:
		switch (hw->pkg_dwnld_status) {
		case ICE_AQ_RC_ENOSEC:
		case ICE_AQ_RC_EBADSIG:
			dev_err(dev, "The DDP package could not be loaded because its signature is not valid.  Please use a valid DDP Package.  Entering Safe Mode.\n");
			return;
		case ICE_AQ_RC_ESVN:
			dev_err(dev, "The DDP Package could not be loaded because its security revision is too low.  Please use an updated DDP Package.  Entering Safe Mode.\n");
			return;
		case ICE_AQ_RC_EBADMAN:
		case ICE_AQ_RC_EBADBUF:
			dev_err(dev, "An error occurred on the device while loading the DDP package.  The device will be reset.\n");
			/* poll for reset to complete */
			if (ice_check_reset(hw))
				dev_err(dev, "Error resetting device. Please reload the driver\n");
			return;
		default:
			break;
		}
		fallthrough;
	default:
		dev_err(dev, "An unknown error (%d) occurred when loading the DDP package.  Entering Safe Mode.\n",
			*status);
		break;
	}
}

/**
 * ice_load_pkg - load/reload the DDP Package file
 * @firmware: firmware structure when firmware requested or NULL for reload
 * @pf: pointer to the PF instance
 *
 * Called on probe and post CORER/GLOBR rebuild to load DDP Package and
 * initialize HW tables.
 */
static void
ice_load_pkg(const struct firmware *firmware, struct ice_pf *pf)
{
	enum ice_status status = ICE_ERR_PARAM;
	struct device *dev = ice_pf_to_dev(pf);
	struct ice_hw *hw = &pf->hw;

	/* Load DDP Package */
	if (firmware && !hw->pkg_copy) {
		status = ice_copy_and_init_pkg(hw, firmware->data,
					       firmware->size);
		ice_log_pkg_init(hw, &status);
	} else if (!firmware && hw->pkg_copy) {
		/* Reload package during rebuild after CORER/GLOBR reset */
		status = ice_init_pkg(hw, hw->pkg_copy, hw->pkg_size);
		ice_log_pkg_init(hw, &status);
	} else {
		dev_err(dev, "The DDP package file failed to load. Entering Safe Mode.\n");
	}

	if (status) {
		/* Safe Mode */
		clear_bit(ICE_FLAG_ADV_FEATURES, pf->flags);
		return;
	}

	/* Successful download package is the precondition for advanced
	 * features, hence setting the ICE_FLAG_ADV_FEATURES flag
	 */
	set_bit(ICE_FLAG_ADV_FEATURES, pf->flags);
}

/**
 * ice_verify_cacheline_size - verify driver's assumption of 64 Byte cache lines
 * @pf: pointer to the PF structure
 *
 * There is no error returned here because the driver should be able to handle
 * 128 Byte cache lines, so we only print a warning in case issues are seen,
 * specifically with Tx.
 */
static void ice_verify_cacheline_size(struct ice_pf *pf)
{
	if (rd32(&pf->hw, GLPCI_CNF2) & GLPCI_CNF2_CACHELINE_SIZE_M)
		dev_warn(ice_pf_to_dev(pf), "%d Byte cache line assumption is invalid, driver may have Tx timeouts!\n",
			 ICE_CACHE_LINE_BYTES);
}

/**
 * ice_send_version - update firmware with driver version
 * @pf: PF struct
 *
 * Returns ICE_SUCCESS on success, else error code
 */
static enum ice_status ice_send_version(struct ice_pf *pf)
{
	struct ice_driver_ver dv;

	dv.major_ver = 0xff;
	dv.minor_ver = 0xff;
	dv.build_ver = 0xff;
	dv.subbuild_ver = 0;
	strscpy((char *)dv.driver_string, UTS_RELEASE,
		sizeof(dv.driver_string));
	return ice_aq_send_driver_ver(&pf->hw, &dv, NULL);
}

/**
 * ice_init_fdir - Initialize flow director VSI and configuration
 * @pf: pointer to the PF instance
 *
 * returns 0 on success, negative on error
 */
static int ice_init_fdir(struct ice_pf *pf)
{
	struct device *dev = ice_pf_to_dev(pf);
	struct ice_vsi *ctrl_vsi;
	int err;

	/* Side Band Flow Director needs to have a control VSI.
	 * Allocate it and store it in the PF.
	 */
	ctrl_vsi = ice_ctrl_vsi_setup(pf, pf->hw.port_info);
	if (!ctrl_vsi) {
		dev_dbg(dev, "could not create control VSI\n");
		return -ENOMEM;
	}

	err = ice_vsi_open_ctrl(ctrl_vsi);
	if (err) {
		dev_dbg(dev, "could not open control VSI\n");
		goto err_vsi_open;
	}

	mutex_init(&pf->hw.fdir_fltr_lock);

	err = ice_fdir_create_dflt_rules(pf);
	if (err)
		goto err_fdir_rule;

	return 0;

err_fdir_rule:
	ice_fdir_release_flows(&pf->hw);
	ice_vsi_close(ctrl_vsi);
err_vsi_open:
	ice_vsi_release(ctrl_vsi);
	if (pf->ctrl_vsi_idx != ICE_NO_VSI) {
		pf->vsi[pf->ctrl_vsi_idx] = NULL;
		pf->ctrl_vsi_idx = ICE_NO_VSI;
	}
	return err;
}

/**
 * ice_get_opt_fw_name - return optional firmware file name or NULL
 * @pf: pointer to the PF instance
 */
static char *ice_get_opt_fw_name(struct ice_pf *pf)
{
	/* Optional firmware name same as default with additional dash
	 * followed by a EUI-64 identifier (PCIe Device Serial Number)
	 */
	struct pci_dev *pdev = pf->pdev;
	char *opt_fw_filename;
	u64 dsn;

	/* Determine the name of the optional file using the DSN (two
	 * dwords following the start of the DSN Capability).
	 */
	dsn = pci_get_dsn(pdev);
	if (!dsn)
		return NULL;

	opt_fw_filename = kzalloc(NAME_MAX, GFP_KERNEL);
	if (!opt_fw_filename)
		return NULL;

	snprintf(opt_fw_filename, NAME_MAX, "%sice-%016llx.pkg",
		 ICE_DDP_PKG_PATH, dsn);

	return opt_fw_filename;
}

/**
 * ice_request_fw - Device initialization routine
 * @pf: pointer to the PF instance
 */
static void ice_request_fw(struct ice_pf *pf)
{
	char *opt_fw_filename = ice_get_opt_fw_name(pf);
	const struct firmware *firmware = NULL;
	struct device *dev = ice_pf_to_dev(pf);
	int err = 0;

	/* optional device-specific DDP (if present) overrides the default DDP
	 * package file. kernel logs a debug message if the file doesn't exist,
	 * and warning messages for other errors.
	 */
	if (opt_fw_filename) {
		err = firmware_request_nowarn(&firmware, opt_fw_filename, dev);
		if (err) {
			kfree(opt_fw_filename);
			goto dflt_pkg_load;
		}

		/* request for firmware was successful. Download to device */
		ice_load_pkg(firmware, pf);
		kfree(opt_fw_filename);
		release_firmware(firmware);
		return;
	}

dflt_pkg_load:
	err = request_firmware(&firmware, ICE_DDP_PKG_FILE, dev);
	if (err) {
		dev_err(dev, "The DDP package file was not found or could not be read. Entering Safe Mode\n");
		return;
	}

	/* request for firmware was successful. Download to device */
	ice_load_pkg(firmware, pf);
	release_firmware(firmware);
}

/**
 * ice_print_wake_reason - show the wake up cause in the log
 * @pf: pointer to the PF struct
 */
static void ice_print_wake_reason(struct ice_pf *pf)
{
	u32 wus = pf->wakeup_reason;
	const char *wake_str;

	/* if no wake event, nothing to print */
	if (!wus)
		return;

	if (wus & PFPM_WUS_LNKC_M)
		wake_str = "Link\n";
	else if (wus & PFPM_WUS_MAG_M)
		wake_str = "Magic Packet\n";
	else if (wus & PFPM_WUS_MNG_M)
		wake_str = "Management\n";
	else if (wus & PFPM_WUS_FW_RST_WK_M)
		wake_str = "Firmware Reset\n";
	else
		wake_str = "Unknown\n";

	dev_info(ice_pf_to_dev(pf), "Wake reason: %s", wake_str);
}

/**
 * ice_register_netdev - register netdev and devlink port
 * @pf: pointer to the PF struct
 */
static int ice_register_netdev(struct ice_pf *pf)
{
	struct ice_vsi *vsi;
	int err = 0;

	vsi = ice_get_main_vsi(pf);
	if (!vsi || !vsi->netdev)
		return -EIO;

	err = register_netdev(vsi->netdev);
	if (err)
		goto err_register_netdev;

	set_bit(ICE_VSI_NETDEV_REGISTERED, vsi->state);
	netif_carrier_off(vsi->netdev);
	netif_tx_stop_all_queues(vsi->netdev);
	err = ice_devlink_create_port(vsi);
	if (err)
		goto err_devlink_create;

	devlink_port_type_eth_set(&vsi->devlink_port, vsi->netdev);

	return 0;
err_devlink_create:
	unregister_netdev(vsi->netdev);
	clear_bit(ICE_VSI_NETDEV_REGISTERED, vsi->state);
err_register_netdev:
	free_netdev(vsi->netdev);
	vsi->netdev = NULL;
	clear_bit(ICE_VSI_NETDEV_ALLOCD, vsi->state);
	return err;
}

/**
 * ice_probe - Device initialization routine
 * @pdev: PCI device information struct
 * @ent: entry in ice_pci_tbl
 *
 * Returns 0 on success, negative on failure
 */
static int
ice_probe(struct pci_dev *pdev, const struct pci_device_id __always_unused *ent)
{
	struct device *dev = &pdev->dev;
	struct ice_pf *pf;
	struct ice_hw *hw;
	int i, err;

	/* this driver uses devres, see
	 * Documentation/driver-api/driver-model/devres.rst
	 */
	err = pcim_enable_device(pdev);
	if (err)
		return err;

	err = pcim_iomap_regions(pdev, BIT(ICE_BAR0), dev_driver_string(dev));
	if (err) {
		dev_err(dev, "BAR0 I/O map error %d\n", err);
		return err;
	}

	pf = ice_allocate_pf(dev);
	if (!pf)
		return -ENOMEM;

	/* set up for high or low DMA */
	err = dma_set_mask_and_coherent(dev, DMA_BIT_MASK(64));
	if (err)
		err = dma_set_mask_and_coherent(dev, DMA_BIT_MASK(32));
	if (err) {
		dev_err(dev, "DMA configuration failed: 0x%x\n", err);
		return err;
	}

	pci_enable_pcie_error_reporting(pdev);
	pci_set_master(pdev);

	pf->pdev = pdev;
	pci_set_drvdata(pdev, pf);
	set_bit(ICE_DOWN, pf->state);
	/* Disable service task until DOWN bit is cleared */
	set_bit(ICE_SERVICE_DIS, pf->state);

	hw = &pf->hw;
	hw->hw_addr = pcim_iomap_table(pdev)[ICE_BAR0];
	pci_save_state(pdev);

	hw->back = pf;
	hw->vendor_id = pdev->vendor;
	hw->device_id = pdev->device;
	pci_read_config_byte(pdev, PCI_REVISION_ID, &hw->revision_id);
	hw->subsystem_vendor_id = pdev->subsystem_vendor;
	hw->subsystem_device_id = pdev->subsystem_device;
	hw->bus.device = PCI_SLOT(pdev->devfn);
	hw->bus.func = PCI_FUNC(pdev->devfn);
	ice_set_ctrlq_len(hw);

	pf->msg_enable = netif_msg_init(debug, ICE_DFLT_NETIF_M);

	err = ice_devlink_register(pf);
	if (err) {
		dev_err(dev, "ice_devlink_register failed: %d\n", err);
		goto err_exit_unroll;
	}

#ifndef CONFIG_DYNAMIC_DEBUG
	if (debug < -1)
		hw->debug_mask = debug;
#endif

	err = ice_init_hw(hw);
	if (err) {
		dev_err(dev, "ice_init_hw failed: %d\n", err);
		err = -EIO;
		goto err_exit_unroll;
	}

	ice_request_fw(pf);

	/* if ice_request_fw fails, ICE_FLAG_ADV_FEATURES bit won't be
	 * set in pf->state, which will cause ice_is_safe_mode to return
	 * true
	 */
	if (ice_is_safe_mode(pf)) {
		dev_err(dev, "Package download failed. Advanced features disabled - Device now in Safe Mode\n");
		/* we already got function/device capabilities but these don't
		 * reflect what the driver needs to do in safe mode. Instead of
		 * adding conditional logic everywhere to ignore these
		 * device/function capabilities, override them.
		 */
		ice_set_safe_mode_caps(hw);
	}

	err = ice_init_pf(pf);
	if (err) {
		dev_err(dev, "ice_init_pf failed: %d\n", err);
		goto err_init_pf_unroll;
	}

	ice_devlink_init_regions(pf);

	pf->hw.udp_tunnel_nic.set_port = ice_udp_tunnel_set_port;
	pf->hw.udp_tunnel_nic.unset_port = ice_udp_tunnel_unset_port;
	pf->hw.udp_tunnel_nic.flags = UDP_TUNNEL_NIC_INFO_MAY_SLEEP;
	pf->hw.udp_tunnel_nic.shared = &pf->hw.udp_tunnel_shared;
	i = 0;
	if (pf->hw.tnl.valid_count[TNL_VXLAN]) {
		pf->hw.udp_tunnel_nic.tables[i].n_entries =
			pf->hw.tnl.valid_count[TNL_VXLAN];
		pf->hw.udp_tunnel_nic.tables[i].tunnel_types =
			UDP_TUNNEL_TYPE_VXLAN;
		i++;
	}
	if (pf->hw.tnl.valid_count[TNL_GENEVE]) {
		pf->hw.udp_tunnel_nic.tables[i].n_entries =
			pf->hw.tnl.valid_count[TNL_GENEVE];
		pf->hw.udp_tunnel_nic.tables[i].tunnel_types =
			UDP_TUNNEL_TYPE_GENEVE;
		i++;
	}

	pf->num_alloc_vsi = hw->func_caps.guar_num_vsi;
	if (!pf->num_alloc_vsi) {
		err = -EIO;
		goto err_init_pf_unroll;
	}
	if (pf->num_alloc_vsi > UDP_TUNNEL_NIC_MAX_SHARING_DEVICES) {
		dev_warn(&pf->pdev->dev,
			 "limiting the VSI count due to UDP tunnel limitation %d > %d\n",
			 pf->num_alloc_vsi, UDP_TUNNEL_NIC_MAX_SHARING_DEVICES);
		pf->num_alloc_vsi = UDP_TUNNEL_NIC_MAX_SHARING_DEVICES;
	}

	pf->vsi = devm_kcalloc(dev, pf->num_alloc_vsi, sizeof(*pf->vsi),
			       GFP_KERNEL);
	if (!pf->vsi) {
		err = -ENOMEM;
		goto err_init_pf_unroll;
	}

	err = ice_init_interrupt_scheme(pf);
	if (err) {
		dev_err(dev, "ice_init_interrupt_scheme failed: %d\n", err);
		err = -EIO;
		goto err_init_vsi_unroll;
	}

	/* In case of MSIX we are going to setup the misc vector right here
	 * to handle admin queue events etc. In case of legacy and MSI
	 * the misc functionality and queue processing is combined in
	 * the same vector and that gets setup at open.
	 */
	err = ice_req_irq_msix_misc(pf);
	if (err) {
		dev_err(dev, "setup of misc vector failed: %d\n", err);
		goto err_init_interrupt_unroll;
	}

	/* create switch struct for the switch element created by FW on boot */
	pf->first_sw = devm_kzalloc(dev, sizeof(*pf->first_sw), GFP_KERNEL);
	if (!pf->first_sw) {
		err = -ENOMEM;
		goto err_msix_misc_unroll;
	}

	if (hw->evb_veb)
		pf->first_sw->bridge_mode = BRIDGE_MODE_VEB;
	else
		pf->first_sw->bridge_mode = BRIDGE_MODE_VEPA;

	pf->first_sw->pf = pf;

	/* record the sw_id available for later use */
	pf->first_sw->sw_id = hw->port_info->sw_id;

	err = ice_setup_pf_sw(pf);
	if (err) {
		dev_err(dev, "probe failed due to setup PF switch: %d\n", err);
		goto err_alloc_sw_unroll;
	}

	clear_bit(ICE_SERVICE_DIS, pf->state);

	/* tell the firmware we are up */
	err = ice_send_version(pf);
	if (err) {
		dev_err(dev, "probe failed sending driver version %s. error: %d\n",
			UTS_RELEASE, err);
		goto err_send_version_unroll;
	}

	/* since everything is good, start the service timer */
	mod_timer(&pf->serv_tmr, round_jiffies(jiffies + pf->serv_tmr_period));

	err = ice_init_link_events(pf->hw.port_info);
	if (err) {
		dev_err(dev, "ice_init_link_events failed: %d\n", err);
		goto err_send_version_unroll;
	}

	/* not a fatal error if this fails */
	err = ice_init_nvm_phy_type(pf->hw.port_info);
	if (err)
		dev_err(dev, "ice_init_nvm_phy_type failed: %d\n", err);

	/* not a fatal error if this fails */
	err = ice_update_link_info(pf->hw.port_info);
	if (err)
		dev_err(dev, "ice_update_link_info failed: %d\n", err);

	ice_init_link_dflt_override(pf->hw.port_info);

	ice_check_module_power(pf, pf->hw.port_info->phy.link_info.link_cfg_err);

	/* if media available, initialize PHY settings */
	if (pf->hw.port_info->phy.link_info.link_info &
	    ICE_AQ_MEDIA_AVAILABLE) {
		/* not a fatal error if this fails */
		err = ice_init_phy_user_cfg(pf->hw.port_info);
		if (err)
			dev_err(dev, "ice_init_phy_user_cfg failed: %d\n", err);

		if (!test_bit(ICE_FLAG_LINK_DOWN_ON_CLOSE_ENA, pf->flags)) {
			struct ice_vsi *vsi = ice_get_main_vsi(pf);

			if (vsi)
				ice_configure_phy(vsi);
		}
	} else {
		set_bit(ICE_FLAG_NO_MEDIA, pf->flags);
	}

	ice_verify_cacheline_size(pf);

	/* Save wakeup reason register for later use */
	pf->wakeup_reason = rd32(hw, PFPM_WUS);

	/* check for a power management event */
	ice_print_wake_reason(pf);

	/* clear wake status, all bits */
	wr32(hw, PFPM_WUS, U32_MAX);

	/* Disable WoL at init, wait for user to enable */
	device_set_wakeup_enable(dev, false);

	if (ice_is_safe_mode(pf)) {
		ice_set_safe_mode_vlan_cfg(pf);
		goto probe_done;
	}

	/* initialize DDP driven features */
	if (test_bit(ICE_FLAG_PTP_SUPPORTED, pf->flags))
		ice_ptp_init(pf);

	/* Note: Flow director init failure is non-fatal to load */
	if (ice_init_fdir(pf))
		dev_err(dev, "could not initialize flow director\n");

	/* Note: DCB init failure is non-fatal to load */
	if (ice_init_pf_dcb(pf, false)) {
		clear_bit(ICE_FLAG_DCB_CAPABLE, pf->flags);
		clear_bit(ICE_FLAG_DCB_ENA, pf->flags);
	} else {
		ice_cfg_lldp_mib_change(&pf->hw, true);
	}

	if (ice_init_lag(pf))
		dev_warn(dev, "Failed to init link aggregation support\n");

	/* print PCI link speed and width */
	pcie_print_link_status(pf->pdev);

probe_done:
	err = ice_register_netdev(pf);
	if (err)
		goto err_netdev_reg;

	/* ready to go, so clear down state bit */
	clear_bit(ICE_DOWN, pf->state);
	if (ice_is_aux_ena(pf)) {
		pf->aux_idx = ida_alloc(&ice_aux_ida, GFP_KERNEL);
		if (pf->aux_idx < 0) {
			dev_err(dev, "Failed to allocate device ID for AUX driver\n");
			err = -ENOMEM;
			goto err_netdev_reg;
		}

		err = ice_init_rdma(pf);
		if (err) {
			dev_err(dev, "Failed to initialize RDMA: %d\n", err);
			err = -EIO;
			goto err_init_aux_unroll;
		}
	} else {
		dev_warn(dev, "RDMA is not supported on this device\n");
	}

	return 0;

err_init_aux_unroll:
	pf->adev = NULL;
	ida_free(&ice_aux_ida, pf->aux_idx);
err_netdev_reg:
err_send_version_unroll:
	ice_vsi_release_all(pf);
err_alloc_sw_unroll:
	set_bit(ICE_SERVICE_DIS, pf->state);
	set_bit(ICE_DOWN, pf->state);
	devm_kfree(dev, pf->first_sw);
err_msix_misc_unroll:
	ice_free_irq_msix_misc(pf);
err_init_interrupt_unroll:
	ice_clear_interrupt_scheme(pf);
err_init_vsi_unroll:
	devm_kfree(dev, pf->vsi);
err_init_pf_unroll:
	ice_deinit_pf(pf);
	ice_devlink_destroy_regions(pf);
	ice_deinit_hw(hw);
err_exit_unroll:
	ice_devlink_unregister(pf);
	pci_disable_pcie_error_reporting(pdev);
	pci_disable_device(pdev);
	return err;
}

/**
 * ice_set_wake - enable or disable Wake on LAN
 * @pf: pointer to the PF struct
 *
 * Simple helper for WoL control
 */
static void ice_set_wake(struct ice_pf *pf)
{
	struct ice_hw *hw = &pf->hw;
	bool wol = pf->wol_ena;

	/* clear wake state, otherwise new wake events won't fire */
	wr32(hw, PFPM_WUS, U32_MAX);

	/* enable / disable APM wake up, no RMW needed */
	wr32(hw, PFPM_APM, wol ? PFPM_APM_APME_M : 0);

	/* set magic packet filter enabled */
	wr32(hw, PFPM_WUFC, wol ? PFPM_WUFC_MAG_M : 0);
}

/**
 * ice_setup_mc_magic_wake - setup device to wake on multicast magic packet
 * @pf: pointer to the PF struct
 *
 * Issue firmware command to enable multicast magic wake, making
 * sure that any locally administered address (LAA) is used for
 * wake, and that PF reset doesn't undo the LAA.
 */
static void ice_setup_mc_magic_wake(struct ice_pf *pf)
{
	struct device *dev = ice_pf_to_dev(pf);
	struct ice_hw *hw = &pf->hw;
	enum ice_status status;
	u8 mac_addr[ETH_ALEN];
	struct ice_vsi *vsi;
	u8 flags;

	if (!pf->wol_ena)
		return;

	vsi = ice_get_main_vsi(pf);
	if (!vsi)
		return;

	/* Get current MAC address in case it's an LAA */
	if (vsi->netdev)
		ether_addr_copy(mac_addr, vsi->netdev->dev_addr);
	else
		ether_addr_copy(mac_addr, vsi->port_info->mac.perm_addr);

	flags = ICE_AQC_MAN_MAC_WR_MC_MAG_EN |
		ICE_AQC_MAN_MAC_UPDATE_LAA_WOL |
		ICE_AQC_MAN_MAC_WR_WOL_LAA_PFR_KEEP;

	status = ice_aq_manage_mac_write(hw, mac_addr, flags, NULL);
	if (status)
		dev_err(dev, "Failed to enable Multicast Magic Packet wake, err %s aq_err %s\n",
			ice_stat_str(status),
			ice_aq_str(hw->adminq.sq_last_status));
}

/**
 * ice_remove - Device removal routine
 * @pdev: PCI device information struct
 */
static void ice_remove(struct pci_dev *pdev)
{
	struct ice_pf *pf = pci_get_drvdata(pdev);
	int i;

	if (!pf)
		return;

	for (i = 0; i < ICE_MAX_RESET_WAIT; i++) {
		if (!ice_is_reset_in_progress(pf->state))
			break;
		msleep(100);
	}

	if (test_bit(ICE_FLAG_SRIOV_ENA, pf->flags)) {
		set_bit(ICE_VF_RESETS_DISABLED, pf->state);
		ice_free_vfs(pf);
	}

	ice_service_task_stop(pf);

	ice_aq_cancel_waiting_tasks(pf);
	ice_unplug_aux_dev(pf);
	ida_free(&ice_aux_ida, pf->aux_idx);
	set_bit(ICE_DOWN, pf->state);

	mutex_destroy(&(&pf->hw)->fdir_fltr_lock);
	ice_deinit_lag(pf);
	if (test_bit(ICE_FLAG_PTP_SUPPORTED, pf->flags))
		ice_ptp_release(pf);
	if (!ice_is_safe_mode(pf))
		ice_remove_arfs(pf);
	ice_setup_mc_magic_wake(pf);
	ice_vsi_release_all(pf);
	ice_set_wake(pf);
	ice_free_irq_msix_misc(pf);
	ice_for_each_vsi(pf, i) {
		if (!pf->vsi[i])
			continue;
		ice_vsi_free_q_vectors(pf->vsi[i]);
	}
	ice_deinit_pf(pf);
	ice_devlink_destroy_regions(pf);
	ice_deinit_hw(&pf->hw);
	ice_devlink_unregister(pf);

	/* Issue a PFR as part of the prescribed driver unload flow.  Do not
	 * do it via ice_schedule_reset() since there is no need to rebuild
	 * and the service task is already stopped.
	 */
	ice_reset(&pf->hw, ICE_RESET_PFR);
	pci_wait_for_pending_transaction(pdev);
	ice_clear_interrupt_scheme(pf);
	pci_disable_pcie_error_reporting(pdev);
	pci_disable_device(pdev);
}

/**
 * ice_shutdown - PCI callback for shutting down device
 * @pdev: PCI device information struct
 */
static void ice_shutdown(struct pci_dev *pdev)
{
	struct ice_pf *pf = pci_get_drvdata(pdev);

	ice_remove(pdev);

	if (system_state == SYSTEM_POWER_OFF) {
		pci_wake_from_d3(pdev, pf->wol_ena);
		pci_set_power_state(pdev, PCI_D3hot);
	}
}

#ifdef CONFIG_PM
/**
 * ice_prepare_for_shutdown - prep for PCI shutdown
 * @pf: board private structure
 *
 * Inform or close all dependent features in prep for PCI device shutdown
 */
static void ice_prepare_for_shutdown(struct ice_pf *pf)
{
	struct ice_hw *hw = &pf->hw;
	u32 v;

	/* Notify VFs of impending reset */
	if (ice_check_sq_alive(hw, &hw->mailboxq))
		ice_vc_notify_reset(pf);

	dev_dbg(ice_pf_to_dev(pf), "Tearing down internal switch for shutdown\n");

	/* disable the VSIs and their queues that are not already DOWN */
	ice_pf_dis_all_vsi(pf, false);

	ice_for_each_vsi(pf, v)
		if (pf->vsi[v])
			pf->vsi[v]->vsi_num = 0;

	ice_shutdown_all_ctrlq(hw);
}

/**
 * ice_reinit_interrupt_scheme - Reinitialize interrupt scheme
 * @pf: board private structure to reinitialize
 *
 * This routine reinitialize interrupt scheme that was cleared during
 * power management suspend callback.
 *
 * This should be called during resume routine to re-allocate the q_vectors
 * and reacquire interrupts.
 */
static int ice_reinit_interrupt_scheme(struct ice_pf *pf)
{
	struct device *dev = ice_pf_to_dev(pf);
	int ret, v;

	/* Since we clear MSIX flag during suspend, we need to
	 * set it back during resume...
	 */

	ret = ice_init_interrupt_scheme(pf);
	if (ret) {
		dev_err(dev, "Failed to re-initialize interrupt %d\n", ret);
		return ret;
	}

	/* Remap vectors and rings, after successful re-init interrupts */
	ice_for_each_vsi(pf, v) {
		if (!pf->vsi[v])
			continue;

		ret = ice_vsi_alloc_q_vectors(pf->vsi[v]);
		if (ret)
			goto err_reinit;
		ice_vsi_map_rings_to_vectors(pf->vsi[v]);
	}

	ret = ice_req_irq_msix_misc(pf);
	if (ret) {
		dev_err(dev, "Setting up misc vector failed after device suspend %d\n",
			ret);
		goto err_reinit;
	}

	return 0;

err_reinit:
	while (v--)
		if (pf->vsi[v])
			ice_vsi_free_q_vectors(pf->vsi[v]);

	return ret;
}

/**
 * ice_suspend
 * @dev: generic device information structure
 *
 * Power Management callback to quiesce the device and prepare
 * for D3 transition.
 */
static int __maybe_unused ice_suspend(struct device *dev)
{
	struct pci_dev *pdev = to_pci_dev(dev);
	struct ice_pf *pf;
	int disabled, v;

	pf = pci_get_drvdata(pdev);

	if (!ice_pf_state_is_nominal(pf)) {
		dev_err(dev, "Device is not ready, no need to suspend it\n");
		return -EBUSY;
	}

	/* Stop watchdog tasks until resume completion.
	 * Even though it is most likely that the service task is
	 * disabled if the device is suspended or down, the service task's
	 * state is controlled by a different state bit, and we should
	 * store and honor whatever state that bit is in at this point.
	 */
	disabled = ice_service_task_stop(pf);

	ice_unplug_aux_dev(pf);

	/* Already suspended?, then there is nothing to do */
	if (test_and_set_bit(ICE_SUSPENDED, pf->state)) {
		if (!disabled)
			ice_service_task_restart(pf);
		return 0;
	}

	if (test_bit(ICE_DOWN, pf->state) ||
	    ice_is_reset_in_progress(pf->state)) {
		dev_err(dev, "can't suspend device in reset or already down\n");
		if (!disabled)
			ice_service_task_restart(pf);
		return 0;
	}

	ice_setup_mc_magic_wake(pf);

	ice_prepare_for_shutdown(pf);

	ice_set_wake(pf);

	/* Free vectors, clear the interrupt scheme and release IRQs
	 * for proper hibernation, especially with large number of CPUs.
	 * Otherwise hibernation might fail when mapping all the vectors back
	 * to CPU0.
	 */
	ice_free_irq_msix_misc(pf);
	ice_for_each_vsi(pf, v) {
		if (!pf->vsi[v])
			continue;
		ice_vsi_free_q_vectors(pf->vsi[v]);
	}
	ice_free_cpu_rx_rmap(ice_get_main_vsi(pf));
	ice_clear_interrupt_scheme(pf);

	pci_save_state(pdev);
	pci_wake_from_d3(pdev, pf->wol_ena);
	pci_set_power_state(pdev, PCI_D3hot);
	return 0;
}

/**
 * ice_resume - PM callback for waking up from D3
 * @dev: generic device information structure
 */
static int __maybe_unused ice_resume(struct device *dev)
{
	struct pci_dev *pdev = to_pci_dev(dev);
	enum ice_reset_req reset_type;
	struct ice_pf *pf;
	struct ice_hw *hw;
	int ret;

	pci_set_power_state(pdev, PCI_D0);
	pci_restore_state(pdev);
	pci_save_state(pdev);

	if (!pci_device_is_present(pdev))
		return -ENODEV;

	ret = pci_enable_device_mem(pdev);
	if (ret) {
		dev_err(dev, "Cannot enable device after suspend\n");
		return ret;
	}

	pf = pci_get_drvdata(pdev);
	hw = &pf->hw;

	pf->wakeup_reason = rd32(hw, PFPM_WUS);
	ice_print_wake_reason(pf);

	/* We cleared the interrupt scheme when we suspended, so we need to
	 * restore it now to resume device functionality.
	 */
	ret = ice_reinit_interrupt_scheme(pf);
	if (ret)
		dev_err(dev, "Cannot restore interrupt scheme: %d\n", ret);

	clear_bit(ICE_DOWN, pf->state);
	/* Now perform PF reset and rebuild */
	reset_type = ICE_RESET_PFR;
	/* re-enable service task for reset, but allow reset to schedule it */
	clear_bit(ICE_SERVICE_DIS, pf->state);

	if (ice_schedule_reset(pf, reset_type))
		dev_err(dev, "Reset during resume failed.\n");

	clear_bit(ICE_SUSPENDED, pf->state);
	ice_service_task_restart(pf);

	/* Restart the service task */
	mod_timer(&pf->serv_tmr, round_jiffies(jiffies + pf->serv_tmr_period));

	return 0;
}
#endif /* CONFIG_PM */

/**
 * ice_pci_err_detected - warning that PCI error has been detected
 * @pdev: PCI device information struct
 * @err: the type of PCI error
 *
 * Called to warn that something happened on the PCI bus and the error handling
 * is in progress.  Allows the driver to gracefully prepare/handle PCI errors.
 */
static pci_ers_result_t
ice_pci_err_detected(struct pci_dev *pdev, pci_channel_state_t err)
{
	struct ice_pf *pf = pci_get_drvdata(pdev);

	if (!pf) {
		dev_err(&pdev->dev, "%s: unrecoverable device error %d\n",
			__func__, err);
		return PCI_ERS_RESULT_DISCONNECT;
	}

	if (!test_bit(ICE_SUSPENDED, pf->state)) {
		ice_service_task_stop(pf);

		if (!test_bit(ICE_PREPARED_FOR_RESET, pf->state)) {
			set_bit(ICE_PFR_REQ, pf->state);
			ice_prepare_for_reset(pf);
		}
	}

	return PCI_ERS_RESULT_NEED_RESET;
}

/**
 * ice_pci_err_slot_reset - a PCI slot reset has just happened
 * @pdev: PCI device information struct
 *
 * Called to determine if the driver can recover from the PCI slot reset by
 * using a register read to determine if the device is recoverable.
 */
static pci_ers_result_t ice_pci_err_slot_reset(struct pci_dev *pdev)
{
	struct ice_pf *pf = pci_get_drvdata(pdev);
	pci_ers_result_t result;
	int err;
	u32 reg;

	err = pci_enable_device_mem(pdev);
	if (err) {
		dev_err(&pdev->dev, "Cannot re-enable PCI device after reset, error %d\n",
			err);
		result = PCI_ERS_RESULT_DISCONNECT;
	} else {
		pci_set_master(pdev);
		pci_restore_state(pdev);
		pci_save_state(pdev);
		pci_wake_from_d3(pdev, false);

		/* Check for life */
		reg = rd32(&pf->hw, GLGEN_RTRIG);
		if (!reg)
			result = PCI_ERS_RESULT_RECOVERED;
		else
			result = PCI_ERS_RESULT_DISCONNECT;
	}

	err = pci_aer_clear_nonfatal_status(pdev);
	if (err)
		dev_dbg(&pdev->dev, "pci_aer_clear_nonfatal_status() failed, error %d\n",
			err);
		/* non-fatal, continue */

	return result;
}

/**
 * ice_pci_err_resume - restart operations after PCI error recovery
 * @pdev: PCI device information struct
 *
 * Called to allow the driver to bring things back up after PCI error and/or
 * reset recovery have finished
 */
static void ice_pci_err_resume(struct pci_dev *pdev)
{
	struct ice_pf *pf = pci_get_drvdata(pdev);

	if (!pf) {
		dev_err(&pdev->dev, "%s failed, device is unrecoverable\n",
			__func__);
		return;
	}

	if (test_bit(ICE_SUSPENDED, pf->state)) {
		dev_dbg(&pdev->dev, "%s failed to resume normal operations!\n",
			__func__);
		return;
	}

	ice_restore_all_vfs_msi_state(pdev);

	ice_do_reset(pf, ICE_RESET_PFR);
	ice_service_task_restart(pf);
	mod_timer(&pf->serv_tmr, round_jiffies(jiffies + pf->serv_tmr_period));
}

/**
 * ice_pci_err_reset_prepare - prepare device driver for PCI reset
 * @pdev: PCI device information struct
 */
static void ice_pci_err_reset_prepare(struct pci_dev *pdev)
{
	struct ice_pf *pf = pci_get_drvdata(pdev);

	if (!test_bit(ICE_SUSPENDED, pf->state)) {
		ice_service_task_stop(pf);

		if (!test_bit(ICE_PREPARED_FOR_RESET, pf->state)) {
			set_bit(ICE_PFR_REQ, pf->state);
			ice_prepare_for_reset(pf);
		}
	}
}

/**
 * ice_pci_err_reset_done - PCI reset done, device driver reset can begin
 * @pdev: PCI device information struct
 */
static void ice_pci_err_reset_done(struct pci_dev *pdev)
{
	ice_pci_err_resume(pdev);
}

/* ice_pci_tbl - PCI Device ID Table
 *
 * Wildcard entries (PCI_ANY_ID) should come last
 * Last entry must be all 0s
 *
 * { Vendor ID, Device ID, SubVendor ID, SubDevice ID,
 *   Class, Class Mask, private data (not used) }
 */
static const struct pci_device_id ice_pci_tbl[] = {
	{ PCI_VDEVICE(INTEL, ICE_DEV_ID_E810C_BACKPLANE), 0 },
	{ PCI_VDEVICE(INTEL, ICE_DEV_ID_E810C_QSFP), 0 },
	{ PCI_VDEVICE(INTEL, ICE_DEV_ID_E810C_SFP), 0 },
	{ PCI_VDEVICE(INTEL, ICE_DEV_ID_E810_XXV_SFP), 0 },
	{ PCI_VDEVICE(INTEL, ICE_DEV_ID_E823C_BACKPLANE), 0 },
	{ PCI_VDEVICE(INTEL, ICE_DEV_ID_E823C_QSFP), 0 },
	{ PCI_VDEVICE(INTEL, ICE_DEV_ID_E823C_SFP), 0 },
	{ PCI_VDEVICE(INTEL, ICE_DEV_ID_E823C_10G_BASE_T), 0 },
	{ PCI_VDEVICE(INTEL, ICE_DEV_ID_E823C_SGMII), 0 },
	{ PCI_VDEVICE(INTEL, ICE_DEV_ID_E822C_BACKPLANE), 0 },
	{ PCI_VDEVICE(INTEL, ICE_DEV_ID_E822C_QSFP), 0 },
	{ PCI_VDEVICE(INTEL, ICE_DEV_ID_E822C_SFP), 0 },
	{ PCI_VDEVICE(INTEL, ICE_DEV_ID_E822C_10G_BASE_T), 0 },
	{ PCI_VDEVICE(INTEL, ICE_DEV_ID_E822C_SGMII), 0 },
	{ PCI_VDEVICE(INTEL, ICE_DEV_ID_E822L_BACKPLANE), 0 },
	{ PCI_VDEVICE(INTEL, ICE_DEV_ID_E822L_SFP), 0 },
	{ PCI_VDEVICE(INTEL, ICE_DEV_ID_E822L_10G_BASE_T), 0 },
	{ PCI_VDEVICE(INTEL, ICE_DEV_ID_E822L_SGMII), 0 },
	{ PCI_VDEVICE(INTEL, ICE_DEV_ID_E823L_BACKPLANE), 0 },
	{ PCI_VDEVICE(INTEL, ICE_DEV_ID_E823L_SFP), 0 },
	{ PCI_VDEVICE(INTEL, ICE_DEV_ID_E823L_10G_BASE_T), 0 },
	{ PCI_VDEVICE(INTEL, ICE_DEV_ID_E823L_1GBE), 0 },
	{ PCI_VDEVICE(INTEL, ICE_DEV_ID_E823L_QSFP), 0 },
	/* required last entry */
	{ 0, }
};
MODULE_DEVICE_TABLE(pci, ice_pci_tbl);

static __maybe_unused SIMPLE_DEV_PM_OPS(ice_pm_ops, ice_suspend, ice_resume);

static const struct pci_error_handlers ice_pci_err_handler = {
	.error_detected = ice_pci_err_detected,
	.slot_reset = ice_pci_err_slot_reset,
	.reset_prepare = ice_pci_err_reset_prepare,
	.reset_done = ice_pci_err_reset_done,
	.resume = ice_pci_err_resume
};

static struct pci_driver ice_driver = {
	.name = KBUILD_MODNAME,
	.id_table = ice_pci_tbl,
	.probe = ice_probe,
	.remove = ice_remove,
#ifdef CONFIG_PM
	.driver.pm = &ice_pm_ops,
#endif /* CONFIG_PM */
	.shutdown = ice_shutdown,
	.sriov_configure = ice_sriov_configure,
	.err_handler = &ice_pci_err_handler
};

/**
 * ice_module_init - Driver registration routine
 *
 * ice_module_init is the first routine called when the driver is
 * loaded. All it does is register with the PCI subsystem.
 */
static int __init ice_module_init(void)
{
	int status;

	pr_info("%s\n", ice_driver_string);
	pr_info("%s\n", ice_copyright);

	ice_wq = alloc_workqueue("%s", WQ_MEM_RECLAIM, 0, KBUILD_MODNAME);
	if (!ice_wq) {
		pr_err("Failed to create workqueue\n");
		return -ENOMEM;
	}

	status = pci_register_driver(&ice_driver);
	if (status) {
		pr_err("failed to register PCI driver, err %d\n", status);
		destroy_workqueue(ice_wq);
	}

	return status;
}
module_init(ice_module_init);

/**
 * ice_module_exit - Driver exit cleanup routine
 *
 * ice_module_exit is called just before the driver is removed
 * from memory.
 */
static void __exit ice_module_exit(void)
{
	pci_unregister_driver(&ice_driver);
	destroy_workqueue(ice_wq);
	pr_info("module unloaded\n");
}
module_exit(ice_module_exit);

/**
 * ice_set_mac_address - NDO callback to set MAC address
 * @netdev: network interface device structure
 * @pi: pointer to an address structure
 *
 * Returns 0 on success, negative on failure
 */
static int ice_set_mac_address(struct net_device *netdev, void *pi)
{
	struct ice_netdev_priv *np = netdev_priv(netdev);
	struct ice_vsi *vsi = np->vsi;
	struct ice_pf *pf = vsi->back;
	struct ice_hw *hw = &pf->hw;
	struct sockaddr *addr = pi;
	enum ice_status status;
	u8 flags = 0;
	int err = 0;
	u8 *mac;

	mac = (u8 *)addr->sa_data;

	if (!is_valid_ether_addr(mac))
		return -EADDRNOTAVAIL;

	if (ether_addr_equal(netdev->dev_addr, mac)) {
		netdev_warn(netdev, "already using mac %pM\n", mac);
		return 0;
	}

	if (test_bit(ICE_DOWN, pf->state) ||
	    ice_is_reset_in_progress(pf->state)) {
		netdev_err(netdev, "can't set mac %pM. device not ready\n",
			   mac);
		return -EBUSY;
	}

	/* Clean up old MAC filter. Not an error if old filter doesn't exist */
	status = ice_fltr_remove_mac(vsi, netdev->dev_addr, ICE_FWD_TO_VSI);
	if (status && status != ICE_ERR_DOES_NOT_EXIST) {
		err = -EADDRNOTAVAIL;
		goto err_update_filters;
	}

	/* Add filter for new MAC. If filter exists, return success */
	status = ice_fltr_add_mac(vsi, mac, ICE_FWD_TO_VSI);
	if (status == ICE_ERR_ALREADY_EXISTS) {
		/* Although this MAC filter is already present in hardware it's
		 * possible in some cases (e.g. bonding) that dev_addr was
		 * modified outside of the driver and needs to be restored back
		 * to this value.
		 */
		memcpy(netdev->dev_addr, mac, netdev->addr_len);
		netdev_dbg(netdev, "filter for MAC %pM already exists\n", mac);
		return 0;
	}

	/* error if the new filter addition failed */
	if (status)
		err = -EADDRNOTAVAIL;

err_update_filters:
	if (err) {
		netdev_err(netdev, "can't set MAC %pM. filter update failed\n",
			   mac);
		return err;
	}

	/* change the netdev's MAC address */
	memcpy(netdev->dev_addr, mac, netdev->addr_len);
	netdev_dbg(vsi->netdev, "updated MAC address to %pM\n",
		   netdev->dev_addr);

	/* write new MAC address to the firmware */
	flags = ICE_AQC_MAN_MAC_UPDATE_LAA_WOL;
	status = ice_aq_manage_mac_write(hw, mac, flags, NULL);
	if (status) {
		netdev_err(netdev, "can't set MAC %pM. write to firmware failed error %s\n",
			   mac, ice_stat_str(status));
	}
	return 0;
}

/**
 * ice_set_rx_mode - NDO callback to set the netdev filters
 * @netdev: network interface device structure
 */
static void ice_set_rx_mode(struct net_device *netdev)
{
	struct ice_netdev_priv *np = netdev_priv(netdev);
	struct ice_vsi *vsi = np->vsi;

	if (!vsi)
		return;

	/* Set the flags to synchronize filters
	 * ndo_set_rx_mode may be triggered even without a change in netdev
	 * flags
	 */
	set_bit(ICE_VSI_UMAC_FLTR_CHANGED, vsi->state);
	set_bit(ICE_VSI_MMAC_FLTR_CHANGED, vsi->state);
	set_bit(ICE_FLAG_FLTR_SYNC, vsi->back->flags);

	/* schedule our worker thread which will take care of
	 * applying the new filter changes
	 */
	ice_service_task_schedule(vsi->back);
}

/**
 * ice_set_tx_maxrate - NDO callback to set the maximum per-queue bitrate
 * @netdev: network interface device structure
 * @queue_index: Queue ID
 * @maxrate: maximum bandwidth in Mbps
 */
static int
ice_set_tx_maxrate(struct net_device *netdev, int queue_index, u32 maxrate)
{
	struct ice_netdev_priv *np = netdev_priv(netdev);
	struct ice_vsi *vsi = np->vsi;
	enum ice_status status;
	u16 q_handle;
	u8 tc;

	/* Validate maxrate requested is within permitted range */
	if (maxrate && (maxrate > (ICE_SCHED_MAX_BW / 1000))) {
		netdev_err(netdev, "Invalid max rate %d specified for the queue %d\n",
			   maxrate, queue_index);
		return -EINVAL;
	}

	q_handle = vsi->tx_rings[queue_index]->q_handle;
	tc = ice_dcb_get_tc(vsi, queue_index);

	/* Set BW back to default, when user set maxrate to 0 */
	if (!maxrate)
		status = ice_cfg_q_bw_dflt_lmt(vsi->port_info, vsi->idx, tc,
					       q_handle, ICE_MAX_BW);
	else
		status = ice_cfg_q_bw_lmt(vsi->port_info, vsi->idx, tc,
					  q_handle, ICE_MAX_BW, maxrate * 1000);
	if (status) {
		netdev_err(netdev, "Unable to set Tx max rate, error %s\n",
			   ice_stat_str(status));
		return -EIO;
	}

	return 0;
}

/**
 * ice_fdb_add - add an entry to the hardware database
 * @ndm: the input from the stack
 * @tb: pointer to array of nladdr (unused)
 * @dev: the net device pointer
 * @addr: the MAC address entry being added
 * @vid: VLAN ID
 * @flags: instructions from stack about fdb operation
 * @extack: netlink extended ack
 */
static int
ice_fdb_add(struct ndmsg *ndm, struct nlattr __always_unused *tb[],
	    struct net_device *dev, const unsigned char *addr, u16 vid,
	    u16 flags, struct netlink_ext_ack __always_unused *extack)
{
	int err;

	if (vid) {
		netdev_err(dev, "VLANs aren't supported yet for dev_uc|mc_add()\n");
		return -EINVAL;
	}
	if (ndm->ndm_state && !(ndm->ndm_state & NUD_PERMANENT)) {
		netdev_err(dev, "FDB only supports static addresses\n");
		return -EINVAL;
	}

	if (is_unicast_ether_addr(addr) || is_link_local_ether_addr(addr))
		err = dev_uc_add_excl(dev, addr);
	else if (is_multicast_ether_addr(addr))
		err = dev_mc_add_excl(dev, addr);
	else
		err = -EINVAL;

	/* Only return duplicate errors if NLM_F_EXCL is set */
	if (err == -EEXIST && !(flags & NLM_F_EXCL))
		err = 0;

	return err;
}

/**
 * ice_fdb_del - delete an entry from the hardware database
 * @ndm: the input from the stack
 * @tb: pointer to array of nladdr (unused)
 * @dev: the net device pointer
 * @addr: the MAC address entry being added
 * @vid: VLAN ID
 */
static int
ice_fdb_del(struct ndmsg *ndm, __always_unused struct nlattr *tb[],
	    struct net_device *dev, const unsigned char *addr,
	    __always_unused u16 vid)
{
	int err;

	if (ndm->ndm_state & NUD_PERMANENT) {
		netdev_err(dev, "FDB only supports static addresses\n");
		return -EINVAL;
	}

	if (is_unicast_ether_addr(addr))
		err = dev_uc_del(dev, addr);
	else if (is_multicast_ether_addr(addr))
		err = dev_mc_del(dev, addr);
	else
		err = -EINVAL;

	return err;
}

/**
 * ice_set_features - set the netdev feature flags
 * @netdev: ptr to the netdev being adjusted
 * @features: the feature set that the stack is suggesting
 */
static int
ice_set_features(struct net_device *netdev, netdev_features_t features)
{
	struct ice_netdev_priv *np = netdev_priv(netdev);
	struct ice_vsi *vsi = np->vsi;
	struct ice_pf *pf = vsi->back;
	int ret = 0;

	/* Don't set any netdev advanced features with device in Safe Mode */
	if (ice_is_safe_mode(vsi->back)) {
		dev_err(ice_pf_to_dev(vsi->back), "Device is in Safe Mode - not enabling advanced netdev features\n");
		return ret;
	}

	/* Do not change setting during reset */
	if (ice_is_reset_in_progress(pf->state)) {
		dev_err(ice_pf_to_dev(vsi->back), "Device is resetting, changing advanced netdev features temporarily unavailable.\n");
		return -EBUSY;
	}

	/* Multiple features can be changed in one call so keep features in
	 * separate if/else statements to guarantee each feature is checked
	 */
	if (features & NETIF_F_RXHASH && !(netdev->features & NETIF_F_RXHASH))
		ice_vsi_manage_rss_lut(vsi, true);
	else if (!(features & NETIF_F_RXHASH) &&
		 netdev->features & NETIF_F_RXHASH)
		ice_vsi_manage_rss_lut(vsi, false);

	if ((features & NETIF_F_HW_VLAN_CTAG_RX) &&
	    !(netdev->features & NETIF_F_HW_VLAN_CTAG_RX))
		ret = ice_vsi_manage_vlan_stripping(vsi, true);
	else if (!(features & NETIF_F_HW_VLAN_CTAG_RX) &&
		 (netdev->features & NETIF_F_HW_VLAN_CTAG_RX))
		ret = ice_vsi_manage_vlan_stripping(vsi, false);

	if ((features & NETIF_F_HW_VLAN_CTAG_TX) &&
	    !(netdev->features & NETIF_F_HW_VLAN_CTAG_TX))
		ret = ice_vsi_manage_vlan_insertion(vsi);
	else if (!(features & NETIF_F_HW_VLAN_CTAG_TX) &&
		 (netdev->features & NETIF_F_HW_VLAN_CTAG_TX))
		ret = ice_vsi_manage_vlan_insertion(vsi);

	if ((features & NETIF_F_HW_VLAN_CTAG_FILTER) &&
	    !(netdev->features & NETIF_F_HW_VLAN_CTAG_FILTER))
		ret = ice_cfg_vlan_pruning(vsi, true, false);
	else if (!(features & NETIF_F_HW_VLAN_CTAG_FILTER) &&
		 (netdev->features & NETIF_F_HW_VLAN_CTAG_FILTER))
		ret = ice_cfg_vlan_pruning(vsi, false, false);

	if ((features & NETIF_F_NTUPLE) &&
	    !(netdev->features & NETIF_F_NTUPLE)) {
		ice_vsi_manage_fdir(vsi, true);
		ice_init_arfs(vsi);
	} else if (!(features & NETIF_F_NTUPLE) &&
		 (netdev->features & NETIF_F_NTUPLE)) {
		ice_vsi_manage_fdir(vsi, false);
		ice_clear_arfs(vsi);
	}

	return ret;
}

/**
 * ice_vsi_vlan_setup - Setup VLAN offload properties on a VSI
 * @vsi: VSI to setup VLAN properties for
 */
static int ice_vsi_vlan_setup(struct ice_vsi *vsi)
{
	int ret = 0;

	if (vsi->netdev->features & NETIF_F_HW_VLAN_CTAG_RX)
		ret = ice_vsi_manage_vlan_stripping(vsi, true);
	if (vsi->netdev->features & NETIF_F_HW_VLAN_CTAG_TX)
		ret = ice_vsi_manage_vlan_insertion(vsi);

	return ret;
}

/**
 * ice_vsi_cfg - Setup the VSI
 * @vsi: the VSI being configured
 *
 * Return 0 on success and negative value on error
 */
int ice_vsi_cfg(struct ice_vsi *vsi)
{
	int err;

	if (vsi->netdev) {
		ice_set_rx_mode(vsi->netdev);

		err = ice_vsi_vlan_setup(vsi);

		if (err)
			return err;
	}
	ice_vsi_cfg_dcb_rings(vsi);

	err = ice_vsi_cfg_lan_txqs(vsi);
	if (!err && ice_is_xdp_ena_vsi(vsi))
		err = ice_vsi_cfg_xdp_txqs(vsi);
	if (!err)
		err = ice_vsi_cfg_rxqs(vsi);

	return err;
}

/* THEORY OF MODERATION:
 * The below code creates custom DIM profiles for use by this driver, because
 * the ice driver hardware works differently than the hardware that DIMLIB was
 * originally made for. ice hardware doesn't have packet count limits that
 * can trigger an interrupt, but it *does* have interrupt rate limit support,
 * and this code adds that capability to be used by the driver when it's using
 * DIMLIB. The DIMLIB code was always designed to be a suggestion to the driver
 * for how to "respond" to traffic and interrupts, so this driver uses a
 * slightly different set of moderation parameters to get best performance.
 */
struct ice_dim {
	/* the throttle rate for interrupts, basically worst case delay before
	 * an initial interrupt fires, value is stored in microseconds.
	 */
	u16 itr;
	/* the rate limit for interrupts, which can cap a delay from a small
	 * ITR at a certain amount of interrupts per second. f.e. a 2us ITR
	 * could yield as much as 500,000 interrupts per second, but with a
	 * 10us rate limit, it limits to 100,000 interrupts per second. Value
	 * is stored in microseconds.
	 */
	u16 intrl;
};

/* Make a different profile for Rx that doesn't allow quite so aggressive
 * moderation at the high end (it maxes out at 128us or about 8k interrupts a
 * second. The INTRL/rate parameters here are only useful to cap small ITR
 * values, which is why for larger ITR's - like 128, which can only generate
 * 8k interrupts per second, there is no point to rate limit and the values
 * are set to zero. The rate limit values do affect latency, and so must
 * be reasonably small so to not impact latency sensitive tests.
 */
static const struct ice_dim rx_profile[] = {
	{2, 10},
	{8, 16},
	{32, 0},
	{96, 0},
	{128, 0}
};

/* The transmit profile, which has the same sorts of values
 * as the previous struct
 */
static const struct ice_dim tx_profile[] = {
	{2, 10},
	{8, 16},
	{64, 0},
	{128, 0},
	{256, 0}
};

static void ice_tx_dim_work(struct work_struct *work)
{
	struct ice_ring_container *rc;
	struct ice_q_vector *q_vector;
	struct dim *dim;
	u16 itr, intrl;

	dim = container_of(work, struct dim, work);
	rc = container_of(dim, struct ice_ring_container, dim);
	q_vector = container_of(rc, struct ice_q_vector, tx);

	if (dim->profile_ix >= ARRAY_SIZE(tx_profile))
		dim->profile_ix = ARRAY_SIZE(tx_profile) - 1;

	/* look up the values in our local table */
	itr = tx_profile[dim->profile_ix].itr;
	intrl = tx_profile[dim->profile_ix].intrl;

	ice_write_itr(rc, itr);
	ice_write_intrl(q_vector, intrl);

	dim->state = DIM_START_MEASURE;
}

static void ice_rx_dim_work(struct work_struct *work)
{
	struct ice_ring_container *rc;
	struct ice_q_vector *q_vector;
	struct dim *dim;
	u16 itr, intrl;

	dim = container_of(work, struct dim, work);
	rc = container_of(dim, struct ice_ring_container, dim);
	q_vector = container_of(rc, struct ice_q_vector, rx);

	if (dim->profile_ix >= ARRAY_SIZE(rx_profile))
		dim->profile_ix = ARRAY_SIZE(rx_profile) - 1;

	/* look up the values in our local table */
	itr = rx_profile[dim->profile_ix].itr;
	intrl = rx_profile[dim->profile_ix].intrl;

	ice_write_itr(rc, itr);
	ice_write_intrl(q_vector, intrl);

	dim->state = DIM_START_MEASURE;
}

/**
 * ice_napi_enable_all - Enable NAPI for all q_vectors in the VSI
 * @vsi: the VSI being configured
 */
static void ice_napi_enable_all(struct ice_vsi *vsi)
{
	int q_idx;

	if (!vsi->netdev)
		return;

	ice_for_each_q_vector(vsi, q_idx) {
		struct ice_q_vector *q_vector = vsi->q_vectors[q_idx];

		INIT_WORK(&q_vector->tx.dim.work, ice_tx_dim_work);
		q_vector->tx.dim.mode = DIM_CQ_PERIOD_MODE_START_FROM_EQE;

		INIT_WORK(&q_vector->rx.dim.work, ice_rx_dim_work);
		q_vector->rx.dim.mode = DIM_CQ_PERIOD_MODE_START_FROM_EQE;

		if (q_vector->rx.ring || q_vector->tx.ring)
			napi_enable(&q_vector->napi);
	}
}

/**
 * ice_up_complete - Finish the last steps of bringing up a connection
 * @vsi: The VSI being configured
 *
 * Return 0 on success and negative value on error
 */
static int ice_up_complete(struct ice_vsi *vsi)
{
	struct ice_pf *pf = vsi->back;
	int err;

	ice_vsi_cfg_msix(vsi);

	/* Enable only Rx rings, Tx rings were enabled by the FW when the
	 * Tx queue group list was configured and the context bits were
	 * programmed using ice_vsi_cfg_txqs
	 */
	err = ice_vsi_start_all_rx_rings(vsi);
	if (err)
		return err;

	clear_bit(ICE_VSI_DOWN, vsi->state);
	ice_napi_enable_all(vsi);
	ice_vsi_ena_irq(vsi);

	if (vsi->port_info &&
	    (vsi->port_info->phy.link_info.link_info & ICE_AQ_LINK_UP) &&
	    vsi->netdev) {
		ice_print_link_msg(vsi, true);
		netif_tx_start_all_queues(vsi->netdev);
		netif_carrier_on(vsi->netdev);
	}

	ice_service_task_schedule(pf);

	return 0;
}

/**
 * ice_up - Bring the connection back up after being down
 * @vsi: VSI being configured
 */
int ice_up(struct ice_vsi *vsi)
{
	int err;

	err = ice_vsi_cfg(vsi);
	if (!err)
		err = ice_up_complete(vsi);

	return err;
}

/**
 * ice_fetch_u64_stats_per_ring - get packets and bytes stats per ring
 * @ring: Tx or Rx ring to read stats from
 * @pkts: packets stats counter
 * @bytes: bytes stats counter
 *
 * This function fetches stats from the ring considering the atomic operations
 * that needs to be performed to read u64 values in 32 bit machine.
 */
static void
ice_fetch_u64_stats_per_ring(struct ice_ring *ring, u64 *pkts, u64 *bytes)
{
	unsigned int start;
	*pkts = 0;
	*bytes = 0;

	if (!ring)
		return;
	do {
		start = u64_stats_fetch_begin_irq(&ring->syncp);
		*pkts = ring->stats.pkts;
		*bytes = ring->stats.bytes;
	} while (u64_stats_fetch_retry_irq(&ring->syncp, start));
}

/**
 * ice_update_vsi_tx_ring_stats - Update VSI Tx ring stats counters
 * @vsi: the VSI to be updated
 * @rings: rings to work on
 * @count: number of rings
 */
static void
ice_update_vsi_tx_ring_stats(struct ice_vsi *vsi, struct ice_ring **rings,
			     u16 count)
{
	struct rtnl_link_stats64 *vsi_stats = &vsi->net_stats;
	u16 i;

	for (i = 0; i < count; i++) {
		struct ice_ring *ring;
		u64 pkts, bytes;

		ring = READ_ONCE(rings[i]);
		ice_fetch_u64_stats_per_ring(ring, &pkts, &bytes);
		vsi_stats->tx_packets += pkts;
		vsi_stats->tx_bytes += bytes;
		vsi->tx_restart += ring->tx_stats.restart_q;
		vsi->tx_busy += ring->tx_stats.tx_busy;
		vsi->tx_linearize += ring->tx_stats.tx_linearize;
	}
}

/**
 * ice_update_vsi_ring_stats - Update VSI stats counters
 * @vsi: the VSI to be updated
 */
static void ice_update_vsi_ring_stats(struct ice_vsi *vsi)
{
	struct rtnl_link_stats64 *vsi_stats = &vsi->net_stats;
	u64 pkts, bytes;
	int i;

	/* reset netdev stats */
	vsi_stats->tx_packets = 0;
	vsi_stats->tx_bytes = 0;
	vsi_stats->rx_packets = 0;
	vsi_stats->rx_bytes = 0;

	/* reset non-netdev (extended) stats */
	vsi->tx_restart = 0;
	vsi->tx_busy = 0;
	vsi->tx_linearize = 0;
	vsi->rx_buf_failed = 0;
	vsi->rx_page_failed = 0;

	rcu_read_lock();

	/* update Tx rings counters */
	ice_update_vsi_tx_ring_stats(vsi, vsi->tx_rings, vsi->num_txq);

	/* update Rx rings counters */
	ice_for_each_rxq(vsi, i) {
		struct ice_ring *ring = READ_ONCE(vsi->rx_rings[i]);

		ice_fetch_u64_stats_per_ring(ring, &pkts, &bytes);
		vsi_stats->rx_packets += pkts;
		vsi_stats->rx_bytes += bytes;
		vsi->rx_buf_failed += ring->rx_stats.alloc_buf_failed;
		vsi->rx_page_failed += ring->rx_stats.alloc_page_failed;
	}

	/* update XDP Tx rings counters */
	if (ice_is_xdp_ena_vsi(vsi))
		ice_update_vsi_tx_ring_stats(vsi, vsi->xdp_rings,
					     vsi->num_xdp_txq);

	rcu_read_unlock();
}

/**
 * ice_update_vsi_stats - Update VSI stats counters
 * @vsi: the VSI to be updated
 */
void ice_update_vsi_stats(struct ice_vsi *vsi)
{
	struct rtnl_link_stats64 *cur_ns = &vsi->net_stats;
	struct ice_eth_stats *cur_es = &vsi->eth_stats;
	struct ice_pf *pf = vsi->back;

	if (test_bit(ICE_VSI_DOWN, vsi->state) ||
	    test_bit(ICE_CFG_BUSY, pf->state))
		return;

	/* get stats as recorded by Tx/Rx rings */
	ice_update_vsi_ring_stats(vsi);

	/* get VSI stats as recorded by the hardware */
	ice_update_eth_stats(vsi);

	cur_ns->tx_errors = cur_es->tx_errors;
	cur_ns->rx_dropped = cur_es->rx_discards;
	cur_ns->tx_dropped = cur_es->tx_discards;
	cur_ns->multicast = cur_es->rx_multicast;

	/* update some more netdev stats if this is main VSI */
	if (vsi->type == ICE_VSI_PF) {
		cur_ns->rx_crc_errors = pf->stats.crc_errors;
		cur_ns->rx_errors = pf->stats.crc_errors +
				    pf->stats.illegal_bytes +
				    pf->stats.rx_len_errors +
				    pf->stats.rx_undersize +
				    pf->hw_csum_rx_error +
				    pf->stats.rx_jabber +
				    pf->stats.rx_fragments +
				    pf->stats.rx_oversize;
		cur_ns->rx_length_errors = pf->stats.rx_len_errors;
		/* record drops from the port level */
		cur_ns->rx_missed_errors = pf->stats.eth.rx_discards;
	}
}

/**
 * ice_update_pf_stats - Update PF port stats counters
 * @pf: PF whose stats needs to be updated
 */
void ice_update_pf_stats(struct ice_pf *pf)
{
	struct ice_hw_port_stats *prev_ps, *cur_ps;
	struct ice_hw *hw = &pf->hw;
	u16 fd_ctr_base;
	u8 port;

	port = hw->port_info->lport;
	prev_ps = &pf->stats_prev;
	cur_ps = &pf->stats;

	ice_stat_update40(hw, GLPRT_GORCL(port), pf->stat_prev_loaded,
			  &prev_ps->eth.rx_bytes,
			  &cur_ps->eth.rx_bytes);

	ice_stat_update40(hw, GLPRT_UPRCL(port), pf->stat_prev_loaded,
			  &prev_ps->eth.rx_unicast,
			  &cur_ps->eth.rx_unicast);

	ice_stat_update40(hw, GLPRT_MPRCL(port), pf->stat_prev_loaded,
			  &prev_ps->eth.rx_multicast,
			  &cur_ps->eth.rx_multicast);

	ice_stat_update40(hw, GLPRT_BPRCL(port), pf->stat_prev_loaded,
			  &prev_ps->eth.rx_broadcast,
			  &cur_ps->eth.rx_broadcast);

	ice_stat_update32(hw, PRTRPB_RDPC, pf->stat_prev_loaded,
			  &prev_ps->eth.rx_discards,
			  &cur_ps->eth.rx_discards);

	ice_stat_update40(hw, GLPRT_GOTCL(port), pf->stat_prev_loaded,
			  &prev_ps->eth.tx_bytes,
			  &cur_ps->eth.tx_bytes);

	ice_stat_update40(hw, GLPRT_UPTCL(port), pf->stat_prev_loaded,
			  &prev_ps->eth.tx_unicast,
			  &cur_ps->eth.tx_unicast);

	ice_stat_update40(hw, GLPRT_MPTCL(port), pf->stat_prev_loaded,
			  &prev_ps->eth.tx_multicast,
			  &cur_ps->eth.tx_multicast);

	ice_stat_update40(hw, GLPRT_BPTCL(port), pf->stat_prev_loaded,
			  &prev_ps->eth.tx_broadcast,
			  &cur_ps->eth.tx_broadcast);

	ice_stat_update32(hw, GLPRT_TDOLD(port), pf->stat_prev_loaded,
			  &prev_ps->tx_dropped_link_down,
			  &cur_ps->tx_dropped_link_down);

	ice_stat_update40(hw, GLPRT_PRC64L(port), pf->stat_prev_loaded,
			  &prev_ps->rx_size_64, &cur_ps->rx_size_64);

	ice_stat_update40(hw, GLPRT_PRC127L(port), pf->stat_prev_loaded,
			  &prev_ps->rx_size_127, &cur_ps->rx_size_127);

	ice_stat_update40(hw, GLPRT_PRC255L(port), pf->stat_prev_loaded,
			  &prev_ps->rx_size_255, &cur_ps->rx_size_255);

	ice_stat_update40(hw, GLPRT_PRC511L(port), pf->stat_prev_loaded,
			  &prev_ps->rx_size_511, &cur_ps->rx_size_511);

	ice_stat_update40(hw, GLPRT_PRC1023L(port), pf->stat_prev_loaded,
			  &prev_ps->rx_size_1023, &cur_ps->rx_size_1023);

	ice_stat_update40(hw, GLPRT_PRC1522L(port), pf->stat_prev_loaded,
			  &prev_ps->rx_size_1522, &cur_ps->rx_size_1522);

	ice_stat_update40(hw, GLPRT_PRC9522L(port), pf->stat_prev_loaded,
			  &prev_ps->rx_size_big, &cur_ps->rx_size_big);

	ice_stat_update40(hw, GLPRT_PTC64L(port), pf->stat_prev_loaded,
			  &prev_ps->tx_size_64, &cur_ps->tx_size_64);

	ice_stat_update40(hw, GLPRT_PTC127L(port), pf->stat_prev_loaded,
			  &prev_ps->tx_size_127, &cur_ps->tx_size_127);

	ice_stat_update40(hw, GLPRT_PTC255L(port), pf->stat_prev_loaded,
			  &prev_ps->tx_size_255, &cur_ps->tx_size_255);

	ice_stat_update40(hw, GLPRT_PTC511L(port), pf->stat_prev_loaded,
			  &prev_ps->tx_size_511, &cur_ps->tx_size_511);

	ice_stat_update40(hw, GLPRT_PTC1023L(port), pf->stat_prev_loaded,
			  &prev_ps->tx_size_1023, &cur_ps->tx_size_1023);

	ice_stat_update40(hw, GLPRT_PTC1522L(port), pf->stat_prev_loaded,
			  &prev_ps->tx_size_1522, &cur_ps->tx_size_1522);

	ice_stat_update40(hw, GLPRT_PTC9522L(port), pf->stat_prev_loaded,
			  &prev_ps->tx_size_big, &cur_ps->tx_size_big);

	fd_ctr_base = hw->fd_ctr_base;

	ice_stat_update40(hw,
			  GLSTAT_FD_CNT0L(ICE_FD_SB_STAT_IDX(fd_ctr_base)),
			  pf->stat_prev_loaded, &prev_ps->fd_sb_match,
			  &cur_ps->fd_sb_match);
	ice_stat_update32(hw, GLPRT_LXONRXC(port), pf->stat_prev_loaded,
			  &prev_ps->link_xon_rx, &cur_ps->link_xon_rx);

	ice_stat_update32(hw, GLPRT_LXOFFRXC(port), pf->stat_prev_loaded,
			  &prev_ps->link_xoff_rx, &cur_ps->link_xoff_rx);

	ice_stat_update32(hw, GLPRT_LXONTXC(port), pf->stat_prev_loaded,
			  &prev_ps->link_xon_tx, &cur_ps->link_xon_tx);

	ice_stat_update32(hw, GLPRT_LXOFFTXC(port), pf->stat_prev_loaded,
			  &prev_ps->link_xoff_tx, &cur_ps->link_xoff_tx);

	ice_update_dcb_stats(pf);

	ice_stat_update32(hw, GLPRT_CRCERRS(port), pf->stat_prev_loaded,
			  &prev_ps->crc_errors, &cur_ps->crc_errors);

	ice_stat_update32(hw, GLPRT_ILLERRC(port), pf->stat_prev_loaded,
			  &prev_ps->illegal_bytes, &cur_ps->illegal_bytes);

	ice_stat_update32(hw, GLPRT_MLFC(port), pf->stat_prev_loaded,
			  &prev_ps->mac_local_faults,
			  &cur_ps->mac_local_faults);

	ice_stat_update32(hw, GLPRT_MRFC(port), pf->stat_prev_loaded,
			  &prev_ps->mac_remote_faults,
			  &cur_ps->mac_remote_faults);

	ice_stat_update32(hw, GLPRT_RLEC(port), pf->stat_prev_loaded,
			  &prev_ps->rx_len_errors, &cur_ps->rx_len_errors);

	ice_stat_update32(hw, GLPRT_RUC(port), pf->stat_prev_loaded,
			  &prev_ps->rx_undersize, &cur_ps->rx_undersize);

	ice_stat_update32(hw, GLPRT_RFC(port), pf->stat_prev_loaded,
			  &prev_ps->rx_fragments, &cur_ps->rx_fragments);

	ice_stat_update32(hw, GLPRT_ROC(port), pf->stat_prev_loaded,
			  &prev_ps->rx_oversize, &cur_ps->rx_oversize);

	ice_stat_update32(hw, GLPRT_RJC(port), pf->stat_prev_loaded,
			  &prev_ps->rx_jabber, &cur_ps->rx_jabber);

	cur_ps->fd_sb_status = test_bit(ICE_FLAG_FD_ENA, pf->flags) ? 1 : 0;

	pf->stat_prev_loaded = true;
}

/**
 * ice_get_stats64 - get statistics for network device structure
 * @netdev: network interface device structure
 * @stats: main device statistics structure
 */
static
void ice_get_stats64(struct net_device *netdev, struct rtnl_link_stats64 *stats)
{
	struct ice_netdev_priv *np = netdev_priv(netdev);
	struct rtnl_link_stats64 *vsi_stats;
	struct ice_vsi *vsi = np->vsi;

	vsi_stats = &vsi->net_stats;

	if (!vsi->num_txq || !vsi->num_rxq)
		return;

	/* netdev packet/byte stats come from ring counter. These are obtained
	 * by summing up ring counters (done by ice_update_vsi_ring_stats).
	 * But, only call the update routine and read the registers if VSI is
	 * not down.
	 */
	if (!test_bit(ICE_VSI_DOWN, vsi->state))
		ice_update_vsi_ring_stats(vsi);
	stats->tx_packets = vsi_stats->tx_packets;
	stats->tx_bytes = vsi_stats->tx_bytes;
	stats->rx_packets = vsi_stats->rx_packets;
	stats->rx_bytes = vsi_stats->rx_bytes;

	/* The rest of the stats can be read from the hardware but instead we
	 * just return values that the watchdog task has already obtained from
	 * the hardware.
	 */
	stats->multicast = vsi_stats->multicast;
	stats->tx_errors = vsi_stats->tx_errors;
	stats->tx_dropped = vsi_stats->tx_dropped;
	stats->rx_errors = vsi_stats->rx_errors;
	stats->rx_dropped = vsi_stats->rx_dropped;
	stats->rx_crc_errors = vsi_stats->rx_crc_errors;
	stats->rx_length_errors = vsi_stats->rx_length_errors;
}

/**
 * ice_napi_disable_all - Disable NAPI for all q_vectors in the VSI
 * @vsi: VSI having NAPI disabled
 */
static void ice_napi_disable_all(struct ice_vsi *vsi)
{
	int q_idx;

	if (!vsi->netdev)
		return;

	ice_for_each_q_vector(vsi, q_idx) {
		struct ice_q_vector *q_vector = vsi->q_vectors[q_idx];

		if (q_vector->rx.ring || q_vector->tx.ring)
			napi_disable(&q_vector->napi);

		cancel_work_sync(&q_vector->tx.dim.work);
		cancel_work_sync(&q_vector->rx.dim.work);
	}
}

/**
 * ice_down - Shutdown the connection
 * @vsi: The VSI being stopped
 */
int ice_down(struct ice_vsi *vsi)
{
	int i, tx_err, rx_err, link_err = 0;

	/* Caller of this function is expected to set the
	 * vsi->state ICE_DOWN bit
	 */
	if (vsi->netdev) {
		netif_carrier_off(vsi->netdev);
		netif_tx_disable(vsi->netdev);
	}

	ice_vsi_dis_irq(vsi);

	tx_err = ice_vsi_stop_lan_tx_rings(vsi, ICE_NO_RESET, 0);
	if (tx_err)
		netdev_err(vsi->netdev, "Failed stop Tx rings, VSI %d error %d\n",
			   vsi->vsi_num, tx_err);
	if (!tx_err && ice_is_xdp_ena_vsi(vsi)) {
		tx_err = ice_vsi_stop_xdp_tx_rings(vsi);
		if (tx_err)
			netdev_err(vsi->netdev, "Failed stop XDP rings, VSI %d error %d\n",
				   vsi->vsi_num, tx_err);
	}

	rx_err = ice_vsi_stop_all_rx_rings(vsi);
	if (rx_err)
		netdev_err(vsi->netdev, "Failed stop Rx rings, VSI %d error %d\n",
			   vsi->vsi_num, rx_err);

	ice_napi_disable_all(vsi);

	if (test_bit(ICE_FLAG_LINK_DOWN_ON_CLOSE_ENA, vsi->back->flags)) {
		link_err = ice_force_phys_link_state(vsi, false);
		if (link_err)
			netdev_err(vsi->netdev, "Failed to set physical link down, VSI %d error %d\n",
				   vsi->vsi_num, link_err);
	}

	ice_for_each_txq(vsi, i)
		ice_clean_tx_ring(vsi->tx_rings[i]);

	ice_for_each_rxq(vsi, i)
		ice_clean_rx_ring(vsi->rx_rings[i]);

	if (tx_err || rx_err || link_err) {
		netdev_err(vsi->netdev, "Failed to close VSI 0x%04X on switch 0x%04X\n",
			   vsi->vsi_num, vsi->vsw->sw_id);
		return -EIO;
	}

	return 0;
}

/**
 * ice_vsi_setup_tx_rings - Allocate VSI Tx queue resources
 * @vsi: VSI having resources allocated
 *
 * Return 0 on success, negative on failure
 */
int ice_vsi_setup_tx_rings(struct ice_vsi *vsi)
{
	int i, err = 0;

	if (!vsi->num_txq) {
		dev_err(ice_pf_to_dev(vsi->back), "VSI %d has 0 Tx queues\n",
			vsi->vsi_num);
		return -EINVAL;
	}

	ice_for_each_txq(vsi, i) {
		struct ice_ring *ring = vsi->tx_rings[i];

		if (!ring)
			return -EINVAL;

		ring->netdev = vsi->netdev;
		err = ice_setup_tx_ring(ring);
		if (err)
			break;
	}

	return err;
}

/**
 * ice_vsi_setup_rx_rings - Allocate VSI Rx queue resources
 * @vsi: VSI having resources allocated
 *
 * Return 0 on success, negative on failure
 */
int ice_vsi_setup_rx_rings(struct ice_vsi *vsi)
{
	int i, err = 0;

	if (!vsi->num_rxq) {
		dev_err(ice_pf_to_dev(vsi->back), "VSI %d has 0 Rx queues\n",
			vsi->vsi_num);
		return -EINVAL;
	}

	ice_for_each_rxq(vsi, i) {
		struct ice_ring *ring = vsi->rx_rings[i];

		if (!ring)
			return -EINVAL;

		ring->netdev = vsi->netdev;
		err = ice_setup_rx_ring(ring);
		if (err)
			break;
	}

	return err;
}

/**
 * ice_vsi_open_ctrl - open control VSI for use
 * @vsi: the VSI to open
 *
 * Initialization of the Control VSI
 *
 * Returns 0 on success, negative value on error
 */
int ice_vsi_open_ctrl(struct ice_vsi *vsi)
{
	char int_name[ICE_INT_NAME_STR_LEN];
	struct ice_pf *pf = vsi->back;
	struct device *dev;
	int err;

	dev = ice_pf_to_dev(pf);
	/* allocate descriptors */
	err = ice_vsi_setup_tx_rings(vsi);
	if (err)
		goto err_setup_tx;

	err = ice_vsi_setup_rx_rings(vsi);
	if (err)
		goto err_setup_rx;

	err = ice_vsi_cfg(vsi);
	if (err)
		goto err_setup_rx;

	snprintf(int_name, sizeof(int_name) - 1, "%s-%s:ctrl",
		 dev_driver_string(dev), dev_name(dev));
	err = ice_vsi_req_irq_msix(vsi, int_name);
	if (err)
		goto err_setup_rx;

	ice_vsi_cfg_msix(vsi);

	err = ice_vsi_start_all_rx_rings(vsi);
	if (err)
		goto err_up_complete;

	clear_bit(ICE_VSI_DOWN, vsi->state);
	ice_vsi_ena_irq(vsi);

	return 0;

err_up_complete:
	ice_down(vsi);
err_setup_rx:
	ice_vsi_free_rx_rings(vsi);
err_setup_tx:
	ice_vsi_free_tx_rings(vsi);

	return err;
}

/**
 * ice_vsi_open - Called when a network interface is made active
 * @vsi: the VSI to open
 *
 * Initialization of the VSI
 *
 * Returns 0 on success, negative value on error
 */
static int ice_vsi_open(struct ice_vsi *vsi)
{
	char int_name[ICE_INT_NAME_STR_LEN];
	struct ice_pf *pf = vsi->back;
	int err;

	/* allocate descriptors */
	err = ice_vsi_setup_tx_rings(vsi);
	if (err)
		goto err_setup_tx;

	err = ice_vsi_setup_rx_rings(vsi);
	if (err)
		goto err_setup_rx;

	err = ice_vsi_cfg(vsi);
	if (err)
		goto err_setup_rx;

	snprintf(int_name, sizeof(int_name) - 1, "%s-%s",
		 dev_driver_string(ice_pf_to_dev(pf)), vsi->netdev->name);
	err = ice_vsi_req_irq_msix(vsi, int_name);
	if (err)
		goto err_setup_rx;

	/* Notify the stack of the actual queue counts. */
	err = netif_set_real_num_tx_queues(vsi->netdev, vsi->num_txq);
	if (err)
		goto err_set_qs;

	err = netif_set_real_num_rx_queues(vsi->netdev, vsi->num_rxq);
	if (err)
		goto err_set_qs;

	err = ice_up_complete(vsi);
	if (err)
		goto err_up_complete;

	return 0;

err_up_complete:
	ice_down(vsi);
err_set_qs:
	ice_vsi_free_irq(vsi);
err_setup_rx:
	ice_vsi_free_rx_rings(vsi);
err_setup_tx:
	ice_vsi_free_tx_rings(vsi);

	return err;
}

/**
 * ice_vsi_release_all - Delete all VSIs
 * @pf: PF from which all VSIs are being removed
 */
static void ice_vsi_release_all(struct ice_pf *pf)
{
	int err, i;

	if (!pf->vsi)
		return;

	ice_for_each_vsi(pf, i) {
		if (!pf->vsi[i])
			continue;

		err = ice_vsi_release(pf->vsi[i]);
		if (err)
			dev_dbg(ice_pf_to_dev(pf), "Failed to release pf->vsi[%d], err %d, vsi_num = %d\n",
				i, err, pf->vsi[i]->vsi_num);
	}
}

/**
 * ice_vsi_rebuild_by_type - Rebuild VSI of a given type
 * @pf: pointer to the PF instance
 * @type: VSI type to rebuild
 *
 * Iterates through the pf->vsi array and rebuilds VSIs of the requested type
 */
static int ice_vsi_rebuild_by_type(struct ice_pf *pf, enum ice_vsi_type type)
{
	struct device *dev = ice_pf_to_dev(pf);
	enum ice_status status;
	int i, err;

	ice_for_each_vsi(pf, i) {
		struct ice_vsi *vsi = pf->vsi[i];

		if (!vsi || vsi->type != type)
			continue;

		/* rebuild the VSI */
		err = ice_vsi_rebuild(vsi, true);
		if (err) {
			dev_err(dev, "rebuild VSI failed, err %d, VSI index %d, type %s\n",
				err, vsi->idx, ice_vsi_type_str(type));
			return err;
		}

		/* replay filters for the VSI */
		status = ice_replay_vsi(&pf->hw, vsi->idx);
		if (status) {
			dev_err(dev, "replay VSI failed, status %s, VSI index %d, type %s\n",
				ice_stat_str(status), vsi->idx,
				ice_vsi_type_str(type));
			return -EIO;
		}

		/* Re-map HW VSI number, using VSI handle that has been
		 * previously validated in ice_replay_vsi() call above
		 */
		vsi->vsi_num = ice_get_hw_vsi_num(&pf->hw, vsi->idx);

		/* enable the VSI */
		err = ice_ena_vsi(vsi, false);
		if (err) {
			dev_err(dev, "enable VSI failed, err %d, VSI index %d, type %s\n",
				err, vsi->idx, ice_vsi_type_str(type));
			return err;
		}

		dev_info(dev, "VSI rebuilt. VSI index %d, type %s\n", vsi->idx,
			 ice_vsi_type_str(type));
	}

	return 0;
}

/**
 * ice_update_pf_netdev_link - Update PF netdev link status
 * @pf: pointer to the PF instance
 */
static void ice_update_pf_netdev_link(struct ice_pf *pf)
{
	bool link_up;
	int i;

	ice_for_each_vsi(pf, i) {
		struct ice_vsi *vsi = pf->vsi[i];

		if (!vsi || vsi->type != ICE_VSI_PF)
			return;

		ice_get_link_status(pf->vsi[i]->port_info, &link_up);
		if (link_up) {
			netif_carrier_on(pf->vsi[i]->netdev);
			netif_tx_wake_all_queues(pf->vsi[i]->netdev);
		} else {
			netif_carrier_off(pf->vsi[i]->netdev);
			netif_tx_stop_all_queues(pf->vsi[i]->netdev);
		}
	}
}

/**
 * ice_rebuild - rebuild after reset
 * @pf: PF to rebuild
 * @reset_type: type of reset
 *
 * Do not rebuild VF VSI in this flow because that is already handled via
 * ice_reset_all_vfs(). This is because requirements for resetting a VF after a
 * PFR/CORER/GLOBER/etc. are different than the normal flow. Also, we don't want
 * to reset/rebuild all the VF VSI twice.
 */
static void ice_rebuild(struct ice_pf *pf, enum ice_reset_req reset_type)
{
	struct device *dev = ice_pf_to_dev(pf);
	struct ice_hw *hw = &pf->hw;
	enum ice_status ret;
	int err;

	if (test_bit(ICE_DOWN, pf->state))
		goto clear_recovery;

	dev_dbg(dev, "rebuilding PF after reset_type=%d\n", reset_type);

	ret = ice_init_all_ctrlq(hw);
	if (ret) {
		dev_err(dev, "control queues init failed %s\n",
			ice_stat_str(ret));
		goto err_init_ctrlq;
	}

	/* if DDP was previously loaded successfully */
	if (!ice_is_safe_mode(pf)) {
		/* reload the SW DB of filter tables */
		if (reset_type == ICE_RESET_PFR)
			ice_fill_blk_tbls(hw);
		else
			/* Reload DDP Package after CORER/GLOBR reset */
			ice_load_pkg(NULL, pf);
	}

	ret = ice_clear_pf_cfg(hw);
	if (ret) {
		dev_err(dev, "clear PF configuration failed %s\n",
			ice_stat_str(ret));
		goto err_init_ctrlq;
	}

	if (pf->first_sw->dflt_vsi_ena)
		dev_info(dev, "Clearing default VSI, re-enable after reset completes\n");
	/* clear the default VSI configuration if it exists */
	pf->first_sw->dflt_vsi = NULL;
	pf->first_sw->dflt_vsi_ena = false;

	ice_clear_pxe_mode(hw);

	ret = ice_init_nvm(hw);
	if (ret) {
		dev_err(dev, "ice_init_nvm failed %s\n", ice_stat_str(ret));
		goto err_init_ctrlq;
	}

	ret = ice_get_caps(hw);
	if (ret) {
		dev_err(dev, "ice_get_caps failed %s\n", ice_stat_str(ret));
		goto err_init_ctrlq;
	}

	ret = ice_aq_set_mac_cfg(hw, ICE_AQ_SET_MAC_FRAME_SIZE_MAX, NULL);
	if (ret) {
		dev_err(dev, "set_mac_cfg failed %s\n", ice_stat_str(ret));
		goto err_init_ctrlq;
	}

	err = ice_sched_init_port(hw->port_info);
	if (err)
		goto err_sched_init_port;

	/* start misc vector */
	err = ice_req_irq_msix_misc(pf);
	if (err) {
		dev_err(dev, "misc vector setup failed: %d\n", err);
		goto err_sched_init_port;
	}

	if (test_bit(ICE_FLAG_FD_ENA, pf->flags)) {
		wr32(hw, PFQF_FD_ENA, PFQF_FD_ENA_FD_ENA_M);
		if (!rd32(hw, PFQF_FD_SIZE)) {
			u16 unused, guar, b_effort;

			guar = hw->func_caps.fd_fltr_guar;
			b_effort = hw->func_caps.fd_fltr_best_effort;

			/* force guaranteed filter pool for PF */
			ice_alloc_fd_guar_item(hw, &unused, guar);
			/* force shared filter pool for PF */
			ice_alloc_fd_shrd_item(hw, &unused, b_effort);
		}
	}

	if (test_bit(ICE_FLAG_DCB_ENA, pf->flags))
		ice_dcb_rebuild(pf);

	/* If the PF previously had enabled PTP, PTP init needs to happen before
	 * the VSI rebuild. If not, this causes the PTP link status events to
	 * fail.
	 */
	if (test_bit(ICE_FLAG_PTP_SUPPORTED, pf->flags))
		ice_ptp_init(pf);

	/* rebuild PF VSI */
	err = ice_vsi_rebuild_by_type(pf, ICE_VSI_PF);
	if (err) {
		dev_err(dev, "PF VSI rebuild failed: %d\n", err);
		goto err_vsi_rebuild;
	}

	/* If Flow Director is active */
	if (test_bit(ICE_FLAG_FD_ENA, pf->flags)) {
		err = ice_vsi_rebuild_by_type(pf, ICE_VSI_CTRL);
		if (err) {
			dev_err(dev, "control VSI rebuild failed: %d\n", err);
			goto err_vsi_rebuild;
		}

		/* replay HW Flow Director recipes */
		if (hw->fdir_prof)
			ice_fdir_replay_flows(hw);

		/* replay Flow Director filters */
		ice_fdir_replay_fltrs(pf);

		ice_rebuild_arfs(pf);
	}

	ice_update_pf_netdev_link(pf);

	/* tell the firmware we are up */
	ret = ice_send_version(pf);
	if (ret) {
		dev_err(dev, "Rebuild failed due to error sending driver version: %s\n",
			ice_stat_str(ret));
		goto err_vsi_rebuild;
	}

	ice_replay_post(hw);

	/* if we get here, reset flow is successful */
	clear_bit(ICE_RESET_FAILED, pf->state);

	ice_plug_aux_dev(pf);
	return;

err_vsi_rebuild:
err_sched_init_port:
	ice_sched_cleanup_all(hw);
err_init_ctrlq:
	ice_shutdown_all_ctrlq(hw);
	set_bit(ICE_RESET_FAILED, pf->state);
clear_recovery:
	/* set this bit in PF state to control service task scheduling */
	set_bit(ICE_NEEDS_RESTART, pf->state);
	dev_err(dev, "Rebuild failed, unload and reload driver\n");
}

/**
 * ice_max_xdp_frame_size - returns the maximum allowed frame size for XDP
 * @vsi: Pointer to VSI structure
 */
static int ice_max_xdp_frame_size(struct ice_vsi *vsi)
{
	if (PAGE_SIZE >= 8192 || test_bit(ICE_FLAG_LEGACY_RX, vsi->back->flags))
		return ICE_RXBUF_2048 - XDP_PACKET_HEADROOM;
	else
		return ICE_RXBUF_3072;
}

/**
 * ice_change_mtu - NDO callback to change the MTU
 * @netdev: network interface device structure
 * @new_mtu: new value for maximum frame size
 *
 * Returns 0 on success, negative on failure
 */
static int ice_change_mtu(struct net_device *netdev, int new_mtu)
{
	struct ice_netdev_priv *np = netdev_priv(netdev);
	struct ice_vsi *vsi = np->vsi;
	struct ice_pf *pf = vsi->back;
	struct iidc_event *event;
	u8 count = 0;
	int err = 0;

	if (new_mtu == (int)netdev->mtu) {
		netdev_warn(netdev, "MTU is already %u\n", netdev->mtu);
		return 0;
	}

	if (ice_is_xdp_ena_vsi(vsi)) {
		int frame_size = ice_max_xdp_frame_size(vsi);

		if (new_mtu + ICE_ETH_PKT_HDR_PAD > frame_size) {
			netdev_err(netdev, "max MTU for XDP usage is %d\n",
				   frame_size - ICE_ETH_PKT_HDR_PAD);
			return -EINVAL;
		}
	}

	/* if a reset is in progress, wait for some time for it to complete */
	do {
		if (ice_is_reset_in_progress(pf->state)) {
			count++;
			usleep_range(1000, 2000);
		} else {
			break;
		}

	} while (count < 100);

	if (count == 100) {
		netdev_err(netdev, "can't change MTU. Device is busy\n");
		return -EBUSY;
	}

	event = kzalloc(sizeof(*event), GFP_KERNEL);
	if (!event)
		return -ENOMEM;

	set_bit(IIDC_EVENT_BEFORE_MTU_CHANGE, event->type);
	ice_send_event_to_aux(pf, event);
	clear_bit(IIDC_EVENT_BEFORE_MTU_CHANGE, event->type);

	netdev->mtu = (unsigned int)new_mtu;

	/* if VSI is up, bring it down and then back up */
	if (!test_and_set_bit(ICE_VSI_DOWN, vsi->state)) {
		err = ice_down(vsi);
		if (err) {
			netdev_err(netdev, "change MTU if_down err %d\n", err);
			goto event_after;
		}

		err = ice_up(vsi);
		if (err) {
			netdev_err(netdev, "change MTU if_up err %d\n", err);
			goto event_after;
		}
	}

	netdev_dbg(netdev, "changed MTU to %d\n", new_mtu);
event_after:
	set_bit(IIDC_EVENT_AFTER_MTU_CHANGE, event->type);
	ice_send_event_to_aux(pf, event);
	kfree(event);

	return err;
<<<<<<< HEAD
=======
}

/**
 * ice_do_ioctl - Access the hwtstamp interface
 * @netdev: network interface device structure
 * @ifr: interface request data
 * @cmd: ioctl command
 */
static int ice_do_ioctl(struct net_device *netdev, struct ifreq *ifr, int cmd)
{
	struct ice_netdev_priv *np = netdev_priv(netdev);
	struct ice_pf *pf = np->vsi->back;

	switch (cmd) {
	case SIOCGHWTSTAMP:
		return ice_ptp_get_ts_config(pf, ifr);
	case SIOCSHWTSTAMP:
		return ice_ptp_set_ts_config(pf, ifr);
	default:
		return -EOPNOTSUPP;
	}
>>>>>>> 38f75922
}

/**
 * ice_aq_str - convert AQ err code to a string
 * @aq_err: the AQ error code to convert
 */
const char *ice_aq_str(enum ice_aq_err aq_err)
{
	switch (aq_err) {
	case ICE_AQ_RC_OK:
		return "OK";
	case ICE_AQ_RC_EPERM:
		return "ICE_AQ_RC_EPERM";
	case ICE_AQ_RC_ENOENT:
		return "ICE_AQ_RC_ENOENT";
	case ICE_AQ_RC_ENOMEM:
		return "ICE_AQ_RC_ENOMEM";
	case ICE_AQ_RC_EBUSY:
		return "ICE_AQ_RC_EBUSY";
	case ICE_AQ_RC_EEXIST:
		return "ICE_AQ_RC_EEXIST";
	case ICE_AQ_RC_EINVAL:
		return "ICE_AQ_RC_EINVAL";
	case ICE_AQ_RC_ENOSPC:
		return "ICE_AQ_RC_ENOSPC";
	case ICE_AQ_RC_ENOSYS:
		return "ICE_AQ_RC_ENOSYS";
	case ICE_AQ_RC_EMODE:
		return "ICE_AQ_RC_EMODE";
	case ICE_AQ_RC_ENOSEC:
		return "ICE_AQ_RC_ENOSEC";
	case ICE_AQ_RC_EBADSIG:
		return "ICE_AQ_RC_EBADSIG";
	case ICE_AQ_RC_ESVN:
		return "ICE_AQ_RC_ESVN";
	case ICE_AQ_RC_EBADMAN:
		return "ICE_AQ_RC_EBADMAN";
	case ICE_AQ_RC_EBADBUF:
		return "ICE_AQ_RC_EBADBUF";
	}

	return "ICE_AQ_RC_UNKNOWN";
}

/**
 * ice_stat_str - convert status err code to a string
 * @stat_err: the status error code to convert
 */
const char *ice_stat_str(enum ice_status stat_err)
{
	switch (stat_err) {
	case ICE_SUCCESS:
		return "OK";
	case ICE_ERR_PARAM:
		return "ICE_ERR_PARAM";
	case ICE_ERR_NOT_IMPL:
		return "ICE_ERR_NOT_IMPL";
	case ICE_ERR_NOT_READY:
		return "ICE_ERR_NOT_READY";
	case ICE_ERR_NOT_SUPPORTED:
		return "ICE_ERR_NOT_SUPPORTED";
	case ICE_ERR_BAD_PTR:
		return "ICE_ERR_BAD_PTR";
	case ICE_ERR_INVAL_SIZE:
		return "ICE_ERR_INVAL_SIZE";
	case ICE_ERR_DEVICE_NOT_SUPPORTED:
		return "ICE_ERR_DEVICE_NOT_SUPPORTED";
	case ICE_ERR_RESET_FAILED:
		return "ICE_ERR_RESET_FAILED";
	case ICE_ERR_FW_API_VER:
		return "ICE_ERR_FW_API_VER";
	case ICE_ERR_NO_MEMORY:
		return "ICE_ERR_NO_MEMORY";
	case ICE_ERR_CFG:
		return "ICE_ERR_CFG";
	case ICE_ERR_OUT_OF_RANGE:
		return "ICE_ERR_OUT_OF_RANGE";
	case ICE_ERR_ALREADY_EXISTS:
		return "ICE_ERR_ALREADY_EXISTS";
	case ICE_ERR_NVM:
		return "ICE_ERR_NVM";
	case ICE_ERR_NVM_CHECKSUM:
		return "ICE_ERR_NVM_CHECKSUM";
	case ICE_ERR_BUF_TOO_SHORT:
		return "ICE_ERR_BUF_TOO_SHORT";
	case ICE_ERR_NVM_BLANK_MODE:
		return "ICE_ERR_NVM_BLANK_MODE";
	case ICE_ERR_IN_USE:
		return "ICE_ERR_IN_USE";
	case ICE_ERR_MAX_LIMIT:
		return "ICE_ERR_MAX_LIMIT";
	case ICE_ERR_RESET_ONGOING:
		return "ICE_ERR_RESET_ONGOING";
	case ICE_ERR_HW_TABLE:
		return "ICE_ERR_HW_TABLE";
	case ICE_ERR_DOES_NOT_EXIST:
		return "ICE_ERR_DOES_NOT_EXIST";
	case ICE_ERR_FW_DDP_MISMATCH:
		return "ICE_ERR_FW_DDP_MISMATCH";
	case ICE_ERR_AQ_ERROR:
		return "ICE_ERR_AQ_ERROR";
	case ICE_ERR_AQ_TIMEOUT:
		return "ICE_ERR_AQ_TIMEOUT";
	case ICE_ERR_AQ_FULL:
		return "ICE_ERR_AQ_FULL";
	case ICE_ERR_AQ_NO_WORK:
		return "ICE_ERR_AQ_NO_WORK";
	case ICE_ERR_AQ_EMPTY:
		return "ICE_ERR_AQ_EMPTY";
	case ICE_ERR_AQ_FW_CRITICAL:
		return "ICE_ERR_AQ_FW_CRITICAL";
	}

	return "ICE_ERR_UNKNOWN";
}

/**
 * ice_set_rss_lut - Set RSS LUT
 * @vsi: Pointer to VSI structure
 * @lut: Lookup table
 * @lut_size: Lookup table size
 *
 * Returns 0 on success, negative on failure
 */
int ice_set_rss_lut(struct ice_vsi *vsi, u8 *lut, u16 lut_size)
{
	struct ice_aq_get_set_rss_lut_params params = {};
	struct ice_hw *hw = &vsi->back->hw;
	enum ice_status status;

	if (!lut)
		return -EINVAL;

	params.vsi_handle = vsi->idx;
	params.lut_size = lut_size;
	params.lut_type = vsi->rss_lut_type;
	params.lut = lut;

	status = ice_aq_set_rss_lut(hw, &params);
	if (status) {
		dev_err(ice_pf_to_dev(vsi->back), "Cannot set RSS lut, err %s aq_err %s\n",
			ice_stat_str(status),
			ice_aq_str(hw->adminq.sq_last_status));
		return -EIO;
	}

	return 0;
}

/**
 * ice_set_rss_key - Set RSS key
 * @vsi: Pointer to the VSI structure
 * @seed: RSS hash seed
 *
 * Returns 0 on success, negative on failure
 */
int ice_set_rss_key(struct ice_vsi *vsi, u8 *seed)
{
	struct ice_hw *hw = &vsi->back->hw;
	enum ice_status status;

	if (!seed)
		return -EINVAL;

	status = ice_aq_set_rss_key(hw, vsi->idx, (struct ice_aqc_get_set_rss_keys *)seed);
	if (status) {
		dev_err(ice_pf_to_dev(vsi->back), "Cannot set RSS key, err %s aq_err %s\n",
			ice_stat_str(status),
			ice_aq_str(hw->adminq.sq_last_status));
		return -EIO;
	}

	return 0;
}

/**
 * ice_get_rss_lut - Get RSS LUT
 * @vsi: Pointer to VSI structure
 * @lut: Buffer to store the lookup table entries
 * @lut_size: Size of buffer to store the lookup table entries
 *
 * Returns 0 on success, negative on failure
 */
int ice_get_rss_lut(struct ice_vsi *vsi, u8 *lut, u16 lut_size)
{
	struct ice_aq_get_set_rss_lut_params params = {};
	struct ice_hw *hw = &vsi->back->hw;
	enum ice_status status;

	if (!lut)
		return -EINVAL;

	params.vsi_handle = vsi->idx;
	params.lut_size = lut_size;
	params.lut_type = vsi->rss_lut_type;
	params.lut = lut;

	status = ice_aq_get_rss_lut(hw, &params);
	if (status) {
		dev_err(ice_pf_to_dev(vsi->back), "Cannot get RSS lut, err %s aq_err %s\n",
			ice_stat_str(status),
			ice_aq_str(hw->adminq.sq_last_status));
		return -EIO;
	}

	return 0;
}

/**
 * ice_get_rss_key - Get RSS key
 * @vsi: Pointer to VSI structure
 * @seed: Buffer to store the key in
 *
 * Returns 0 on success, negative on failure
 */
int ice_get_rss_key(struct ice_vsi *vsi, u8 *seed)
{
	struct ice_hw *hw = &vsi->back->hw;
	enum ice_status status;

	if (!seed)
		return -EINVAL;

	status = ice_aq_get_rss_key(hw, vsi->idx, (struct ice_aqc_get_set_rss_keys *)seed);
	if (status) {
		dev_err(ice_pf_to_dev(vsi->back), "Cannot get RSS key, err %s aq_err %s\n",
			ice_stat_str(status),
			ice_aq_str(hw->adminq.sq_last_status));
		return -EIO;
	}

	return 0;
}

/**
 * ice_bridge_getlink - Get the hardware bridge mode
 * @skb: skb buff
 * @pid: process ID
 * @seq: RTNL message seq
 * @dev: the netdev being configured
 * @filter_mask: filter mask passed in
 * @nlflags: netlink flags passed in
 *
 * Return the bridge mode (VEB/VEPA)
 */
static int
ice_bridge_getlink(struct sk_buff *skb, u32 pid, u32 seq,
		   struct net_device *dev, u32 filter_mask, int nlflags)
{
	struct ice_netdev_priv *np = netdev_priv(dev);
	struct ice_vsi *vsi = np->vsi;
	struct ice_pf *pf = vsi->back;
	u16 bmode;

	bmode = pf->first_sw->bridge_mode;

	return ndo_dflt_bridge_getlink(skb, pid, seq, dev, bmode, 0, 0, nlflags,
				       filter_mask, NULL);
}

/**
 * ice_vsi_update_bridge_mode - Update VSI for switching bridge mode (VEB/VEPA)
 * @vsi: Pointer to VSI structure
 * @bmode: Hardware bridge mode (VEB/VEPA)
 *
 * Returns 0 on success, negative on failure
 */
static int ice_vsi_update_bridge_mode(struct ice_vsi *vsi, u16 bmode)
{
	struct ice_aqc_vsi_props *vsi_props;
	struct ice_hw *hw = &vsi->back->hw;
	struct ice_vsi_ctx *ctxt;
	enum ice_status status;
	int ret = 0;

	vsi_props = &vsi->info;

	ctxt = kzalloc(sizeof(*ctxt), GFP_KERNEL);
	if (!ctxt)
		return -ENOMEM;

	ctxt->info = vsi->info;

	if (bmode == BRIDGE_MODE_VEB)
		/* change from VEPA to VEB mode */
		ctxt->info.sw_flags |= ICE_AQ_VSI_SW_FLAG_ALLOW_LB;
	else
		/* change from VEB to VEPA mode */
		ctxt->info.sw_flags &= ~ICE_AQ_VSI_SW_FLAG_ALLOW_LB;
	ctxt->info.valid_sections = cpu_to_le16(ICE_AQ_VSI_PROP_SW_VALID);

	status = ice_update_vsi(hw, vsi->idx, ctxt, NULL);
	if (status) {
		dev_err(ice_pf_to_dev(vsi->back), "update VSI for bridge mode failed, bmode = %d err %s aq_err %s\n",
			bmode, ice_stat_str(status),
			ice_aq_str(hw->adminq.sq_last_status));
		ret = -EIO;
		goto out;
	}
	/* Update sw flags for book keeping */
	vsi_props->sw_flags = ctxt->info.sw_flags;

out:
	kfree(ctxt);
	return ret;
}

/**
 * ice_bridge_setlink - Set the hardware bridge mode
 * @dev: the netdev being configured
 * @nlh: RTNL message
 * @flags: bridge setlink flags
 * @extack: netlink extended ack
 *
 * Sets the bridge mode (VEB/VEPA) of the switch to which the netdev (VSI) is
 * hooked up to. Iterates through the PF VSI list and sets the loopback mode (if
 * not already set for all VSIs connected to this switch. And also update the
 * unicast switch filter rules for the corresponding switch of the netdev.
 */
static int
ice_bridge_setlink(struct net_device *dev, struct nlmsghdr *nlh,
		   u16 __always_unused flags,
		   struct netlink_ext_ack __always_unused *extack)
{
	struct ice_netdev_priv *np = netdev_priv(dev);
	struct ice_pf *pf = np->vsi->back;
	struct nlattr *attr, *br_spec;
	struct ice_hw *hw = &pf->hw;
	enum ice_status status;
	struct ice_sw *pf_sw;
	int rem, v, err = 0;

	pf_sw = pf->first_sw;
	/* find the attribute in the netlink message */
	br_spec = nlmsg_find_attr(nlh, sizeof(struct ifinfomsg), IFLA_AF_SPEC);

	nla_for_each_nested(attr, br_spec, rem) {
		__u16 mode;

		if (nla_type(attr) != IFLA_BRIDGE_MODE)
			continue;
		mode = nla_get_u16(attr);
		if (mode != BRIDGE_MODE_VEPA && mode != BRIDGE_MODE_VEB)
			return -EINVAL;
		/* Continue  if bridge mode is not being flipped */
		if (mode == pf_sw->bridge_mode)
			continue;
		/* Iterates through the PF VSI list and update the loopback
		 * mode of the VSI
		 */
		ice_for_each_vsi(pf, v) {
			if (!pf->vsi[v])
				continue;
			err = ice_vsi_update_bridge_mode(pf->vsi[v], mode);
			if (err)
				return err;
		}

		hw->evb_veb = (mode == BRIDGE_MODE_VEB);
		/* Update the unicast switch filter rules for the corresponding
		 * switch of the netdev
		 */
		status = ice_update_sw_rule_bridge_mode(hw);
		if (status) {
			netdev_err(dev, "switch rule update failed, mode = %d err %s aq_err %s\n",
				   mode, ice_stat_str(status),
				   ice_aq_str(hw->adminq.sq_last_status));
			/* revert hw->evb_veb */
			hw->evb_veb = (pf_sw->bridge_mode == BRIDGE_MODE_VEB);
			return -EIO;
		}

		pf_sw->bridge_mode = mode;
	}

	return 0;
}

/**
 * ice_tx_timeout - Respond to a Tx Hang
 * @netdev: network interface device structure
 * @txqueue: Tx queue
 */
static void ice_tx_timeout(struct net_device *netdev, unsigned int txqueue)
{
	struct ice_netdev_priv *np = netdev_priv(netdev);
	struct ice_ring *tx_ring = NULL;
	struct ice_vsi *vsi = np->vsi;
	struct ice_pf *pf = vsi->back;
	u32 i;

	pf->tx_timeout_count++;

	/* Check if PFC is enabled for the TC to which the queue belongs
	 * to. If yes then Tx timeout is not caused by a hung queue, no
	 * need to reset and rebuild
	 */
	if (ice_is_pfc_causing_hung_q(pf, txqueue)) {
		dev_info(ice_pf_to_dev(pf), "Fake Tx hang detected on queue %u, timeout caused by PFC storm\n",
			 txqueue);
		return;
	}

	/* now that we have an index, find the tx_ring struct */
	for (i = 0; i < vsi->num_txq; i++)
		if (vsi->tx_rings[i] && vsi->tx_rings[i]->desc)
			if (txqueue == vsi->tx_rings[i]->q_index) {
				tx_ring = vsi->tx_rings[i];
				break;
			}

	/* Reset recovery level if enough time has elapsed after last timeout.
	 * Also ensure no new reset action happens before next timeout period.
	 */
	if (time_after(jiffies, (pf->tx_timeout_last_recovery + HZ * 20)))
		pf->tx_timeout_recovery_level = 1;
	else if (time_before(jiffies, (pf->tx_timeout_last_recovery +
				       netdev->watchdog_timeo)))
		return;

	if (tx_ring) {
		struct ice_hw *hw = &pf->hw;
		u32 head, val = 0;

		head = (rd32(hw, QTX_COMM_HEAD(vsi->txq_map[txqueue])) &
			QTX_COMM_HEAD_HEAD_M) >> QTX_COMM_HEAD_HEAD_S;
		/* Read interrupt register */
		val = rd32(hw, GLINT_DYN_CTL(tx_ring->q_vector->reg_idx));

		netdev_info(netdev, "tx_timeout: VSI_num: %d, Q %u, NTC: 0x%x, HW_HEAD: 0x%x, NTU: 0x%x, INT: 0x%x\n",
			    vsi->vsi_num, txqueue, tx_ring->next_to_clean,
			    head, tx_ring->next_to_use, val);
	}

	pf->tx_timeout_last_recovery = jiffies;
	netdev_info(netdev, "tx_timeout recovery level %d, txqueue %u\n",
		    pf->tx_timeout_recovery_level, txqueue);

	switch (pf->tx_timeout_recovery_level) {
	case 1:
		set_bit(ICE_PFR_REQ, pf->state);
		break;
	case 2:
		set_bit(ICE_CORER_REQ, pf->state);
		break;
	case 3:
		set_bit(ICE_GLOBR_REQ, pf->state);
		break;
	default:
		netdev_err(netdev, "tx_timeout recovery unsuccessful, device is in unrecoverable state.\n");
		set_bit(ICE_DOWN, pf->state);
		set_bit(ICE_VSI_NEEDS_RESTART, vsi->state);
		set_bit(ICE_SERVICE_DIS, pf->state);
		break;
	}

	ice_service_task_schedule(pf);
	pf->tx_timeout_recovery_level++;
}

/**
 * ice_open - Called when a network interface becomes active
 * @netdev: network interface device structure
 *
 * The open entry point is called when a network interface is made
 * active by the system (IFF_UP). At this point all resources needed
 * for transmit and receive operations are allocated, the interrupt
 * handler is registered with the OS, the netdev watchdog is enabled,
 * and the stack is notified that the interface is ready.
 *
 * Returns 0 on success, negative value on failure
 */
int ice_open(struct net_device *netdev)
{
	struct ice_netdev_priv *np = netdev_priv(netdev);
	struct ice_pf *pf = np->vsi->back;

	if (ice_is_reset_in_progress(pf->state)) {
		netdev_err(netdev, "can't open net device while reset is in progress");
		return -EBUSY;
	}

	return ice_open_internal(netdev);
}

/**
 * ice_open_internal - Called when a network interface becomes active
 * @netdev: network interface device structure
 *
 * Internal ice_open implementation. Should not be used directly except for ice_open and reset
 * handling routine
 *
 * Returns 0 on success, negative value on failure
 */
int ice_open_internal(struct net_device *netdev)
{
	struct ice_netdev_priv *np = netdev_priv(netdev);
	struct ice_vsi *vsi = np->vsi;
	struct ice_pf *pf = vsi->back;
	struct ice_port_info *pi;
	enum ice_status status;
	int err;

	if (test_bit(ICE_NEEDS_RESTART, pf->state)) {
		netdev_err(netdev, "driver needs to be unloaded and reloaded\n");
		return -EIO;
	}

	netif_carrier_off(netdev);

	pi = vsi->port_info;
	status = ice_update_link_info(pi);
	if (status) {
		netdev_err(netdev, "Failed to get link info, error %s\n",
			   ice_stat_str(status));
		return -EIO;
	}

	ice_check_module_power(pf, pi->phy.link_info.link_cfg_err);

	/* Set PHY if there is media, otherwise, turn off PHY */
	if (pi->phy.link_info.link_info & ICE_AQ_MEDIA_AVAILABLE) {
		clear_bit(ICE_FLAG_NO_MEDIA, pf->flags);
		if (!test_bit(ICE_PHY_INIT_COMPLETE, pf->state)) {
			err = ice_init_phy_user_cfg(pi);
			if (err) {
				netdev_err(netdev, "Failed to initialize PHY settings, error %d\n",
					   err);
				return err;
			}
		}

		err = ice_configure_phy(vsi);
		if (err) {
			netdev_err(netdev, "Failed to set physical link up, error %d\n",
				   err);
			return err;
		}
	} else {
		set_bit(ICE_FLAG_NO_MEDIA, pf->flags);
		ice_set_link(vsi, false);
	}

	err = ice_vsi_open(vsi);
	if (err)
		netdev_err(netdev, "Failed to open VSI 0x%04X on switch 0x%04X\n",
			   vsi->vsi_num, vsi->vsw->sw_id);

	/* Update existing tunnels information */
	udp_tunnel_get_rx_info(netdev);

	return err;
}

/**
 * ice_stop - Disables a network interface
 * @netdev: network interface device structure
 *
 * The stop entry point is called when an interface is de-activated by the OS,
 * and the netdevice enters the DOWN state. The hardware is still under the
 * driver's control, but the netdev interface is disabled.
 *
 * Returns success only - not allowed to fail
 */
int ice_stop(struct net_device *netdev)
{
	struct ice_netdev_priv *np = netdev_priv(netdev);
	struct ice_vsi *vsi = np->vsi;
	struct ice_pf *pf = vsi->back;

	if (ice_is_reset_in_progress(pf->state)) {
		netdev_err(netdev, "can't stop net device while reset is in progress");
		return -EBUSY;
	}

	ice_vsi_close(vsi);

	return 0;
}

/**
 * ice_features_check - Validate encapsulated packet conforms to limits
 * @skb: skb buffer
 * @netdev: This port's netdev
 * @features: Offload features that the stack believes apply
 */
static netdev_features_t
ice_features_check(struct sk_buff *skb,
		   struct net_device __always_unused *netdev,
		   netdev_features_t features)
{
	size_t len;

	/* No point in doing any of this if neither checksum nor GSO are
	 * being requested for this frame. We can rule out both by just
	 * checking for CHECKSUM_PARTIAL
	 */
	if (skb->ip_summed != CHECKSUM_PARTIAL)
		return features;

	/* We cannot support GSO if the MSS is going to be less than
	 * 64 bytes. If it is then we need to drop support for GSO.
	 */
	if (skb_is_gso(skb) && (skb_shinfo(skb)->gso_size < 64))
		features &= ~NETIF_F_GSO_MASK;

	len = skb_network_header(skb) - skb->data;
	if (len > ICE_TXD_MACLEN_MAX || len & 0x1)
		goto out_rm_features;

	len = skb_transport_header(skb) - skb_network_header(skb);
	if (len > ICE_TXD_IPLEN_MAX || len & 0x1)
		goto out_rm_features;

	if (skb->encapsulation) {
		len = skb_inner_network_header(skb) - skb_transport_header(skb);
		if (len > ICE_TXD_L4LEN_MAX || len & 0x1)
			goto out_rm_features;

		len = skb_inner_transport_header(skb) -
		      skb_inner_network_header(skb);
		if (len > ICE_TXD_IPLEN_MAX || len & 0x1)
			goto out_rm_features;
	}

	return features;
out_rm_features:
	return features & ~(NETIF_F_CSUM_MASK | NETIF_F_GSO_MASK);
}

static const struct net_device_ops ice_netdev_safe_mode_ops = {
	.ndo_open = ice_open,
	.ndo_stop = ice_stop,
	.ndo_start_xmit = ice_start_xmit,
	.ndo_set_mac_address = ice_set_mac_address,
	.ndo_validate_addr = eth_validate_addr,
	.ndo_change_mtu = ice_change_mtu,
	.ndo_get_stats64 = ice_get_stats64,
	.ndo_tx_timeout = ice_tx_timeout,
	.ndo_bpf = ice_xdp_safe_mode,
};

static const struct net_device_ops ice_netdev_ops = {
	.ndo_open = ice_open,
	.ndo_stop = ice_stop,
	.ndo_start_xmit = ice_start_xmit,
	.ndo_features_check = ice_features_check,
	.ndo_set_rx_mode = ice_set_rx_mode,
	.ndo_set_mac_address = ice_set_mac_address,
	.ndo_validate_addr = eth_validate_addr,
	.ndo_change_mtu = ice_change_mtu,
	.ndo_get_stats64 = ice_get_stats64,
	.ndo_set_tx_maxrate = ice_set_tx_maxrate,
	.ndo_do_ioctl = ice_do_ioctl,
	.ndo_set_vf_spoofchk = ice_set_vf_spoofchk,
	.ndo_set_vf_mac = ice_set_vf_mac,
	.ndo_get_vf_config = ice_get_vf_cfg,
	.ndo_set_vf_trust = ice_set_vf_trust,
	.ndo_set_vf_vlan = ice_set_vf_port_vlan,
	.ndo_set_vf_link_state = ice_set_vf_link_state,
	.ndo_get_vf_stats = ice_get_vf_stats,
	.ndo_vlan_rx_add_vid = ice_vlan_rx_add_vid,
	.ndo_vlan_rx_kill_vid = ice_vlan_rx_kill_vid,
	.ndo_set_features = ice_set_features,
	.ndo_bridge_getlink = ice_bridge_getlink,
	.ndo_bridge_setlink = ice_bridge_setlink,
	.ndo_fdb_add = ice_fdb_add,
	.ndo_fdb_del = ice_fdb_del,
#ifdef CONFIG_RFS_ACCEL
	.ndo_rx_flow_steer = ice_rx_flow_steer,
#endif
	.ndo_tx_timeout = ice_tx_timeout,
	.ndo_bpf = ice_xdp,
	.ndo_xdp_xmit = ice_xdp_xmit,
	.ndo_xsk_wakeup = ice_xsk_wakeup,
};<|MERGE_RESOLUTION|>--- conflicted
+++ resolved
@@ -2806,14 +2806,11 @@
 		}
 	}
 
-<<<<<<< HEAD
-=======
 	if (oicr & PFINT_OICR_TSYN_TX_M) {
 		ena_mask &= ~PFINT_OICR_TSYN_TX_M;
 		ice_ptp_process_ts(pf);
 	}
 
->>>>>>> 38f75922
 #define ICE_AUX_CRIT_ERR (PFINT_OICR_PE_CRITERR_M | PFINT_OICR_HMC_ERR_M | PFINT_OICR_PE_PUSH_M)
 	if (oicr & ICE_AUX_CRIT_ERR) {
 		struct iidc_event *event;
@@ -6538,8 +6535,6 @@
 	kfree(event);
 
 	return err;
-<<<<<<< HEAD
-=======
 }
 
 /**
@@ -6561,7 +6556,6 @@
 	default:
 		return -EOPNOTSUPP;
 	}
->>>>>>> 38f75922
 }
 
 /**
