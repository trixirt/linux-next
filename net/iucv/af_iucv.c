--- conflicted
+++ resolved
@@ -587,11 +587,7 @@
 static int iucv_sock_bind(struct socket *sock, struct sockaddr *addr,
 			  int addr_len)
 {
-<<<<<<< HEAD
-	struct sockaddr_iucv *sa = (struct sockaddr_iucv *) addr;
-=======
 	DECLARE_SOCKADDR(struct sockaddr_iucv *, sa, addr);
->>>>>>> 356006a6
 	char uid[sizeof(sa->siucv_user_id)];
 	struct sock *sk = sock->sk;
 	struct iucv_sock *iucv;
