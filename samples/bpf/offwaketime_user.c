--- conflicted
+++ resolved
@@ -95,23 +95,11 @@
 
 int main(int argc, char **argv)
 {
-<<<<<<< HEAD
-	struct rlimit r = {RLIM_INFINITY, RLIM_INFINITY};
-=======
->>>>>>> 356006a6
 	struct bpf_object *obj = NULL;
 	struct bpf_link *links[2];
 	struct bpf_program *prog;
 	int delay = 1, i = 0;
 	char filename[256];
-<<<<<<< HEAD
-
-	if (setrlimit(RLIMIT_MEMLOCK, &r)) {
-		perror("setrlimit(RLIMIT_MEMLOCK)");
-		return 1;
-	}
-=======
->>>>>>> 356006a6
 
 	if (load_kallsyms()) {
 		printf("failed to process /proc/kallsyms\n");
