// SPDX-License-Identifier: GPL-2.0
/*
 * Functions related to segment and merge handling
 */
#include <linux/kernel.h>
#include <linux/module.h>
#include <linux/bio.h>
#include <linux/blkdev.h>
#include <linux/scatterlist.h>

#include <trace/events/block.h>

#include "blk.h"

static inline bool bio_will_gap(struct request_queue *q,
		struct request *prev_rq, struct bio *prev, struct bio *next)
{
	struct bio_vec pb, nb;

	if (!bio_has_data(prev) || !queue_virt_boundary(q))
		return false;

	/*
	 * Don't merge if the 1st bio starts with non-zero offset, otherwise it
	 * is quite difficult to respect the sg gap limit.  We work hard to
	 * merge a huge number of small single bios in case of mkfs.
	 */
	if (prev_rq)
		bio_get_first_bvec(prev_rq->bio, &pb);
	else
		bio_get_first_bvec(prev, &pb);
	if (pb.bv_offset & queue_virt_boundary(q))
		return true;

	/*
	 * We don't need to worry about the situation that the merged segment
	 * ends in unaligned virt boundary:
	 *
	 * - if 'pb' ends aligned, the merged segment ends aligned
	 * - if 'pb' ends unaligned, the next bio must include
	 *   one single bvec of 'nb', otherwise the 'nb' can't
	 *   merge with 'pb'
	 */
	bio_get_last_bvec(prev, &pb);
	bio_get_first_bvec(next, &nb);
	if (biovec_phys_mergeable(q, &pb, &nb))
		return false;
	return __bvec_gap_to_prev(q, &pb, nb.bv_offset);
}

static inline bool req_gap_back_merge(struct request *req, struct bio *bio)
{
	return bio_will_gap(req->q, req, req->biotail, bio);
}

static inline bool req_gap_front_merge(struct request *req, struct bio *bio)
{
	return bio_will_gap(req->q, NULL, bio, req->bio);
}

static struct bio *blk_bio_discard_split(struct request_queue *q,
					 struct bio *bio,
					 struct bio_set *bs,
					 unsigned *nsegs)
{
	unsigned int max_discard_sectors, granularity;
	int alignment;
	sector_t tmp;
	unsigned split_sectors;

	*nsegs = 1;

	/* Zero-sector (unknown) and one-sector granularities are the same.  */
	granularity = max(q->limits.discard_granularity >> 9, 1U);

	max_discard_sectors = min(q->limits.max_discard_sectors,
			bio_allowed_max_sectors(q));
	max_discard_sectors -= max_discard_sectors % granularity;

	if (unlikely(!max_discard_sectors)) {
		/* XXX: warn */
		return NULL;
	}

	if (bio_sectors(bio) <= max_discard_sectors)
		return NULL;

	split_sectors = max_discard_sectors;

	/*
	 * If the next starting sector would be misaligned, stop the discard at
	 * the previous aligned sector.
	 */
	alignment = (q->limits.discard_alignment >> 9) % granularity;

	tmp = bio->bi_iter.bi_sector + split_sectors - alignment;
	tmp = sector_div(tmp, granularity);

	if (split_sectors > tmp)
		split_sectors -= tmp;

	return bio_split(bio, split_sectors, GFP_NOIO, bs);
}

static struct bio *blk_bio_write_zeroes_split(struct request_queue *q,
		struct bio *bio, struct bio_set *bs, unsigned *nsegs)
{
	*nsegs = 0;

	if (!q->limits.max_write_zeroes_sectors)
		return NULL;

	if (bio_sectors(bio) <= q->limits.max_write_zeroes_sectors)
		return NULL;

	return bio_split(bio, q->limits.max_write_zeroes_sectors, GFP_NOIO, bs);
}

static struct bio *blk_bio_write_same_split(struct request_queue *q,
					    struct bio *bio,
					    struct bio_set *bs,
					    unsigned *nsegs)
{
	*nsegs = 1;

	if (!q->limits.max_write_same_sectors)
		return NULL;

	if (bio_sectors(bio) <= q->limits.max_write_same_sectors)
		return NULL;

	return bio_split(bio, q->limits.max_write_same_sectors, GFP_NOIO, bs);
}

static inline unsigned get_max_io_size(struct request_queue *q,
				       struct bio *bio)
{
	unsigned sectors = blk_max_size_offset(q, bio->bi_iter.bi_sector);
	unsigned mask = queue_logical_block_size(q) - 1;

	/* aligned to logical block size */
	sectors &= ~(mask >> 9);

	return sectors;
}

static unsigned get_max_segment_size(struct request_queue *q,
				     unsigned offset)
{
	unsigned long mask = queue_segment_boundary(q);

	/* default segment boundary mask means no boundary limit */
	if (mask == BLK_SEG_BOUNDARY_MASK)
		return queue_max_segment_size(q);

	return min_t(unsigned long, mask - (mask & offset) + 1,
		     queue_max_segment_size(q));
}

/*
 * Split the bvec @bv into segments, and update all kinds of
 * variables.
 */
static bool bvec_split_segs(struct request_queue *q, struct bio_vec *bv,
		unsigned *nsegs, unsigned *sectors, unsigned max_segs)
{
	unsigned len = bv->bv_len;
	unsigned total_len = 0;
	unsigned new_nsegs = 0, seg_size = 0;

	/*
	 * Multi-page bvec may be too big to hold in one segment, so the
	 * current bvec has to be splitted as multiple segments.
	 */
	while (len && new_nsegs + *nsegs < max_segs) {
		seg_size = get_max_segment_size(q, bv->bv_offset + total_len);
		seg_size = min(seg_size, len);

		new_nsegs++;
		total_len += seg_size;
		len -= seg_size;

		if ((bv->bv_offset + total_len) & queue_virt_boundary(q))
			break;
	}

	if (new_nsegs) {
		*nsegs += new_nsegs;
		if (sectors)
			*sectors += total_len >> 9;
	}

	/* split in the middle of the bvec if len != 0 */
	return !!len;
}

static struct bio *blk_bio_segment_split(struct request_queue *q,
					 struct bio *bio,
					 struct bio_set *bs,
					 unsigned *segs)
{
	struct bio_vec bv, bvprv, *bvprvp = NULL;
	struct bvec_iter iter;
	unsigned nsegs = 0, sectors = 0;
<<<<<<< HEAD
	bool do_split = true;
	struct bio *new = NULL;
=======
>>>>>>> 4ff96fb5
	const unsigned max_sectors = get_max_io_size(q, bio);
	const unsigned max_segs = queue_max_segments(q);

	bio_for_each_bvec(bv, bio, iter) {
		/*
		 * If the queue doesn't support SG gaps and adding this
		 * offset would create a gap, disallow it.
		 */
		if (bvprvp && bvec_gap_to_prev(q, bvprvp, bv.bv_offset))
			goto split;

		if (sectors + (bv.bv_len >> 9) > max_sectors) {
			/*
			 * Consider this a new segment if we're splitting in
			 * the middle of this vector.
			 */
			if (nsegs < max_segs &&
			    sectors < max_sectors) {
				/* split in the middle of bvec */
				bv.bv_len = (max_sectors - sectors) << 9;
				bvec_split_segs(q, &bv, &nsegs,
						&sectors, max_segs);
			}
			goto split;
		}

		if (nsegs == max_segs)
			goto split;

		bvprv = bv;
		bvprvp = &bvprv;

		if (bv.bv_offset + bv.bv_len <= PAGE_SIZE) {
			nsegs++;
			sectors += bv.bv_len >> 9;
		} else if (bvec_split_segs(q, &bv, &nsegs, &sectors,
				max_segs)) {
			goto split;
		}
	}

	*segs = nsegs;
	return NULL;
split:
	*segs = nsegs;
<<<<<<< HEAD

	if (do_split) {
		new = bio_split(bio, sectors, GFP_NOIO, bs);
		if (new)
			bio = new;
	}

	return do_split ? new : NULL;
=======
	return bio_split(bio, sectors, GFP_NOIO, bs);
>>>>>>> 4ff96fb5
}

void __blk_queue_split(struct request_queue *q, struct bio **bio,
		unsigned int *nr_segs)
{
	struct bio *split;

	switch (bio_op(*bio)) {
	case REQ_OP_DISCARD:
	case REQ_OP_SECURE_ERASE:
		split = blk_bio_discard_split(q, *bio, &q->bio_split, nr_segs);
		break;
	case REQ_OP_WRITE_ZEROES:
		split = blk_bio_write_zeroes_split(q, *bio, &q->bio_split,
				nr_segs);
		break;
	case REQ_OP_WRITE_SAME:
		split = blk_bio_write_same_split(q, *bio, &q->bio_split,
				nr_segs);
		break;
	default:
		split = blk_bio_segment_split(q, *bio, &q->bio_split, nr_segs);
		break;
	}

	if (split) {
		/* there isn't chance to merge the splitted bio */
		split->bi_opf |= REQ_NOMERGE;

		/*
		 * Since we're recursing into make_request here, ensure
		 * that we mark this bio as already having entered the queue.
		 * If not, and the queue is going away, we can get stuck
		 * forever on waiting for the queue reference to drop. But
		 * that will never happen, as we're already holding a
		 * reference to it.
		 */
		bio_set_flag(*bio, BIO_QUEUE_ENTERED);

		bio_chain(split, *bio);
		trace_block_split(q, split, (*bio)->bi_iter.bi_sector);
		generic_make_request(*bio);
		*bio = split;
	}
}

void blk_queue_split(struct request_queue *q, struct bio **bio)
{
	unsigned int nr_segs;

	__blk_queue_split(q, bio, &nr_segs);
}
EXPORT_SYMBOL(blk_queue_split);

unsigned int blk_recalc_rq_segments(struct request *rq)
{
	unsigned int nr_phys_segs = 0;
<<<<<<< HEAD
	struct bvec_iter iter;
=======
	struct req_iterator iter;
>>>>>>> 4ff96fb5
	struct bio_vec bv;

	if (!rq->bio)
		return 0;

<<<<<<< HEAD
	switch (bio_op(bio)) {
=======
	switch (bio_op(rq->bio)) {
>>>>>>> 4ff96fb5
	case REQ_OP_DISCARD:
	case REQ_OP_SECURE_ERASE:
	case REQ_OP_WRITE_ZEROES:
		return 0;
	case REQ_OP_WRITE_SAME:
		return 1;
	}

<<<<<<< HEAD
	for_each_bio(bio) {
		bio_for_each_bvec(bv, bio, iter)
			bvec_split_segs(q, &bv, &nr_phys_segs, NULL, UINT_MAX);
	}

	return nr_phys_segs;
}

void blk_recalc_rq_segments(struct request *rq)
{
	rq->nr_phys_segments = __blk_recalc_rq_segments(rq->q, rq->bio);
}

void blk_recount_segments(struct request_queue *q, struct bio *bio)
{
	struct bio *nxt = bio->bi_next;

	bio->bi_next = NULL;
	bio->bi_phys_segments = __blk_recalc_rq_segments(q, bio);
	bio->bi_next = nxt;

	bio_set_flag(bio, BIO_SEG_VALID);
}

=======
	rq_for_each_bvec(bv, rq, iter)
		bvec_split_segs(rq->q, &bv, &nr_phys_segs, NULL, UINT_MAX);
	return nr_phys_segs;
}

>>>>>>> 4ff96fb5
static inline struct scatterlist *blk_next_sg(struct scatterlist **sg,
		struct scatterlist *sglist)
{
	if (!*sg)
		return sglist;

	/*
	 * If the driver previously mapped a shorter list, we could see a
	 * termination bit prematurely unless it fully inits the sg table
	 * on each mapping. We KNOW that there must be more entries here
	 * or the driver would be buggy, so force clear the termination bit
	 * to avoid doing a full sg_init_table() in drivers for each command.
	 */
	sg_unmark_end(*sg);
	return sg_next(*sg);
}

static unsigned blk_bvec_map_sg(struct request_queue *q,
		struct bio_vec *bvec, struct scatterlist *sglist,
		struct scatterlist **sg)
{
	unsigned nbytes = bvec->bv_len;
	unsigned nsegs = 0, total = 0;

	while (nbytes > 0) {
		unsigned offset = bvec->bv_offset + total;
		unsigned len = min(get_max_segment_size(q, offset), nbytes);
		struct page *page = bvec->bv_page;

		/*
		 * Unfortunately a fair number of drivers barf on scatterlists
		 * that have an offset larger than PAGE_SIZE, despite other
		 * subsystems dealing with that invariant just fine.  For now
		 * stick to the legacy format where we never present those from
		 * the block layer, but the code below should be removed once
		 * these offenders (mostly MMC/SD drivers) are fixed.
		 */
		page += (offset >> PAGE_SHIFT);
		offset &= ~PAGE_MASK;

		*sg = blk_next_sg(sg, sglist);
		sg_set_page(*sg, page, len, offset);

		total += len;
		nbytes -= len;
		nsegs++;
	}

	return nsegs;
}

static inline int __blk_bvec_map_sg(struct bio_vec bv,
		struct scatterlist *sglist, struct scatterlist **sg)
{
	*sg = blk_next_sg(sg, sglist);
	sg_set_page(*sg, bv.bv_page, bv.bv_len, bv.bv_offset);
	return 1;
}

/* only try to merge bvecs into one sg if they are from two bios */
static inline bool
__blk_segment_map_sg_merge(struct request_queue *q, struct bio_vec *bvec,
			   struct bio_vec *bvprv, struct scatterlist **sg)
{

	int nbytes = bvec->bv_len;

	if (!*sg)
		return false;

	if ((*sg)->length + nbytes > queue_max_segment_size(q))
		return false;

	if (!biovec_phys_mergeable(q, bvprv, bvec))
		return false;

	(*sg)->length += nbytes;

	return true;
}

static int __blk_bios_map_sg(struct request_queue *q, struct bio *bio,
			     struct scatterlist *sglist,
			     struct scatterlist **sg)
{
	struct bio_vec uninitialized_var(bvec), bvprv = { NULL };
	struct bvec_iter iter;
	int nsegs = 0;
	bool new_bio = false;

	for_each_bio(bio) {
		bio_for_each_bvec(bvec, bio, iter) {
			/*
			 * Only try to merge bvecs from two bios given we
			 * have done bio internal merge when adding pages
			 * to bio
			 */
			if (new_bio &&
			    __blk_segment_map_sg_merge(q, &bvec, &bvprv, sg))
				goto next_bvec;

			if (bvec.bv_offset + bvec.bv_len <= PAGE_SIZE)
				nsegs += __blk_bvec_map_sg(bvec, sglist, sg);
			else
				nsegs += blk_bvec_map_sg(q, &bvec, sglist, sg);
 next_bvec:
			new_bio = false;
		}
		if (likely(bio->bi_iter.bi_size)) {
			bvprv = bvec;
			new_bio = true;
		}
	}

	return nsegs;
}

/*
 * map a request to scatterlist, return number of sg entries setup. Caller
 * must make sure sg can hold rq->nr_phys_segments entries
 */
int blk_rq_map_sg(struct request_queue *q, struct request *rq,
		  struct scatterlist *sglist)
{
	struct scatterlist *sg = NULL;
	int nsegs = 0;

	if (rq->rq_flags & RQF_SPECIAL_PAYLOAD)
		nsegs = __blk_bvec_map_sg(rq->special_vec, sglist, &sg);
	else if (rq->bio && bio_op(rq->bio) == REQ_OP_WRITE_SAME)
		nsegs = __blk_bvec_map_sg(bio_iovec(rq->bio), sglist, &sg);
	else if (rq->bio)
		nsegs = __blk_bios_map_sg(q, rq->bio, sglist, &sg);

	if (unlikely(rq->rq_flags & RQF_COPY_USER) &&
	    (blk_rq_bytes(rq) & q->dma_pad_mask)) {
		unsigned int pad_len =
			(q->dma_pad_mask & ~blk_rq_bytes(rq)) + 1;

		sg->length += pad_len;
		rq->extra_len += pad_len;
	}

	if (q->dma_drain_size && q->dma_drain_needed(rq)) {
		if (op_is_write(req_op(rq)))
			memset(q->dma_drain_buffer, 0, q->dma_drain_size);

		sg_unmark_end(sg);
		sg = sg_next(sg);
		sg_set_page(sg, virt_to_page(q->dma_drain_buffer),
			    q->dma_drain_size,
			    ((unsigned long)q->dma_drain_buffer) &
			    (PAGE_SIZE - 1));
		nsegs++;
		rq->extra_len += q->dma_drain_size;
	}

	if (sg)
		sg_mark_end(sg);

	/*
	 * Something must have been wrong if the figured number of
	 * segment is bigger than number of req's physical segments
	 */
	WARN_ON(nsegs > blk_rq_nr_phys_segments(rq));

	return nsegs;
}
EXPORT_SYMBOL(blk_rq_map_sg);

static inline int ll_new_hw_segment(struct request *req, struct bio *bio,
		unsigned int nr_phys_segs)
{
	if (req->nr_phys_segments + nr_phys_segs > queue_max_segments(req->q))
		goto no_merge;

	if (blk_integrity_merge_bio(req->q, req, bio) == false)
		goto no_merge;

	/*
	 * This will form the start of a new hw segment.  Bump both
	 * counters.
	 */
	req->nr_phys_segments += nr_phys_segs;
	return 1;

no_merge:
	req_set_nomerge(req->q, req);
	return 0;
}

int ll_back_merge_fn(struct request *req, struct bio *bio, unsigned int nr_segs)
{
	if (req_gap_back_merge(req, bio))
		return 0;
	if (blk_integrity_rq(req) &&
	    integrity_req_gap_back_merge(req, bio))
		return 0;
	if (blk_rq_sectors(req) + bio_sectors(bio) >
	    blk_rq_get_max_sectors(req, blk_rq_pos(req))) {
		req_set_nomerge(req->q, req);
		return 0;
	}

	return ll_new_hw_segment(req, bio, nr_segs);
}

int ll_front_merge_fn(struct request *req, struct bio *bio, unsigned int nr_segs)
{
	if (req_gap_front_merge(req, bio))
		return 0;
	if (blk_integrity_rq(req) &&
	    integrity_req_gap_front_merge(req, bio))
		return 0;
	if (blk_rq_sectors(req) + bio_sectors(bio) >
	    blk_rq_get_max_sectors(req, bio->bi_iter.bi_sector)) {
		req_set_nomerge(req->q, req);
		return 0;
	}

	return ll_new_hw_segment(req, bio, nr_segs);
}

static bool req_attempt_discard_merge(struct request_queue *q, struct request *req,
		struct request *next)
{
	unsigned short segments = blk_rq_nr_discard_segments(req);

	if (segments >= queue_max_discard_segments(q))
		goto no_merge;
	if (blk_rq_sectors(req) + bio_sectors(next->bio) >
	    blk_rq_get_max_sectors(req, blk_rq_pos(req)))
		goto no_merge;

	req->nr_phys_segments = segments + blk_rq_nr_discard_segments(next);
	return true;
no_merge:
	req_set_nomerge(q, req);
	return false;
}

static int ll_merge_requests_fn(struct request_queue *q, struct request *req,
				struct request *next)
{
	int total_phys_segments;

	if (req_gap_back_merge(req, next->bio))
		return 0;

	/*
	 * Will it become too large?
	 */
	if ((blk_rq_sectors(req) + blk_rq_sectors(next)) >
	    blk_rq_get_max_sectors(req, blk_rq_pos(req)))
		return 0;

	total_phys_segments = req->nr_phys_segments + next->nr_phys_segments;
	if (total_phys_segments > queue_max_segments(q))
		return 0;

	if (blk_integrity_merge_rq(q, req, next) == false)
		return 0;

	/* Merge is OK... */
	req->nr_phys_segments = total_phys_segments;
	return 1;
}

/**
 * blk_rq_set_mixed_merge - mark a request as mixed merge
 * @rq: request to mark as mixed merge
 *
 * Description:
 *     @rq is about to be mixed merged.  Make sure the attributes
 *     which can be mixed are set in each bio and mark @rq as mixed
 *     merged.
 */
void blk_rq_set_mixed_merge(struct request *rq)
{
	unsigned int ff = rq->cmd_flags & REQ_FAILFAST_MASK;
	struct bio *bio;

	if (rq->rq_flags & RQF_MIXED_MERGE)
		return;

	/*
	 * @rq will no longer represent mixable attributes for all the
	 * contained bios.  It will just track those of the first one.
	 * Distributes the attributs to each bio.
	 */
	for (bio = rq->bio; bio; bio = bio->bi_next) {
		WARN_ON_ONCE((bio->bi_opf & REQ_FAILFAST_MASK) &&
			     (bio->bi_opf & REQ_FAILFAST_MASK) != ff);
		bio->bi_opf |= ff;
	}
	rq->rq_flags |= RQF_MIXED_MERGE;
}

static void blk_account_io_merge(struct request *req)
{
	if (blk_do_io_stat(req)) {
		struct hd_struct *part;

		part_stat_lock();
		part = req->part;

		part_dec_in_flight(req->q, part, rq_data_dir(req));

		hd_struct_put(part);
		part_stat_unlock();
	}
}
/*
 * Two cases of handling DISCARD merge:
 * If max_discard_segments > 1, the driver takes every bio
 * as a range and send them to controller together. The ranges
 * needn't to be contiguous.
 * Otherwise, the bios/requests will be handled as same as
 * others which should be contiguous.
 */
static inline bool blk_discard_mergable(struct request *req)
{
	if (req_op(req) == REQ_OP_DISCARD &&
	    queue_max_discard_segments(req->q) > 1)
		return true;
	return false;
}

static enum elv_merge blk_try_req_merge(struct request *req,
					struct request *next)
{
	if (blk_discard_mergable(req))
		return ELEVATOR_DISCARD_MERGE;
	else if (blk_rq_pos(req) + blk_rq_sectors(req) == blk_rq_pos(next))
		return ELEVATOR_BACK_MERGE;

	return ELEVATOR_NO_MERGE;
}

/*
 * For non-mq, this has to be called with the request spinlock acquired.
 * For mq with scheduling, the appropriate queue wide lock should be held.
 */
static struct request *attempt_merge(struct request_queue *q,
				     struct request *req, struct request *next)
{
	if (!rq_mergeable(req) || !rq_mergeable(next))
		return NULL;

	if (req_op(req) != req_op(next))
		return NULL;

	if (rq_data_dir(req) != rq_data_dir(next)
	    || req->rq_disk != next->rq_disk)
		return NULL;

	if (req_op(req) == REQ_OP_WRITE_SAME &&
	    !blk_write_same_mergeable(req->bio, next->bio))
		return NULL;

	/*
	 * Don't allow merge of different write hints, or for a hint with
	 * non-hint IO.
	 */
	if (req->write_hint != next->write_hint)
		return NULL;

	if (req->ioprio != next->ioprio)
		return NULL;

	/*
	 * If we are allowed to merge, then append bio list
	 * from next to rq and release next. merge_requests_fn
	 * will have updated segment counts, update sector
	 * counts here. Handle DISCARDs separately, as they
	 * have separate settings.
	 */

	switch (blk_try_req_merge(req, next)) {
	case ELEVATOR_DISCARD_MERGE:
		if (!req_attempt_discard_merge(q, req, next))
			return NULL;
		break;
	case ELEVATOR_BACK_MERGE:
		if (!ll_merge_requests_fn(q, req, next))
			return NULL;
		break;
	default:
		return NULL;
	}

	/*
	 * If failfast settings disagree or any of the two is already
	 * a mixed merge, mark both as mixed before proceeding.  This
	 * makes sure that all involved bios have mixable attributes
	 * set properly.
	 */
	if (((req->rq_flags | next->rq_flags) & RQF_MIXED_MERGE) ||
	    (req->cmd_flags & REQ_FAILFAST_MASK) !=
	    (next->cmd_flags & REQ_FAILFAST_MASK)) {
		blk_rq_set_mixed_merge(req);
		blk_rq_set_mixed_merge(next);
	}

	/*
	 * At this point we have either done a back merge or front merge. We
	 * need the smaller start_time_ns of the merged requests to be the
	 * current request for accounting purposes.
	 */
	if (next->start_time_ns < req->start_time_ns)
		req->start_time_ns = next->start_time_ns;

	req->biotail->bi_next = next->bio;
	req->biotail = next->biotail;

	req->__data_len += blk_rq_bytes(next);

	if (!blk_discard_mergable(req))
		elv_merge_requests(q, req, next);

	/*
	 * 'next' is going away, so update stats accordingly
	 */
	blk_account_io_merge(next);

	/*
	 * ownership of bio passed from next to req, return 'next' for
	 * the caller to free
	 */
	next->bio = NULL;
	return next;
}

struct request *attempt_back_merge(struct request_queue *q, struct request *rq)
{
	struct request *next = elv_latter_request(q, rq);

	if (next)
		return attempt_merge(q, rq, next);

	return NULL;
}

struct request *attempt_front_merge(struct request_queue *q, struct request *rq)
{
	struct request *prev = elv_former_request(q, rq);

	if (prev)
		return attempt_merge(q, prev, rq);

	return NULL;
}

int blk_attempt_req_merge(struct request_queue *q, struct request *rq,
			  struct request *next)
{
	struct request *free;

	free = attempt_merge(q, rq, next);
	if (free) {
		blk_put_request(free);
		return 1;
	}

	return 0;
}

bool blk_rq_merge_ok(struct request *rq, struct bio *bio)
{
	if (!rq_mergeable(rq) || !bio_mergeable(bio))
		return false;

	if (req_op(rq) != bio_op(bio))
		return false;

	/* different data direction or already started, don't merge */
	if (bio_data_dir(bio) != rq_data_dir(rq))
		return false;

	/* must be same device */
	if (rq->rq_disk != bio->bi_disk)
		return false;

	/* only merge integrity protected bio into ditto rq */
	if (blk_integrity_merge_bio(rq->q, rq, bio) == false)
		return false;

	/* must be using the same buffer */
	if (req_op(rq) == REQ_OP_WRITE_SAME &&
	    !blk_write_same_mergeable(rq->bio, bio))
		return false;

	/*
	 * Don't allow merge of different write hints, or for a hint with
	 * non-hint IO.
	 */
	if (rq->write_hint != bio->bi_write_hint)
		return false;

	if (rq->ioprio != bio_prio(bio))
		return false;

	return true;
}

enum elv_merge blk_try_merge(struct request *rq, struct bio *bio)
{
	if (blk_discard_mergable(rq))
		return ELEVATOR_DISCARD_MERGE;
	else if (blk_rq_pos(rq) + blk_rq_sectors(rq) == bio->bi_iter.bi_sector)
		return ELEVATOR_BACK_MERGE;
	else if (blk_rq_pos(rq) - bio_sectors(bio) == bio->bi_iter.bi_sector)
		return ELEVATOR_FRONT_MERGE;
	return ELEVATOR_NO_MERGE;
}<|MERGE_RESOLUTION|>--- conflicted
+++ resolved
@@ -202,11 +202,6 @@
 	struct bio_vec bv, bvprv, *bvprvp = NULL;
 	struct bvec_iter iter;
 	unsigned nsegs = 0, sectors = 0;
-<<<<<<< HEAD
-	bool do_split = true;
-	struct bio *new = NULL;
-=======
->>>>>>> 4ff96fb5
 	const unsigned max_sectors = get_max_io_size(q, bio);
 	const unsigned max_segs = queue_max_segments(q);
 
@@ -252,18 +247,7 @@
 	return NULL;
 split:
 	*segs = nsegs;
-<<<<<<< HEAD
-
-	if (do_split) {
-		new = bio_split(bio, sectors, GFP_NOIO, bs);
-		if (new)
-			bio = new;
-	}
-
-	return do_split ? new : NULL;
-=======
 	return bio_split(bio, sectors, GFP_NOIO, bs);
->>>>>>> 4ff96fb5
 }
 
 void __blk_queue_split(struct request_queue *q, struct bio **bio,
@@ -321,21 +305,13 @@
 unsigned int blk_recalc_rq_segments(struct request *rq)
 {
 	unsigned int nr_phys_segs = 0;
-<<<<<<< HEAD
-	struct bvec_iter iter;
-=======
 	struct req_iterator iter;
->>>>>>> 4ff96fb5
 	struct bio_vec bv;
 
 	if (!rq->bio)
 		return 0;
 
-<<<<<<< HEAD
-	switch (bio_op(bio)) {
-=======
 	switch (bio_op(rq->bio)) {
->>>>>>> 4ff96fb5
 	case REQ_OP_DISCARD:
 	case REQ_OP_SECURE_ERASE:
 	case REQ_OP_WRITE_ZEROES:
@@ -344,38 +320,11 @@
 		return 1;
 	}
 
-<<<<<<< HEAD
-	for_each_bio(bio) {
-		bio_for_each_bvec(bv, bio, iter)
-			bvec_split_segs(q, &bv, &nr_phys_segs, NULL, UINT_MAX);
-	}
-
-	return nr_phys_segs;
-}
-
-void blk_recalc_rq_segments(struct request *rq)
-{
-	rq->nr_phys_segments = __blk_recalc_rq_segments(rq->q, rq->bio);
-}
-
-void blk_recount_segments(struct request_queue *q, struct bio *bio)
-{
-	struct bio *nxt = bio->bi_next;
-
-	bio->bi_next = NULL;
-	bio->bi_phys_segments = __blk_recalc_rq_segments(q, bio);
-	bio->bi_next = nxt;
-
-	bio_set_flag(bio, BIO_SEG_VALID);
-}
-
-=======
 	rq_for_each_bvec(bv, rq, iter)
 		bvec_split_segs(rq->q, &bv, &nr_phys_segs, NULL, UINT_MAX);
 	return nr_phys_segs;
 }
 
->>>>>>> 4ff96fb5
 static inline struct scatterlist *blk_next_sg(struct scatterlist **sg,
 		struct scatterlist *sglist)
 {
