--- conflicted
+++ resolved
@@ -43,91 +43,7 @@
  * exception handling means that it's no longer "just"...)
  *
  */
-<<<<<<< HEAD
-#define get_user(x, ptr) \
-	__get_user_check((x), (ptr), sizeof(*(ptr)))
-#define put_user(x, ptr) \
-	__put_user_check((__typeof__(*(ptr)))(x), (ptr), sizeof(*(ptr)))
-
-#define __get_user(x, ptr) \
-	__get_user_nocheck((x), (ptr), sizeof(*(ptr)), true)
-#define __put_user(x, ptr) \
-	__put_user_nocheck((__typeof__(*(ptr)))(x), (ptr), sizeof(*(ptr)))
-
-#define __get_user_allowed(x, ptr) \
-	__get_user_nocheck((x), (ptr), sizeof(*(ptr)), false)
-
-#define __get_user_inatomic(x, ptr) \
-	__get_user_nosleep((x), (ptr), sizeof(*(ptr)))
-#define __put_user_inatomic(x, ptr) \
-	__put_user_nosleep((__typeof__(*(ptr)))(x), (ptr), sizeof(*(ptr)))
-
-#ifdef CONFIG_PPC64
-
-#define ___get_user_instr(gu_op, dest, ptr)				\
-({									\
-	long __gui_ret = 0;						\
-	unsigned long __gui_ptr = (unsigned long)ptr;			\
-	struct ppc_inst __gui_inst;					\
-	unsigned int __prefix, __suffix;				\
-	__gui_ret = gu_op(__prefix, (unsigned int __user *)__gui_ptr);	\
-	if (__gui_ret == 0) {						\
-		if ((__prefix >> 26) == OP_PREFIX) {			\
-			__gui_ret = gu_op(__suffix,			\
-				(unsigned int __user *)__gui_ptr + 1);	\
-			__gui_inst = ppc_inst_prefix(__prefix,		\
-						     __suffix);		\
-		} else {						\
-			__gui_inst = ppc_inst(__prefix);		\
-		}							\
-		if (__gui_ret == 0)					\
-			(dest) = __gui_inst;				\
-	}								\
-	__gui_ret;							\
-})
-
-#define get_user_instr(x, ptr) \
-	___get_user_instr(get_user, x, ptr)
-
-#define __get_user_instr(x, ptr) \
-	___get_user_instr(__get_user, x, ptr)
-
-#define __get_user_instr_inatomic(x, ptr) \
-	___get_user_instr(__get_user_inatomic, x, ptr)
-
-#else /* !CONFIG_PPC64 */
-#define get_user_instr(x, ptr) \
-	get_user((x).val, (u32 __user *)(ptr))
-
-#define __get_user_instr(x, ptr) \
-	__get_user_nocheck((x).val, (u32 __user *)(ptr), sizeof(u32), true)
-
-#define __get_user_instr_inatomic(x, ptr) \
-	__get_user_nosleep((x).val, (u32 __user *)(ptr), sizeof(u32))
-
-#endif /* CONFIG_PPC64 */
-
-extern long __put_user_bad(void);
-
-#define __put_user_size(x, ptr, size, retval)			\
-do {								\
-	__label__ __pu_failed;					\
-								\
-	retval = 0;						\
-	allow_write_to_user(ptr, size);				\
-	__put_user_size_goto(x, ptr, size, __pu_failed);	\
-	prevent_write_to_user(ptr, size);			\
-	break;							\
-								\
-__pu_failed:							\
-	retval = -EFAULT;					\
-	prevent_write_to_user(ptr, size);			\
-} while (0)
-
-#define __put_user_nocheck(x, ptr, size)			\
-=======
 #define __put_user(x, ptr)					\
->>>>>>> 11e4b63a
 ({								\
 	long __pu_err;						\
 	__typeof__(*(ptr)) __user *__pu_addr = (ptr);		\
@@ -203,19 +119,6 @@
 	}							\
 } while (0)
 
-<<<<<<< HEAD
-#define __unsafe_put_user_goto(x, ptr, size, label)		\
-do {								\
-	__typeof__(*(ptr)) __user *__pu_addr = (ptr);		\
-	__chk_user_ptr(ptr);					\
-	__put_user_size_goto((x), __pu_addr, (size), label);	\
-} while (0)
-
-
-extern long __get_user_bad(void);
-
-=======
->>>>>>> 11e4b63a
 /*
  * This does an atomic 128 byte aligned load from userspace.
  * Upto caller to do enable_kernel_vmx() before calling!
@@ -358,20 +261,10 @@
 	__typeof__(*(ptr)) __user *__gu_addr = (ptr);	\
 	__typeof__(sizeof(*(ptr))) __gu_size = sizeof(*(ptr));	\
 								\
-<<<<<<< HEAD
-	__chk_user_ptr(__gu_addr);				\
-	if (do_allow && !is_kernel_addr((unsigned long)__gu_addr)) \
-		might_fault();					\
-	if (do_allow)								\
-		__get_user_size(__gu_val, __gu_addr, __gu_size, __gu_err);	\
-	else									\
-		__get_user_size_allowed(__gu_val, __gu_addr, __gu_size, __gu_err); \
-=======
 	might_fault();					\
 	allow_read_from_user(__gu_addr, __gu_size);		\
 	__get_user_size_allowed(__gu_val, __gu_addr, __gu_size, __gu_err);	\
 	prevent_read_from_user(__gu_addr, __gu_size);		\
->>>>>>> 11e4b63a
 	(x) = (__typeof__(*(ptr)))__gu_val;			\
 								\
 	__gu_err;						\
@@ -381,37 +274,11 @@
 ({									\
 	__typeof__(*(ptr)) __user *_gu_addr = (ptr);			\
 									\
-<<<<<<< HEAD
-	might_fault();							\
-	if (access_ok(__gu_addr, __gu_size))				\
-		__get_user_size(__gu_val, __gu_addr, __gu_size, __gu_err); \
-	(x) = (__force __typeof__(*(ptr)))__gu_val;				\
-									\
-	__gu_err;							\
-})
-
-#define __get_user_nosleep(x, ptr, size)			\
-({								\
-	long __gu_err;						\
-	__long_type(*(ptr)) __gu_val;				\
-	__typeof__(*(ptr)) __user *__gu_addr = (ptr);	\
-	__typeof__(size) __gu_size = (size);			\
-								\
-	__chk_user_ptr(__gu_addr);				\
-	__get_user_size(__gu_val, __gu_addr, __gu_size, __gu_err); \
-	(x) = (__force __typeof__(*(ptr)))__gu_val;			\
-								\
-	__gu_err;						\
-})
-
-
-=======
 	access_ok(_gu_addr, sizeof(*(ptr))) ?				\
 		  __get_user(x, _gu_addr) :				\
 		  ((x) = (__force __typeof__(*(ptr)))0, -EFAULT);	\
 })
 
->>>>>>> 11e4b63a
 /* more complex routines */
 
 extern unsigned long __copy_tofrom_user(void __user *to,
@@ -547,12 +414,6 @@
 #define user_write_access_begin	user_write_access_begin
 #define user_write_access_end		prevent_current_write_to_user
 
-<<<<<<< HEAD
-#define unsafe_op_wrap(op, err) do { if (unlikely(op)) goto err; } while (0)
-#define unsafe_get_user(x, p, e) unsafe_op_wrap(__get_user_allowed(x, p), e)
-#define unsafe_put_user(x, p, e) \
-	__unsafe_put_user_goto((__typeof__(*(p)))(x), (p), sizeof(*(p)), e)
-=======
 #define unsafe_get_user(x, p, e) do {					\
 	__long_type(*(p)) __gu_val;				\
 	__typeof__(*(p)) __user *__gu_addr = (p);		\
@@ -584,7 +445,6 @@
 	if (_len & 1)									\
 		unsafe_get_user(*(u8 *)(_dst + _i), (u8 __user *)(_src + _i), e);	\
 } while (0)
->>>>>>> 11e4b63a
 
 #define unsafe_copy_to_user(d, s, l, e) \
 do {									\
@@ -593,15 +453,9 @@
 	size_t _len = (l);						\
 	int _i;								\
 									\
-<<<<<<< HEAD
-	for (_i = 0; _i < (_len & ~(sizeof(long) - 1)); _i += sizeof(long))		\
-		unsafe_put_user(*(long*)(_src + _i), (long __user *)(_dst + _i), e); \
-	if (IS_ENABLED(CONFIG_PPC64) && (_len & 4)) {			\
-=======
 	for (_i = 0; _i < (_len & ~(sizeof(u64) - 1)); _i += sizeof(u64))	\
 		unsafe_put_user(*(u64 *)(_src + _i), (u64 __user *)(_dst + _i), e); \
 	if (_len & 4) {							\
->>>>>>> 11e4b63a
 		unsafe_put_user(*(u32*)(_src + _i), (u32 __user *)(_dst + _i), e); \
 		_i += 4;						\
 	}								\
