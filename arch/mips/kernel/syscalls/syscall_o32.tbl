# SPDX-License-Identifier: GPL-2.0 WITH Linux-syscall-note
#
# system call numbers and entry vectors for mips
#
# The format is:
# <number> <abi> <name> <entry point> <compat entry point>
#
# The <abi> is always "o32" for this file.
#
0	o32	syscall				sys_syscall			sys32_syscall
1	o32	exit				sys_exit
2	o32	fork				__sys_fork
3	o32	read				sys_read
4	o32	write				sys_write
5	o32	open				sys_open			compat_sys_open
6	o32	close				sys_close
7	o32	waitpid				sys_waitpid
8	o32	creat				sys_creat
9	o32	link				sys_link
10	o32	unlink				sys_unlink
11	o32	execve				sys_execve			compat_sys_execve
12	o32	chdir				sys_chdir
13	o32	time				sys_time32
14	o32	mknod				sys_mknod
15	o32	chmod				sys_chmod
16	o32	lchown				sys_lchown
17	o32	break				sys_ni_syscall
# 18 was sys_stat
18	o32	unused18			sys_ni_syscall
19	o32	lseek				sys_lseek
20	o32	getpid				sys_getpid
21	o32	mount				sys_mount			compat_sys_mount
22	o32	umount				sys_oldumount
23	o32	setuid				sys_setuid
24	o32	getuid				sys_getuid
25	o32	stime				sys_stime32
26	o32	ptrace				sys_ptrace			compat_sys_ptrace
27	o32	alarm				sys_alarm
# 28 was sys_fstat
28	o32	unused28			sys_ni_syscall
29	o32	pause				sys_pause
30	o32	utime				sys_utime32
31	o32	stty				sys_ni_syscall
32	o32	gtty				sys_ni_syscall
33	o32	access				sys_access
34	o32	nice				sys_nice
35	o32	ftime				sys_ni_syscall
36	o32	sync				sys_sync
37	o32	kill				sys_kill
38	o32	rename				sys_rename
39	o32	mkdir				sys_mkdir
40	o32	rmdir				sys_rmdir
41	o32	dup				sys_dup
42	o32	pipe				sysm_pipe
43	o32	times				sys_times			compat_sys_times
44	o32	prof				sys_ni_syscall
45	o32	brk				sys_brk
46	o32	setgid				sys_setgid
47	o32	getgid				sys_getgid
48	o32	signal				sys_ni_syscall
49	o32	geteuid				sys_geteuid
50	o32	getegid				sys_getegid
51	o32	acct				sys_acct
52	o32	umount2				sys_umount
53	o32	lock				sys_ni_syscall
54	o32	ioctl				sys_ioctl			compat_sys_ioctl
55	o32	fcntl				sys_fcntl			compat_sys_fcntl
56	o32	mpx				sys_ni_syscall
57	o32	setpgid				sys_setpgid
58	o32	ulimit				sys_ni_syscall
59	o32	unused59			sys_olduname
60	o32	umask				sys_umask
61	o32	chroot				sys_chroot
62	o32	ustat				sys_ustat			compat_sys_ustat
63	o32	dup2				sys_dup2
64	o32	getppid				sys_getppid
65	o32	getpgrp				sys_getpgrp
66	o32	setsid				sys_setsid
67	o32	sigaction			sys_sigaction			sys_32_sigaction
68	o32	sgetmask			sys_sgetmask
69	o32	ssetmask			sys_ssetmask
70	o32	setreuid			sys_setreuid
71	o32	setregid			sys_setregid
72	o32	sigsuspend			sys_sigsuspend			sys32_sigsuspend
73	o32	sigpending			sys_sigpending			compat_sys_sigpending
74	o32	sethostname			sys_sethostname
75	o32	setrlimit			sys_setrlimit			compat_sys_setrlimit
76	o32	getrlimit			sys_getrlimit			compat_sys_getrlimit
77	o32	getrusage			sys_getrusage			compat_sys_getrusage
78	o32	gettimeofday			sys_gettimeofday		compat_sys_gettimeofday
79	o32	settimeofday			sys_settimeofday		compat_sys_settimeofday
80	o32	getgroups			sys_getgroups
81	o32	setgroups			sys_setgroups
# 82 was old_select
82	o32	reserved82			sys_ni_syscall
83	o32	symlink				sys_symlink
# 84 was sys_lstat
84	o32	unused84			sys_ni_syscall
85	o32	readlink			sys_readlink
86	o32	uselib				sys_uselib
87	o32	swapon				sys_swapon
88	o32	reboot				sys_reboot
89	o32	readdir				sys_old_readdir			compat_sys_old_readdir
90	o32	mmap				sys_mips_mmap
91	o32	munmap				sys_munmap
92	o32	truncate			sys_truncate			compat_sys_truncate
93	o32	ftruncate			sys_ftruncate			compat_sys_ftruncate
94	o32	fchmod				sys_fchmod
95	o32	fchown				sys_fchown
96	o32	getpriority			sys_getpriority
97	o32	setpriority			sys_setpriority
98	o32	profil				sys_ni_syscall
99	o32	statfs				sys_statfs			compat_sys_statfs
100	o32	fstatfs				sys_fstatfs			compat_sys_fstatfs
101	o32	ioperm				sys_ni_syscall
102	o32	socketcall			sys_socketcall			compat_sys_socketcall
103	o32	syslog				sys_syslog
104	o32	setitimer			sys_setitimer			compat_sys_setitimer
105	o32	getitimer			sys_getitimer			compat_sys_getitimer
106	o32	stat				sys_newstat			compat_sys_newstat
107	o32	lstat				sys_newlstat			compat_sys_newlstat
108	o32	fstat				sys_newfstat			compat_sys_newfstat
109	o32	unused109			sys_uname
110	o32	iopl				sys_ni_syscall
111	o32	vhangup				sys_vhangup
112	o32	idle				sys_ni_syscall
113	o32	vm86				sys_ni_syscall
114	o32	wait4				sys_wait4			compat_sys_wait4
115	o32	swapoff				sys_swapoff
116	o32	sysinfo				sys_sysinfo			compat_sys_sysinfo
117	o32	ipc				sys_ipc				compat_sys_ipc
118	o32	fsync				sys_fsync
119	o32	sigreturn			sys_sigreturn			sys32_sigreturn
120	o32	clone				__sys_clone
121	o32	setdomainname			sys_setdomainname
122	o32	uname				sys_newuname
123	o32	modify_ldt			sys_ni_syscall
124	o32	adjtimex			sys_adjtimex_time32
125	o32	mprotect			sys_mprotect
126	o32	sigprocmask			sys_sigprocmask			compat_sys_sigprocmask
127	o32	create_module			sys_ni_syscall
128	o32	init_module			sys_init_module
129	o32	delete_module			sys_delete_module
130	o32	get_kernel_syms			sys_ni_syscall
131	o32	quotactl			sys_quotactl
132	o32	getpgid				sys_getpgid
133	o32	fchdir				sys_fchdir
134	o32	bdflush				sys_bdflush
135	o32	sysfs				sys_sysfs
136	o32	personality			sys_personality			sys_32_personality
137	o32	afs_syscall			sys_ni_syscall
138	o32	setfsuid			sys_setfsuid
139	o32	setfsgid			sys_setfsgid
140	o32	_llseek				sys_llseek			sys_32_llseek
141	o32	getdents			sys_getdents			compat_sys_getdents
142	o32	_newselect			sys_select			compat_sys_select
143	o32	flock				sys_flock
144	o32	msync				sys_msync
145	o32	readv				sys_readv			compat_sys_readv
146	o32	writev				sys_writev			compat_sys_writev
147	o32	cacheflush			sys_cacheflush
148	o32	cachectl			sys_cachectl
149	o32	sysmips				__sys_sysmips
150	o32	unused150			sys_ni_syscall
151	o32	getsid				sys_getsid
152	o32	fdatasync			sys_fdatasync
153	o32	_sysctl				sys_sysctl			compat_sys_sysctl
154	o32	mlock				sys_mlock
155	o32	munlock				sys_munlock
156	o32	mlockall			sys_mlockall
157	o32	munlockall			sys_munlockall
158	o32	sched_setparam			sys_sched_setparam
159	o32	sched_getparam			sys_sched_getparam
160	o32	sched_setscheduler		sys_sched_setscheduler
161	o32	sched_getscheduler		sys_sched_getscheduler
162	o32	sched_yield			sys_sched_yield
163	o32	sched_get_priority_max		sys_sched_get_priority_max
164	o32	sched_get_priority_min		sys_sched_get_priority_min
165	o32	sched_rr_get_interval		sys_sched_rr_get_interval_time32
166	o32	nanosleep			sys_nanosleep_time32
167	o32	mremap				sys_mremap
168	o32	accept				sys_accept
169	o32	bind				sys_bind
170	o32	connect				sys_connect
171	o32	getpeername			sys_getpeername
172	o32	getsockname			sys_getsockname
173	o32	getsockopt			sys_getsockopt			compat_sys_getsockopt
174	o32	listen				sys_listen
175	o32	recv				sys_recv			compat_sys_recv
176	o32	recvfrom			sys_recvfrom			compat_sys_recvfrom
177	o32	recvmsg				sys_recvmsg			compat_sys_recvmsg
178	o32	send				sys_send
179	o32	sendmsg				sys_sendmsg			compat_sys_sendmsg
180	o32	sendto				sys_sendto
181	o32	setsockopt			sys_setsockopt			compat_sys_setsockopt
182	o32	shutdown			sys_shutdown
183	o32	socket				sys_socket
184	o32	socketpair			sys_socketpair
185	o32	setresuid			sys_setresuid
186	o32	getresuid			sys_getresuid
187	o32	query_module			sys_ni_syscall
188	o32	poll				sys_poll
189	o32	nfsservctl			sys_ni_syscall
190	o32	setresgid			sys_setresgid
191	o32	getresgid			sys_getresgid
192	o32	prctl				sys_prctl
193	o32	rt_sigreturn			sys_rt_sigreturn		sys32_rt_sigreturn
194	o32	rt_sigaction			sys_rt_sigaction		compat_sys_rt_sigaction
195	o32	rt_sigprocmask			sys_rt_sigprocmask		compat_sys_rt_sigprocmask
196	o32	rt_sigpending			sys_rt_sigpending		compat_sys_rt_sigpending
197	o32	rt_sigtimedwait			sys_rt_sigtimedwait_time32	compat_sys_rt_sigtimedwait_time32
198	o32	rt_sigqueueinfo			sys_rt_sigqueueinfo		compat_sys_rt_sigqueueinfo
199	o32	rt_sigsuspend			sys_rt_sigsuspend		compat_sys_rt_sigsuspend
200	o32	pread64				sys_pread64			sys_32_pread
201	o32	pwrite64			sys_pwrite64			sys_32_pwrite
202	o32	chown				sys_chown
203	o32	getcwd				sys_getcwd
204	o32	capget				sys_capget
205	o32	capset				sys_capset
206	o32	sigaltstack			sys_sigaltstack			compat_sys_sigaltstack
207	o32	sendfile			sys_sendfile			compat_sys_sendfile
208	o32	getpmsg				sys_ni_syscall
209	o32	putpmsg				sys_ni_syscall
210	o32	mmap2				sys_mips_mmap2
211	o32	truncate64			sys_truncate64			sys_32_truncate64
212	o32	ftruncate64			sys_ftruncate64			sys_32_ftruncate64
213	o32	stat64				sys_stat64			sys_newstat
214	o32	lstat64				sys_lstat64			sys_newlstat
215	o32	fstat64				sys_fstat64			sys_newfstat
216	o32	pivot_root			sys_pivot_root
217	o32	mincore				sys_mincore
218	o32	madvise				sys_madvise
219	o32	getdents64			sys_getdents64
220	o32	fcntl64				sys_fcntl64			compat_sys_fcntl64
221	o32	reserved221			sys_ni_syscall
222	o32	gettid				sys_gettid
223	o32	readahead			sys_readahead			sys32_readahead
224	o32	setxattr			sys_setxattr
225	o32	lsetxattr			sys_lsetxattr
226	o32	fsetxattr			sys_fsetxattr
227	o32	getxattr			sys_getxattr
228	o32	lgetxattr			sys_lgetxattr
229	o32	fgetxattr			sys_fgetxattr
230	o32	listxattr			sys_listxattr
231	o32	llistxattr			sys_llistxattr
232	o32	flistxattr			sys_flistxattr
233	o32	removexattr			sys_removexattr
234	o32	lremovexattr			sys_lremovexattr
235	o32	fremovexattr			sys_fremovexattr
236	o32	tkill				sys_tkill
237	o32	sendfile64			sys_sendfile64
238	o32	futex				sys_futex_time32
239	o32	sched_setaffinity		sys_sched_setaffinity		compat_sys_sched_setaffinity
240	o32	sched_getaffinity		sys_sched_getaffinity		compat_sys_sched_getaffinity
241	o32	io_setup			sys_io_setup			compat_sys_io_setup
242	o32	io_destroy			sys_io_destroy
243	o32	io_getevents			sys_io_getevents_time32
244	o32	io_submit			sys_io_submit			compat_sys_io_submit
245	o32	io_cancel			sys_io_cancel
246	o32	exit_group			sys_exit_group
247	o32	lookup_dcookie			sys_lookup_dcookie		compat_sys_lookup_dcookie
248	o32	epoll_create			sys_epoll_create
249	o32	epoll_ctl			sys_epoll_ctl
250	o32	epoll_wait			sys_epoll_wait
251	o32	remap_file_pages		sys_remap_file_pages
252	o32	set_tid_address			sys_set_tid_address
253	o32	restart_syscall			sys_restart_syscall
254	o32	fadvise64			sys_fadvise64_64		sys32_fadvise64_64
255	o32	statfs64			sys_statfs64			compat_sys_statfs64
256	o32	fstatfs64			sys_fstatfs64			compat_sys_fstatfs64
257	o32	timer_create			sys_timer_create		compat_sys_timer_create
258	o32	timer_settime			sys_timer_settime32
259	o32	timer_gettime			sys_timer_gettime32
260	o32	timer_getoverrun		sys_timer_getoverrun
261	o32	timer_delete			sys_timer_delete
262	o32	clock_settime			sys_clock_settime32
263	o32	clock_gettime			sys_clock_gettime32
264	o32	clock_getres			sys_clock_getres_time32
265	o32	clock_nanosleep			sys_clock_nanosleep_time32
266	o32	tgkill				sys_tgkill
267	o32	utimes				sys_utimes_time32
268	o32	mbind				sys_mbind			compat_sys_mbind
269	o32	get_mempolicy			sys_get_mempolicy		compat_sys_get_mempolicy
270	o32	set_mempolicy			sys_set_mempolicy		compat_sys_set_mempolicy
271	o32	mq_open				sys_mq_open			compat_sys_mq_open
272	o32	mq_unlink			sys_mq_unlink
273	o32	mq_timedsend			sys_mq_timedsend_time32
274	o32	mq_timedreceive			sys_mq_timedreceive_time32
275	o32	mq_notify			sys_mq_notify			compat_sys_mq_notify
276	o32	mq_getsetattr			sys_mq_getsetattr		compat_sys_mq_getsetattr
277	o32	vserver				sys_ni_syscall
278	o32	waitid				sys_waitid			compat_sys_waitid
# 279 was sys_setaltroot
280	o32	add_key				sys_add_key
281	o32	request_key			sys_request_key
282	o32	keyctl				sys_keyctl			compat_sys_keyctl
283	o32	set_thread_area			sys_set_thread_area
284	o32	inotify_init			sys_inotify_init
285	o32	inotify_add_watch		sys_inotify_add_watch
286	o32	inotify_rm_watch		sys_inotify_rm_watch
287	o32	migrate_pages			sys_migrate_pages		compat_sys_migrate_pages
288	o32	openat				sys_openat			compat_sys_openat
289	o32	mkdirat				sys_mkdirat
290	o32	mknodat				sys_mknodat
291	o32	fchownat			sys_fchownat
292	o32	futimesat			sys_futimesat_time32
293	o32	fstatat64			sys_fstatat64			sys_newfstatat
294	o32	unlinkat			sys_unlinkat
295	o32	renameat			sys_renameat
296	o32	linkat				sys_linkat
297	o32	symlinkat			sys_symlinkat
298	o32	readlinkat			sys_readlinkat
299	o32	fchmodat			sys_fchmodat
300	o32	faccessat			sys_faccessat
301	o32	pselect6			sys_pselect6_time32		compat_sys_pselect6_time32
302	o32	ppoll				sys_ppoll_time32		compat_sys_ppoll_time32
303	o32	unshare				sys_unshare
304	o32	splice				sys_splice
305	o32	sync_file_range			sys_sync_file_range		sys32_sync_file_range
306	o32	tee				sys_tee
307	o32	vmsplice			sys_vmsplice			compat_sys_vmsplice
308	o32	move_pages			sys_move_pages			compat_sys_move_pages
309	o32	set_robust_list			sys_set_robust_list		compat_sys_set_robust_list
310	o32	get_robust_list			sys_get_robust_list		compat_sys_get_robust_list
311	o32	kexec_load			sys_kexec_load			compat_sys_kexec_load
312	o32	getcpu				sys_getcpu
313	o32	epoll_pwait			sys_epoll_pwait			compat_sys_epoll_pwait
314	o32	ioprio_set			sys_ioprio_set
315	o32	ioprio_get			sys_ioprio_get
316	o32	utimensat			sys_utimensat_time32
317	o32	signalfd			sys_signalfd			compat_sys_signalfd
318	o32	timerfd				sys_ni_syscall
319	o32	eventfd				sys_eventfd
320	o32	fallocate			sys_fallocate			sys32_fallocate
321	o32	timerfd_create			sys_timerfd_create
322	o32	timerfd_gettime			sys_timerfd_gettime32
323	o32	timerfd_settime			sys_timerfd_settime32
324	o32	signalfd4			sys_signalfd4			compat_sys_signalfd4
325	o32	eventfd2			sys_eventfd2
326	o32	epoll_create1			sys_epoll_create1
327	o32	dup3				sys_dup3
328	o32	pipe2				sys_pipe2
329	o32	inotify_init1			sys_inotify_init1
330	o32	preadv				sys_preadv			compat_sys_preadv
331	o32	pwritev				sys_pwritev			compat_sys_pwritev
332	o32	rt_tgsigqueueinfo		sys_rt_tgsigqueueinfo		compat_sys_rt_tgsigqueueinfo
333	o32	perf_event_open			sys_perf_event_open
334	o32	accept4				sys_accept4
335	o32	recvmmsg			sys_recvmmsg_time32		compat_sys_recvmmsg_time32
336	o32	fanotify_init			sys_fanotify_init
337	o32	fanotify_mark			sys_fanotify_mark		compat_sys_fanotify_mark
338	o32	prlimit64			sys_prlimit64
339	o32	name_to_handle_at		sys_name_to_handle_at
340	o32	open_by_handle_at		sys_open_by_handle_at		compat_sys_open_by_handle_at
341	o32	clock_adjtime			sys_clock_adjtime32
342	o32	syncfs				sys_syncfs
343	o32	sendmmsg			sys_sendmmsg			compat_sys_sendmmsg
344	o32	setns				sys_setns
345	o32	process_vm_readv		sys_process_vm_readv		compat_sys_process_vm_readv
346	o32	process_vm_writev		sys_process_vm_writev		compat_sys_process_vm_writev
347	o32	kcmp				sys_kcmp
348	o32	finit_module			sys_finit_module
349	o32	sched_setattr			sys_sched_setattr
350	o32	sched_getattr			sys_sched_getattr
351	o32	renameat2			sys_renameat2
352	o32	seccomp				sys_seccomp
353	o32	getrandom			sys_getrandom
354	o32	memfd_create			sys_memfd_create
355	o32	bpf				sys_bpf
356	o32	execveat			sys_execveat			compat_sys_execveat
357	o32	userfaultfd			sys_userfaultfd
358	o32	membarrier			sys_membarrier
359	o32	mlock2				sys_mlock2
360	o32	copy_file_range			sys_copy_file_range
361	o32	preadv2				sys_preadv2			compat_sys_preadv2
362	o32	pwritev2			sys_pwritev2			compat_sys_pwritev2
363	o32	pkey_mprotect			sys_pkey_mprotect
364	o32	pkey_alloc			sys_pkey_alloc
365	o32	pkey_free			sys_pkey_free
366	o32	statx				sys_statx
367	o32	rseq				sys_rseq
368	o32	io_pgetevents			sys_io_pgetevents_time32	compat_sys_io_pgetevents
# room for arch specific calls
393	o32	semget				sys_semget
394	o32	semctl				sys_semctl			compat_sys_semctl
395	o32	shmget				sys_shmget
396	o32	shmctl				sys_shmctl			compat_sys_shmctl
397	o32	shmat				sys_shmat			compat_sys_shmat
398	o32	shmdt				sys_shmdt
399	o32	msgget				sys_msgget
400	o32	msgsnd				sys_msgsnd			compat_sys_msgsnd
401	o32	msgrcv				sys_msgrcv			compat_sys_msgrcv
402	o32	msgctl				sys_msgctl			compat_sys_msgctl
403	o32	clock_gettime64			sys_clock_gettime		sys_clock_gettime
404	o32	clock_settime64			sys_clock_settime		sys_clock_settime
405	o32	clock_adjtime64			sys_clock_adjtime		sys_clock_adjtime
406	o32	clock_getres_time64		sys_clock_getres		sys_clock_getres
407	o32	clock_nanosleep_time64		sys_clock_nanosleep		sys_clock_nanosleep
408	o32	timer_gettime64			sys_timer_gettime		sys_timer_gettime
409	o32	timer_settime64			sys_timer_settime		sys_timer_settime
410	o32	timerfd_gettime64		sys_timerfd_gettime		sys_timerfd_gettime
411	o32	timerfd_settime64		sys_timerfd_settime		sys_timerfd_settime
412	o32	utimensat_time64		sys_utimensat			sys_utimensat
413	o32	pselect6_time64			sys_pselect6			compat_sys_pselect6_time64
414	o32	ppoll_time64			sys_ppoll			compat_sys_ppoll_time64
416	o32	io_pgetevents_time64		sys_io_pgetevents		sys_io_pgetevents
417	o32	recvmmsg_time64			sys_recvmmsg			compat_sys_recvmmsg_time64
418	o32	mq_timedsend_time64		sys_mq_timedsend		sys_mq_timedsend
419	o32	mq_timedreceive_time64		sys_mq_timedreceive		sys_mq_timedreceive
420	o32	semtimedop_time64		sys_semtimedop			sys_semtimedop
421	o32	rt_sigtimedwait_time64		sys_rt_sigtimedwait		compat_sys_rt_sigtimedwait_time64
422	o32	futex_time64			sys_futex			sys_futex
423	o32	sched_rr_get_interval_time64	sys_sched_rr_get_interval	sys_sched_rr_get_interval
424	o32	pidfd_send_signal		sys_pidfd_send_signal
425	o32	io_uring_setup			sys_io_uring_setup
426	o32	io_uring_enter			sys_io_uring_enter
427	o32	io_uring_register		sys_io_uring_register
428	o32	open_tree			sys_open_tree
429	o32	move_mount			sys_move_mount
430	o32	fsopen				sys_fsopen
431	o32	fsconfig			sys_fsconfig
432	o32	fsmount				sys_fsmount
433	o32	fspick				sys_fspick
434	o32	pidfd_open			sys_pidfd_open
435	o32	clone3				__sys_clone3
436	o32	close_range			sys_close_range
437	o32	openat2				sys_openat2
438	o32	pidfd_getfd			sys_pidfd_getfd
<<<<<<< HEAD
439	o32	faccessat2			sys_faccessat2
440	o32	watch_mount			sys_watch_mount
441	o32	watch_sb			sys_watch_sb
=======
439	o32	watch_mount			sys_watch_mount
440	o32	watch_sb			sys_watch_sb
441	o32	fsinfo				sys_fsinfo
>>>>>>> 93737ccf
<|MERGE_RESOLUTION|>--- conflicted
+++ resolved
@@ -426,12 +426,7 @@
 436	o32	close_range			sys_close_range
 437	o32	openat2				sys_openat2
 438	o32	pidfd_getfd			sys_pidfd_getfd
-<<<<<<< HEAD
 439	o32	faccessat2			sys_faccessat2
 440	o32	watch_mount			sys_watch_mount
 441	o32	watch_sb			sys_watch_sb
-=======
-439	o32	watch_mount			sys_watch_mount
-440	o32	watch_sb			sys_watch_sb
-441	o32	fsinfo				sys_fsinfo
->>>>>>> 93737ccf
+442	o32	fsinfo				sys_fsinfo