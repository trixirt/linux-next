--- conflicted
+++ resolved
@@ -53,20 +53,7 @@
 	struct _adapter *adapter = context;
 
 	if (!firmware) {
-<<<<<<< HEAD
-		struct usb_device *udev = adapter->dvobjpriv.pusbdev;
-		struct usb_interface *usb_intf = adapter->pusb_intf;
-
-		dev_err(&udev->dev, "r8712u: Firmware request failed\n");
-		usb_put_dev(udev);
-		usb_set_intfdata(usb_intf, NULL);
-		r8712_free_drv_sw(adapter);
-		adapter->dvobj_deinit(adapter);
-		complete(&adapter->rtl8712_fw_ready);
-		free_netdev(adapter->pnetdev);
-=======
 		rtl871x_load_fw_fail(adapter);
->>>>>>> f37d84f0
 		return;
 	}
 	adapter->fw = firmware;
