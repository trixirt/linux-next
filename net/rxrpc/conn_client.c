--- conflicted
+++ resolved
@@ -901,21 +901,14 @@
 	struct rxrpc_bundle *bundle = conn->bundle;
 	struct rxrpc_local *local = bundle->params.local;
 	unsigned int bindex;
-<<<<<<< HEAD
-	bool need_drop = false;
-=======
 	bool need_drop = false, need_put = false;
->>>>>>> 105faa87
 	int i;
 
 	_enter("C=%x", conn->debug_id);
 
-<<<<<<< HEAD
-=======
 	if (conn->flags & RXRPC_CONN_FINAL_ACK_MASK)
 		rxrpc_process_delayed_final_acks(conn, true);
 
->>>>>>> 105faa87
 	spin_lock(&bundle->channel_lock);
 	bindex = conn->bundle_shift / RXRPC_MAXCALLS;
 	if (bundle->conns[bindex] == conn) {
@@ -938,18 +931,11 @@
 		if (i == ARRAY_SIZE(bundle->conns) && !bundle->params.exclusive) {
 			_debug("erase bundle");
 			rb_erase(&bundle->local_node, &local->client_bundles);
-<<<<<<< HEAD
-		}
-
-		spin_unlock(&local->client_bundles_lock);
-		if (i == ARRAY_SIZE(bundle->conns))
-=======
 			need_put = true;
 		}
 
 		spin_unlock(&local->client_bundles_lock);
 		if (need_put)
->>>>>>> 105faa87
 			rxrpc_put_bundle(bundle);
 	}
 
