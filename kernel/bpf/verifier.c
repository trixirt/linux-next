--- conflicted
+++ resolved
@@ -238,11 +238,8 @@
 	u64 msize_max_value;
 	int ref_obj_id;
 	int func_id;
-<<<<<<< HEAD
-=======
 	u32 btf_id;
 	u32 ret_btf_id;
->>>>>>> 105faa87
 };
 
 struct btf *btf_vmlinux;
@@ -4007,10 +4004,7 @@
 	},
 };
 
-<<<<<<< HEAD
-=======
 #ifdef CONFIG_NET
->>>>>>> 105faa87
 static const struct bpf_reg_types btf_id_sock_common_types = {
 	.types = {
 		PTR_TO_SOCK_COMMON,
@@ -4021,10 +4015,7 @@
 	},
 	.btf_id = &btf_sock_ids[BTF_SOCK_TYPE_SOCK_COMMON],
 };
-<<<<<<< HEAD
-=======
 #endif
->>>>>>> 105faa87
 
 static const struct bpf_reg_types mem_types = {
 	.types = {
@@ -4054,10 +4045,7 @@
 static const struct bpf_reg_types const_map_ptr_types = { .types = { CONST_PTR_TO_MAP } };
 static const struct bpf_reg_types btf_ptr_types = { .types = { PTR_TO_BTF_ID } };
 static const struct bpf_reg_types spin_lock_types = { .types = { PTR_TO_MAP_VALUE } };
-<<<<<<< HEAD
-=======
 static const struct bpf_reg_types percpu_btf_ptr_types = { .types = { PTR_TO_PERCPU_BTF_ID } };
->>>>>>> 105faa87
 
 static const struct bpf_reg_types *compatible_reg_types[__BPF_ARG_TYPE_MAX] = {
 	[ARG_PTR_TO_MAP_KEY]		= &map_key_value_types,
@@ -4071,13 +4059,9 @@
 	[ARG_PTR_TO_CTX]		= &context_types,
 	[ARG_PTR_TO_CTX_OR_NULL]	= &context_types,
 	[ARG_PTR_TO_SOCK_COMMON]	= &sock_types,
-<<<<<<< HEAD
-	[ARG_PTR_TO_BTF_ID_SOCK_COMMON]	= &btf_id_sock_common_types,
-=======
 #ifdef CONFIG_NET
 	[ARG_PTR_TO_BTF_ID_SOCK_COMMON]	= &btf_id_sock_common_types,
 #endif
->>>>>>> 105faa87
 	[ARG_PTR_TO_SOCKET]		= &fullsock_types,
 	[ARG_PTR_TO_SOCKET_OR_NULL]	= &fullsock_types,
 	[ARG_PTR_TO_BTF_ID]		= &btf_ptr_types,
@@ -4089,10 +4073,7 @@
 	[ARG_PTR_TO_ALLOC_MEM_OR_NULL]	= &alloc_mem_types,
 	[ARG_PTR_TO_INT]		= &int_ptr_types,
 	[ARG_PTR_TO_LONG]		= &int_ptr_types,
-<<<<<<< HEAD
-=======
 	[ARG_PTR_TO_PERCPU_BTF_ID]	= &percpu_btf_ptr_types,
->>>>>>> 105faa87
 };
 
 static int check_reg_type(struct bpf_verifier_env *env, u32 regno,
@@ -4256,15 +4237,12 @@
 		err = check_helper_mem_access(env, regno,
 					      meta->map_ptr->value_size, false,
 					      meta);
-<<<<<<< HEAD
-=======
 	} else if (arg_type == ARG_PTR_TO_PERCPU_BTF_ID) {
 		if (!reg->btf_id) {
 			verbose(env, "Helper has invalid btf_id in R%d\n", regno);
 			return -EACCES;
 		}
 		meta->ret_btf_id = reg->btf_id;
->>>>>>> 105faa87
 	} else if (arg_type == ARG_PTR_TO_SPIN_LOCK) {
 		if (meta->func_id == BPF_FUNC_spin_lock) {
 			if (process_spin_lock(env, regno, true))
@@ -5521,11 +5499,7 @@
 		/* smin_val represents the known value */
 		if (known && smin_val == 0 && opcode == BPF_ADD)
 			break;
-<<<<<<< HEAD
-		/* fall-through */
-=======
 		fallthrough;
->>>>>>> 105faa87
 	case PTR_TO_PACKET_END:
 	case PTR_TO_SOCKET:
 	case PTR_TO_SOCKET_OR_NULL:
@@ -6039,70 +6013,6 @@
 
 static void scalar32_min_max_xor(struct bpf_reg_state *dst_reg,
 				 struct bpf_reg_state *src_reg)
-<<<<<<< HEAD
-{
-	bool src_known = tnum_subreg_is_const(src_reg->var_off);
-	bool dst_known = tnum_subreg_is_const(dst_reg->var_off);
-	struct tnum var32_off = tnum_subreg(dst_reg->var_off);
-	s32 smin_val = src_reg->s32_min_value;
-
-	/* Assuming scalar64_min_max_xor will be called so it is safe
-	 * to skip updating register for known case.
-	 */
-	if (src_known && dst_known)
-		return;
-
-	/* We get both minimum and maximum from the var32_off. */
-	dst_reg->u32_min_value = var32_off.value;
-	dst_reg->u32_max_value = var32_off.value | var32_off.mask;
-
-	if (dst_reg->s32_min_value >= 0 && smin_val >= 0) {
-		/* XORing two positive sign numbers gives a positive,
-		 * so safe to cast u32 result into s32.
-		 */
-		dst_reg->s32_min_value = dst_reg->u32_min_value;
-		dst_reg->s32_max_value = dst_reg->u32_max_value;
-	} else {
-		dst_reg->s32_min_value = S32_MIN;
-		dst_reg->s32_max_value = S32_MAX;
-	}
-}
-
-static void scalar_min_max_xor(struct bpf_reg_state *dst_reg,
-			       struct bpf_reg_state *src_reg)
-{
-	bool src_known = tnum_is_const(src_reg->var_off);
-	bool dst_known = tnum_is_const(dst_reg->var_off);
-	s64 smin_val = src_reg->smin_value;
-
-	if (src_known && dst_known) {
-		/* dst_reg->var_off.value has been updated earlier */
-		__mark_reg_known(dst_reg, dst_reg->var_off.value);
-		return;
-	}
-
-	/* We get both minimum and maximum from the var_off. */
-	dst_reg->umin_value = dst_reg->var_off.value;
-	dst_reg->umax_value = dst_reg->var_off.value | dst_reg->var_off.mask;
-
-	if (dst_reg->smin_value >= 0 && smin_val >= 0) {
-		/* XORing two positive sign numbers gives a positive,
-		 * so safe to cast u64 result into s64.
-		 */
-		dst_reg->smin_value = dst_reg->umin_value;
-		dst_reg->smax_value = dst_reg->umax_value;
-	} else {
-		dst_reg->smin_value = S64_MIN;
-		dst_reg->smax_value = S64_MAX;
-	}
-
-	__update_reg_bounds(dst_reg);
-}
-
-static void __scalar32_min_max_lsh(struct bpf_reg_state *dst_reg,
-				   u64 umin_val, u64 umax_val)
-=======
->>>>>>> 105faa87
 {
 	bool src_known = tnum_subreg_is_const(src_reg->var_off);
 	bool dst_known = tnum_subreg_is_const(dst_reg->var_off);
@@ -11854,7 +11764,6 @@
 	if (tgt_prog) {
 		prog->aux->saved_dst_prog_type = tgt_prog->type;
 		prog->aux->saved_dst_attach_type = tgt_prog->expected_attach_type;
-<<<<<<< HEAD
 	}
 
 	if (prog->expected_attach_type == BPF_TRACE_RAW_TP) {
@@ -11866,19 +11775,6 @@
 		return 0;
 	}
 
-=======
-	}
-
-	if (prog->expected_attach_type == BPF_TRACE_RAW_TP) {
-		prog->aux->attach_btf_trace = true;
-		return 0;
-	} else if (prog->expected_attach_type == BPF_TRACE_ITER) {
-		if (!bpf_iter_prog_supported(prog))
-			return -EINVAL;
-		return 0;
-	}
-
->>>>>>> 105faa87
 	if (prog->type == BPF_PROG_TYPE_LSM) {
 		ret = bpf_lsm_verify_prog(&env->log, prog);
 		if (ret < 0)
