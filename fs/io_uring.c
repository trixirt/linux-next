// SPDX-License-Identifier: GPL-2.0
/*
 * Shared application/kernel submission and completion ring pairs, for
 * supporting fast/efficient IO.
 *
 * A note on the read/write ordering memory barriers that are matched between
 * the application and kernel side.
 *
 * After the application reads the CQ ring tail, it must use an
 * appropriate smp_rmb() to pair with the smp_wmb() the kernel uses
 * before writing the tail (using smp_load_acquire to read the tail will
 * do). It also needs a smp_mb() before updating CQ head (ordering the
 * entry load(s) with the head store), pairing with an implicit barrier
 * through a control-dependency in io_get_cqring (smp_store_release to
 * store head will do). Failure to do so could lead to reading invalid
 * CQ entries.
 *
 * Likewise, the application must use an appropriate smp_wmb() before
 * writing the SQ tail (ordering SQ entry stores with the tail store),
 * which pairs with smp_load_acquire in io_get_sqring (smp_store_release
 * to store the tail will do). And it needs a barrier ordering the SQ
 * head load before writing new SQ entries (smp_load_acquire to read
 * head will do).
 *
 * When using the SQ poll thread (IORING_SETUP_SQPOLL), the application
 * needs to check the SQ flags for IORING_SQ_NEED_WAKEUP *after*
 * updating the SQ tail; a full memory barrier smp_mb() is needed
 * between.
 *
 * Also see the examples in the liburing library:
 *
 *	git://git.kernel.dk/liburing
 *
 * io_uring also uses READ/WRITE_ONCE() for _any_ store or load that happens
 * from data shared between the kernel and application. This is done both
 * for ordering purposes, but also to ensure that once a value is loaded from
 * data that the application could potentially modify, it remains stable.
 *
 * Copyright (C) 2018-2019 Jens Axboe
 * Copyright (c) 2018-2019 Christoph Hellwig
 */
#include <linux/kernel.h>
#include <linux/init.h>
#include <linux/errno.h>
#include <linux/syscalls.h>
#include <linux/compat.h>
#include <net/compat.h>
#include <linux/refcount.h>
#include <linux/uio.h>
#include <linux/bits.h>

#include <linux/sched/signal.h>
#include <linux/fs.h>
#include <linux/file.h>
#include <linux/fdtable.h>
#include <linux/mm.h>
#include <linux/mman.h>
#include <linux/percpu.h>
#include <linux/slab.h>
#include <linux/kthread.h>
#include <linux/blkdev.h>
#include <linux/bvec.h>
#include <linux/net.h>
#include <net/sock.h>
#include <net/af_unix.h>
#include <net/scm.h>
#include <linux/anon_inodes.h>
#include <linux/sched/mm.h>
#include <linux/uaccess.h>
#include <linux/nospec.h>
#include <linux/sizes.h>
#include <linux/hugetlb.h>
#include <linux/highmem.h>
#include <linux/namei.h>
#include <linux/fsnotify.h>
#include <linux/fadvise.h>
#include <linux/eventpoll.h>
#include <linux/fs_struct.h>
#include <linux/splice.h>
#include <linux/task_work.h>
#include <linux/pagemap.h>

#define CREATE_TRACE_POINTS
#include <trace/events/io_uring.h>

#include <uapi/linux/io_uring.h>

#include "internal.h"
#include "io-wq.h"

#define IORING_MAX_ENTRIES	32768
#define IORING_MAX_CQ_ENTRIES	(2 * IORING_MAX_ENTRIES)

/*
 * Shift of 9 is 512 entries, or exactly one page on 64-bit archs
 */
#define IORING_FILE_TABLE_SHIFT	9
#define IORING_MAX_FILES_TABLE	(1U << IORING_FILE_TABLE_SHIFT)
#define IORING_FILE_TABLE_MASK	(IORING_MAX_FILES_TABLE - 1)
#define IORING_MAX_FIXED_FILES	(64 * IORING_MAX_FILES_TABLE)

struct io_uring {
	u32 head ____cacheline_aligned_in_smp;
	u32 tail ____cacheline_aligned_in_smp;
};

/*
 * This data is shared with the application through the mmap at offsets
 * IORING_OFF_SQ_RING and IORING_OFF_CQ_RING.
 *
 * The offsets to the member fields are published through struct
 * io_sqring_offsets when calling io_uring_setup.
 */
struct io_rings {
	/*
	 * Head and tail offsets into the ring; the offsets need to be
	 * masked to get valid indices.
	 *
	 * The kernel controls head of the sq ring and the tail of the cq ring,
	 * and the application controls tail of the sq ring and the head of the
	 * cq ring.
	 */
	struct io_uring		sq, cq;
	/*
	 * Bitmasks to apply to head and tail offsets (constant, equals
	 * ring_entries - 1)
	 */
	u32			sq_ring_mask, cq_ring_mask;
	/* Ring sizes (constant, power of 2) */
	u32			sq_ring_entries, cq_ring_entries;
	/*
	 * Number of invalid entries dropped by the kernel due to
	 * invalid index stored in array
	 *
	 * Written by the kernel, shouldn't be modified by the
	 * application (i.e. get number of "new events" by comparing to
	 * cached value).
	 *
	 * After a new SQ head value was read by the application this
	 * counter includes all submissions that were dropped reaching
	 * the new SQ head (and possibly more).
	 */
	u32			sq_dropped;
	/*
	 * Runtime SQ flags
	 *
	 * Written by the kernel, shouldn't be modified by the
	 * application.
	 *
	 * The application needs a full memory barrier before checking
	 * for IORING_SQ_NEED_WAKEUP after updating the sq tail.
	 */
	u32			sq_flags;
	/*
	 * Runtime CQ flags
	 *
	 * Written by the application, shouldn't be modified by the
	 * kernel.
	 */
	u32                     cq_flags;
	/*
	 * Number of completion events lost because the queue was full;
	 * this should be avoided by the application by making sure
	 * there are not more requests pending than there is space in
	 * the completion queue.
	 *
	 * Written by the kernel, shouldn't be modified by the
	 * application (i.e. get number of "new events" by comparing to
	 * cached value).
	 *
	 * As completion events come in out of order this counter is not
	 * ordered with any other data.
	 */
	u32			cq_overflow;
	/*
	 * Ring buffer of completion events.
	 *
	 * The kernel writes completion events fresh every time they are
	 * produced, so the application is allowed to modify pending
	 * entries.
	 */
	struct io_uring_cqe	cqes[] ____cacheline_aligned_in_smp;
};

struct io_mapped_ubuf {
	u64		ubuf;
	size_t		len;
	struct		bio_vec *bvec;
	unsigned int	nr_bvecs;
};

struct fixed_file_table {
	struct file		**files;
};

struct fixed_file_ref_node {
	struct percpu_ref		refs;
	struct list_head		node;
	struct list_head		file_list;
	struct fixed_file_data		*file_data;
	struct llist_node		llist;
};

struct fixed_file_data {
	struct fixed_file_table		*table;
	struct io_ring_ctx		*ctx;

	struct percpu_ref		*cur_refs;
	struct percpu_ref		refs;
	struct completion		done;
	struct list_head		ref_list;
	spinlock_t			lock;
};

struct io_buffer {
	struct list_head list;
	__u64 addr;
	__s32 len;
	__u16 bid;
};

struct io_ring_ctx {
	struct {
		struct percpu_ref	refs;
	} ____cacheline_aligned_in_smp;

	struct {
		unsigned int		flags;
		unsigned int		compat: 1;
		unsigned int		limit_mem: 1;
		unsigned int		cq_overflow_flushed: 1;
		unsigned int		drain_next: 1;
		unsigned int		eventfd_async: 1;

		/*
		 * Ring buffer of indices into array of io_uring_sqe, which is
		 * mmapped by the application using the IORING_OFF_SQES offset.
		 *
		 * This indirection could e.g. be used to assign fixed
		 * io_uring_sqe entries to operations and only submit them to
		 * the queue when needed.
		 *
		 * The kernel modifies neither the indices array nor the entries
		 * array.
		 */
		u32			*sq_array;
		unsigned		cached_sq_head;
		unsigned		sq_entries;
		unsigned		sq_mask;
		unsigned		sq_thread_idle;
		unsigned		cached_sq_dropped;
		atomic_t		cached_cq_overflow;
		unsigned long		sq_check_overflow;

		struct list_head	defer_list;
		struct list_head	timeout_list;
		struct list_head	cq_overflow_list;

		wait_queue_head_t	inflight_wait;
		struct io_uring_sqe	*sq_sqes;
	} ____cacheline_aligned_in_smp;

	struct io_rings	*rings;

	/* IO offload */
	struct io_wq		*io_wq;
	struct task_struct	*sqo_thread;	/* if using sq thread polling */
	struct mm_struct	*sqo_mm;
	wait_queue_head_t	sqo_wait;

	/*
	 * If used, fixed file set. Writers must ensure that ->refs is dead,
	 * readers must ensure that ->refs is alive as long as the file* is
	 * used. Only updated through io_uring_register(2).
	 */
	struct fixed_file_data	*file_data;
	unsigned		nr_user_files;
	int 			ring_fd;
	struct file 		*ring_file;

	/* if used, fixed mapped user buffers */
	unsigned		nr_user_bufs;
	struct io_mapped_ubuf	*user_bufs;

	struct user_struct	*user;

	const struct cred	*creds;

	struct completion	ref_comp;
	struct completion	sq_thread_comp;

	/* if all else fails... */
	struct io_kiocb		*fallback_req;

#if defined(CONFIG_UNIX)
	struct socket		*ring_sock;
#endif

	struct idr		io_buffer_idr;

	struct idr		personality_idr;

	struct {
		unsigned		cached_cq_tail;
		unsigned		cq_entries;
		unsigned		cq_mask;
		atomic_t		cq_timeouts;
		unsigned long		cq_check_overflow;
		struct wait_queue_head	cq_wait;
		struct fasync_struct	*cq_fasync;
		struct eventfd_ctx	*cq_ev_fd;
	} ____cacheline_aligned_in_smp;

	struct {
		struct mutex		uring_lock;
		wait_queue_head_t	wait;
	} ____cacheline_aligned_in_smp;

	struct {
		spinlock_t		completion_lock;

		/*
		 * ->poll_list is protected by the ctx->uring_lock for
		 * io_uring instances that don't use IORING_SETUP_SQPOLL.
		 * For SQPOLL, only the single threaded io_sq_thread() will
		 * manipulate the list, hence no extra locking is needed there.
		 */
		struct list_head	poll_list;
		struct hlist_head	*cancel_hash;
		unsigned		cancel_hash_bits;
		bool			poll_multi_file;

		spinlock_t		inflight_lock;
		struct list_head	inflight_list;
	} ____cacheline_aligned_in_smp;

	struct delayed_work		file_put_work;
	struct llist_head		file_put_llist;

	struct work_struct		exit_work;
};

/*
 * First field must be the file pointer in all the
 * iocb unions! See also 'struct kiocb' in <linux/fs.h>
 */
struct io_poll_iocb {
	struct file			*file;
	union {
		struct wait_queue_head	*head;
		u64			addr;
	};
	__poll_t			events;
	bool				done;
	bool				canceled;
	struct wait_queue_entry		wait;
};

struct io_close {
	struct file			*file;
	struct file			*put_file;
	int				fd;
};

struct io_timeout_data {
	struct io_kiocb			*req;
	struct hrtimer			timer;
	struct timespec64		ts;
	enum hrtimer_mode		mode;
};

struct io_accept {
	struct file			*file;
	struct sockaddr __user		*addr;
	int __user			*addr_len;
	int				flags;
	unsigned long			nofile;
};

struct io_sync {
	struct file			*file;
	loff_t				len;
	loff_t				off;
	int				flags;
	int				mode;
};

struct io_cancel {
	struct file			*file;
	u64				addr;
};

struct io_timeout {
	struct file			*file;
	u64				addr;
	int				flags;
	u32				off;
	u32				target_seq;
};

struct io_rw {
	/* NOTE: kiocb has the file as the first member, so don't do it here */
	struct kiocb			kiocb;
	u64				addr;
	u64				len;
};

struct io_connect {
	struct file			*file;
	struct sockaddr __user		*addr;
	int				addr_len;
};

struct io_sr_msg {
	struct file			*file;
	union {
		struct user_msghdr __user *msg;
		void __user		*buf;
	};
	int				msg_flags;
	int				bgid;
	size_t				len;
	struct io_buffer		*kbuf;
};

struct io_open {
	struct file			*file;
	int				dfd;
	struct filename			*filename;
	struct open_how			how;
	unsigned long			nofile;
};

struct io_files_update {
	struct file			*file;
	u64				arg;
	u32				nr_args;
	u32				offset;
};

struct io_fadvise {
	struct file			*file;
	u64				offset;
	u32				len;
	u32				advice;
};

struct io_madvise {
	struct file			*file;
	u64				addr;
	u32				len;
	u32				advice;
};

struct io_epoll {
	struct file			*file;
	int				epfd;
	int				op;
	int				fd;
	struct epoll_event		event;
};

struct io_splice {
	struct file			*file_out;
	struct file			*file_in;
	loff_t				off_out;
	loff_t				off_in;
	u64				len;
	unsigned int			flags;
};

struct io_provide_buf {
	struct file			*file;
	__u64				addr;
	__s32				len;
	__u32				bgid;
	__u16				nbufs;
	__u16				bid;
};

struct io_statx {
	struct file			*file;
	int				dfd;
	unsigned int			mask;
	unsigned int			flags;
	const char __user		*filename;
	struct statx __user		*buffer;
};

struct io_async_connect {
	struct sockaddr_storage		address;
};

struct io_async_msghdr {
	struct iovec			fast_iov[UIO_FASTIOV];
	struct iovec			*iov;
	struct sockaddr __user		*uaddr;
	struct msghdr			msg;
	struct sockaddr_storage		addr;
};

struct io_async_rw {
	struct iovec			fast_iov[UIO_FASTIOV];
	struct iovec			*iov;
	ssize_t				nr_segs;
	ssize_t				size;
	struct wait_page_queue		wpq;
	struct callback_head		task_work;
};

struct io_async_ctx {
	union {
		struct io_async_rw	rw;
		struct io_async_msghdr	msg;
		struct io_async_connect	connect;
		struct io_timeout_data	timeout;
	};
};

enum {
	REQ_F_FIXED_FILE_BIT	= IOSQE_FIXED_FILE_BIT,
	REQ_F_IO_DRAIN_BIT	= IOSQE_IO_DRAIN_BIT,
	REQ_F_LINK_BIT		= IOSQE_IO_LINK_BIT,
	REQ_F_HARDLINK_BIT	= IOSQE_IO_HARDLINK_BIT,
	REQ_F_FORCE_ASYNC_BIT	= IOSQE_ASYNC_BIT,
	REQ_F_BUFFER_SELECT_BIT	= IOSQE_BUFFER_SELECT_BIT,

	REQ_F_LINK_HEAD_BIT,
	REQ_F_FAIL_LINK_BIT,
	REQ_F_INFLIGHT_BIT,
	REQ_F_CUR_POS_BIT,
	REQ_F_NOWAIT_BIT,
	REQ_F_LINK_TIMEOUT_BIT,
	REQ_F_TIMEOUT_BIT,
	REQ_F_ISREG_BIT,
	REQ_F_TIMEOUT_NOSEQ_BIT,
	REQ_F_COMP_LOCKED_BIT,
	REQ_F_NEED_CLEANUP_BIT,
	REQ_F_OVERFLOW_BIT,
	REQ_F_POLLED_BIT,
	REQ_F_BUFFER_SELECTED_BIT,
	REQ_F_NO_FILE_TABLE_BIT,
	REQ_F_QUEUE_TIMEOUT_BIT,
	REQ_F_WORK_INITIALIZED_BIT,
	REQ_F_TASK_PINNED_BIT,

	/* not a real bit, just to check we're not overflowing the space */
	__REQ_F_LAST_BIT,
};

enum {
	/* ctx owns file */
	REQ_F_FIXED_FILE	= BIT(REQ_F_FIXED_FILE_BIT),
	/* drain existing IO first */
	REQ_F_IO_DRAIN		= BIT(REQ_F_IO_DRAIN_BIT),
	/* linked sqes */
	REQ_F_LINK		= BIT(REQ_F_LINK_BIT),
	/* doesn't sever on completion < 0 */
	REQ_F_HARDLINK		= BIT(REQ_F_HARDLINK_BIT),
	/* IOSQE_ASYNC */
	REQ_F_FORCE_ASYNC	= BIT(REQ_F_FORCE_ASYNC_BIT),
	/* IOSQE_BUFFER_SELECT */
	REQ_F_BUFFER_SELECT	= BIT(REQ_F_BUFFER_SELECT_BIT),

	/* head of a link */
	REQ_F_LINK_HEAD		= BIT(REQ_F_LINK_HEAD_BIT),
	/* fail rest of links */
	REQ_F_FAIL_LINK		= BIT(REQ_F_FAIL_LINK_BIT),
	/* on inflight list */
	REQ_F_INFLIGHT		= BIT(REQ_F_INFLIGHT_BIT),
	/* read/write uses file position */
	REQ_F_CUR_POS		= BIT(REQ_F_CUR_POS_BIT),
	/* must not punt to workers */
	REQ_F_NOWAIT		= BIT(REQ_F_NOWAIT_BIT),
	/* has linked timeout */
	REQ_F_LINK_TIMEOUT	= BIT(REQ_F_LINK_TIMEOUT_BIT),
	/* timeout request */
	REQ_F_TIMEOUT		= BIT(REQ_F_TIMEOUT_BIT),
	/* regular file */
	REQ_F_ISREG		= BIT(REQ_F_ISREG_BIT),
	/* no timeout sequence */
	REQ_F_TIMEOUT_NOSEQ	= BIT(REQ_F_TIMEOUT_NOSEQ_BIT),
	/* completion under lock */
	REQ_F_COMP_LOCKED	= BIT(REQ_F_COMP_LOCKED_BIT),
	/* needs cleanup */
	REQ_F_NEED_CLEANUP	= BIT(REQ_F_NEED_CLEANUP_BIT),
	/* in overflow list */
	REQ_F_OVERFLOW		= BIT(REQ_F_OVERFLOW_BIT),
	/* already went through poll handler */
	REQ_F_POLLED		= BIT(REQ_F_POLLED_BIT),
	/* buffer already selected */
	REQ_F_BUFFER_SELECTED	= BIT(REQ_F_BUFFER_SELECTED_BIT),
	/* doesn't need file table for this request */
	REQ_F_NO_FILE_TABLE	= BIT(REQ_F_NO_FILE_TABLE_BIT),
	/* needs to queue linked timeout */
	REQ_F_QUEUE_TIMEOUT	= BIT(REQ_F_QUEUE_TIMEOUT_BIT),
	/* io_wq_work is initialized */
	REQ_F_WORK_INITIALIZED	= BIT(REQ_F_WORK_INITIALIZED_BIT),
	/* req->task is refcounted */
	REQ_F_TASK_PINNED	= BIT(REQ_F_TASK_PINNED_BIT),
};

struct async_poll {
	struct io_poll_iocb	poll;
	struct io_wq_work	work;
};

/*
 * NOTE! Each of the iocb union members has the file pointer
 * as the first entry in their struct definition. So you can
 * access the file pointer through any of the sub-structs,
 * or directly as just 'ki_filp' in this struct.
 */
struct io_kiocb {
	union {
		struct file		*file;
		struct io_rw		rw;
		struct io_poll_iocb	poll;
		struct io_accept	accept;
		struct io_sync		sync;
		struct io_cancel	cancel;
		struct io_timeout	timeout;
		struct io_connect	connect;
		struct io_sr_msg	sr_msg;
		struct io_open		open;
		struct io_close		close;
		struct io_files_update	files_update;
		struct io_fadvise	fadvise;
		struct io_madvise	madvise;
		struct io_epoll		epoll;
		struct io_splice	splice;
		struct io_provide_buf	pbuf;
		struct io_statx		statx;
	};

	struct io_async_ctx		*io;
	int				cflags;
	u8				opcode;
	/* polled IO has completed */
	u8				iopoll_completed;

	u16				buf_index;

	struct io_ring_ctx	*ctx;
	struct list_head	list;
	unsigned int		flags;
	refcount_t		refs;
	struct task_struct	*task;
	unsigned long		fsize;
	u64			user_data;
	u32			result;
	u32			sequence;

	struct list_head	link_list;

	struct list_head	inflight_entry;

	struct percpu_ref	*fixed_file_refs;

	union {
		/*
		 * Only commands that never go async can use the below fields,
		 * obviously. Right now only IORING_OP_POLL_ADD uses them, and
		 * async armed poll handlers for regular commands. The latter
		 * restore the work, if needed.
		 */
		struct {
			struct hlist_node	hash_node;
			struct async_poll	*apoll;
		};
		struct io_wq_work	work;
	};
	struct callback_head	task_work;
};

#define IO_IOPOLL_BATCH			8

struct io_comp_state {
	unsigned int		nr;
	struct list_head	list;
	struct io_ring_ctx	*ctx;
};

struct io_submit_state {
	struct blk_plug		plug;

	/*
	 * io_kiocb alloc cache
	 */
	void			*reqs[IO_IOPOLL_BATCH];
	unsigned int		free_reqs;

	/*
	 * Batch completion logic
	 */
	struct io_comp_state	comp;

	/*
	 * File reference cache
	 */
	struct file		*file;
	unsigned int		fd;
	unsigned int		has_refs;
	unsigned int		used_refs;
	unsigned int		ios_left;
};

struct io_op_def {
	/* needs req->io allocated for deferral/async */
	unsigned		async_ctx : 1;
	/* needs current->mm setup, does mm access */
	unsigned		needs_mm : 1;
	/* needs req->file assigned */
	unsigned		needs_file : 1;
	/* don't fail if file grab fails */
	unsigned		needs_file_no_error : 1;
	/* hash wq insertion if file is a regular file */
	unsigned		hash_reg_file : 1;
	/* unbound wq insertion if file is a non-regular file */
	unsigned		unbound_nonreg_file : 1;
	/* opcode is not supported by this kernel */
	unsigned		not_supported : 1;
	/* needs file table */
	unsigned		file_table : 1;
	/* needs ->fs */
	unsigned		needs_fs : 1;
	/* set if opcode supports polled "wait" */
	unsigned		pollin : 1;
	unsigned		pollout : 1;
	/* op supports buffer selection */
	unsigned		buffer_select : 1;
};

static const struct io_op_def io_op_defs[] = {
	[IORING_OP_NOP] = {},
	[IORING_OP_READV] = {
		.async_ctx		= 1,
		.needs_mm		= 1,
		.needs_file		= 1,
		.unbound_nonreg_file	= 1,
		.pollin			= 1,
		.buffer_select		= 1,
	},
	[IORING_OP_WRITEV] = {
		.async_ctx		= 1,
		.needs_mm		= 1,
		.needs_file		= 1,
		.hash_reg_file		= 1,
		.unbound_nonreg_file	= 1,
		.pollout		= 1,
	},
	[IORING_OP_FSYNC] = {
		.needs_file		= 1,
	},
	[IORING_OP_READ_FIXED] = {
		.needs_file		= 1,
		.unbound_nonreg_file	= 1,
		.pollin			= 1,
	},
	[IORING_OP_WRITE_FIXED] = {
		.needs_file		= 1,
		.hash_reg_file		= 1,
		.unbound_nonreg_file	= 1,
		.pollout		= 1,
	},
	[IORING_OP_POLL_ADD] = {
		.needs_file		= 1,
		.unbound_nonreg_file	= 1,
	},
	[IORING_OP_POLL_REMOVE] = {},
	[IORING_OP_SYNC_FILE_RANGE] = {
		.needs_file		= 1,
	},
	[IORING_OP_SENDMSG] = {
		.async_ctx		= 1,
		.needs_mm		= 1,
		.needs_file		= 1,
		.unbound_nonreg_file	= 1,
		.needs_fs		= 1,
		.pollout		= 1,
	},
	[IORING_OP_RECVMSG] = {
		.async_ctx		= 1,
		.needs_mm		= 1,
		.needs_file		= 1,
		.unbound_nonreg_file	= 1,
		.needs_fs		= 1,
		.pollin			= 1,
		.buffer_select		= 1,
	},
	[IORING_OP_TIMEOUT] = {
		.async_ctx		= 1,
		.needs_mm		= 1,
	},
	[IORING_OP_TIMEOUT_REMOVE] = {},
	[IORING_OP_ACCEPT] = {
		.needs_mm		= 1,
		.needs_file		= 1,
		.unbound_nonreg_file	= 1,
		.file_table		= 1,
		.pollin			= 1,
	},
	[IORING_OP_ASYNC_CANCEL] = {},
	[IORING_OP_LINK_TIMEOUT] = {
		.async_ctx		= 1,
		.needs_mm		= 1,
	},
	[IORING_OP_CONNECT] = {
		.async_ctx		= 1,
		.needs_mm		= 1,
		.needs_file		= 1,
		.unbound_nonreg_file	= 1,
		.pollout		= 1,
	},
	[IORING_OP_FALLOCATE] = {
		.needs_file		= 1,
	},
	[IORING_OP_OPENAT] = {
		.file_table		= 1,
		.needs_fs		= 1,
	},
	[IORING_OP_CLOSE] = {
		.needs_file		= 1,
		.needs_file_no_error	= 1,
		.file_table		= 1,
	},
	[IORING_OP_FILES_UPDATE] = {
		.needs_mm		= 1,
		.file_table		= 1,
	},
	[IORING_OP_STATX] = {
		.needs_mm		= 1,
		.needs_fs		= 1,
		.file_table		= 1,
	},
	[IORING_OP_READ] = {
		.needs_mm		= 1,
		.needs_file		= 1,
		.unbound_nonreg_file	= 1,
		.pollin			= 1,
		.buffer_select		= 1,
	},
	[IORING_OP_WRITE] = {
		.needs_mm		= 1,
		.needs_file		= 1,
		.unbound_nonreg_file	= 1,
		.pollout		= 1,
	},
	[IORING_OP_FADVISE] = {
		.needs_file		= 1,
	},
	[IORING_OP_MADVISE] = {
		.needs_mm		= 1,
	},
	[IORING_OP_SEND] = {
		.needs_mm		= 1,
		.needs_file		= 1,
		.unbound_nonreg_file	= 1,
		.pollout		= 1,
	},
	[IORING_OP_RECV] = {
		.needs_mm		= 1,
		.needs_file		= 1,
		.unbound_nonreg_file	= 1,
		.pollin			= 1,
		.buffer_select		= 1,
	},
	[IORING_OP_OPENAT2] = {
		.file_table		= 1,
		.needs_fs		= 1,
	},
	[IORING_OP_EPOLL_CTL] = {
		.unbound_nonreg_file	= 1,
		.file_table		= 1,
	},
	[IORING_OP_SPLICE] = {
		.needs_file		= 1,
		.hash_reg_file		= 1,
		.unbound_nonreg_file	= 1,
	},
	[IORING_OP_PROVIDE_BUFFERS] = {},
	[IORING_OP_REMOVE_BUFFERS] = {},
	[IORING_OP_TEE] = {
		.needs_file		= 1,
		.hash_reg_file		= 1,
		.unbound_nonreg_file	= 1,
	},
};

enum io_mem_account {
	ACCT_LOCKED,
	ACCT_PINNED,
};

static bool io_rw_reissue(struct io_kiocb *req, long res);
static void io_cqring_fill_event(struct io_kiocb *req, long res);
static void io_put_req(struct io_kiocb *req);
static void io_double_put_req(struct io_kiocb *req);
static void __io_double_put_req(struct io_kiocb *req);
static struct io_kiocb *io_prep_linked_timeout(struct io_kiocb *req);
static void io_queue_linked_timeout(struct io_kiocb *req);
static int __io_sqe_files_update(struct io_ring_ctx *ctx,
				 struct io_uring_files_update *ip,
				 unsigned nr_args);
static int io_grab_files(struct io_kiocb *req);
<<<<<<< HEAD
static void io_complete_rw_common(struct kiocb *kiocb, long res);
=======
static void io_complete_rw_common(struct kiocb *kiocb, long res,
				  struct io_comp_state *cs);
>>>>>>> d4a67997
static void io_cleanup_req(struct io_kiocb *req);
static int io_file_get(struct io_submit_state *state, struct io_kiocb *req,
		       int fd, struct file **out_file, bool fixed);
static void __io_queue_sqe(struct io_kiocb *req,
			   const struct io_uring_sqe *sqe,
			   struct io_comp_state *cs);

static ssize_t io_import_iovec(int rw, struct io_kiocb *req,
			       struct iovec **iovec, struct iov_iter *iter,
			       bool needs_lock);
static int io_setup_async_rw(struct io_kiocb *req, ssize_t io_size,
			     struct iovec *iovec, struct iovec *fast_iov,
			     struct iov_iter *iter);

static struct kmem_cache *req_cachep;

static const struct file_operations io_uring_fops;

struct sock *io_uring_get_socket(struct file *file)
{
#if defined(CONFIG_UNIX)
	if (file->f_op == &io_uring_fops) {
		struct io_ring_ctx *ctx = file->private_data;

		return ctx->ring_sock->sk;
	}
#endif
	return NULL;
}
EXPORT_SYMBOL(io_uring_get_socket);

static void io_get_req_task(struct io_kiocb *req)
{
	if (req->flags & REQ_F_TASK_PINNED)
		return;
	get_task_struct(req->task);
	req->flags |= REQ_F_TASK_PINNED;
}

/* not idempotent -- it doesn't clear REQ_F_TASK_PINNED */
static void __io_put_req_task(struct io_kiocb *req)
{
	if (req->flags & REQ_F_TASK_PINNED)
		put_task_struct(req->task);
}

static void io_sq_thread_drop_mm(struct io_ring_ctx *ctx)
{
	struct mm_struct *mm = current->mm;

	if (mm) {
		kthread_unuse_mm(mm);
		mmput(mm);
	}
}

static int __io_sq_thread_acquire_mm(struct io_ring_ctx *ctx)
{
	if (!current->mm) {
		if (unlikely(!mmget_not_zero(ctx->sqo_mm)))
			return -EFAULT;
		kthread_use_mm(ctx->sqo_mm);
	}

	return 0;
}

static int io_sq_thread_acquire_mm(struct io_ring_ctx *ctx,
				   struct io_kiocb *req)
{
	if (!io_op_defs[req->opcode].needs_mm)
		return 0;
	return __io_sq_thread_acquire_mm(ctx);
}

static inline void req_set_fail_links(struct io_kiocb *req)
{
	if ((req->flags & (REQ_F_LINK | REQ_F_HARDLINK)) == REQ_F_LINK)
		req->flags |= REQ_F_FAIL_LINK;
}

static void io_file_put_work(struct work_struct *work);

/*
 * Note: must call io_req_init_async() for the first time you
 * touch any members of io_wq_work.
 */
static inline void io_req_init_async(struct io_kiocb *req)
{
	if (req->flags & REQ_F_WORK_INITIALIZED)
		return;

	memset(&req->work, 0, sizeof(req->work));
	req->flags |= REQ_F_WORK_INITIALIZED;
}

static inline bool io_async_submit(struct io_ring_ctx *ctx)
{
	return ctx->flags & IORING_SETUP_SQPOLL;
}

static void io_ring_ctx_ref_free(struct percpu_ref *ref)
{
	struct io_ring_ctx *ctx = container_of(ref, struct io_ring_ctx, refs);

	complete(&ctx->ref_comp);
}

static struct io_ring_ctx *io_ring_ctx_alloc(struct io_uring_params *p)
{
	struct io_ring_ctx *ctx;
	int hash_bits;

	ctx = kzalloc(sizeof(*ctx), GFP_KERNEL);
	if (!ctx)
		return NULL;

	ctx->fallback_req = kmem_cache_alloc(req_cachep, GFP_KERNEL);
	if (!ctx->fallback_req)
		goto err;

	/*
	 * Use 5 bits less than the max cq entries, that should give us around
	 * 32 entries per hash list if totally full and uniformly spread.
	 */
	hash_bits = ilog2(p->cq_entries);
	hash_bits -= 5;
	if (hash_bits <= 0)
		hash_bits = 1;
	ctx->cancel_hash_bits = hash_bits;
	ctx->cancel_hash = kmalloc((1U << hash_bits) * sizeof(struct hlist_head),
					GFP_KERNEL);
	if (!ctx->cancel_hash)
		goto err;
	__hash_init(ctx->cancel_hash, 1U << hash_bits);

	if (percpu_ref_init(&ctx->refs, io_ring_ctx_ref_free,
			    PERCPU_REF_ALLOW_REINIT, GFP_KERNEL))
		goto err;

	ctx->flags = p->flags;
	init_waitqueue_head(&ctx->sqo_wait);
	init_waitqueue_head(&ctx->cq_wait);
	INIT_LIST_HEAD(&ctx->cq_overflow_list);
	init_completion(&ctx->ref_comp);
	init_completion(&ctx->sq_thread_comp);
	idr_init(&ctx->io_buffer_idr);
	idr_init(&ctx->personality_idr);
	mutex_init(&ctx->uring_lock);
	init_waitqueue_head(&ctx->wait);
	spin_lock_init(&ctx->completion_lock);
	INIT_LIST_HEAD(&ctx->poll_list);
	INIT_LIST_HEAD(&ctx->defer_list);
	INIT_LIST_HEAD(&ctx->timeout_list);
	init_waitqueue_head(&ctx->inflight_wait);
	spin_lock_init(&ctx->inflight_lock);
	INIT_LIST_HEAD(&ctx->inflight_list);
	INIT_DELAYED_WORK(&ctx->file_put_work, io_file_put_work);
	init_llist_head(&ctx->file_put_llist);
	return ctx;
err:
	if (ctx->fallback_req)
		kmem_cache_free(req_cachep, ctx->fallback_req);
	kfree(ctx->cancel_hash);
	kfree(ctx);
	return NULL;
}

static inline bool __req_need_defer(struct io_kiocb *req)
{
	struct io_ring_ctx *ctx = req->ctx;

	return req->sequence != ctx->cached_cq_tail
				+ atomic_read(&ctx->cached_cq_overflow);
}

static inline bool req_need_defer(struct io_kiocb *req)
{
	if (unlikely(req->flags & REQ_F_IO_DRAIN))
		return __req_need_defer(req);

	return false;
}

static void __io_commit_cqring(struct io_ring_ctx *ctx)
{
	struct io_rings *rings = ctx->rings;

	/* order cqe stores with ring update */
	smp_store_release(&rings->cq.tail, ctx->cached_cq_tail);

	if (wq_has_sleeper(&ctx->cq_wait)) {
		wake_up_interruptible(&ctx->cq_wait);
		kill_fasync(&ctx->cq_fasync, SIGIO, POLL_IN);
	}
}

static inline void io_req_work_grab_env(struct io_kiocb *req,
					const struct io_op_def *def)
{
	if (!req->work.mm && def->needs_mm) {
		mmgrab(current->mm);
		req->work.mm = current->mm;
	}
	if (!req->work.creds)
		req->work.creds = get_current_cred();
	if (!req->work.fs && def->needs_fs) {
		spin_lock(&current->fs->lock);
		if (!current->fs->in_exec) {
			req->work.fs = current->fs;
			req->work.fs->users++;
		} else {
			req->work.flags |= IO_WQ_WORK_CANCEL;
		}
		spin_unlock(&current->fs->lock);
	}
}

static inline void io_req_work_drop_env(struct io_kiocb *req)
{
	if (!(req->flags & REQ_F_WORK_INITIALIZED))
		return;

	if (req->work.mm) {
		mmdrop(req->work.mm);
		req->work.mm = NULL;
	}
	if (req->work.creds) {
		put_cred(req->work.creds);
		req->work.creds = NULL;
	}
	if (req->work.fs) {
		struct fs_struct *fs = req->work.fs;

		spin_lock(&req->work.fs->lock);
		if (--fs->users)
			fs = NULL;
		spin_unlock(&req->work.fs->lock);
		if (fs)
			free_fs_struct(fs);
	}
}

static inline void io_prep_async_work(struct io_kiocb *req,
				      struct io_kiocb **link)
{
	const struct io_op_def *def = &io_op_defs[req->opcode];

	if (req->flags & REQ_F_ISREG) {
		if (def->hash_reg_file)
			io_wq_hash_work(&req->work, file_inode(req->file));
	} else {
		if (def->unbound_nonreg_file)
			req->work.flags |= IO_WQ_WORK_UNBOUND;
	}

	io_req_init_async(req);
	io_req_work_grab_env(req, def);

	*link = io_prep_linked_timeout(req);
}

static inline void io_queue_async_work(struct io_kiocb *req)
{
	struct io_ring_ctx *ctx = req->ctx;
	struct io_kiocb *link;

	io_prep_async_work(req, &link);

	trace_io_uring_queue_async_work(ctx, io_wq_is_hashed(&req->work), req,
					&req->work, req->flags);
	io_wq_enqueue(ctx->io_wq, &req->work);

	if (link)
		io_queue_linked_timeout(link);
}

static void io_kill_timeout(struct io_kiocb *req)
{
	int ret;

	ret = hrtimer_try_to_cancel(&req->io->timeout.timer);
	if (ret != -1) {
		atomic_inc(&req->ctx->cq_timeouts);
		list_del_init(&req->list);
		req->flags |= REQ_F_COMP_LOCKED;
		io_cqring_fill_event(req, 0);
		io_put_req(req);
	}
}

static void io_kill_timeouts(struct io_ring_ctx *ctx)
{
	struct io_kiocb *req, *tmp;

	spin_lock_irq(&ctx->completion_lock);
	list_for_each_entry_safe(req, tmp, &ctx->timeout_list, list)
		io_kill_timeout(req);
	spin_unlock_irq(&ctx->completion_lock);
}

static void __io_queue_deferred(struct io_ring_ctx *ctx)
{
	do {
		struct io_kiocb *req = list_first_entry(&ctx->defer_list,
							struct io_kiocb, list);

		if (req_need_defer(req))
			break;
		list_del_init(&req->list);
		io_queue_async_work(req);
	} while (!list_empty(&ctx->defer_list));
}

static void io_flush_timeouts(struct io_ring_ctx *ctx)
{
	while (!list_empty(&ctx->timeout_list)) {
		struct io_kiocb *req = list_first_entry(&ctx->timeout_list,
							struct io_kiocb, list);

		if (req->flags & REQ_F_TIMEOUT_NOSEQ)
			break;
		if (req->timeout.target_seq != ctx->cached_cq_tail
					- atomic_read(&ctx->cq_timeouts))
			break;

		list_del_init(&req->list);
		io_kill_timeout(req);
	}
}

static void io_commit_cqring(struct io_ring_ctx *ctx)
{
	io_flush_timeouts(ctx);
	__io_commit_cqring(ctx);

	if (unlikely(!list_empty(&ctx->defer_list)))
		__io_queue_deferred(ctx);
}

static struct io_uring_cqe *io_get_cqring(struct io_ring_ctx *ctx)
{
	struct io_rings *rings = ctx->rings;
	unsigned tail;

	tail = ctx->cached_cq_tail;
	/*
	 * writes to the cq entry need to come after reading head; the
	 * control dependency is enough as we're using WRITE_ONCE to
	 * fill the cq entry
	 */
	if (tail - READ_ONCE(rings->cq.head) == rings->cq_ring_entries)
		return NULL;

	ctx->cached_cq_tail++;
	return &rings->cqes[tail & ctx->cq_mask];
}

static inline bool io_should_trigger_evfd(struct io_ring_ctx *ctx)
{
	if (!ctx->cq_ev_fd)
		return false;
	if (READ_ONCE(ctx->rings->cq_flags) & IORING_CQ_EVENTFD_DISABLED)
		return false;
	if (!ctx->eventfd_async)
		return true;
	return io_wq_current_is_worker();
}

static void io_cqring_ev_posted(struct io_ring_ctx *ctx)
{
	if (waitqueue_active(&ctx->wait))
		wake_up(&ctx->wait);
	if (waitqueue_active(&ctx->sqo_wait))
		wake_up(&ctx->sqo_wait);
	if (io_should_trigger_evfd(ctx))
		eventfd_signal(ctx->cq_ev_fd, 1);
}

/* Returns true if there are no backlogged entries after the flush */
static bool io_cqring_overflow_flush(struct io_ring_ctx *ctx, bool force)
{
	struct io_rings *rings = ctx->rings;
	struct io_uring_cqe *cqe;
	struct io_kiocb *req;
	unsigned long flags;
	LIST_HEAD(list);

	if (!force) {
		if (list_empty_careful(&ctx->cq_overflow_list))
			return true;
		if ((ctx->cached_cq_tail - READ_ONCE(rings->cq.head) ==
		    rings->cq_ring_entries))
			return false;
	}

	spin_lock_irqsave(&ctx->completion_lock, flags);

	/* if force is set, the ring is going away. always drop after that */
	if (force)
		ctx->cq_overflow_flushed = 1;

	cqe = NULL;
	while (!list_empty(&ctx->cq_overflow_list)) {
		cqe = io_get_cqring(ctx);
		if (!cqe && !force)
			break;

		req = list_first_entry(&ctx->cq_overflow_list, struct io_kiocb,
						list);
		list_move(&req->list, &list);
		req->flags &= ~REQ_F_OVERFLOW;
		if (cqe) {
			WRITE_ONCE(cqe->user_data, req->user_data);
			WRITE_ONCE(cqe->res, req->result);
			WRITE_ONCE(cqe->flags, req->cflags);
		} else {
			WRITE_ONCE(ctx->rings->cq_overflow,
				atomic_inc_return(&ctx->cached_cq_overflow));
		}
	}

	io_commit_cqring(ctx);
	if (cqe) {
		clear_bit(0, &ctx->sq_check_overflow);
		clear_bit(0, &ctx->cq_check_overflow);
	}
	spin_unlock_irqrestore(&ctx->completion_lock, flags);
	io_cqring_ev_posted(ctx);

	while (!list_empty(&list)) {
		req = list_first_entry(&list, struct io_kiocb, list);
		list_del(&req->list);
		io_put_req(req);
	}

	return cqe != NULL;
}

static void __io_cqring_fill_event(struct io_kiocb *req, long res, long cflags)
{
	struct io_ring_ctx *ctx = req->ctx;
	struct io_uring_cqe *cqe;

	trace_io_uring_complete(ctx, req->user_data, res);

	/*
	 * If we can't get a cq entry, userspace overflowed the
	 * submission (by quite a lot). Increment the overflow count in
	 * the ring.
	 */
	cqe = io_get_cqring(ctx);
	if (likely(cqe)) {
		WRITE_ONCE(cqe->user_data, req->user_data);
		WRITE_ONCE(cqe->res, res);
		WRITE_ONCE(cqe->flags, cflags);
	} else if (ctx->cq_overflow_flushed) {
		WRITE_ONCE(ctx->rings->cq_overflow,
				atomic_inc_return(&ctx->cached_cq_overflow));
	} else {
		if (list_empty(&ctx->cq_overflow_list)) {
			set_bit(0, &ctx->sq_check_overflow);
			set_bit(0, &ctx->cq_check_overflow);
		}
		req->flags |= REQ_F_OVERFLOW;
		refcount_inc(&req->refs);
		req->result = res;
		req->cflags = cflags;
		list_add_tail(&req->list, &ctx->cq_overflow_list);
	}
}

static void io_cqring_fill_event(struct io_kiocb *req, long res)
{
	__io_cqring_fill_event(req, res, 0);
}

static void io_cqring_add_event(struct io_kiocb *req, long res, long cflags)
{
	struct io_ring_ctx *ctx = req->ctx;
	unsigned long flags;

	spin_lock_irqsave(&ctx->completion_lock, flags);
	__io_cqring_fill_event(req, res, cflags);
	io_commit_cqring(ctx);
	spin_unlock_irqrestore(&ctx->completion_lock, flags);

	io_cqring_ev_posted(ctx);
}

static void io_submit_flush_completions(struct io_comp_state *cs)
{
	struct io_ring_ctx *ctx = cs->ctx;

	spin_lock_irq(&ctx->completion_lock);
	while (!list_empty(&cs->list)) {
		struct io_kiocb *req;

		req = list_first_entry(&cs->list, struct io_kiocb, list);
		list_del(&req->list);
		io_cqring_fill_event(req, req->result);
		if (!(req->flags & REQ_F_LINK_HEAD)) {
			req->flags |= REQ_F_COMP_LOCKED;
			io_put_req(req);
		} else {
			spin_unlock_irq(&ctx->completion_lock);
			io_put_req(req);
			spin_lock_irq(&ctx->completion_lock);
		}
	}
	io_commit_cqring(ctx);
	spin_unlock_irq(&ctx->completion_lock);

	io_cqring_ev_posted(ctx);
	cs->nr = 0;
}

static void __io_req_complete(struct io_kiocb *req, long res, unsigned cflags,
			      struct io_comp_state *cs)
{
	if (!cs) {
		io_cqring_add_event(req, res, cflags);
		io_put_req(req);
	} else {
		req->result = res;
		list_add_tail(&req->list, &cs->list);
		if (++cs->nr >= 32)
			io_submit_flush_completions(cs);
	}
}

static void io_req_complete(struct io_kiocb *req, long res)
{
	__io_req_complete(req, res, 0, NULL);
}

static inline bool io_is_fallback_req(struct io_kiocb *req)
{
	return req == (struct io_kiocb *)
			((unsigned long) req->ctx->fallback_req & ~1UL);
}

static struct io_kiocb *io_get_fallback_req(struct io_ring_ctx *ctx)
{
	struct io_kiocb *req;

	req = ctx->fallback_req;
	if (!test_and_set_bit_lock(0, (unsigned long *) &ctx->fallback_req))
		return req;

	return NULL;
}

static struct io_kiocb *io_alloc_req(struct io_ring_ctx *ctx,
				     struct io_submit_state *state)
{
	gfp_t gfp = GFP_KERNEL | __GFP_NOWARN;
	struct io_kiocb *req;

	if (!state->free_reqs) {
		size_t sz;
		int ret;

		sz = min_t(size_t, state->ios_left, ARRAY_SIZE(state->reqs));
		ret = kmem_cache_alloc_bulk(req_cachep, gfp, sz, state->reqs);

		/*
		 * Bulk alloc is all-or-nothing. If we fail to get a batch,
		 * retry single alloc to be on the safe side.
		 */
		if (unlikely(ret <= 0)) {
			state->reqs[0] = kmem_cache_alloc(req_cachep, gfp);
			if (!state->reqs[0])
				goto fallback;
			ret = 1;
		}
		state->free_reqs = ret - 1;
		req = state->reqs[ret - 1];
	} else {
		state->free_reqs--;
		req = state->reqs[state->free_reqs];
	}

	return req;
fallback:
	return io_get_fallback_req(ctx);
}

static inline void io_put_file(struct io_kiocb *req, struct file *file,
			  bool fixed)
{
	if (fixed)
		percpu_ref_put(req->fixed_file_refs);
	else
		fput(file);
}

static void io_dismantle_req(struct io_kiocb *req)
{
	if (req->flags & REQ_F_NEED_CLEANUP)
		io_cleanup_req(req);

	kfree(req->io);
	if (req->file)
		io_put_file(req, req->file, (req->flags & REQ_F_FIXED_FILE));
	__io_put_req_task(req);
	io_req_work_drop_env(req);

	if (req->flags & REQ_F_INFLIGHT) {
		struct io_ring_ctx *ctx = req->ctx;
		unsigned long flags;

		spin_lock_irqsave(&ctx->inflight_lock, flags);
		list_del(&req->inflight_entry);
		if (waitqueue_active(&ctx->inflight_wait))
			wake_up(&ctx->inflight_wait);
		spin_unlock_irqrestore(&ctx->inflight_lock, flags);
	}
}

static void __io_free_req(struct io_kiocb *req)
{
	io_dismantle_req(req);
	percpu_ref_put(&req->ctx->refs);
	if (likely(!io_is_fallback_req(req)))
		kmem_cache_free(req_cachep, req);
	else
		clear_bit_unlock(0, (unsigned long *) &req->ctx->fallback_req);
}

static bool io_link_cancel_timeout(struct io_kiocb *req)
{
	struct io_ring_ctx *ctx = req->ctx;
	int ret;

	ret = hrtimer_try_to_cancel(&req->io->timeout.timer);
	if (ret != -1) {
		io_cqring_fill_event(req, -ECANCELED);
		io_commit_cqring(ctx);
		req->flags &= ~REQ_F_LINK_HEAD;
		io_put_req(req);
		return true;
	}

	return false;
}

static void io_req_link_next(struct io_kiocb *req, struct io_kiocb **nxtptr)
{
	struct io_ring_ctx *ctx = req->ctx;
	bool wake_ev = false;

	/*
	 * The list should never be empty when we are called here. But could
	 * potentially happen if the chain is messed up, check to be on the
	 * safe side.
	 */
	while (!list_empty(&req->link_list)) {
		struct io_kiocb *nxt = list_first_entry(&req->link_list,
						struct io_kiocb, link_list);

		if (unlikely((req->flags & REQ_F_LINK_TIMEOUT) &&
			     (nxt->flags & REQ_F_TIMEOUT))) {
			list_del_init(&nxt->link_list);
			wake_ev |= io_link_cancel_timeout(nxt);
			req->flags &= ~REQ_F_LINK_TIMEOUT;
			continue;
		}

		list_del_init(&req->link_list);
		if (!list_empty(&nxt->link_list))
			nxt->flags |= REQ_F_LINK_HEAD;
		*nxtptr = nxt;
		break;
	}

	if (wake_ev)
		io_cqring_ev_posted(ctx);
}

/*
 * Called if REQ_F_LINK_HEAD is set, and we fail the head request
 */
static void io_fail_links(struct io_kiocb *req)
{
	struct io_ring_ctx *ctx = req->ctx;
	unsigned long flags;

	spin_lock_irqsave(&ctx->completion_lock, flags);

	while (!list_empty(&req->link_list)) {
		struct io_kiocb *link = list_first_entry(&req->link_list,
						struct io_kiocb, link_list);

		list_del_init(&link->link_list);
		trace_io_uring_fail_link(req, link);

		if ((req->flags & REQ_F_LINK_TIMEOUT) &&
		    link->opcode == IORING_OP_LINK_TIMEOUT) {
			io_link_cancel_timeout(link);
		} else {
			io_cqring_fill_event(link, -ECANCELED);
			__io_double_put_req(link);
		}
		req->flags &= ~REQ_F_LINK_TIMEOUT;
	}

	io_commit_cqring(ctx);
	spin_unlock_irqrestore(&ctx->completion_lock, flags);
	io_cqring_ev_posted(ctx);
}

static void io_req_find_next(struct io_kiocb *req, struct io_kiocb **nxt)
{
	if (likely(!(req->flags & REQ_F_LINK_HEAD)))
		return;
	req->flags &= ~REQ_F_LINK_HEAD;

	/*
	 * If LINK is set, we have dependent requests in this chain. If we
	 * didn't fail this request, queue the first one up, moving any other
	 * dependencies to the next request. In case of failure, fail the rest
	 * of the chain.
	 */
	if (req->flags & REQ_F_FAIL_LINK) {
		io_fail_links(req);
	} else if ((req->flags & (REQ_F_LINK_TIMEOUT | REQ_F_COMP_LOCKED)) ==
			REQ_F_LINK_TIMEOUT) {
		struct io_ring_ctx *ctx = req->ctx;
		unsigned long flags;

		/*
		 * If this is a timeout link, we could be racing with the
		 * timeout timer. Grab the completion lock for this case to
		 * protect against that.
		 */
		spin_lock_irqsave(&ctx->completion_lock, flags);
		io_req_link_next(req, nxt);
		spin_unlock_irqrestore(&ctx->completion_lock, flags);
	} else {
		io_req_link_next(req, nxt);
	}
}

static void __io_req_task_cancel(struct io_kiocb *req, int error)
{
	struct io_ring_ctx *ctx = req->ctx;

	spin_lock_irq(&ctx->completion_lock);
	io_cqring_fill_event(req, error);
	io_commit_cqring(ctx);
	spin_unlock_irq(&ctx->completion_lock);

	io_cqring_ev_posted(ctx);
	req_set_fail_links(req);
	io_double_put_req(req);
}

static void io_req_task_cancel(struct callback_head *cb)
{
	struct io_kiocb *req = container_of(cb, struct io_kiocb, task_work);

	__io_req_task_cancel(req, -ECANCELED);
}

static void __io_req_task_submit(struct io_kiocb *req)
{
	struct io_ring_ctx *ctx = req->ctx;

	__set_current_state(TASK_RUNNING);
	if (!__io_sq_thread_acquire_mm(ctx)) {
		mutex_lock(&ctx->uring_lock);
		__io_queue_sqe(req, NULL, NULL);
		mutex_unlock(&ctx->uring_lock);
	} else {
		__io_req_task_cancel(req, -EFAULT);
	}
}

static void io_req_task_submit(struct callback_head *cb)
{
	struct io_kiocb *req = container_of(cb, struct io_kiocb, task_work);

	__io_req_task_submit(req);
}

static void io_req_task_queue(struct io_kiocb *req)
{
	struct task_struct *tsk = req->task;
	int ret;

	init_task_work(&req->task_work, io_req_task_submit);

	ret = task_work_add(tsk, &req->task_work, true);
	if (unlikely(ret)) {
		init_task_work(&req->task_work, io_req_task_cancel);
		tsk = io_wq_get_task(req->ctx->io_wq);
		task_work_add(tsk, &req->task_work, true);
	}
	wake_up_process(tsk);
}

static void io_queue_next(struct io_kiocb *req)
{
	struct io_kiocb *nxt = NULL;

	io_req_find_next(req, &nxt);
	if (nxt)
		io_req_task_queue(nxt);
}

static void io_free_req(struct io_kiocb *req)
{
	io_queue_next(req);
	__io_free_req(req);
}

struct req_batch {
	void *reqs[IO_IOPOLL_BATCH];
	int to_free;
};

static void __io_req_free_batch_flush(struct io_ring_ctx *ctx,
				      struct req_batch *rb)
{
	kmem_cache_free_bulk(req_cachep, rb->to_free, rb->reqs);
	percpu_ref_put_many(&ctx->refs, rb->to_free);
	rb->to_free = 0;
}

static void io_req_free_batch_finish(struct io_ring_ctx *ctx,
				     struct req_batch *rb)
{
	if (rb->to_free)
		__io_req_free_batch_flush(ctx, rb);
}

static void io_req_free_batch(struct req_batch *rb, struct io_kiocb *req)
{
	if (unlikely(io_is_fallback_req(req))) {
		io_free_req(req);
		return;
	}
	if (req->flags & REQ_F_LINK_HEAD)
		io_queue_next(req);

	io_dismantle_req(req);
	rb->reqs[rb->to_free++] = req;
	if (unlikely(rb->to_free == ARRAY_SIZE(rb->reqs)))
		__io_req_free_batch_flush(req->ctx, rb);
}

/*
 * Drop reference to request, return next in chain (if there is one) if this
 * was the last reference to this request.
 */
__attribute__((nonnull))
static void io_put_req_find_next(struct io_kiocb *req, struct io_kiocb **nxtptr)
{
	if (refcount_dec_and_test(&req->refs)) {
		io_req_find_next(req, nxtptr);
		__io_free_req(req);
	}
}

static void io_put_req(struct io_kiocb *req)
{
	if (refcount_dec_and_test(&req->refs))
		io_free_req(req);
}

static struct io_wq_work *io_steal_work(struct io_kiocb *req)
{
	struct io_kiocb *nxt = NULL;

	/*
	 * A ref is owned by io-wq in which context we're. So, if that's the
	 * last one, it's safe to steal next work. False negatives are Ok,
	 * it just will be re-punted async in io_put_work()
	 */
	if (refcount_read(&req->refs) != 1)
		return NULL;

	io_req_find_next(req, &nxt);
	if (!nxt)
		return NULL;

	if ((nxt->flags & REQ_F_ISREG) && io_op_defs[nxt->opcode].hash_reg_file)
		io_wq_hash_work(&nxt->work, file_inode(nxt->file));

	io_req_task_queue(nxt);
	/*
	 * If we're going to return actual work, here should be timeout prep:
	 *
	 * link = io_prep_linked_timeout(nxt);
	 * if (link)
	 *	nxt->flags |= REQ_F_QUEUE_TIMEOUT;
	 */
	return NULL;
}

/*
 * Must only be used if we don't need to care about links, usually from
 * within the completion handling itself.
 */
static void __io_double_put_req(struct io_kiocb *req)
{
	/* drop both submit and complete references */
	if (refcount_sub_and_test(2, &req->refs))
		__io_free_req(req);
}

static void io_double_put_req(struct io_kiocb *req)
{
	/* drop both submit and complete references */
	if (refcount_sub_and_test(2, &req->refs))
		io_free_req(req);
}

static unsigned io_cqring_events(struct io_ring_ctx *ctx, bool noflush)
{
	struct io_rings *rings = ctx->rings;

	if (test_bit(0, &ctx->cq_check_overflow)) {
		/*
		 * noflush == true is from the waitqueue handler, just ensure
		 * we wake up the task, and the next invocation will flush the
		 * entries. We cannot safely to it from here.
		 */
		if (noflush && !list_empty(&ctx->cq_overflow_list))
			return -1U;

		io_cqring_overflow_flush(ctx, false);
	}

	/* See comment at the top of this file */
	smp_rmb();
	return ctx->cached_cq_tail - READ_ONCE(rings->cq.head);
}

static inline unsigned int io_sqring_entries(struct io_ring_ctx *ctx)
{
	struct io_rings *rings = ctx->rings;

	/* make sure SQ entry isn't read before tail */
	return smp_load_acquire(&rings->sq.tail) - ctx->cached_sq_head;
}

static int io_put_kbuf(struct io_kiocb *req)
{
	struct io_buffer *kbuf;
	int cflags;

	kbuf = (struct io_buffer *) (unsigned long) req->rw.addr;
	cflags = kbuf->bid << IORING_CQE_BUFFER_SHIFT;
	cflags |= IORING_CQE_F_BUFFER;
	req->rw.addr = 0;
	kfree(kbuf);
	return cflags;
}

static void io_iopoll_queue(struct list_head *again)
{
	struct io_kiocb *req;

	do {
		req = list_first_entry(again, struct io_kiocb, list);
		list_del(&req->list);

<<<<<<< HEAD
		/* shouldn't happen unless io_uring is dying, cancel reqs */
		if (unlikely(!current->mm)) {
			io_complete_rw_common(&req->rw.kiocb, -EAGAIN);
			io_put_req(req);
			continue;
		}

		refcount_inc(&req->refs);
		io_queue_async_work(req);
=======
		/* should have ->mm unless io_uring is dying, kill reqs then */
		if (unlikely(!current->mm) || !io_rw_reissue(req, -EAGAIN))
			io_complete_rw_common(&req->rw.kiocb, -EAGAIN, NULL);
>>>>>>> d4a67997
	} while (!list_empty(again));
}

/*
 * Find and free completed poll iocbs
 */
static void io_iopoll_complete(struct io_ring_ctx *ctx, unsigned int *nr_events,
			       struct list_head *done)
{
	struct req_batch rb;
	struct io_kiocb *req;
	LIST_HEAD(again);

	/* order with ->result store in io_complete_rw_iopoll() */
	smp_rmb();

	rb.to_free = 0;
	while (!list_empty(done)) {
		int cflags = 0;

		req = list_first_entry(done, struct io_kiocb, list);
		if (READ_ONCE(req->result) == -EAGAIN) {
			req->iopoll_completed = 0;
			list_move_tail(&req->list, &again);
			continue;
		}
		list_del(&req->list);

		if (req->flags & REQ_F_BUFFER_SELECTED)
			cflags = io_put_kbuf(req);

		__io_cqring_fill_event(req, req->result, cflags);
		(*nr_events)++;

		if (refcount_dec_and_test(&req->refs))
			io_req_free_batch(&rb, req);
	}

	io_commit_cqring(ctx);
	if (ctx->flags & IORING_SETUP_SQPOLL)
		io_cqring_ev_posted(ctx);
	io_req_free_batch_finish(ctx, &rb);

	if (!list_empty(&again))
		io_iopoll_queue(&again);
}

static int io_do_iopoll(struct io_ring_ctx *ctx, unsigned int *nr_events,
			long min)
{
	struct io_kiocb *req, *tmp;
	LIST_HEAD(done);
	bool spin;
	int ret;

	/*
	 * Only spin for completions if we don't have multiple devices hanging
	 * off our complete list, and we're under the requested amount.
	 */
	spin = !ctx->poll_multi_file && *nr_events < min;

	ret = 0;
	list_for_each_entry_safe(req, tmp, &ctx->poll_list, list) {
		struct kiocb *kiocb = &req->rw.kiocb;

		/*
		 * Move completed and retryable entries to our local lists.
		 * If we find a request that requires polling, break out
		 * and complete those lists first, if we have entries there.
		 */
		if (READ_ONCE(req->iopoll_completed)) {
			list_move_tail(&req->list, &done);
			continue;
		}
		if (!list_empty(&done))
			break;

		ret = kiocb->ki_filp->f_op->iopoll(kiocb, spin);
		if (ret < 0)
			break;

		if (ret && spin)
			spin = false;
		ret = 0;
	}

	if (!list_empty(&done))
		io_iopoll_complete(ctx, nr_events, &done);

	return ret;
}

/*
 * Poll for a minimum of 'min' events. Note that if min == 0 we consider that a
 * non-spinning poll check - we'll still enter the driver poll loop, but only
 * as a non-spinning completion check.
 */
static int io_iopoll_getevents(struct io_ring_ctx *ctx, unsigned int *nr_events,
				long min)
{
	while (!list_empty(&ctx->poll_list) && !need_resched()) {
		int ret;

		ret = io_do_iopoll(ctx, nr_events, min);
		if (ret < 0)
			return ret;
		if (!min || *nr_events >= min)
			return 0;
	}

	return 1;
}

/*
 * We can't just wait for polled events to come to us, we have to actively
 * find and complete them.
 */
static void io_iopoll_reap_events(struct io_ring_ctx *ctx)
{
	if (!(ctx->flags & IORING_SETUP_IOPOLL))
		return;

	mutex_lock(&ctx->uring_lock);
	while (!list_empty(&ctx->poll_list)) {
		unsigned int nr_events = 0;

		io_iopoll_getevents(ctx, &nr_events, 1);

		/*
		 * Ensure we allow local-to-the-cpu processing to take place,
		 * in this case we need to ensure that we reap all events.
		 */
		cond_resched();
	}
	mutex_unlock(&ctx->uring_lock);
}

static int io_iopoll_check(struct io_ring_ctx *ctx, unsigned *nr_events,
			   long min)
{
	int iters = 0, ret = 0;

	/*
	 * We disallow the app entering submit/complete with polling, but we
	 * still need to lock the ring to prevent racing with polled issue
	 * that got punted to a workqueue.
	 */
	mutex_lock(&ctx->uring_lock);
	do {
		int tmin = 0;

		/*
		 * Don't enter poll loop if we already have events pending.
		 * If we do, we can potentially be spinning for commands that
		 * already triggered a CQE (eg in error).
		 */
		if (io_cqring_events(ctx, false))
			break;

		/*
		 * If a submit got punted to a workqueue, we can have the
		 * application entering polling for a command before it gets
		 * issued. That app will hold the uring_lock for the duration
		 * of the poll right here, so we need to take a breather every
		 * now and then to ensure that the issue has a chance to add
		 * the poll to the issued list. Otherwise we can spin here
		 * forever, while the workqueue is stuck trying to acquire the
		 * very same mutex.
		 */
		if (!(++iters & 7)) {
			mutex_unlock(&ctx->uring_lock);
			if (current->task_works)
				task_work_run();
			mutex_lock(&ctx->uring_lock);
		}

		if (*nr_events < min)
			tmin = min - *nr_events;

		ret = io_iopoll_getevents(ctx, nr_events, tmin);
		if (ret <= 0)
			break;
		ret = 0;
	} while (min && !*nr_events && !need_resched());

	mutex_unlock(&ctx->uring_lock);
	return ret;
}

static void kiocb_end_write(struct io_kiocb *req)
{
	/*
	 * Tell lockdep we inherited freeze protection from submission
	 * thread.
	 */
	if (req->flags & REQ_F_ISREG) {
		struct inode *inode = file_inode(req->file);

		__sb_writers_acquired(inode->i_sb, SB_FREEZE_WRITE);
	}
	file_end_write(req->file);
}

static void io_complete_rw_common(struct kiocb *kiocb, long res,
				  struct io_comp_state *cs)
{
	struct io_kiocb *req = container_of(kiocb, struct io_kiocb, rw.kiocb);
	int cflags = 0;

	if (kiocb->ki_flags & IOCB_WRITE)
		kiocb_end_write(req);

	if (res != req->result)
		req_set_fail_links(req);
	if (req->flags & REQ_F_BUFFER_SELECTED)
		cflags = io_put_kbuf(req);
	__io_req_complete(req, res, cflags, cs);
}

#ifdef CONFIG_BLOCK
static bool io_resubmit_prep(struct io_kiocb *req, int error)
{
	struct iovec inline_vecs[UIO_FASTIOV], *iovec = inline_vecs;
	ssize_t ret = -ECANCELED;
	struct iov_iter iter;
	int rw;

	if (error) {
		ret = error;
		goto end_req;
	}

	switch (req->opcode) {
	case IORING_OP_READV:
	case IORING_OP_READ_FIXED:
	case IORING_OP_READ:
		rw = READ;
		break;
	case IORING_OP_WRITEV:
	case IORING_OP_WRITE_FIXED:
	case IORING_OP_WRITE:
		rw = WRITE;
		break;
	default:
		printk_once(KERN_WARNING "io_uring: bad opcode in resubmit %d\n",
				req->opcode);
		goto end_req;
	}

	ret = io_import_iovec(rw, req, &iovec, &iter, false);
	if (ret < 0)
		goto end_req;
	ret = io_setup_async_rw(req, ret, iovec, inline_vecs, &iter);
	if (!ret)
		return true;
	kfree(iovec);
end_req:
	req_set_fail_links(req);
	io_req_complete(req, ret);
	return false;
}

static void io_rw_resubmit(struct callback_head *cb)
{
	struct io_kiocb *req = container_of(cb, struct io_kiocb, task_work);
	struct io_ring_ctx *ctx = req->ctx;
	int err;

	__set_current_state(TASK_RUNNING);

	err = io_sq_thread_acquire_mm(ctx, req);

	if (io_resubmit_prep(req, err)) {
		refcount_inc(&req->refs);
		io_queue_async_work(req);
	}
}
#endif

static bool io_rw_reissue(struct io_kiocb *req, long res)
{
#ifdef CONFIG_BLOCK
	struct task_struct *tsk;
	int ret;

	if ((res != -EAGAIN && res != -EOPNOTSUPP) || io_wq_current_is_worker())
		return false;

	tsk = req->task;
	init_task_work(&req->task_work, io_rw_resubmit);
	ret = task_work_add(tsk, &req->task_work, true);
	if (!ret)
		return true;
#endif
	return false;
}

static void __io_complete_rw(struct io_kiocb *req, long res, long res2,
			     struct io_comp_state *cs)
{
	if (!io_rw_reissue(req, res))
		io_complete_rw_common(&req->rw.kiocb, res, cs);
}

static void io_complete_rw(struct kiocb *kiocb, long res, long res2)
{
	struct io_kiocb *req = container_of(kiocb, struct io_kiocb, rw.kiocb);

	__io_complete_rw(req, res, res2, NULL);
}

static void io_complete_rw_iopoll(struct kiocb *kiocb, long res, long res2)
{
	struct io_kiocb *req = container_of(kiocb, struct io_kiocb, rw.kiocb);

	if (kiocb->ki_flags & IOCB_WRITE)
		kiocb_end_write(req);

	if (res != -EAGAIN && res != req->result)
		req_set_fail_links(req);

	WRITE_ONCE(req->result, res);
	/* order with io_poll_complete() checking ->result */
	smp_wmb();
	WRITE_ONCE(req->iopoll_completed, 1);
}

/*
 * After the iocb has been issued, it's safe to be found on the poll list.
 * Adding the kiocb to the list AFTER submission ensures that we don't
 * find it from a io_iopoll_getevents() thread before the issuer is done
 * accessing the kiocb cookie.
 */
static void io_iopoll_req_issued(struct io_kiocb *req)
{
	struct io_ring_ctx *ctx = req->ctx;

	/*
	 * Track whether we have multiple files in our lists. This will impact
	 * how we do polling eventually, not spinning if we're on potentially
	 * different devices.
	 */
	if (list_empty(&ctx->poll_list)) {
		ctx->poll_multi_file = false;
	} else if (!ctx->poll_multi_file) {
		struct io_kiocb *list_req;

		list_req = list_first_entry(&ctx->poll_list, struct io_kiocb,
						list);
		if (list_req->file != req->file)
			ctx->poll_multi_file = true;
	}

	/*
	 * For fast devices, IO may have already completed. If it has, add
	 * it to the front so we find it first.
	 */
	if (READ_ONCE(req->iopoll_completed))
		list_add(&req->list, &ctx->poll_list);
	else
		list_add_tail(&req->list, &ctx->poll_list);

	if ((ctx->flags & IORING_SETUP_SQPOLL) &&
	    wq_has_sleeper(&ctx->sqo_wait))
		wake_up(&ctx->sqo_wait);
}

static void __io_state_file_put(struct io_submit_state *state)
{
	int diff = state->has_refs - state->used_refs;

	if (diff)
		fput_many(state->file, diff);
	state->file = NULL;
}

static inline void io_state_file_put(struct io_submit_state *state)
{
	if (state->file)
		__io_state_file_put(state);
}

/*
 * Get as many references to a file as we have IOs left in this submission,
 * assuming most submissions are for one file, or at least that each file
 * has more than one submission.
 */
static struct file *__io_file_get(struct io_submit_state *state, int fd)
{
	if (!state)
		return fget(fd);

	if (state->file) {
		if (state->fd == fd) {
			state->used_refs++;
			state->ios_left--;
			return state->file;
		}
		__io_state_file_put(state);
	}
	state->file = fget_many(fd, state->ios_left);
	if (!state->file)
		return NULL;

	state->fd = fd;
	state->has_refs = state->ios_left;
	state->used_refs = 1;
	state->ios_left--;
	return state->file;
}

static bool io_bdev_nowait(struct block_device *bdev)
{
#ifdef CONFIG_BLOCK
	return !bdev || queue_is_mq(bdev_get_queue(bdev));
#else
	return true;
#endif
}

/*
 * If we tracked the file through the SCM inflight mechanism, we could support
 * any file. For now, just ensure that anything potentially problematic is done
 * inline.
 */
static bool io_file_supports_async(struct file *file, int rw)
{
	umode_t mode = file_inode(file)->i_mode;

	if (S_ISBLK(mode)) {
		if (io_bdev_nowait(file->f_inode->i_bdev))
			return true;
		return false;
	}
	if (S_ISCHR(mode) || S_ISSOCK(mode))
		return true;
	if (S_ISREG(mode)) {
		if (io_bdev_nowait(file->f_inode->i_sb->s_bdev) &&
		    file->f_op != &io_uring_fops)
			return true;
		return false;
	}

	/* any ->read/write should understand O_NONBLOCK */
	if (file->f_flags & O_NONBLOCK)
		return true;

	if (!(file->f_mode & FMODE_NOWAIT))
		return false;

	if (rw == READ)
		return file->f_op->read_iter != NULL;

	return file->f_op->write_iter != NULL;
}

static int io_prep_rw(struct io_kiocb *req, const struct io_uring_sqe *sqe,
		      bool force_nonblock)
{
	struct io_ring_ctx *ctx = req->ctx;
	struct kiocb *kiocb = &req->rw.kiocb;
	unsigned ioprio;
	int ret;

	if (S_ISREG(file_inode(req->file)->i_mode))
		req->flags |= REQ_F_ISREG;

	kiocb->ki_pos = READ_ONCE(sqe->off);
	if (kiocb->ki_pos == -1 && !(req->file->f_mode & FMODE_STREAM)) {
		req->flags |= REQ_F_CUR_POS;
		kiocb->ki_pos = req->file->f_pos;
	}
	kiocb->ki_hint = ki_hint_validate(file_write_hint(kiocb->ki_filp));
	kiocb->ki_flags = iocb_flags(kiocb->ki_filp);
	ret = kiocb_set_rw_flags(kiocb, READ_ONCE(sqe->rw_flags));
	if (unlikely(ret))
		return ret;

	ioprio = READ_ONCE(sqe->ioprio);
	if (ioprio) {
		ret = ioprio_check_cap(ioprio);
		if (ret)
			return ret;

		kiocb->ki_ioprio = ioprio;
	} else
		kiocb->ki_ioprio = get_current_ioprio();

	/* don't allow async punt if RWF_NOWAIT was requested */
	if (kiocb->ki_flags & IOCB_NOWAIT)
		req->flags |= REQ_F_NOWAIT;

	if (kiocb->ki_flags & IOCB_DIRECT)
		io_get_req_task(req);

	if (force_nonblock)
		kiocb->ki_flags |= IOCB_NOWAIT;

	if (ctx->flags & IORING_SETUP_IOPOLL) {
		if (!(kiocb->ki_flags & IOCB_DIRECT) ||
		    !kiocb->ki_filp->f_op->iopoll)
			return -EOPNOTSUPP;

		kiocb->ki_flags |= IOCB_HIPRI;
		kiocb->ki_complete = io_complete_rw_iopoll;
		req->iopoll_completed = 0;
		io_get_req_task(req);
	} else {
		if (kiocb->ki_flags & IOCB_HIPRI)
			return -EINVAL;
		kiocb->ki_complete = io_complete_rw;
	}

	req->rw.addr = READ_ONCE(sqe->addr);
	req->rw.len = READ_ONCE(sqe->len);
	req->buf_index = READ_ONCE(sqe->buf_index);
	return 0;
}

static inline void io_rw_done(struct kiocb *kiocb, ssize_t ret)
{
	switch (ret) {
	case -EIOCBQUEUED:
		break;
	case -ERESTARTSYS:
	case -ERESTARTNOINTR:
	case -ERESTARTNOHAND:
	case -ERESTART_RESTARTBLOCK:
		/*
		 * We can't just restart the syscall, since previously
		 * submitted sqes may already be in progress. Just fail this
		 * IO with EINTR.
		 */
		ret = -EINTR;
		/* fall through */
	default:
		kiocb->ki_complete(kiocb, ret, 0);
	}
}

static void kiocb_done(struct kiocb *kiocb, ssize_t ret,
		       struct io_comp_state *cs)
{
	struct io_kiocb *req = container_of(kiocb, struct io_kiocb, rw.kiocb);

	if (req->flags & REQ_F_CUR_POS)
		req->file->f_pos = kiocb->ki_pos;
	if (ret >= 0 && kiocb->ki_complete == io_complete_rw)
		__io_complete_rw(req, ret, 0, cs);
	else
		io_rw_done(kiocb, ret);
}

static ssize_t io_import_fixed(struct io_kiocb *req, int rw,
			       struct iov_iter *iter)
{
	struct io_ring_ctx *ctx = req->ctx;
	size_t len = req->rw.len;
	struct io_mapped_ubuf *imu;
	u16 index, buf_index;
	size_t offset;
	u64 buf_addr;

	/* attempt to use fixed buffers without having provided iovecs */
	if (unlikely(!ctx->user_bufs))
		return -EFAULT;

	buf_index = req->buf_index;
	if (unlikely(buf_index >= ctx->nr_user_bufs))
		return -EFAULT;

	index = array_index_nospec(buf_index, ctx->nr_user_bufs);
	imu = &ctx->user_bufs[index];
	buf_addr = req->rw.addr;

	/* overflow */
	if (buf_addr + len < buf_addr)
		return -EFAULT;
	/* not inside the mapped region */
	if (buf_addr < imu->ubuf || buf_addr + len > imu->ubuf + imu->len)
		return -EFAULT;

	/*
	 * May not be a start of buffer, set size appropriately
	 * and advance us to the beginning.
	 */
	offset = buf_addr - imu->ubuf;
	iov_iter_bvec(iter, rw, imu->bvec, imu->nr_bvecs, offset + len);

	if (offset) {
		/*
		 * Don't use iov_iter_advance() here, as it's really slow for
		 * using the latter parts of a big fixed buffer - it iterates
		 * over each segment manually. We can cheat a bit here, because
		 * we know that:
		 *
		 * 1) it's a BVEC iter, we set it up
		 * 2) all bvecs are PAGE_SIZE in size, except potentially the
		 *    first and last bvec
		 *
		 * So just find our index, and adjust the iterator afterwards.
		 * If the offset is within the first bvec (or the whole first
		 * bvec, just use iov_iter_advance(). This makes it easier
		 * since we can just skip the first segment, which may not
		 * be PAGE_SIZE aligned.
		 */
		const struct bio_vec *bvec = imu->bvec;

		if (offset <= bvec->bv_len) {
			iov_iter_advance(iter, offset);
		} else {
			unsigned long seg_skip;

			/* skip first vec */
			offset -= bvec->bv_len;
			seg_skip = 1 + (offset >> PAGE_SHIFT);

			iter->bvec = bvec + seg_skip;
			iter->nr_segs -= seg_skip;
			iter->count -= bvec->bv_len + offset;
			iter->iov_offset = offset & ~PAGE_MASK;
		}
	}

	return len;
}

static void io_ring_submit_unlock(struct io_ring_ctx *ctx, bool needs_lock)
{
	if (needs_lock)
		mutex_unlock(&ctx->uring_lock);
}

static void io_ring_submit_lock(struct io_ring_ctx *ctx, bool needs_lock)
{
	/*
	 * "Normal" inline submissions always hold the uring_lock, since we
	 * grab it from the system call. Same is true for the SQPOLL offload.
	 * The only exception is when we've detached the request and issue it
	 * from an async worker thread, grab the lock for that case.
	 */
	if (needs_lock)
		mutex_lock(&ctx->uring_lock);
}

static struct io_buffer *io_buffer_select(struct io_kiocb *req, size_t *len,
					  int bgid, struct io_buffer *kbuf,
					  bool needs_lock)
{
	struct io_buffer *head;

	if (req->flags & REQ_F_BUFFER_SELECTED)
		return kbuf;

	io_ring_submit_lock(req->ctx, needs_lock);

	lockdep_assert_held(&req->ctx->uring_lock);

	head = idr_find(&req->ctx->io_buffer_idr, bgid);
	if (head) {
		if (!list_empty(&head->list)) {
			kbuf = list_last_entry(&head->list, struct io_buffer,
							list);
			list_del(&kbuf->list);
		} else {
			kbuf = head;
			idr_remove(&req->ctx->io_buffer_idr, bgid);
		}
		if (*len > kbuf->len)
			*len = kbuf->len;
	} else {
		kbuf = ERR_PTR(-ENOBUFS);
	}

	io_ring_submit_unlock(req->ctx, needs_lock);

	return kbuf;
}

static void __user *io_rw_buffer_select(struct io_kiocb *req, size_t *len,
					bool needs_lock)
{
	struct io_buffer *kbuf;
	u16 bgid;

	kbuf = (struct io_buffer *) (unsigned long) req->rw.addr;
	bgid = req->buf_index;
	kbuf = io_buffer_select(req, len, bgid, kbuf, needs_lock);
	if (IS_ERR(kbuf))
		return kbuf;
	req->rw.addr = (u64) (unsigned long) kbuf;
	req->flags |= REQ_F_BUFFER_SELECTED;
	return u64_to_user_ptr(kbuf->addr);
}

#ifdef CONFIG_COMPAT
static ssize_t io_compat_import(struct io_kiocb *req, struct iovec *iov,
				bool needs_lock)
{
	struct compat_iovec __user *uiov;
	compat_ssize_t clen;
	void __user *buf;
	ssize_t len;

	uiov = u64_to_user_ptr(req->rw.addr);
	if (!access_ok(uiov, sizeof(*uiov)))
		return -EFAULT;
	if (__get_user(clen, &uiov->iov_len))
		return -EFAULT;
	if (clen < 0)
		return -EINVAL;

	len = clen;
	buf = io_rw_buffer_select(req, &len, needs_lock);
	if (IS_ERR(buf))
		return PTR_ERR(buf);
	iov[0].iov_base = buf;
	iov[0].iov_len = (compat_size_t) len;
	return 0;
}
#endif

static ssize_t __io_iov_buffer_select(struct io_kiocb *req, struct iovec *iov,
				      bool needs_lock)
{
	struct iovec __user *uiov = u64_to_user_ptr(req->rw.addr);
	void __user *buf;
	ssize_t len;

	if (copy_from_user(iov, uiov, sizeof(*uiov)))
		return -EFAULT;

	len = iov[0].iov_len;
	if (len < 0)
		return -EINVAL;
	buf = io_rw_buffer_select(req, &len, needs_lock);
	if (IS_ERR(buf))
		return PTR_ERR(buf);
	iov[0].iov_base = buf;
	iov[0].iov_len = len;
	return 0;
}

static ssize_t io_iov_buffer_select(struct io_kiocb *req, struct iovec *iov,
				    bool needs_lock)
{
	if (req->flags & REQ_F_BUFFER_SELECTED) {
		struct io_buffer *kbuf;

		kbuf = (struct io_buffer *) (unsigned long) req->rw.addr;
		iov[0].iov_base = u64_to_user_ptr(kbuf->addr);
		iov[0].iov_len = kbuf->len;
		return 0;
	}
	if (!req->rw.len)
		return 0;
	else if (req->rw.len > 1)
		return -EINVAL;

#ifdef CONFIG_COMPAT
	if (req->ctx->compat)
		return io_compat_import(req, iov, needs_lock);
#endif

	return __io_iov_buffer_select(req, iov, needs_lock);
}

static ssize_t io_import_iovec(int rw, struct io_kiocb *req,
			       struct iovec **iovec, struct iov_iter *iter,
			       bool needs_lock)
{
	void __user *buf = u64_to_user_ptr(req->rw.addr);
	size_t sqe_len = req->rw.len;
	ssize_t ret;
	u8 opcode;

	opcode = req->opcode;
	if (opcode == IORING_OP_READ_FIXED || opcode == IORING_OP_WRITE_FIXED) {
		*iovec = NULL;
		return io_import_fixed(req, rw, iter);
	}

	/* buffer index only valid with fixed read/write, or buffer select  */
	if (req->buf_index && !(req->flags & REQ_F_BUFFER_SELECT))
		return -EINVAL;

	if (opcode == IORING_OP_READ || opcode == IORING_OP_WRITE) {
		if (req->flags & REQ_F_BUFFER_SELECT) {
			buf = io_rw_buffer_select(req, &sqe_len, needs_lock);
			if (IS_ERR(buf)) {
				*iovec = NULL;
				return PTR_ERR(buf);
			}
			req->rw.len = sqe_len;
		}

		ret = import_single_range(rw, buf, sqe_len, *iovec, iter);
		*iovec = NULL;
		return ret < 0 ? ret : sqe_len;
	}

	if (req->io) {
		struct io_async_rw *iorw = &req->io->rw;

		*iovec = iorw->iov;
		iov_iter_init(iter, rw, *iovec, iorw->nr_segs, iorw->size);
		if (iorw->iov == iorw->fast_iov)
			*iovec = NULL;
		return iorw->size;
	}

	if (req->flags & REQ_F_BUFFER_SELECT) {
		ret = io_iov_buffer_select(req, *iovec, needs_lock);
		if (!ret) {
			ret = (*iovec)->iov_len;
			iov_iter_init(iter, rw, *iovec, 1, ret);
		}
		*iovec = NULL;
		return ret;
	}

#ifdef CONFIG_COMPAT
	if (req->ctx->compat)
		return compat_import_iovec(rw, buf, sqe_len, UIO_FASTIOV,
						iovec, iter);
#endif

	return import_iovec(rw, buf, sqe_len, UIO_FASTIOV, iovec, iter);
}

/*
 * For files that don't have ->read_iter() and ->write_iter(), handle them
 * by looping over ->read() or ->write() manually.
 */
static ssize_t loop_rw_iter(int rw, struct file *file, struct kiocb *kiocb,
			   struct iov_iter *iter)
{
	ssize_t ret = 0;

	/*
	 * Don't support polled IO through this interface, and we can't
	 * support non-blocking either. For the latter, this just causes
	 * the kiocb to be handled from an async context.
	 */
	if (kiocb->ki_flags & IOCB_HIPRI)
		return -EOPNOTSUPP;
	if (kiocb->ki_flags & IOCB_NOWAIT)
		return -EAGAIN;

	while (iov_iter_count(iter)) {
		struct iovec iovec;
		ssize_t nr;

		if (!iov_iter_is_bvec(iter)) {
			iovec = iov_iter_iovec(iter);
		} else {
			/* fixed buffers import bvec */
			iovec.iov_base = kmap(iter->bvec->bv_page)
						+ iter->iov_offset;
			iovec.iov_len = min(iter->count,
					iter->bvec->bv_len - iter->iov_offset);
		}

		if (rw == READ) {
			nr = file->f_op->read(file, iovec.iov_base,
					      iovec.iov_len, &kiocb->ki_pos);
		} else {
			nr = file->f_op->write(file, iovec.iov_base,
					       iovec.iov_len, &kiocb->ki_pos);
		}

		if (iov_iter_is_bvec(iter))
			kunmap(iter->bvec->bv_page);

		if (nr < 0) {
			if (!ret)
				ret = nr;
			break;
		}
		ret += nr;
		if (nr != iovec.iov_len)
			break;
		iov_iter_advance(iter, nr);
	}

	return ret;
}

static void io_req_map_rw(struct io_kiocb *req, ssize_t io_size,
			  struct iovec *iovec, struct iovec *fast_iov,
			  struct iov_iter *iter)
{
	req->io->rw.nr_segs = iter->nr_segs;
	req->io->rw.size = io_size;
	req->io->rw.iov = iovec;
	if (!req->io->rw.iov) {
		req->io->rw.iov = req->io->rw.fast_iov;
		if (req->io->rw.iov != fast_iov)
			memcpy(req->io->rw.iov, fast_iov,
			       sizeof(struct iovec) * iter->nr_segs);
	} else {
		req->flags |= REQ_F_NEED_CLEANUP;
	}
}

static inline int __io_alloc_async_ctx(struct io_kiocb *req)
{
	req->io = kmalloc(sizeof(*req->io), GFP_KERNEL);
	return req->io == NULL;
}

static int io_alloc_async_ctx(struct io_kiocb *req)
{
	if (!io_op_defs[req->opcode].async_ctx)
		return 0;

	return  __io_alloc_async_ctx(req);
}

static int io_setup_async_rw(struct io_kiocb *req, ssize_t io_size,
			     struct iovec *iovec, struct iovec *fast_iov,
			     struct iov_iter *iter)
{
	if (!io_op_defs[req->opcode].async_ctx)
		return 0;
	if (!req->io) {
		if (__io_alloc_async_ctx(req))
			return -ENOMEM;

		io_req_map_rw(req, io_size, iovec, fast_iov, iter);
	}
	return 0;
}

static int io_read_prep(struct io_kiocb *req, const struct io_uring_sqe *sqe,
			bool force_nonblock)
{
	struct io_async_ctx *io;
	struct iov_iter iter;
	ssize_t ret;

	ret = io_prep_rw(req, sqe, force_nonblock);
	if (ret)
		return ret;

	if (unlikely(!(req->file->f_mode & FMODE_READ)))
		return -EBADF;

	/* either don't need iovec imported or already have it */
	if (!req->io || req->flags & REQ_F_NEED_CLEANUP)
		return 0;

	io = req->io;
	io->rw.iov = io->rw.fast_iov;
	req->io = NULL;
	ret = io_import_iovec(READ, req, &io->rw.iov, &iter, !force_nonblock);
	req->io = io;
	if (ret < 0)
		return ret;

	io_req_map_rw(req, ret, io->rw.iov, io->rw.fast_iov, &iter);
	return 0;
}

static void io_async_buf_cancel(struct callback_head *cb)
{
	struct io_async_rw *rw;
	struct io_kiocb *req;

	rw = container_of(cb, struct io_async_rw, task_work);
	req = rw->wpq.wait.private;
	__io_req_task_cancel(req, -ECANCELED);
}

static void io_async_buf_retry(struct callback_head *cb)
{
	struct io_async_rw *rw;
	struct io_kiocb *req;

	rw = container_of(cb, struct io_async_rw, task_work);
	req = rw->wpq.wait.private;

	__io_req_task_submit(req);
}

static int io_async_buf_func(struct wait_queue_entry *wait, unsigned mode,
			     int sync, void *arg)
{
	struct wait_page_queue *wpq;
	struct io_kiocb *req = wait->private;
	struct io_async_rw *rw = &req->io->rw;
	struct wait_page_key *key = arg;
	struct task_struct *tsk;
	int ret;

	wpq = container_of(wait, struct wait_page_queue, wait);

	ret = wake_page_match(wpq, key);
	if (ret != 1)
		return ret;

	list_del_init(&wait->entry);

	init_task_work(&rw->task_work, io_async_buf_retry);
	/* submit ref gets dropped, acquire a new one */
	refcount_inc(&req->refs);
	tsk = req->task;
	ret = task_work_add(tsk, &rw->task_work, true);
	if (unlikely(ret)) {
		/* queue just for cancelation */
		init_task_work(&rw->task_work, io_async_buf_cancel);
		tsk = io_wq_get_task(req->ctx->io_wq);
		task_work_add(tsk, &rw->task_work, true);
	}
	wake_up_process(tsk);
	return 1;
}

static bool io_rw_should_retry(struct io_kiocb *req)
{
	struct kiocb *kiocb = &req->rw.kiocb;
	int ret;

	/* never retry for NOWAIT, we just complete with -EAGAIN */
	if (req->flags & REQ_F_NOWAIT)
		return false;

	/* already tried, or we're doing O_DIRECT */
	if (kiocb->ki_flags & (IOCB_DIRECT | IOCB_WAITQ))
		return false;
	/*
	 * just use poll if we can, and don't attempt if the fs doesn't
	 * support callback based unlocks
	 */
	if (file_can_poll(req->file) || !(req->file->f_mode & FMODE_BUF_RASYNC))
		return false;

	/*
	 * If request type doesn't require req->io to defer in general,
	 * we need to allocate it here
	 */
	if (!req->io && __io_alloc_async_ctx(req))
		return false;

	ret = kiocb_wait_page_queue_init(kiocb, &req->io->rw.wpq,
						io_async_buf_func, req);
	if (!ret) {
		io_get_req_task(req);
		return true;
	}

	return false;
}

static int io_iter_do_read(struct io_kiocb *req, struct iov_iter *iter)
{
	if (req->file->f_op->read_iter)
		return call_read_iter(req->file, &req->rw.kiocb, iter);
	return loop_rw_iter(READ, req->file, &req->rw.kiocb, iter);
}

static int io_read(struct io_kiocb *req, bool force_nonblock,
		   struct io_comp_state *cs)
{
	struct iovec inline_vecs[UIO_FASTIOV], *iovec = inline_vecs;
	struct kiocb *kiocb = &req->rw.kiocb;
	struct iov_iter iter;
	size_t iov_count;
	ssize_t io_size, ret;

	ret = io_import_iovec(READ, req, &iovec, &iter, !force_nonblock);
	if (ret < 0)
		return ret;

	/* Ensure we clear previously set non-block flag */
	if (!force_nonblock)
		kiocb->ki_flags &= ~IOCB_NOWAIT;

	io_size = ret;
	req->result = io_size;

	/* If the file doesn't support async, just async punt */
	if (force_nonblock && !io_file_supports_async(req->file, READ))
		goto copy_iov;

	iov_count = iov_iter_count(&iter);
	ret = rw_verify_area(READ, req->file, &kiocb->ki_pos, iov_count);
	if (!ret) {
		unsigned long nr_segs = iter.nr_segs;
		ssize_t ret2 = 0;

		ret2 = io_iter_do_read(req, &iter);

		/* Catch -EAGAIN return for forced non-blocking submission */
		if (!force_nonblock || (ret2 != -EAGAIN && ret2 != -EIO)) {
			kiocb_done(kiocb, ret2, cs);
		} else {
			iter.count = iov_count;
			iter.nr_segs = nr_segs;
copy_iov:
			ret = io_setup_async_rw(req, io_size, iovec,
						inline_vecs, &iter);
			if (ret)
				goto out_free;
			/* if we can retry, do so with the callbacks armed */
			if (io_rw_should_retry(req)) {
				ret2 = io_iter_do_read(req, &iter);
				if (ret2 == -EIOCBQUEUED) {
					goto out_free;
				} else if (ret2 != -EAGAIN) {
					kiocb_done(kiocb, ret2, cs);
					goto out_free;
				}
			}
			kiocb->ki_flags &= ~IOCB_WAITQ;
			return -EAGAIN;
		}
	}
out_free:
	if (!(req->flags & REQ_F_NEED_CLEANUP))
		kfree(iovec);
	return ret;
}

static int io_write_prep(struct io_kiocb *req, const struct io_uring_sqe *sqe,
			 bool force_nonblock)
{
	struct io_async_ctx *io;
	struct iov_iter iter;
	ssize_t ret;

	ret = io_prep_rw(req, sqe, force_nonblock);
	if (ret)
		return ret;

	if (unlikely(!(req->file->f_mode & FMODE_WRITE)))
		return -EBADF;

	req->fsize = rlimit(RLIMIT_FSIZE);

	/* either don't need iovec imported or already have it */
	if (!req->io || req->flags & REQ_F_NEED_CLEANUP)
		return 0;

	io = req->io;
	io->rw.iov = io->rw.fast_iov;
	req->io = NULL;
	ret = io_import_iovec(WRITE, req, &io->rw.iov, &iter, !force_nonblock);
	req->io = io;
	if (ret < 0)
		return ret;

	io_req_map_rw(req, ret, io->rw.iov, io->rw.fast_iov, &iter);
	return 0;
}

static int io_write(struct io_kiocb *req, bool force_nonblock,
		    struct io_comp_state *cs)
{
	struct iovec inline_vecs[UIO_FASTIOV], *iovec = inline_vecs;
	struct kiocb *kiocb = &req->rw.kiocb;
	struct iov_iter iter;
	size_t iov_count;
	ssize_t ret, io_size;

	ret = io_import_iovec(WRITE, req, &iovec, &iter, !force_nonblock);
	if (ret < 0)
		return ret;

	/* Ensure we clear previously set non-block flag */
	if (!force_nonblock)
		req->rw.kiocb.ki_flags &= ~IOCB_NOWAIT;

	io_size = ret;
	req->result = io_size;

	/* If the file doesn't support async, just async punt */
	if (force_nonblock && !io_file_supports_async(req->file, WRITE))
		goto copy_iov;

	/* file path doesn't support NOWAIT for non-direct_IO */
	if (force_nonblock && !(kiocb->ki_flags & IOCB_DIRECT) &&
	    (req->flags & REQ_F_ISREG))
		goto copy_iov;

	iov_count = iov_iter_count(&iter);
	ret = rw_verify_area(WRITE, req->file, &kiocb->ki_pos, iov_count);
	if (!ret) {
		unsigned long nr_segs = iter.nr_segs;
		ssize_t ret2;

		/*
		 * Open-code file_start_write here to grab freeze protection,
		 * which will be released by another thread in
		 * io_complete_rw().  Fool lockdep by telling it the lock got
		 * released so that it doesn't complain about the held lock when
		 * we return to userspace.
		 */
		if (req->flags & REQ_F_ISREG) {
			__sb_start_write(file_inode(req->file)->i_sb,
						SB_FREEZE_WRITE, true);
			__sb_writers_release(file_inode(req->file)->i_sb,
						SB_FREEZE_WRITE);
		}
		kiocb->ki_flags |= IOCB_WRITE;

		if (!force_nonblock)
			current->signal->rlim[RLIMIT_FSIZE].rlim_cur = req->fsize;

		if (req->file->f_op->write_iter)
			ret2 = call_write_iter(req->file, kiocb, &iter);
		else
			ret2 = loop_rw_iter(WRITE, req->file, kiocb, &iter);

		if (!force_nonblock)
			current->signal->rlim[RLIMIT_FSIZE].rlim_cur = RLIM_INFINITY;

		/*
		 * Raw bdev writes will return -EOPNOTSUPP for IOCB_NOWAIT. Just
		 * retry them without IOCB_NOWAIT.
		 */
		if (ret2 == -EOPNOTSUPP && (kiocb->ki_flags & IOCB_NOWAIT))
			ret2 = -EAGAIN;
		if (!force_nonblock || ret2 != -EAGAIN) {
			kiocb_done(kiocb, ret2, cs);
		} else {
			iter.count = iov_count;
			iter.nr_segs = nr_segs;
copy_iov:
			ret = io_setup_async_rw(req, io_size, iovec,
						inline_vecs, &iter);
			if (ret)
				goto out_free;
			return -EAGAIN;
		}
	}
out_free:
	if (!(req->flags & REQ_F_NEED_CLEANUP))
		kfree(iovec);
	return ret;
}

static int __io_splice_prep(struct io_kiocb *req,
			    const struct io_uring_sqe *sqe)
{
	struct io_splice* sp = &req->splice;
	unsigned int valid_flags = SPLICE_F_FD_IN_FIXED | SPLICE_F_ALL;
	int ret;

	if (req->flags & REQ_F_NEED_CLEANUP)
		return 0;
	if (unlikely(req->ctx->flags & IORING_SETUP_IOPOLL))
		return -EINVAL;

	sp->file_in = NULL;
	sp->len = READ_ONCE(sqe->len);
	sp->flags = READ_ONCE(sqe->splice_flags);

	if (unlikely(sp->flags & ~valid_flags))
		return -EINVAL;

	ret = io_file_get(NULL, req, READ_ONCE(sqe->splice_fd_in), &sp->file_in,
			  (sp->flags & SPLICE_F_FD_IN_FIXED));
	if (ret)
		return ret;
	req->flags |= REQ_F_NEED_CLEANUP;

	if (!S_ISREG(file_inode(sp->file_in)->i_mode)) {
		/*
		 * Splice operation will be punted aync, and here need to
		 * modify io_wq_work.flags, so initialize io_wq_work firstly.
		 */
		io_req_init_async(req);
		req->work.flags |= IO_WQ_WORK_UNBOUND;
	}

	return 0;
}

static int io_tee_prep(struct io_kiocb *req,
		       const struct io_uring_sqe *sqe)
{
	if (READ_ONCE(sqe->splice_off_in) || READ_ONCE(sqe->off))
		return -EINVAL;
	return __io_splice_prep(req, sqe);
}

static int io_tee(struct io_kiocb *req, bool force_nonblock)
{
	struct io_splice *sp = &req->splice;
	struct file *in = sp->file_in;
	struct file *out = sp->file_out;
	unsigned int flags = sp->flags & ~SPLICE_F_FD_IN_FIXED;
	long ret = 0;

	if (force_nonblock)
		return -EAGAIN;
	if (sp->len)
		ret = do_tee(in, out, sp->len, flags);

	io_put_file(req, in, (sp->flags & SPLICE_F_FD_IN_FIXED));
	req->flags &= ~REQ_F_NEED_CLEANUP;

	if (ret != sp->len)
		req_set_fail_links(req);
	io_req_complete(req, ret);
	return 0;
}

static int io_splice_prep(struct io_kiocb *req, const struct io_uring_sqe *sqe)
{
	struct io_splice* sp = &req->splice;

	sp->off_in = READ_ONCE(sqe->splice_off_in);
	sp->off_out = READ_ONCE(sqe->off);
	return __io_splice_prep(req, sqe);
}

static int io_splice(struct io_kiocb *req, bool force_nonblock)
{
	struct io_splice *sp = &req->splice;
	struct file *in = sp->file_in;
	struct file *out = sp->file_out;
	unsigned int flags = sp->flags & ~SPLICE_F_FD_IN_FIXED;
	loff_t *poff_in, *poff_out;
	long ret = 0;

	if (force_nonblock)
		return -EAGAIN;

	poff_in = (sp->off_in == -1) ? NULL : &sp->off_in;
	poff_out = (sp->off_out == -1) ? NULL : &sp->off_out;

	if (sp->len)
		ret = do_splice(in, poff_in, out, poff_out, sp->len, flags);

	io_put_file(req, in, (sp->flags & SPLICE_F_FD_IN_FIXED));
	req->flags &= ~REQ_F_NEED_CLEANUP;

	if (ret != sp->len)
		req_set_fail_links(req);
	io_req_complete(req, ret);
	return 0;
}

/*
 * IORING_OP_NOP just posts a completion event, nothing else.
 */
static int io_nop(struct io_kiocb *req, struct io_comp_state *cs)
{
	struct io_ring_ctx *ctx = req->ctx;

	if (unlikely(ctx->flags & IORING_SETUP_IOPOLL))
		return -EINVAL;

	__io_req_complete(req, 0, 0, cs);
	return 0;
}

static int io_prep_fsync(struct io_kiocb *req, const struct io_uring_sqe *sqe)
{
	struct io_ring_ctx *ctx = req->ctx;

	if (!req->file)
		return -EBADF;

	if (unlikely(ctx->flags & IORING_SETUP_IOPOLL))
		return -EINVAL;
	if (unlikely(sqe->addr || sqe->ioprio || sqe->buf_index))
		return -EINVAL;

	req->sync.flags = READ_ONCE(sqe->fsync_flags);
	if (unlikely(req->sync.flags & ~IORING_FSYNC_DATASYNC))
		return -EINVAL;

	req->sync.off = READ_ONCE(sqe->off);
	req->sync.len = READ_ONCE(sqe->len);
	return 0;
}

static int io_fsync(struct io_kiocb *req, bool force_nonblock)
{
	loff_t end = req->sync.off + req->sync.len;
	int ret;

	/* fsync always requires a blocking context */
	if (force_nonblock)
		return -EAGAIN;

	ret = vfs_fsync_range(req->file, req->sync.off,
				end > 0 ? end : LLONG_MAX,
				req->sync.flags & IORING_FSYNC_DATASYNC);
	if (ret < 0)
		req_set_fail_links(req);
	io_req_complete(req, ret);
	return 0;
}

static int io_fallocate_prep(struct io_kiocb *req,
			     const struct io_uring_sqe *sqe)
{
	if (sqe->ioprio || sqe->buf_index || sqe->rw_flags)
		return -EINVAL;
	if (unlikely(req->ctx->flags & IORING_SETUP_IOPOLL))
		return -EINVAL;

	req->sync.off = READ_ONCE(sqe->off);
	req->sync.len = READ_ONCE(sqe->addr);
	req->sync.mode = READ_ONCE(sqe->len);
	req->fsize = rlimit(RLIMIT_FSIZE);
	return 0;
}

static int io_fallocate(struct io_kiocb *req, bool force_nonblock)
{
	int ret;

	/* fallocate always requiring blocking context */
	if (force_nonblock)
		return -EAGAIN;

	current->signal->rlim[RLIMIT_FSIZE].rlim_cur = req->fsize;
	ret = vfs_fallocate(req->file, req->sync.mode, req->sync.off,
				req->sync.len);
	current->signal->rlim[RLIMIT_FSIZE].rlim_cur = RLIM_INFINITY;
	if (ret < 0)
		req_set_fail_links(req);
	io_req_complete(req, ret);
	return 0;
}

static int __io_openat_prep(struct io_kiocb *req, const struct io_uring_sqe *sqe)
{
	const char __user *fname;
	int ret;

	if (unlikely(req->ctx->flags & (IORING_SETUP_IOPOLL|IORING_SETUP_SQPOLL)))
		return -EINVAL;
	if (unlikely(sqe->ioprio || sqe->buf_index))
		return -EINVAL;
	if (unlikely(req->flags & REQ_F_FIXED_FILE))
		return -EBADF;

	/* open.how should be already initialised */
	if (!(req->open.how.flags & O_PATH) && force_o_largefile())
		req->open.how.flags |= O_LARGEFILE;

	req->open.dfd = READ_ONCE(sqe->fd);
	fname = u64_to_user_ptr(READ_ONCE(sqe->addr));
	req->open.filename = getname(fname);
	if (IS_ERR(req->open.filename)) {
		ret = PTR_ERR(req->open.filename);
		req->open.filename = NULL;
		return ret;
	}
	req->open.nofile = rlimit(RLIMIT_NOFILE);
	req->flags |= REQ_F_NEED_CLEANUP;
	return 0;
}

static int io_openat_prep(struct io_kiocb *req, const struct io_uring_sqe *sqe)
{
	u64 flags, mode;

	if (req->flags & REQ_F_NEED_CLEANUP)
		return 0;
	mode = READ_ONCE(sqe->len);
	flags = READ_ONCE(sqe->open_flags);
	req->open.how = build_open_how(flags, mode);
	return __io_openat_prep(req, sqe);
}

static int io_openat2_prep(struct io_kiocb *req, const struct io_uring_sqe *sqe)
{
	struct open_how __user *how;
	size_t len;
	int ret;

	if (req->flags & REQ_F_NEED_CLEANUP)
		return 0;
	how = u64_to_user_ptr(READ_ONCE(sqe->addr2));
	len = READ_ONCE(sqe->len);
	if (len < OPEN_HOW_SIZE_VER0)
		return -EINVAL;

	ret = copy_struct_from_user(&req->open.how, sizeof(req->open.how), how,
					len);
	if (ret)
		return ret;

	return __io_openat_prep(req, sqe);
}

static int io_openat2(struct io_kiocb *req, bool force_nonblock)
{
	struct open_flags op;
	struct file *file;
	int ret;

	if (force_nonblock)
		return -EAGAIN;

	ret = build_open_flags(&req->open.how, &op);
	if (ret)
		goto err;

	ret = __get_unused_fd_flags(req->open.how.flags, req->open.nofile);
	if (ret < 0)
		goto err;

	file = do_filp_open(req->open.dfd, req->open.filename, &op);
	if (IS_ERR(file)) {
		put_unused_fd(ret);
		ret = PTR_ERR(file);
	} else {
		fsnotify_open(file);
		fd_install(ret, file);
	}
err:
	putname(req->open.filename);
	req->flags &= ~REQ_F_NEED_CLEANUP;
	if (ret < 0)
		req_set_fail_links(req);
	io_req_complete(req, ret);
	return 0;
}

static int io_openat(struct io_kiocb *req, bool force_nonblock)
{
	return io_openat2(req, force_nonblock);
}

static int io_remove_buffers_prep(struct io_kiocb *req,
				  const struct io_uring_sqe *sqe)
{
	struct io_provide_buf *p = &req->pbuf;
	u64 tmp;

	if (sqe->ioprio || sqe->rw_flags || sqe->addr || sqe->len || sqe->off)
		return -EINVAL;

	tmp = READ_ONCE(sqe->fd);
	if (!tmp || tmp > USHRT_MAX)
		return -EINVAL;

	memset(p, 0, sizeof(*p));
	p->nbufs = tmp;
	p->bgid = READ_ONCE(sqe->buf_group);
	return 0;
}

static int __io_remove_buffers(struct io_ring_ctx *ctx, struct io_buffer *buf,
			       int bgid, unsigned nbufs)
{
	unsigned i = 0;

	/* shouldn't happen */
	if (!nbufs)
		return 0;

	/* the head kbuf is the list itself */
	while (!list_empty(&buf->list)) {
		struct io_buffer *nxt;

		nxt = list_first_entry(&buf->list, struct io_buffer, list);
		list_del(&nxt->list);
		kfree(nxt);
		if (++i == nbufs)
			return i;
	}
	i++;
	kfree(buf);
	idr_remove(&ctx->io_buffer_idr, bgid);

	return i;
}

static int io_remove_buffers(struct io_kiocb *req, bool force_nonblock,
			     struct io_comp_state *cs)
{
	struct io_provide_buf *p = &req->pbuf;
	struct io_ring_ctx *ctx = req->ctx;
	struct io_buffer *head;
	int ret = 0;

	io_ring_submit_lock(ctx, !force_nonblock);

	lockdep_assert_held(&ctx->uring_lock);

	ret = -ENOENT;
	head = idr_find(&ctx->io_buffer_idr, p->bgid);
	if (head)
		ret = __io_remove_buffers(ctx, head, p->bgid, p->nbufs);

	io_ring_submit_lock(ctx, !force_nonblock);
	if (ret < 0)
		req_set_fail_links(req);
	__io_req_complete(req, ret, 0, cs);
	return 0;
}

static int io_provide_buffers_prep(struct io_kiocb *req,
				   const struct io_uring_sqe *sqe)
{
	struct io_provide_buf *p = &req->pbuf;
	u64 tmp;

	if (sqe->ioprio || sqe->rw_flags)
		return -EINVAL;

	tmp = READ_ONCE(sqe->fd);
	if (!tmp || tmp > USHRT_MAX)
		return -E2BIG;
	p->nbufs = tmp;
	p->addr = READ_ONCE(sqe->addr);
	p->len = READ_ONCE(sqe->len);

	if (!access_ok(u64_to_user_ptr(p->addr), (p->len * p->nbufs)))
		return -EFAULT;

	p->bgid = READ_ONCE(sqe->buf_group);
	tmp = READ_ONCE(sqe->off);
	if (tmp > USHRT_MAX)
		return -E2BIG;
	p->bid = tmp;
	return 0;
}

static int io_add_buffers(struct io_provide_buf *pbuf, struct io_buffer **head)
{
	struct io_buffer *buf;
	u64 addr = pbuf->addr;
	int i, bid = pbuf->bid;

	for (i = 0; i < pbuf->nbufs; i++) {
		buf = kmalloc(sizeof(*buf), GFP_KERNEL);
		if (!buf)
			break;

		buf->addr = addr;
		buf->len = pbuf->len;
		buf->bid = bid;
		addr += pbuf->len;
		bid++;
		if (!*head) {
			INIT_LIST_HEAD(&buf->list);
			*head = buf;
		} else {
			list_add_tail(&buf->list, &(*head)->list);
		}
	}

	return i ? i : -ENOMEM;
}

static int io_provide_buffers(struct io_kiocb *req, bool force_nonblock,
			      struct io_comp_state *cs)
{
	struct io_provide_buf *p = &req->pbuf;
	struct io_ring_ctx *ctx = req->ctx;
	struct io_buffer *head, *list;
	int ret = 0;

	io_ring_submit_lock(ctx, !force_nonblock);

	lockdep_assert_held(&ctx->uring_lock);

	list = head = idr_find(&ctx->io_buffer_idr, p->bgid);

	ret = io_add_buffers(p, &head);
	if (ret < 0)
		goto out;

	if (!list) {
		ret = idr_alloc(&ctx->io_buffer_idr, head, p->bgid, p->bgid + 1,
					GFP_KERNEL);
		if (ret < 0) {
			__io_remove_buffers(ctx, head, p->bgid, -1U);
			goto out;
		}
	}
out:
	io_ring_submit_unlock(ctx, !force_nonblock);
	if (ret < 0)
		req_set_fail_links(req);
	__io_req_complete(req, ret, 0, cs);
	return 0;
}

static int io_epoll_ctl_prep(struct io_kiocb *req,
			     const struct io_uring_sqe *sqe)
{
#if defined(CONFIG_EPOLL)
	if (sqe->ioprio || sqe->buf_index)
		return -EINVAL;
	if (unlikely(req->ctx->flags & IORING_SETUP_IOPOLL))
		return -EINVAL;

	req->epoll.epfd = READ_ONCE(sqe->fd);
	req->epoll.op = READ_ONCE(sqe->len);
	req->epoll.fd = READ_ONCE(sqe->off);

	if (ep_op_has_event(req->epoll.op)) {
		struct epoll_event __user *ev;

		ev = u64_to_user_ptr(READ_ONCE(sqe->addr));
		if (copy_from_user(&req->epoll.event, ev, sizeof(*ev)))
			return -EFAULT;
	}

	return 0;
#else
	return -EOPNOTSUPP;
#endif
}

static int io_epoll_ctl(struct io_kiocb *req, bool force_nonblock,
			struct io_comp_state *cs)
{
#if defined(CONFIG_EPOLL)
	struct io_epoll *ie = &req->epoll;
	int ret;

	ret = do_epoll_ctl(ie->epfd, ie->op, ie->fd, &ie->event, force_nonblock);
	if (force_nonblock && ret == -EAGAIN)
		return -EAGAIN;

	if (ret < 0)
		req_set_fail_links(req);
	__io_req_complete(req, ret, 0, cs);
	return 0;
#else
	return -EOPNOTSUPP;
#endif
}

static int io_madvise_prep(struct io_kiocb *req, const struct io_uring_sqe *sqe)
{
#if defined(CONFIG_ADVISE_SYSCALLS) && defined(CONFIG_MMU)
	if (sqe->ioprio || sqe->buf_index || sqe->off)
		return -EINVAL;
	if (unlikely(req->ctx->flags & IORING_SETUP_IOPOLL))
		return -EINVAL;

	req->madvise.addr = READ_ONCE(sqe->addr);
	req->madvise.len = READ_ONCE(sqe->len);
	req->madvise.advice = READ_ONCE(sqe->fadvise_advice);
	return 0;
#else
	return -EOPNOTSUPP;
#endif
}

static int io_madvise(struct io_kiocb *req, bool force_nonblock)
{
#if defined(CONFIG_ADVISE_SYSCALLS) && defined(CONFIG_MMU)
	struct io_madvise *ma = &req->madvise;
	int ret;

	if (force_nonblock)
		return -EAGAIN;

	ret = do_madvise(ma->addr, ma->len, ma->advice);
	if (ret < 0)
		req_set_fail_links(req);
	io_req_complete(req, ret);
	return 0;
#else
	return -EOPNOTSUPP;
#endif
}

static int io_fadvise_prep(struct io_kiocb *req, const struct io_uring_sqe *sqe)
{
	if (sqe->ioprio || sqe->buf_index || sqe->addr)
		return -EINVAL;
	if (unlikely(req->ctx->flags & IORING_SETUP_IOPOLL))
		return -EINVAL;

	req->fadvise.offset = READ_ONCE(sqe->off);
	req->fadvise.len = READ_ONCE(sqe->len);
	req->fadvise.advice = READ_ONCE(sqe->fadvise_advice);
	return 0;
}

static int io_fadvise(struct io_kiocb *req, bool force_nonblock)
{
	struct io_fadvise *fa = &req->fadvise;
	int ret;

	if (force_nonblock) {
		switch (fa->advice) {
		case POSIX_FADV_NORMAL:
		case POSIX_FADV_RANDOM:
		case POSIX_FADV_SEQUENTIAL:
			break;
		default:
			return -EAGAIN;
		}
	}

	ret = vfs_fadvise(req->file, fa->offset, fa->len, fa->advice);
	if (ret < 0)
		req_set_fail_links(req);
	io_req_complete(req, ret);
	return 0;
}

static int io_statx_prep(struct io_kiocb *req, const struct io_uring_sqe *sqe)
{
	if (unlikely(req->ctx->flags & IORING_SETUP_IOPOLL))
		return -EINVAL;
	if (sqe->ioprio || sqe->buf_index)
		return -EINVAL;
	if (req->flags & REQ_F_FIXED_FILE)
		return -EBADF;

	req->statx.dfd = READ_ONCE(sqe->fd);
	req->statx.mask = READ_ONCE(sqe->len);
	req->statx.filename = u64_to_user_ptr(READ_ONCE(sqe->addr));
	req->statx.buffer = u64_to_user_ptr(READ_ONCE(sqe->addr2));
	req->statx.flags = READ_ONCE(sqe->statx_flags);

	return 0;
}

static int io_statx(struct io_kiocb *req, bool force_nonblock)
{
	struct io_statx *ctx = &req->statx;
	int ret;

	if (force_nonblock) {
		/* only need file table for an actual valid fd */
		if (ctx->dfd == -1 || ctx->dfd == AT_FDCWD)
			req->flags |= REQ_F_NO_FILE_TABLE;
		return -EAGAIN;
	}

	ret = do_statx(ctx->dfd, ctx->filename, ctx->flags, ctx->mask,
		       ctx->buffer);

	if (ret < 0)
		req_set_fail_links(req);
	io_req_complete(req, ret);
	return 0;
}

static int io_close_prep(struct io_kiocb *req, const struct io_uring_sqe *sqe)
{
	/*
	 * If we queue this for async, it must not be cancellable. That would
	 * leave the 'file' in an undeterminate state, and here need to modify
	 * io_wq_work.flags, so initialize io_wq_work firstly.
	 */
	io_req_init_async(req);
	req->work.flags |= IO_WQ_WORK_NO_CANCEL;

	if (unlikely(req->ctx->flags & (IORING_SETUP_IOPOLL|IORING_SETUP_SQPOLL)))
		return -EINVAL;
	if (sqe->ioprio || sqe->off || sqe->addr || sqe->len ||
	    sqe->rw_flags || sqe->buf_index)
		return -EINVAL;
	if (req->flags & REQ_F_FIXED_FILE)
		return -EBADF;

	req->close.fd = READ_ONCE(sqe->fd);
	if ((req->file && req->file->f_op == &io_uring_fops) ||
	    req->close.fd == req->ctx->ring_fd)
		return -EBADF;

	req->close.put_file = NULL;
	return 0;
}

static int io_close(struct io_kiocb *req, bool force_nonblock,
		    struct io_comp_state *cs)
{
	struct io_close *close = &req->close;
	int ret;

	/* might be already done during nonblock submission */
	if (!close->put_file) {
		ret = __close_fd_get_file(close->fd, &close->put_file);
		if (ret < 0)
			return (ret == -ENOENT) ? -EBADF : ret;
	}

	/* if the file has a flush method, be safe and punt to async */
	if (close->put_file->f_op->flush && force_nonblock) {
		/* was never set, but play safe */
		req->flags &= ~REQ_F_NOWAIT;
		/* avoid grabbing files - we don't need the files */
		req->flags |= REQ_F_NO_FILE_TABLE;
		return -EAGAIN;
	}

	/* No ->flush() or already async, safely close from here */
	ret = filp_close(close->put_file, req->work.files);
	if (ret < 0)
		req_set_fail_links(req);
	fput(close->put_file);
	close->put_file = NULL;
	__io_req_complete(req, ret, 0, cs);
	return 0;
}

static int io_prep_sfr(struct io_kiocb *req, const struct io_uring_sqe *sqe)
{
	struct io_ring_ctx *ctx = req->ctx;

	if (!req->file)
		return -EBADF;

	if (unlikely(ctx->flags & IORING_SETUP_IOPOLL))
		return -EINVAL;
	if (unlikely(sqe->addr || sqe->ioprio || sqe->buf_index))
		return -EINVAL;

	req->sync.off = READ_ONCE(sqe->off);
	req->sync.len = READ_ONCE(sqe->len);
	req->sync.flags = READ_ONCE(sqe->sync_range_flags);
	return 0;
}

static int io_sync_file_range(struct io_kiocb *req, bool force_nonblock)
{
	int ret;

	/* sync_file_range always requires a blocking context */
	if (force_nonblock)
		return -EAGAIN;

	ret = sync_file_range(req->file, req->sync.off, req->sync.len,
				req->sync.flags);
	if (ret < 0)
		req_set_fail_links(req);
	io_req_complete(req, ret);
	return 0;
}

#if defined(CONFIG_NET)
static int io_setup_async_msg(struct io_kiocb *req,
			      struct io_async_msghdr *kmsg)
{
	if (req->io)
		return -EAGAIN;
	if (io_alloc_async_ctx(req)) {
		if (kmsg->iov != kmsg->fast_iov)
			kfree(kmsg->iov);
		return -ENOMEM;
	}
	req->flags |= REQ_F_NEED_CLEANUP;
	memcpy(&req->io->msg, kmsg, sizeof(*kmsg));
	return -EAGAIN;
}

static int io_sendmsg_prep(struct io_kiocb *req, const struct io_uring_sqe *sqe)
{
	struct io_sr_msg *sr = &req->sr_msg;
	struct io_async_ctx *io = req->io;
	int ret;

	if (unlikely(req->ctx->flags & IORING_SETUP_IOPOLL))
		return -EINVAL;

	sr->msg_flags = READ_ONCE(sqe->msg_flags);
	sr->msg = u64_to_user_ptr(READ_ONCE(sqe->addr));
	sr->len = READ_ONCE(sqe->len);

#ifdef CONFIG_COMPAT
	if (req->ctx->compat)
		sr->msg_flags |= MSG_CMSG_COMPAT;
#endif

	if (!io || req->opcode == IORING_OP_SEND)
		return 0;
	/* iovec is already imported */
	if (req->flags & REQ_F_NEED_CLEANUP)
		return 0;

	io->msg.iov = io->msg.fast_iov;
	ret = sendmsg_copy_msghdr(&io->msg.msg, sr->msg, sr->msg_flags,
					&io->msg.iov);
	if (!ret)
		req->flags |= REQ_F_NEED_CLEANUP;
	return ret;
}

static int io_sendmsg(struct io_kiocb *req, bool force_nonblock,
		      struct io_comp_state *cs)
{
	struct io_async_msghdr *kmsg = NULL;
	struct socket *sock;
	int ret;

	sock = sock_from_file(req->file, &ret);
	if (sock) {
		struct io_async_ctx io;
		unsigned flags;

		if (req->io) {
			kmsg = &req->io->msg;
			kmsg->msg.msg_name = &req->io->msg.addr;
			/* if iov is set, it's allocated already */
			if (!kmsg->iov)
				kmsg->iov = kmsg->fast_iov;
			kmsg->msg.msg_iter.iov = kmsg->iov;
		} else {
			struct io_sr_msg *sr = &req->sr_msg;

			kmsg = &io.msg;
			kmsg->msg.msg_name = &io.msg.addr;

			io.msg.iov = io.msg.fast_iov;
			ret = sendmsg_copy_msghdr(&io.msg.msg, sr->msg,
					sr->msg_flags, &io.msg.iov);
			if (ret)
				return ret;
		}

		flags = req->sr_msg.msg_flags;
		if (flags & MSG_DONTWAIT)
			req->flags |= REQ_F_NOWAIT;
		else if (force_nonblock)
			flags |= MSG_DONTWAIT;

		ret = __sys_sendmsg_sock(sock, &kmsg->msg, flags);
		if (force_nonblock && ret == -EAGAIN)
			return io_setup_async_msg(req, kmsg);
		if (ret == -ERESTARTSYS)
			ret = -EINTR;
	}

	if (kmsg && kmsg->iov != kmsg->fast_iov)
		kfree(kmsg->iov);
	req->flags &= ~REQ_F_NEED_CLEANUP;
	if (ret < 0)
		req_set_fail_links(req);
	__io_req_complete(req, ret, 0, cs);
	return 0;
}

static int io_send(struct io_kiocb *req, bool force_nonblock,
		   struct io_comp_state *cs)
{
	struct socket *sock;
	int ret;

	sock = sock_from_file(req->file, &ret);
	if (sock) {
		struct io_sr_msg *sr = &req->sr_msg;
		struct msghdr msg;
		struct iovec iov;
		unsigned flags;

		ret = import_single_range(WRITE, sr->buf, sr->len, &iov,
						&msg.msg_iter);
		if (ret)
			return ret;

		msg.msg_name = NULL;
		msg.msg_control = NULL;
		msg.msg_controllen = 0;
		msg.msg_namelen = 0;

		flags = req->sr_msg.msg_flags;
		if (flags & MSG_DONTWAIT)
			req->flags |= REQ_F_NOWAIT;
		else if (force_nonblock)
			flags |= MSG_DONTWAIT;

		msg.msg_flags = flags;
		ret = sock_sendmsg(sock, &msg);
		if (force_nonblock && ret == -EAGAIN)
			return -EAGAIN;
		if (ret == -ERESTARTSYS)
			ret = -EINTR;
	}

	if (ret < 0)
		req_set_fail_links(req);
	__io_req_complete(req, ret, 0, cs);
	return 0;
}

static int __io_recvmsg_copy_hdr(struct io_kiocb *req, struct io_async_ctx *io)
{
	struct io_sr_msg *sr = &req->sr_msg;
	struct iovec __user *uiov;
	size_t iov_len;
	int ret;

	ret = __copy_msghdr_from_user(&io->msg.msg, sr->msg, &io->msg.uaddr,
					&uiov, &iov_len);
	if (ret)
		return ret;

	if (req->flags & REQ_F_BUFFER_SELECT) {
		if (iov_len > 1)
			return -EINVAL;
		if (copy_from_user(io->msg.iov, uiov, sizeof(*uiov)))
			return -EFAULT;
		sr->len = io->msg.iov[0].iov_len;
		iov_iter_init(&io->msg.msg.msg_iter, READ, io->msg.iov, 1,
				sr->len);
		io->msg.iov = NULL;
	} else {
		ret = import_iovec(READ, uiov, iov_len, UIO_FASTIOV,
					&io->msg.iov, &io->msg.msg.msg_iter);
		if (ret > 0)
			ret = 0;
	}

	return ret;
}

#ifdef CONFIG_COMPAT
static int __io_compat_recvmsg_copy_hdr(struct io_kiocb *req,
					struct io_async_ctx *io)
{
	struct compat_msghdr __user *msg_compat;
	struct io_sr_msg *sr = &req->sr_msg;
	struct compat_iovec __user *uiov;
	compat_uptr_t ptr;
	compat_size_t len;
	int ret;

	msg_compat = (struct compat_msghdr __user *) sr->msg;
	ret = __get_compat_msghdr(&io->msg.msg, msg_compat, &io->msg.uaddr,
					&ptr, &len);
	if (ret)
		return ret;

	uiov = compat_ptr(ptr);
	if (req->flags & REQ_F_BUFFER_SELECT) {
		compat_ssize_t clen;

		if (len > 1)
			return -EINVAL;
		if (!access_ok(uiov, sizeof(*uiov)))
			return -EFAULT;
		if (__get_user(clen, &uiov->iov_len))
			return -EFAULT;
		if (clen < 0)
			return -EINVAL;
		sr->len = io->msg.iov[0].iov_len;
		io->msg.iov = NULL;
	} else {
		ret = compat_import_iovec(READ, uiov, len, UIO_FASTIOV,
						&io->msg.iov,
						&io->msg.msg.msg_iter);
		if (ret < 0)
			return ret;
	}

	return 0;
}
#endif

static int io_recvmsg_copy_hdr(struct io_kiocb *req, struct io_async_ctx *io)
{
	io->msg.iov = io->msg.fast_iov;

#ifdef CONFIG_COMPAT
	if (req->ctx->compat)
		return __io_compat_recvmsg_copy_hdr(req, io);
#endif

	return __io_recvmsg_copy_hdr(req, io);
}

static struct io_buffer *io_recv_buffer_select(struct io_kiocb *req,
					       int *cflags, bool needs_lock)
{
	struct io_sr_msg *sr = &req->sr_msg;
	struct io_buffer *kbuf;

	if (!(req->flags & REQ_F_BUFFER_SELECT))
		return NULL;

	kbuf = io_buffer_select(req, &sr->len, sr->bgid, sr->kbuf, needs_lock);
	if (IS_ERR(kbuf))
		return kbuf;

	sr->kbuf = kbuf;
	req->flags |= REQ_F_BUFFER_SELECTED;

	*cflags = kbuf->bid << IORING_CQE_BUFFER_SHIFT;
	*cflags |= IORING_CQE_F_BUFFER;
	return kbuf;
}

static int io_recvmsg_prep(struct io_kiocb *req,
			   const struct io_uring_sqe *sqe)
{
	struct io_sr_msg *sr = &req->sr_msg;
	struct io_async_ctx *io = req->io;
	int ret;

	if (unlikely(req->ctx->flags & IORING_SETUP_IOPOLL))
		return -EINVAL;

	sr->msg_flags = READ_ONCE(sqe->msg_flags);
	sr->msg = u64_to_user_ptr(READ_ONCE(sqe->addr));
	sr->len = READ_ONCE(sqe->len);
	sr->bgid = READ_ONCE(sqe->buf_group);

#ifdef CONFIG_COMPAT
	if (req->ctx->compat)
		sr->msg_flags |= MSG_CMSG_COMPAT;
#endif

	if (!io || req->opcode == IORING_OP_RECV)
		return 0;
	/* iovec is already imported */
	if (req->flags & REQ_F_NEED_CLEANUP)
		return 0;

	ret = io_recvmsg_copy_hdr(req, io);
	if (!ret)
		req->flags |= REQ_F_NEED_CLEANUP;
	return ret;
}

static int io_recvmsg(struct io_kiocb *req, bool force_nonblock,
		      struct io_comp_state *cs)
{
	struct io_async_msghdr *kmsg = NULL;
	struct socket *sock;
	int ret, cflags = 0;

	sock = sock_from_file(req->file, &ret);
	if (sock) {
		struct io_buffer *kbuf;
		struct io_async_ctx io;
		unsigned flags;

		if (req->io) {
			kmsg = &req->io->msg;
			kmsg->msg.msg_name = &req->io->msg.addr;
			/* if iov is set, it's allocated already */
			if (!kmsg->iov)
				kmsg->iov = kmsg->fast_iov;
			kmsg->msg.msg_iter.iov = kmsg->iov;
		} else {
			kmsg = &io.msg;
			kmsg->msg.msg_name = &io.msg.addr;

			ret = io_recvmsg_copy_hdr(req, &io);
			if (ret)
				return ret;
		}

		kbuf = io_recv_buffer_select(req, &cflags, !force_nonblock);
		if (IS_ERR(kbuf)) {
			return PTR_ERR(kbuf);
		} else if (kbuf) {
			kmsg->fast_iov[0].iov_base = u64_to_user_ptr(kbuf->addr);
			iov_iter_init(&kmsg->msg.msg_iter, READ, kmsg->iov,
					1, req->sr_msg.len);
		}

		flags = req->sr_msg.msg_flags;
		if (flags & MSG_DONTWAIT)
			req->flags |= REQ_F_NOWAIT;
		else if (force_nonblock)
			flags |= MSG_DONTWAIT;

		ret = __sys_recvmsg_sock(sock, &kmsg->msg, req->sr_msg.msg,
						kmsg->uaddr, flags);
		if (force_nonblock && ret == -EAGAIN)
			return io_setup_async_msg(req, kmsg);
		if (ret == -ERESTARTSYS)
			ret = -EINTR;
	}

	if (kmsg && kmsg->iov != kmsg->fast_iov)
		kfree(kmsg->iov);
	req->flags &= ~REQ_F_NEED_CLEANUP;
	if (ret < 0)
		req_set_fail_links(req);
	__io_req_complete(req, ret, cflags, cs);
	return 0;
}

static int io_recv(struct io_kiocb *req, bool force_nonblock,
		   struct io_comp_state *cs)
{
	struct io_buffer *kbuf = NULL;
	struct socket *sock;
	int ret, cflags = 0;

	sock = sock_from_file(req->file, &ret);
	if (sock) {
		struct io_sr_msg *sr = &req->sr_msg;
		void __user *buf = sr->buf;
		struct msghdr msg;
		struct iovec iov;
		unsigned flags;

		kbuf = io_recv_buffer_select(req, &cflags, !force_nonblock);
		if (IS_ERR(kbuf))
			return PTR_ERR(kbuf);
		else if (kbuf)
			buf = u64_to_user_ptr(kbuf->addr);

		ret = import_single_range(READ, buf, sr->len, &iov,
						&msg.msg_iter);
		if (ret) {
			kfree(kbuf);
			return ret;
		}

		req->flags |= REQ_F_NEED_CLEANUP;
		msg.msg_name = NULL;
		msg.msg_control = NULL;
		msg.msg_controllen = 0;
		msg.msg_namelen = 0;
		msg.msg_iocb = NULL;
		msg.msg_flags = 0;

		flags = req->sr_msg.msg_flags;
		if (flags & MSG_DONTWAIT)
			req->flags |= REQ_F_NOWAIT;
		else if (force_nonblock)
			flags |= MSG_DONTWAIT;

		ret = sock_recvmsg(sock, &msg, flags);
		if (force_nonblock && ret == -EAGAIN)
			return -EAGAIN;
		if (ret == -ERESTARTSYS)
			ret = -EINTR;
	}

	kfree(kbuf);
	req->flags &= ~REQ_F_NEED_CLEANUP;
	if (ret < 0)
		req_set_fail_links(req);
	__io_req_complete(req, ret, cflags, cs);
	return 0;
}

static int io_accept_prep(struct io_kiocb *req, const struct io_uring_sqe *sqe)
{
	struct io_accept *accept = &req->accept;

	if (unlikely(req->ctx->flags & (IORING_SETUP_IOPOLL|IORING_SETUP_SQPOLL)))
		return -EINVAL;
	if (sqe->ioprio || sqe->len || sqe->buf_index)
		return -EINVAL;

	accept->addr = u64_to_user_ptr(READ_ONCE(sqe->addr));
	accept->addr_len = u64_to_user_ptr(READ_ONCE(sqe->addr2));
	accept->flags = READ_ONCE(sqe->accept_flags);
	accept->nofile = rlimit(RLIMIT_NOFILE);
	return 0;
}

static int io_accept(struct io_kiocb *req, bool force_nonblock,
		     struct io_comp_state *cs)
{
	struct io_accept *accept = &req->accept;
	unsigned int file_flags = force_nonblock ? O_NONBLOCK : 0;
	int ret;

	if (req->file->f_flags & O_NONBLOCK)
		req->flags |= REQ_F_NOWAIT;

	ret = __sys_accept4_file(req->file, file_flags, accept->addr,
					accept->addr_len, accept->flags,
					accept->nofile);
	if (ret == -EAGAIN && force_nonblock)
		return -EAGAIN;
	if (ret < 0) {
		if (ret == -ERESTARTSYS)
			ret = -EINTR;
		req_set_fail_links(req);
	}
	__io_req_complete(req, ret, 0, cs);
	return 0;
}

static int io_connect_prep(struct io_kiocb *req, const struct io_uring_sqe *sqe)
{
	struct io_connect *conn = &req->connect;
	struct io_async_ctx *io = req->io;

	if (unlikely(req->ctx->flags & (IORING_SETUP_IOPOLL|IORING_SETUP_SQPOLL)))
		return -EINVAL;
	if (sqe->ioprio || sqe->len || sqe->buf_index || sqe->rw_flags)
		return -EINVAL;

	conn->addr = u64_to_user_ptr(READ_ONCE(sqe->addr));
	conn->addr_len =  READ_ONCE(sqe->addr2);

	if (!io)
		return 0;

	return move_addr_to_kernel(conn->addr, conn->addr_len,
					&io->connect.address);
}

static int io_connect(struct io_kiocb *req, bool force_nonblock,
		      struct io_comp_state *cs)
{
	struct io_async_ctx __io, *io;
	unsigned file_flags;
	int ret;

	if (req->io) {
		io = req->io;
	} else {
		ret = move_addr_to_kernel(req->connect.addr,
						req->connect.addr_len,
						&__io.connect.address);
		if (ret)
			goto out;
		io = &__io;
	}

	file_flags = force_nonblock ? O_NONBLOCK : 0;

	ret = __sys_connect_file(req->file, &io->connect.address,
					req->connect.addr_len, file_flags);
	if ((ret == -EAGAIN || ret == -EINPROGRESS) && force_nonblock) {
		if (req->io)
			return -EAGAIN;
		if (io_alloc_async_ctx(req)) {
			ret = -ENOMEM;
			goto out;
		}
		memcpy(&req->io->connect, &__io.connect, sizeof(__io.connect));
		return -EAGAIN;
	}
	if (ret == -ERESTARTSYS)
		ret = -EINTR;
out:
	if (ret < 0)
		req_set_fail_links(req);
	__io_req_complete(req, ret, 0, cs);
	return 0;
}
#else /* !CONFIG_NET */
static int io_sendmsg_prep(struct io_kiocb *req, const struct io_uring_sqe *sqe)
{
	return -EOPNOTSUPP;
}

static int io_sendmsg(struct io_kiocb *req, bool force_nonblock,
		      struct io_comp_state *cs)
{
	return -EOPNOTSUPP;
}

static int io_send(struct io_kiocb *req, bool force_nonblock,
		   struct io_comp_state *cs)
{
	return -EOPNOTSUPP;
}

static int io_recvmsg_prep(struct io_kiocb *req,
			   const struct io_uring_sqe *sqe)
{
	return -EOPNOTSUPP;
}

static int io_recvmsg(struct io_kiocb *req, bool force_nonblock,
		      struct io_comp_state *cs)
{
	return -EOPNOTSUPP;
}

static int io_recv(struct io_kiocb *req, bool force_nonblock,
		   struct io_comp_state *cs)
{
	return -EOPNOTSUPP;
}

static int io_accept_prep(struct io_kiocb *req, const struct io_uring_sqe *sqe)
{
	return -EOPNOTSUPP;
}

static int io_accept(struct io_kiocb *req, bool force_nonblock,
		     struct io_comp_state *cs)
{
	return -EOPNOTSUPP;
}

static int io_connect_prep(struct io_kiocb *req, const struct io_uring_sqe *sqe)
{
	return -EOPNOTSUPP;
}

static int io_connect(struct io_kiocb *req, bool force_nonblock,
		      struct io_comp_state *cs)
{
	return -EOPNOTSUPP;
}
#endif /* CONFIG_NET */

struct io_poll_table {
	struct poll_table_struct pt;
	struct io_kiocb *req;
	int error;
};

static int __io_async_wake(struct io_kiocb *req, struct io_poll_iocb *poll,
			   __poll_t mask, task_work_func_t func)
{
	struct task_struct *tsk;
	int ret;

	/* for instances that support it check for an event match first: */
	if (mask && !(mask & poll->events))
		return 0;

	trace_io_uring_task_add(req->ctx, req->opcode, req->user_data, mask);

	list_del_init(&poll->wait.entry);

	tsk = req->task;
	req->result = mask;
	init_task_work(&req->task_work, func);
	/*
	 * If this fails, then the task is exiting. When a task exits, the
	 * work gets canceled, so just cancel this request as well instead
	 * of executing it. We can't safely execute it anyway, as we may not
	 * have the needed state needed for it anyway.
	 */
	ret = task_work_add(tsk, &req->task_work, true);
	if (unlikely(ret)) {
		WRITE_ONCE(poll->canceled, true);
		tsk = io_wq_get_task(req->ctx->io_wq);
		task_work_add(tsk, &req->task_work, true);
	}
	wake_up_process(tsk);
	return 1;
}

static bool io_poll_rewait(struct io_kiocb *req, struct io_poll_iocb *poll)
	__acquires(&req->ctx->completion_lock)
{
	struct io_ring_ctx *ctx = req->ctx;

	if (!req->result && !READ_ONCE(poll->canceled)) {
		struct poll_table_struct pt = { ._key = poll->events };

		req->result = vfs_poll(req->file, &pt) & poll->events;
	}

	spin_lock_irq(&ctx->completion_lock);
	if (!req->result && !READ_ONCE(poll->canceled)) {
		add_wait_queue(poll->head, &poll->wait);
		return true;
	}

	return false;
}

static void io_poll_remove_double(struct io_kiocb *req)
{
	struct io_poll_iocb *poll = (struct io_poll_iocb *) req->io;

	lockdep_assert_held(&req->ctx->completion_lock);

	if (poll && poll->head) {
		struct wait_queue_head *head = poll->head;

		spin_lock(&head->lock);
		list_del_init(&poll->wait.entry);
		if (poll->wait.private)
			refcount_dec(&req->refs);
		poll->head = NULL;
		spin_unlock(&head->lock);
	}
}

static void io_poll_complete(struct io_kiocb *req, __poll_t mask, int error)
{
	struct io_ring_ctx *ctx = req->ctx;

	io_poll_remove_double(req);
	req->poll.done = true;
	io_cqring_fill_event(req, error ? error : mangle_poll(mask));
	io_commit_cqring(ctx);
}

static void io_poll_task_handler(struct io_kiocb *req, struct io_kiocb **nxt)
{
	struct io_ring_ctx *ctx = req->ctx;

	if (io_poll_rewait(req, &req->poll)) {
		spin_unlock_irq(&ctx->completion_lock);
		return;
	}

	hash_del(&req->hash_node);
	io_poll_complete(req, req->result, 0);
	req->flags |= REQ_F_COMP_LOCKED;
	io_put_req_find_next(req, nxt);
	spin_unlock_irq(&ctx->completion_lock);

	io_cqring_ev_posted(ctx);
}

static void io_poll_task_func(struct callback_head *cb)
{
	struct io_kiocb *req = container_of(cb, struct io_kiocb, task_work);
	struct io_kiocb *nxt = NULL;

	io_poll_task_handler(req, &nxt);
	if (nxt) {
		struct io_ring_ctx *ctx = nxt->ctx;

		mutex_lock(&ctx->uring_lock);
		__io_queue_sqe(nxt, NULL, NULL);
		mutex_unlock(&ctx->uring_lock);
	}
}

static int io_poll_double_wake(struct wait_queue_entry *wait, unsigned mode,
			       int sync, void *key)
{
	struct io_kiocb *req = wait->private;
	struct io_poll_iocb *poll = (struct io_poll_iocb *) req->io;
	__poll_t mask = key_to_poll(key);

	/* for instances that support it check for an event match first: */
	if (mask && !(mask & poll->events))
		return 0;

	if (req->poll.head) {
		bool done;

		spin_lock(&req->poll.head->lock);
		done = list_empty(&req->poll.wait.entry);
		if (!done)
			list_del_init(&req->poll.wait.entry);
		spin_unlock(&req->poll.head->lock);
		if (!done)
			__io_async_wake(req, poll, mask, io_poll_task_func);
	}
	refcount_dec(&req->refs);
	return 1;
}

static void io_init_poll_iocb(struct io_poll_iocb *poll, __poll_t events,
			      wait_queue_func_t wake_func)
{
	poll->head = NULL;
	poll->done = false;
	poll->canceled = false;
	poll->events = events;
	INIT_LIST_HEAD(&poll->wait.entry);
	init_waitqueue_func_entry(&poll->wait, wake_func);
}

static void __io_queue_proc(struct io_poll_iocb *poll, struct io_poll_table *pt,
			    struct wait_queue_head *head)
{
	struct io_kiocb *req = pt->req;

	/*
	 * If poll->head is already set, it's because the file being polled
	 * uses multiple waitqueues for poll handling (eg one for read, one
	 * for write). Setup a separate io_poll_iocb if this happens.
	 */
	if (unlikely(poll->head)) {
		/* already have a 2nd entry, fail a third attempt */
		if (req->io) {
			pt->error = -EINVAL;
			return;
		}
		poll = kmalloc(sizeof(*poll), GFP_ATOMIC);
		if (!poll) {
			pt->error = -ENOMEM;
			return;
		}
		io_init_poll_iocb(poll, req->poll.events, io_poll_double_wake);
		refcount_inc(&req->refs);
		poll->wait.private = req;
		req->io = (void *) poll;
	}

	pt->error = 0;
	poll->head = head;

	if (poll->events & EPOLLEXCLUSIVE)
		add_wait_queue_exclusive(head, &poll->wait);
	else
		add_wait_queue(head, &poll->wait);
}

static void io_async_queue_proc(struct file *file, struct wait_queue_head *head,
			       struct poll_table_struct *p)
{
	struct io_poll_table *pt = container_of(p, struct io_poll_table, pt);

	__io_queue_proc(&pt->req->apoll->poll, pt, head);
}

static void io_async_task_func(struct callback_head *cb)
{
	struct io_kiocb *req = container_of(cb, struct io_kiocb, task_work);
	struct async_poll *apoll = req->apoll;
	struct io_ring_ctx *ctx = req->ctx;
	bool canceled = false;

	trace_io_uring_task_run(req->ctx, req->opcode, req->user_data);

	if (io_poll_rewait(req, &apoll->poll)) {
		spin_unlock_irq(&ctx->completion_lock);
		return;
	}

	/* If req is still hashed, it cannot have been canceled. Don't check. */
	if (hash_hashed(&req->hash_node)) {
		hash_del(&req->hash_node);
	} else {
		canceled = READ_ONCE(apoll->poll.canceled);
		if (canceled) {
			io_cqring_fill_event(req, -ECANCELED);
			io_commit_cqring(ctx);
		}
	}

	spin_unlock_irq(&ctx->completion_lock);

	/* restore ->work in case we need to retry again */
	if (req->flags & REQ_F_WORK_INITIALIZED)
		memcpy(&req->work, &apoll->work, sizeof(req->work));
	kfree(apoll);

	if (!canceled) {
		__set_current_state(TASK_RUNNING);
		if (io_sq_thread_acquire_mm(ctx, req)) {
			io_cqring_add_event(req, -EFAULT, 0);
			goto end_req;
		}
		mutex_lock(&ctx->uring_lock);
		__io_queue_sqe(req, NULL, NULL);
		mutex_unlock(&ctx->uring_lock);
	} else {
		io_cqring_ev_posted(ctx);
end_req:
		req_set_fail_links(req);
		io_double_put_req(req);
	}
}

static int io_async_wake(struct wait_queue_entry *wait, unsigned mode, int sync,
			void *key)
{
	struct io_kiocb *req = wait->private;
	struct io_poll_iocb *poll = &req->apoll->poll;

	trace_io_uring_poll_wake(req->ctx, req->opcode, req->user_data,
					key_to_poll(key));

	return __io_async_wake(req, poll, key_to_poll(key), io_async_task_func);
}

static void io_poll_req_insert(struct io_kiocb *req)
{
	struct io_ring_ctx *ctx = req->ctx;
	struct hlist_head *list;

	list = &ctx->cancel_hash[hash_long(req->user_data, ctx->cancel_hash_bits)];
	hlist_add_head(&req->hash_node, list);
}

static __poll_t __io_arm_poll_handler(struct io_kiocb *req,
				      struct io_poll_iocb *poll,
				      struct io_poll_table *ipt, __poll_t mask,
				      wait_queue_func_t wake_func)
	__acquires(&ctx->completion_lock)
{
	struct io_ring_ctx *ctx = req->ctx;
	bool cancel = false;

	io_init_poll_iocb(poll, mask, wake_func);
	poll->file = req->file;
	poll->wait.private = req;

	ipt->pt._key = mask;
	ipt->req = req;
	ipt->error = -EINVAL;

	mask = vfs_poll(req->file, &ipt->pt) & poll->events;

	spin_lock_irq(&ctx->completion_lock);
	if (likely(poll->head)) {
		spin_lock(&poll->head->lock);
		if (unlikely(list_empty(&poll->wait.entry))) {
			if (ipt->error)
				cancel = true;
			ipt->error = 0;
			mask = 0;
		}
		if (mask || ipt->error)
			list_del_init(&poll->wait.entry);
		else if (cancel)
			WRITE_ONCE(poll->canceled, true);
		else if (!poll->done) /* actually waiting for an event */
			io_poll_req_insert(req);
		spin_unlock(&poll->head->lock);
	}

	return mask;
}

static bool io_arm_poll_handler(struct io_kiocb *req)
{
	const struct io_op_def *def = &io_op_defs[req->opcode];
	struct io_ring_ctx *ctx = req->ctx;
	struct async_poll *apoll;
	struct io_poll_table ipt;
	__poll_t mask, ret;
	bool had_io;

	if (!req->file || !file_can_poll(req->file))
		return false;
	if (req->flags & REQ_F_POLLED)
		return false;
	if (!def->pollin && !def->pollout)
		return false;

	apoll = kmalloc(sizeof(*apoll), GFP_ATOMIC);
	if (unlikely(!apoll))
		return false;

	req->flags |= REQ_F_POLLED;
	if (req->flags & REQ_F_WORK_INITIALIZED)
		memcpy(&apoll->work, &req->work, sizeof(req->work));
	had_io = req->io != NULL;

	io_get_req_task(req);
	req->apoll = apoll;
	INIT_HLIST_NODE(&req->hash_node);

	mask = 0;
	if (def->pollin)
		mask |= POLLIN | POLLRDNORM;
	if (def->pollout)
		mask |= POLLOUT | POLLWRNORM;
	mask |= POLLERR | POLLPRI;

	ipt.pt._qproc = io_async_queue_proc;

	ret = __io_arm_poll_handler(req, &apoll->poll, &ipt, mask,
					io_async_wake);
	if (ret) {
		ipt.error = 0;
		/* only remove double add if we did it here */
		if (!had_io)
			io_poll_remove_double(req);
		spin_unlock_irq(&ctx->completion_lock);
		if (req->flags & REQ_F_WORK_INITIALIZED)
			memcpy(&req->work, &apoll->work, sizeof(req->work));
		kfree(apoll);
		return false;
	}
	spin_unlock_irq(&ctx->completion_lock);
	trace_io_uring_poll_arm(ctx, req->opcode, req->user_data, mask,
					apoll->poll.events);
	return true;
}

static bool __io_poll_remove_one(struct io_kiocb *req,
				 struct io_poll_iocb *poll)
{
	bool do_complete = false;

	spin_lock(&poll->head->lock);
	WRITE_ONCE(poll->canceled, true);
	if (!list_empty(&poll->wait.entry)) {
		list_del_init(&poll->wait.entry);
		do_complete = true;
	}
	spin_unlock(&poll->head->lock);
	hash_del(&req->hash_node);
	return do_complete;
}

static bool io_poll_remove_one(struct io_kiocb *req)
{
	bool do_complete;

	if (req->opcode == IORING_OP_POLL_ADD) {
		io_poll_remove_double(req);
		do_complete = __io_poll_remove_one(req, &req->poll);
	} else {
		struct async_poll *apoll = req->apoll;

		/* non-poll requests have submit ref still */
		do_complete = __io_poll_remove_one(req, &apoll->poll);
		if (do_complete) {
			io_put_req(req);
			/*
			 * restore ->work because we will call
			 * io_req_work_drop_env below when dropping the
			 * final reference.
			 */
			if (req->flags & REQ_F_WORK_INITIALIZED)
				memcpy(&req->work, &apoll->work,
				       sizeof(req->work));
			kfree(apoll);
		}
	}

	if (do_complete) {
		io_cqring_fill_event(req, -ECANCELED);
		io_commit_cqring(req->ctx);
		req->flags |= REQ_F_COMP_LOCKED;
		io_put_req(req);
	}

	return do_complete;
}

static void io_poll_remove_all(struct io_ring_ctx *ctx)
{
	struct hlist_node *tmp;
	struct io_kiocb *req;
	int posted = 0, i;

	spin_lock_irq(&ctx->completion_lock);
	for (i = 0; i < (1U << ctx->cancel_hash_bits); i++) {
		struct hlist_head *list;

		list = &ctx->cancel_hash[i];
		hlist_for_each_entry_safe(req, tmp, list, hash_node)
			posted += io_poll_remove_one(req);
	}
	spin_unlock_irq(&ctx->completion_lock);

	if (posted)
		io_cqring_ev_posted(ctx);
}

static int io_poll_cancel(struct io_ring_ctx *ctx, __u64 sqe_addr)
{
	struct hlist_head *list;
	struct io_kiocb *req;

	list = &ctx->cancel_hash[hash_long(sqe_addr, ctx->cancel_hash_bits)];
	hlist_for_each_entry(req, list, hash_node) {
		if (sqe_addr != req->user_data)
			continue;
		if (io_poll_remove_one(req))
			return 0;
		return -EALREADY;
	}

	return -ENOENT;
}

static int io_poll_remove_prep(struct io_kiocb *req,
			       const struct io_uring_sqe *sqe)
{
	if (unlikely(req->ctx->flags & IORING_SETUP_IOPOLL))
		return -EINVAL;
	if (sqe->ioprio || sqe->off || sqe->len || sqe->buf_index ||
	    sqe->poll_events)
		return -EINVAL;

	req->poll.addr = READ_ONCE(sqe->addr);
	return 0;
}

/*
 * Find a running poll command that matches one specified in sqe->addr,
 * and remove it if found.
 */
static int io_poll_remove(struct io_kiocb *req)
{
	struct io_ring_ctx *ctx = req->ctx;
	u64 addr;
	int ret;

	addr = req->poll.addr;
	spin_lock_irq(&ctx->completion_lock);
	ret = io_poll_cancel(ctx, addr);
	spin_unlock_irq(&ctx->completion_lock);

	if (ret < 0)
		req_set_fail_links(req);
	io_req_complete(req, ret);
	return 0;
}

static int io_poll_wake(struct wait_queue_entry *wait, unsigned mode, int sync,
			void *key)
{
	struct io_kiocb *req = wait->private;
	struct io_poll_iocb *poll = &req->poll;

	return __io_async_wake(req, poll, key_to_poll(key), io_poll_task_func);
}

static void io_poll_queue_proc(struct file *file, struct wait_queue_head *head,
			       struct poll_table_struct *p)
{
	struct io_poll_table *pt = container_of(p, struct io_poll_table, pt);

	__io_queue_proc(&pt->req->poll, pt, head);
}

static int io_poll_add_prep(struct io_kiocb *req, const struct io_uring_sqe *sqe)
{
	struct io_poll_iocb *poll = &req->poll;
	u32 events;

	if (unlikely(req->ctx->flags & IORING_SETUP_IOPOLL))
		return -EINVAL;
	if (sqe->addr || sqe->ioprio || sqe->off || sqe->len || sqe->buf_index)
		return -EINVAL;
	if (!poll->file)
		return -EBADF;

	events = READ_ONCE(sqe->poll32_events);
#ifdef __BIG_ENDIAN
	events = swahw32(events);
#endif
	poll->events = demangle_poll(events) | EPOLLERR | EPOLLHUP |
		       (events & EPOLLEXCLUSIVE);

	io_get_req_task(req);
	return 0;
}

static int io_poll_add(struct io_kiocb *req)
{
	struct io_poll_iocb *poll = &req->poll;
	struct io_ring_ctx *ctx = req->ctx;
	struct io_poll_table ipt;
	__poll_t mask;

	INIT_HLIST_NODE(&req->hash_node);
	INIT_LIST_HEAD(&req->list);
	ipt.pt._qproc = io_poll_queue_proc;

	mask = __io_arm_poll_handler(req, &req->poll, &ipt, poll->events,
					io_poll_wake);

	if (mask) { /* no async, we'd stolen it */
		ipt.error = 0;
		io_poll_complete(req, mask, 0);
	}
	spin_unlock_irq(&ctx->completion_lock);

	if (mask) {
		io_cqring_ev_posted(ctx);
		io_put_req(req);
	}
	return ipt.error;
}

static enum hrtimer_restart io_timeout_fn(struct hrtimer *timer)
{
	struct io_timeout_data *data = container_of(timer,
						struct io_timeout_data, timer);
	struct io_kiocb *req = data->req;
	struct io_ring_ctx *ctx = req->ctx;
	unsigned long flags;

	atomic_inc(&ctx->cq_timeouts);

	spin_lock_irqsave(&ctx->completion_lock, flags);
	/*
	 * We could be racing with timeout deletion. If the list is empty,
	 * then timeout lookup already found it and will be handling it.
	 */
	if (!list_empty(&req->list))
		list_del_init(&req->list);

	io_cqring_fill_event(req, -ETIME);
	io_commit_cqring(ctx);
	spin_unlock_irqrestore(&ctx->completion_lock, flags);

	io_cqring_ev_posted(ctx);
	req_set_fail_links(req);
	io_put_req(req);
	return HRTIMER_NORESTART;
}

static int io_timeout_cancel(struct io_ring_ctx *ctx, __u64 user_data)
{
	struct io_kiocb *req;
	int ret = -ENOENT;

	list_for_each_entry(req, &ctx->timeout_list, list) {
		if (user_data == req->user_data) {
			list_del_init(&req->list);
			ret = 0;
			break;
		}
	}

	if (ret == -ENOENT)
		return ret;

	ret = hrtimer_try_to_cancel(&req->io->timeout.timer);
	if (ret == -1)
		return -EALREADY;

	req_set_fail_links(req);
	io_cqring_fill_event(req, -ECANCELED);
	io_put_req(req);
	return 0;
}

static int io_timeout_remove_prep(struct io_kiocb *req,
				  const struct io_uring_sqe *sqe)
{
	if (unlikely(req->ctx->flags & IORING_SETUP_IOPOLL))
		return -EINVAL;
	if (sqe->flags || sqe->ioprio || sqe->buf_index || sqe->len)
		return -EINVAL;

	req->timeout.addr = READ_ONCE(sqe->addr);
	req->timeout.flags = READ_ONCE(sqe->timeout_flags);
	if (req->timeout.flags)
		return -EINVAL;

	return 0;
}

/*
 * Remove or update an existing timeout command
 */
static int io_timeout_remove(struct io_kiocb *req)
{
	struct io_ring_ctx *ctx = req->ctx;
	int ret;

	spin_lock_irq(&ctx->completion_lock);
	ret = io_timeout_cancel(ctx, req->timeout.addr);

	io_cqring_fill_event(req, ret);
	io_commit_cqring(ctx);
	spin_unlock_irq(&ctx->completion_lock);
	io_cqring_ev_posted(ctx);
	if (ret < 0)
		req_set_fail_links(req);
	io_put_req(req);
	return 0;
}

static int io_timeout_prep(struct io_kiocb *req, const struct io_uring_sqe *sqe,
			   bool is_timeout_link)
{
	struct io_timeout_data *data;
	unsigned flags;
	u32 off = READ_ONCE(sqe->off);

	if (unlikely(req->ctx->flags & IORING_SETUP_IOPOLL))
		return -EINVAL;
	if (sqe->ioprio || sqe->buf_index || sqe->len != 1)
		return -EINVAL;
	if (off && is_timeout_link)
		return -EINVAL;
	flags = READ_ONCE(sqe->timeout_flags);
	if (flags & ~IORING_TIMEOUT_ABS)
		return -EINVAL;

	req->timeout.off = off;

	if (!req->io && io_alloc_async_ctx(req))
		return -ENOMEM;

	data = &req->io->timeout;
	data->req = req;
	req->flags |= REQ_F_TIMEOUT;

	if (get_timespec64(&data->ts, u64_to_user_ptr(sqe->addr)))
		return -EFAULT;

	if (flags & IORING_TIMEOUT_ABS)
		data->mode = HRTIMER_MODE_ABS;
	else
		data->mode = HRTIMER_MODE_REL;

	hrtimer_init(&data->timer, CLOCK_MONOTONIC, data->mode);
	return 0;
}

static int io_timeout(struct io_kiocb *req)
{
	struct io_ring_ctx *ctx = req->ctx;
	struct io_timeout_data *data = &req->io->timeout;
	struct list_head *entry;
	u32 tail, off = req->timeout.off;

	spin_lock_irq(&ctx->completion_lock);

	/*
	 * sqe->off holds how many events that need to occur for this
	 * timeout event to be satisfied. If it isn't set, then this is
	 * a pure timeout request, sequence isn't used.
	 */
	if (!off) {
		req->flags |= REQ_F_TIMEOUT_NOSEQ;
		entry = ctx->timeout_list.prev;
		goto add;
	}

	tail = ctx->cached_cq_tail - atomic_read(&ctx->cq_timeouts);
	req->timeout.target_seq = tail + off;

	/*
	 * Insertion sort, ensuring the first entry in the list is always
	 * the one we need first.
	 */
	list_for_each_prev(entry, &ctx->timeout_list) {
		struct io_kiocb *nxt = list_entry(entry, struct io_kiocb, list);

		if (nxt->flags & REQ_F_TIMEOUT_NOSEQ)
			continue;
		/* nxt.seq is behind @tail, otherwise would've been completed */
		if (off >= nxt->timeout.target_seq - tail)
			break;
	}
add:
	list_add(&req->list, entry);
	data->timer.function = io_timeout_fn;
	hrtimer_start(&data->timer, timespec64_to_ktime(data->ts), data->mode);
	spin_unlock_irq(&ctx->completion_lock);
	return 0;
}

static bool io_cancel_cb(struct io_wq_work *work, void *data)
{
	struct io_kiocb *req = container_of(work, struct io_kiocb, work);

	return req->user_data == (unsigned long) data;
}

static int io_async_cancel_one(struct io_ring_ctx *ctx, void *sqe_addr)
{
	enum io_wq_cancel cancel_ret;
	int ret = 0;

	cancel_ret = io_wq_cancel_cb(ctx->io_wq, io_cancel_cb, sqe_addr, false);
	switch (cancel_ret) {
	case IO_WQ_CANCEL_OK:
		ret = 0;
		break;
	case IO_WQ_CANCEL_RUNNING:
		ret = -EALREADY;
		break;
	case IO_WQ_CANCEL_NOTFOUND:
		ret = -ENOENT;
		break;
	}

	return ret;
}

static void io_async_find_and_cancel(struct io_ring_ctx *ctx,
				     struct io_kiocb *req, __u64 sqe_addr,
				     int success_ret)
{
	unsigned long flags;
	int ret;

	ret = io_async_cancel_one(ctx, (void *) (unsigned long) sqe_addr);
	if (ret != -ENOENT) {
		spin_lock_irqsave(&ctx->completion_lock, flags);
		goto done;
	}

	spin_lock_irqsave(&ctx->completion_lock, flags);
	ret = io_timeout_cancel(ctx, sqe_addr);
	if (ret != -ENOENT)
		goto done;
	ret = io_poll_cancel(ctx, sqe_addr);
done:
	if (!ret)
		ret = success_ret;
	io_cqring_fill_event(req, ret);
	io_commit_cqring(ctx);
	spin_unlock_irqrestore(&ctx->completion_lock, flags);
	io_cqring_ev_posted(ctx);

	if (ret < 0)
		req_set_fail_links(req);
	io_put_req(req);
}

static int io_async_cancel_prep(struct io_kiocb *req,
				const struct io_uring_sqe *sqe)
{
	if (unlikely(req->ctx->flags & IORING_SETUP_IOPOLL))
		return -EINVAL;
	if (sqe->flags || sqe->ioprio || sqe->off || sqe->len ||
	    sqe->cancel_flags)
		return -EINVAL;

	req->cancel.addr = READ_ONCE(sqe->addr);
	return 0;
}

static int io_async_cancel(struct io_kiocb *req)
{
	struct io_ring_ctx *ctx = req->ctx;

	io_async_find_and_cancel(ctx, req, req->cancel.addr, 0);
	return 0;
}

static int io_files_update_prep(struct io_kiocb *req,
				const struct io_uring_sqe *sqe)
{
	if (sqe->flags || sqe->ioprio || sqe->rw_flags)
		return -EINVAL;

	req->files_update.offset = READ_ONCE(sqe->off);
	req->files_update.nr_args = READ_ONCE(sqe->len);
	if (!req->files_update.nr_args)
		return -EINVAL;
	req->files_update.arg = READ_ONCE(sqe->addr);
	return 0;
}

static int io_files_update(struct io_kiocb *req, bool force_nonblock,
			   struct io_comp_state *cs)
{
	struct io_ring_ctx *ctx = req->ctx;
	struct io_uring_files_update up;
	int ret;

	if (force_nonblock)
		return -EAGAIN;

	up.offset = req->files_update.offset;
	up.fds = req->files_update.arg;

	mutex_lock(&ctx->uring_lock);
	ret = __io_sqe_files_update(ctx, &up, req->files_update.nr_args);
	mutex_unlock(&ctx->uring_lock);

	if (ret < 0)
		req_set_fail_links(req);
	__io_req_complete(req, ret, 0, cs);
	return 0;
}

static int io_req_defer_prep(struct io_kiocb *req,
			     const struct io_uring_sqe *sqe, bool for_async)
{
	ssize_t ret = 0;

	if (!sqe)
		return 0;

	if (io_op_defs[req->opcode].file_table) {
		io_req_init_async(req);
		ret = io_grab_files(req);
		if (unlikely(ret))
			return ret;
	}

	if (for_async || (req->flags & REQ_F_WORK_INITIALIZED)) {
		io_req_init_async(req);
		io_req_work_grab_env(req, &io_op_defs[req->opcode]);
	}

	switch (req->opcode) {
	case IORING_OP_NOP:
		break;
	case IORING_OP_READV:
	case IORING_OP_READ_FIXED:
	case IORING_OP_READ:
		ret = io_read_prep(req, sqe, true);
		break;
	case IORING_OP_WRITEV:
	case IORING_OP_WRITE_FIXED:
	case IORING_OP_WRITE:
		ret = io_write_prep(req, sqe, true);
		break;
	case IORING_OP_POLL_ADD:
		ret = io_poll_add_prep(req, sqe);
		break;
	case IORING_OP_POLL_REMOVE:
		ret = io_poll_remove_prep(req, sqe);
		break;
	case IORING_OP_FSYNC:
		ret = io_prep_fsync(req, sqe);
		break;
	case IORING_OP_SYNC_FILE_RANGE:
		ret = io_prep_sfr(req, sqe);
		break;
	case IORING_OP_SENDMSG:
	case IORING_OP_SEND:
		ret = io_sendmsg_prep(req, sqe);
		break;
	case IORING_OP_RECVMSG:
	case IORING_OP_RECV:
		ret = io_recvmsg_prep(req, sqe);
		break;
	case IORING_OP_CONNECT:
		ret = io_connect_prep(req, sqe);
		break;
	case IORING_OP_TIMEOUT:
		ret = io_timeout_prep(req, sqe, false);
		break;
	case IORING_OP_TIMEOUT_REMOVE:
		ret = io_timeout_remove_prep(req, sqe);
		break;
	case IORING_OP_ASYNC_CANCEL:
		ret = io_async_cancel_prep(req, sqe);
		break;
	case IORING_OP_LINK_TIMEOUT:
		ret = io_timeout_prep(req, sqe, true);
		break;
	case IORING_OP_ACCEPT:
		ret = io_accept_prep(req, sqe);
		break;
	case IORING_OP_FALLOCATE:
		ret = io_fallocate_prep(req, sqe);
		break;
	case IORING_OP_OPENAT:
		ret = io_openat_prep(req, sqe);
		break;
	case IORING_OP_CLOSE:
		ret = io_close_prep(req, sqe);
		break;
	case IORING_OP_FILES_UPDATE:
		ret = io_files_update_prep(req, sqe);
		break;
	case IORING_OP_STATX:
		ret = io_statx_prep(req, sqe);
		break;
	case IORING_OP_FADVISE:
		ret = io_fadvise_prep(req, sqe);
		break;
	case IORING_OP_MADVISE:
		ret = io_madvise_prep(req, sqe);
		break;
	case IORING_OP_OPENAT2:
		ret = io_openat2_prep(req, sqe);
		break;
	case IORING_OP_EPOLL_CTL:
		ret = io_epoll_ctl_prep(req, sqe);
		break;
	case IORING_OP_SPLICE:
		ret = io_splice_prep(req, sqe);
		break;
	case IORING_OP_PROVIDE_BUFFERS:
		ret = io_provide_buffers_prep(req, sqe);
		break;
	case IORING_OP_REMOVE_BUFFERS:
		ret = io_remove_buffers_prep(req, sqe);
		break;
	case IORING_OP_TEE:
		ret = io_tee_prep(req, sqe);
		break;
	default:
		printk_once(KERN_WARNING "io_uring: unhandled opcode %d\n",
				req->opcode);
		ret = -EINVAL;
		break;
	}

	return ret;
}

static int io_req_defer(struct io_kiocb *req, const struct io_uring_sqe *sqe)
{
	struct io_ring_ctx *ctx = req->ctx;
	int ret;

	/* Still need defer if there is pending req in defer list. */
	if (!req_need_defer(req) && list_empty_careful(&ctx->defer_list))
		return 0;

	if (!req->io) {
		if (io_alloc_async_ctx(req))
			return -EAGAIN;
		ret = io_req_defer_prep(req, sqe, true);
		if (ret < 0)
			return ret;
	}

	spin_lock_irq(&ctx->completion_lock);
	if (!req_need_defer(req) && list_empty(&ctx->defer_list)) {
		spin_unlock_irq(&ctx->completion_lock);
		return 0;
	}

	trace_io_uring_defer(ctx, req, req->user_data);
	list_add_tail(&req->list, &ctx->defer_list);
	spin_unlock_irq(&ctx->completion_lock);
	return -EIOCBQUEUED;
}

static void io_cleanup_req(struct io_kiocb *req)
{
	struct io_async_ctx *io = req->io;

	switch (req->opcode) {
	case IORING_OP_READV:
	case IORING_OP_READ_FIXED:
	case IORING_OP_READ:
		if (req->flags & REQ_F_BUFFER_SELECTED)
			kfree((void *)(unsigned long)req->rw.addr);
		/* fallthrough */
	case IORING_OP_WRITEV:
	case IORING_OP_WRITE_FIXED:
	case IORING_OP_WRITE:
		if (io->rw.iov != io->rw.fast_iov)
			kfree(io->rw.iov);
		break;
	case IORING_OP_RECVMSG:
		if (req->flags & REQ_F_BUFFER_SELECTED)
			kfree(req->sr_msg.kbuf);
		/* fallthrough */
	case IORING_OP_SENDMSG:
		if (io->msg.iov != io->msg.fast_iov)
			kfree(io->msg.iov);
		break;
	case IORING_OP_RECV:
		if (req->flags & REQ_F_BUFFER_SELECTED)
			kfree(req->sr_msg.kbuf);
		break;
	case IORING_OP_OPENAT:
	case IORING_OP_OPENAT2:
		break;
	case IORING_OP_SPLICE:
	case IORING_OP_TEE:
		io_put_file(req, req->splice.file_in,
			    (req->splice.flags & SPLICE_F_FD_IN_FIXED));
		break;
	}

	req->flags &= ~REQ_F_NEED_CLEANUP;
}

static int io_issue_sqe(struct io_kiocb *req, const struct io_uring_sqe *sqe,
			bool force_nonblock, struct io_comp_state *cs)
{
	struct io_ring_ctx *ctx = req->ctx;
	int ret;

	switch (req->opcode) {
	case IORING_OP_NOP:
		ret = io_nop(req, cs);
		break;
	case IORING_OP_READV:
	case IORING_OP_READ_FIXED:
	case IORING_OP_READ:
		if (sqe) {
			ret = io_read_prep(req, sqe, force_nonblock);
			if (ret < 0)
				break;
		}
		ret = io_read(req, force_nonblock, cs);
		break;
	case IORING_OP_WRITEV:
	case IORING_OP_WRITE_FIXED:
	case IORING_OP_WRITE:
		if (sqe) {
			ret = io_write_prep(req, sqe, force_nonblock);
			if (ret < 0)
				break;
		}
		ret = io_write(req, force_nonblock, cs);
		break;
	case IORING_OP_FSYNC:
		if (sqe) {
			ret = io_prep_fsync(req, sqe);
			if (ret < 0)
				break;
		}
		ret = io_fsync(req, force_nonblock);
		break;
	case IORING_OP_POLL_ADD:
		if (sqe) {
			ret = io_poll_add_prep(req, sqe);
			if (ret)
				break;
		}
		ret = io_poll_add(req);
		break;
	case IORING_OP_POLL_REMOVE:
		if (sqe) {
			ret = io_poll_remove_prep(req, sqe);
			if (ret < 0)
				break;
		}
		ret = io_poll_remove(req);
		break;
	case IORING_OP_SYNC_FILE_RANGE:
		if (sqe) {
			ret = io_prep_sfr(req, sqe);
			if (ret < 0)
				break;
		}
		ret = io_sync_file_range(req, force_nonblock);
		break;
	case IORING_OP_SENDMSG:
	case IORING_OP_SEND:
		if (sqe) {
			ret = io_sendmsg_prep(req, sqe);
			if (ret < 0)
				break;
		}
		if (req->opcode == IORING_OP_SENDMSG)
			ret = io_sendmsg(req, force_nonblock, cs);
		else
			ret = io_send(req, force_nonblock, cs);
		break;
	case IORING_OP_RECVMSG:
	case IORING_OP_RECV:
		if (sqe) {
			ret = io_recvmsg_prep(req, sqe);
			if (ret)
				break;
		}
		if (req->opcode == IORING_OP_RECVMSG)
			ret = io_recvmsg(req, force_nonblock, cs);
		else
			ret = io_recv(req, force_nonblock, cs);
		break;
	case IORING_OP_TIMEOUT:
		if (sqe) {
			ret = io_timeout_prep(req, sqe, false);
			if (ret)
				break;
		}
		ret = io_timeout(req);
		break;
	case IORING_OP_TIMEOUT_REMOVE:
		if (sqe) {
			ret = io_timeout_remove_prep(req, sqe);
			if (ret)
				break;
		}
		ret = io_timeout_remove(req);
		break;
	case IORING_OP_ACCEPT:
		if (sqe) {
			ret = io_accept_prep(req, sqe);
			if (ret)
				break;
		}
		ret = io_accept(req, force_nonblock, cs);
		break;
	case IORING_OP_CONNECT:
		if (sqe) {
			ret = io_connect_prep(req, sqe);
			if (ret)
				break;
		}
		ret = io_connect(req, force_nonblock, cs);
		break;
	case IORING_OP_ASYNC_CANCEL:
		if (sqe) {
			ret = io_async_cancel_prep(req, sqe);
			if (ret)
				break;
		}
		ret = io_async_cancel(req);
		break;
	case IORING_OP_FALLOCATE:
		if (sqe) {
			ret = io_fallocate_prep(req, sqe);
			if (ret)
				break;
		}
		ret = io_fallocate(req, force_nonblock);
		break;
	case IORING_OP_OPENAT:
		if (sqe) {
			ret = io_openat_prep(req, sqe);
			if (ret)
				break;
		}
		ret = io_openat(req, force_nonblock);
		break;
	case IORING_OP_CLOSE:
		if (sqe) {
			ret = io_close_prep(req, sqe);
			if (ret)
				break;
		}
		ret = io_close(req, force_nonblock, cs);
		break;
	case IORING_OP_FILES_UPDATE:
		if (sqe) {
			ret = io_files_update_prep(req, sqe);
			if (ret)
				break;
		}
		ret = io_files_update(req, force_nonblock, cs);
		break;
	case IORING_OP_STATX:
		if (sqe) {
			ret = io_statx_prep(req, sqe);
			if (ret)
				break;
		}
		ret = io_statx(req, force_nonblock);
		break;
	case IORING_OP_FADVISE:
		if (sqe) {
			ret = io_fadvise_prep(req, sqe);
			if (ret)
				break;
		}
		ret = io_fadvise(req, force_nonblock);
		break;
	case IORING_OP_MADVISE:
		if (sqe) {
			ret = io_madvise_prep(req, sqe);
			if (ret)
				break;
		}
		ret = io_madvise(req, force_nonblock);
		break;
	case IORING_OP_OPENAT2:
		if (sqe) {
			ret = io_openat2_prep(req, sqe);
			if (ret)
				break;
		}
		ret = io_openat2(req, force_nonblock);
		break;
	case IORING_OP_EPOLL_CTL:
		if (sqe) {
			ret = io_epoll_ctl_prep(req, sqe);
			if (ret)
				break;
		}
		ret = io_epoll_ctl(req, force_nonblock, cs);
		break;
	case IORING_OP_SPLICE:
		if (sqe) {
			ret = io_splice_prep(req, sqe);
			if (ret < 0)
				break;
		}
		ret = io_splice(req, force_nonblock);
		break;
	case IORING_OP_PROVIDE_BUFFERS:
		if (sqe) {
			ret = io_provide_buffers_prep(req, sqe);
			if (ret)
				break;
		}
		ret = io_provide_buffers(req, force_nonblock, cs);
		break;
	case IORING_OP_REMOVE_BUFFERS:
		if (sqe) {
			ret = io_remove_buffers_prep(req, sqe);
			if (ret)
				break;
		}
		ret = io_remove_buffers(req, force_nonblock, cs);
		break;
	case IORING_OP_TEE:
		if (sqe) {
			ret = io_tee_prep(req, sqe);
			if (ret < 0)
				break;
		}
		ret = io_tee(req, force_nonblock);
		break;
	default:
		ret = -EINVAL;
		break;
	}

	if (ret)
		return ret;

	/* If the op doesn't have a file, we're not polling for it */
	if ((ctx->flags & IORING_SETUP_IOPOLL) && req->file) {
		const bool in_async = io_wq_current_is_worker();

		/* workqueue context doesn't hold uring_lock, grab it now */
		if (in_async)
			mutex_lock(&ctx->uring_lock);

		io_iopoll_req_issued(req);

		if (in_async)
			mutex_unlock(&ctx->uring_lock);
	}

	return 0;
}

static void io_arm_async_linked_timeout(struct io_kiocb *req)
{
	struct io_kiocb *link;

	/* link head's timeout is queued in io_queue_async_work() */
	if (!(req->flags & REQ_F_QUEUE_TIMEOUT))
		return;

	link = list_first_entry(&req->link_list, struct io_kiocb, link_list);
	io_queue_linked_timeout(link);
}

static struct io_wq_work *io_wq_submit_work(struct io_wq_work *work)
{
	struct io_kiocb *req = container_of(work, struct io_kiocb, work);
	int ret = 0;

	io_arm_async_linked_timeout(req);

	/* if NO_CANCEL is set, we must still run the work */
	if ((work->flags & (IO_WQ_WORK_CANCEL|IO_WQ_WORK_NO_CANCEL)) ==
				IO_WQ_WORK_CANCEL) {
		ret = -ECANCELED;
	}

	if (!ret) {
		do {
			ret = io_issue_sqe(req, NULL, false, NULL);
			/*
			 * We can get EAGAIN for polled IO even though we're
			 * forcing a sync submission from here, since we can't
			 * wait for request slots on the block side.
			 */
			if (ret != -EAGAIN)
				break;
			cond_resched();
		} while (1);
	}

	if (ret) {
		req_set_fail_links(req);
		io_req_complete(req, ret);
	}

	return io_steal_work(req);
}

static inline struct file *io_file_from_index(struct io_ring_ctx *ctx,
					      int index)
{
	struct fixed_file_table *table;

	table = &ctx->file_data->table[index >> IORING_FILE_TABLE_SHIFT];
	return table->files[index & IORING_FILE_TABLE_MASK];
}

static int io_file_get(struct io_submit_state *state, struct io_kiocb *req,
			int fd, struct file **out_file, bool fixed)
{
	struct io_ring_ctx *ctx = req->ctx;
	struct file *file;

	if (fixed) {
		if (unlikely(!ctx->file_data ||
		    (unsigned) fd >= ctx->nr_user_files))
			return -EBADF;
		fd = array_index_nospec(fd, ctx->nr_user_files);
		file = io_file_from_index(ctx, fd);
		if (file) {
			req->fixed_file_refs = ctx->file_data->cur_refs;
			percpu_ref_get(req->fixed_file_refs);
		}
	} else {
		trace_io_uring_file_get(ctx, fd);
		file = __io_file_get(state, fd);
	}

	if (file || io_op_defs[req->opcode].needs_file_no_error) {
		*out_file = file;
		return 0;
	}
	return -EBADF;
}

static int io_req_set_file(struct io_submit_state *state, struct io_kiocb *req,
			   int fd)
{
	bool fixed;

	fixed = (req->flags & REQ_F_FIXED_FILE) != 0;
	if (unlikely(!fixed && io_async_submit(req->ctx)))
		return -EBADF;

	return io_file_get(state, req, fd, &req->file, fixed);
}

static int io_grab_files(struct io_kiocb *req)
{
	int ret = -EBADF;
	struct io_ring_ctx *ctx = req->ctx;

	if (req->work.files || (req->flags & REQ_F_NO_FILE_TABLE))
		return 0;
	if (!ctx->ring_file)
		return -EBADF;

	rcu_read_lock();
	spin_lock_irq(&ctx->inflight_lock);
	/*
	 * We use the f_ops->flush() handler to ensure that we can flush
	 * out work accessing these files if the fd is closed. Check if
	 * the fd has changed since we started down this path, and disallow
	 * this operation if it has.
	 */
	if (fcheck(ctx->ring_fd) == ctx->ring_file) {
		list_add(&req->inflight_entry, &ctx->inflight_list);
		req->flags |= REQ_F_INFLIGHT;
		req->work.files = current->files;
		ret = 0;
	}
	spin_unlock_irq(&ctx->inflight_lock);
	rcu_read_unlock();

	return ret;
}

static enum hrtimer_restart io_link_timeout_fn(struct hrtimer *timer)
{
	struct io_timeout_data *data = container_of(timer,
						struct io_timeout_data, timer);
	struct io_kiocb *req = data->req;
	struct io_ring_ctx *ctx = req->ctx;
	struct io_kiocb *prev = NULL;
	unsigned long flags;

	spin_lock_irqsave(&ctx->completion_lock, flags);

	/*
	 * We don't expect the list to be empty, that will only happen if we
	 * race with the completion of the linked work.
	 */
	if (!list_empty(&req->link_list)) {
		prev = list_entry(req->link_list.prev, struct io_kiocb,
				  link_list);
		if (refcount_inc_not_zero(&prev->refs)) {
			list_del_init(&req->link_list);
			prev->flags &= ~REQ_F_LINK_TIMEOUT;
		} else
			prev = NULL;
	}

	spin_unlock_irqrestore(&ctx->completion_lock, flags);

	if (prev) {
		req_set_fail_links(prev);
		io_async_find_and_cancel(ctx, req, prev->user_data, -ETIME);
		io_put_req(prev);
	} else {
		io_req_complete(req, -ETIME);
	}
	return HRTIMER_NORESTART;
}

static void io_queue_linked_timeout(struct io_kiocb *req)
{
	struct io_ring_ctx *ctx = req->ctx;

	/*
	 * If the list is now empty, then our linked request finished before
	 * we got a chance to setup the timer
	 */
	spin_lock_irq(&ctx->completion_lock);
	if (!list_empty(&req->link_list)) {
		struct io_timeout_data *data = &req->io->timeout;

		data->timer.function = io_link_timeout_fn;
		hrtimer_start(&data->timer, timespec64_to_ktime(data->ts),
				data->mode);
	}
	spin_unlock_irq(&ctx->completion_lock);

	/* drop submission reference */
	io_put_req(req);
}

static struct io_kiocb *io_prep_linked_timeout(struct io_kiocb *req)
{
	struct io_kiocb *nxt;

	if (!(req->flags & REQ_F_LINK_HEAD))
		return NULL;
	/* for polled retry, if flag is set, we already went through here */
	if (req->flags & REQ_F_POLLED)
		return NULL;

	nxt = list_first_entry_or_null(&req->link_list, struct io_kiocb,
					link_list);
	if (!nxt || nxt->opcode != IORING_OP_LINK_TIMEOUT)
		return NULL;

	req->flags |= REQ_F_LINK_TIMEOUT;
	return nxt;
}

static void __io_queue_sqe(struct io_kiocb *req, const struct io_uring_sqe *sqe,
			   struct io_comp_state *cs)
{
	struct io_kiocb *linked_timeout;
	struct io_kiocb *nxt;
	const struct cred *old_creds = NULL;
	int ret;

again:
	linked_timeout = io_prep_linked_timeout(req);

	if ((req->flags & REQ_F_WORK_INITIALIZED) && req->work.creds &&
	    req->work.creds != current_cred()) {
		if (old_creds)
			revert_creds(old_creds);
		if (old_creds == req->work.creds)
			old_creds = NULL; /* restored original creds */
		else
			old_creds = override_creds(req->work.creds);
	}

	ret = io_issue_sqe(req, sqe, true, cs);

	/*
	 * We async punt it if the file wasn't marked NOWAIT, or if the file
	 * doesn't support non-blocking read/write attempts
	 */
	if (ret == -EAGAIN && !(req->flags & REQ_F_NOWAIT)) {
		if (io_arm_poll_handler(req)) {
			if (linked_timeout)
				io_queue_linked_timeout(linked_timeout);
			goto exit;
		}
punt:
		io_req_init_async(req);

		if (io_op_defs[req->opcode].file_table) {
			ret = io_grab_files(req);
			if (ret)
				goto err;
		}

		/*
		 * Queued up for async execution, worker will release
		 * submit reference when the iocb is actually submitted.
		 */
		io_queue_async_work(req);
		goto exit;
	}

err:
	nxt = NULL;
	/* drop submission reference */
	io_put_req_find_next(req, &nxt);

	if (linked_timeout) {
		if (!ret)
			io_queue_linked_timeout(linked_timeout);
		else
			io_put_req(linked_timeout);
	}

	/* and drop final reference, if we failed */
	if (ret) {
		req_set_fail_links(req);
		io_req_complete(req, ret);
	}
	if (nxt) {
		req = nxt;

		if (req->flags & REQ_F_FORCE_ASYNC)
			goto punt;
		goto again;
	}
exit:
	if (old_creds)
		revert_creds(old_creds);
}

static void io_queue_sqe(struct io_kiocb *req, const struct io_uring_sqe *sqe,
			 struct io_comp_state *cs)
{
	int ret;

	ret = io_req_defer(req, sqe);
	if (ret) {
		if (ret != -EIOCBQUEUED) {
fail_req:
			req_set_fail_links(req);
			io_put_req(req);
			io_req_complete(req, ret);
		}
	} else if (req->flags & REQ_F_FORCE_ASYNC) {
		if (!req->io) {
			ret = -EAGAIN;
			if (io_alloc_async_ctx(req))
				goto fail_req;
			ret = io_req_defer_prep(req, sqe, true);
			if (unlikely(ret < 0))
				goto fail_req;
		}

		/*
		 * Never try inline submit of IOSQE_ASYNC is set, go straight
		 * to async execution.
		 */
		req->work.flags |= IO_WQ_WORK_CONCURRENT;
		io_queue_async_work(req);
	} else {
		__io_queue_sqe(req, sqe, cs);
	}
}

static inline void io_queue_link_head(struct io_kiocb *req,
				      struct io_comp_state *cs)
{
	if (unlikely(req->flags & REQ_F_FAIL_LINK)) {
		io_put_req(req);
		io_req_complete(req, -ECANCELED);
	} else
		io_queue_sqe(req, NULL, cs);
}

static int io_submit_sqe(struct io_kiocb *req, const struct io_uring_sqe *sqe,
			 struct io_kiocb **link, struct io_comp_state *cs)
{
	struct io_ring_ctx *ctx = req->ctx;
	int ret;

	/*
	 * If we already have a head request, queue this one for async
	 * submittal once the head completes. If we don't have a head but
	 * IOSQE_IO_LINK is set in the sqe, start a new head. This one will be
	 * submitted sync once the chain is complete. If none of those
	 * conditions are true (normal request), then just queue it.
	 */
	if (*link) {
		struct io_kiocb *head = *link;

		/*
		 * Taking sequential execution of a link, draining both sides
		 * of the link also fullfils IOSQE_IO_DRAIN semantics for all
		 * requests in the link. So, it drains the head and the
		 * next after the link request. The last one is done via
		 * drain_next flag to persist the effect across calls.
		 */
		if (req->flags & REQ_F_IO_DRAIN) {
			head->flags |= REQ_F_IO_DRAIN;
			ctx->drain_next = 1;
		}
		if (io_alloc_async_ctx(req))
			return -EAGAIN;

		ret = io_req_defer_prep(req, sqe, false);
		if (ret) {
			/* fail even hard links since we don't submit */
			head->flags |= REQ_F_FAIL_LINK;
			return ret;
		}
		trace_io_uring_link(ctx, req, head);
		io_get_req_task(req);
		list_add_tail(&req->link_list, &head->link_list);

		/* last request of a link, enqueue the link */
		if (!(req->flags & (REQ_F_LINK | REQ_F_HARDLINK))) {
			io_queue_link_head(head, cs);
			*link = NULL;
		}
	} else {
		if (unlikely(ctx->drain_next)) {
			req->flags |= REQ_F_IO_DRAIN;
			ctx->drain_next = 0;
		}
		if (req->flags & (REQ_F_LINK | REQ_F_HARDLINK)) {
			req->flags |= REQ_F_LINK_HEAD;
			INIT_LIST_HEAD(&req->link_list);

			if (io_alloc_async_ctx(req))
				return -EAGAIN;

			ret = io_req_defer_prep(req, sqe, false);
			if (ret)
				req->flags |= REQ_F_FAIL_LINK;
			*link = req;
		} else {
			io_queue_sqe(req, sqe, cs);
		}
	}

	return 0;
}

/*
 * Batched submission is done, ensure local IO is flushed out.
 */
static void io_submit_state_end(struct io_submit_state *state)
{
	if (!list_empty(&state->comp.list))
		io_submit_flush_completions(&state->comp);
	blk_finish_plug(&state->plug);
	io_state_file_put(state);
	if (state->free_reqs)
		kmem_cache_free_bulk(req_cachep, state->free_reqs, state->reqs);
}

/*
 * Start submission side cache.
 */
static void io_submit_state_start(struct io_submit_state *state,
				  struct io_ring_ctx *ctx, unsigned int max_ios)
{
	blk_start_plug(&state->plug);
#ifdef CONFIG_BLOCK
	state->plug.nowait = true;
#endif
	state->comp.nr = 0;
	INIT_LIST_HEAD(&state->comp.list);
	state->comp.ctx = ctx;
	state->free_reqs = 0;
	state->file = NULL;
	state->ios_left = max_ios;
}

static void io_commit_sqring(struct io_ring_ctx *ctx)
{
	struct io_rings *rings = ctx->rings;

	/*
	 * Ensure any loads from the SQEs are done at this point,
	 * since once we write the new head, the application could
	 * write new data to them.
	 */
	smp_store_release(&rings->sq.head, ctx->cached_sq_head);
}

/*
 * Fetch an sqe, if one is available. Note that sqe_ptr will point to memory
 * that is mapped by userspace. This means that care needs to be taken to
 * ensure that reads are stable, as we cannot rely on userspace always
 * being a good citizen. If members of the sqe are validated and then later
 * used, it's important that those reads are done through READ_ONCE() to
 * prevent a re-load down the line.
 */
static const struct io_uring_sqe *io_get_sqe(struct io_ring_ctx *ctx)
{
	u32 *sq_array = ctx->sq_array;
	unsigned head;

	/*
	 * The cached sq head (or cq tail) serves two purposes:
	 *
	 * 1) allows us to batch the cost of updating the user visible
	 *    head updates.
	 * 2) allows the kernel side to track the head on its own, even
	 *    though the application is the one updating it.
	 */
	head = READ_ONCE(sq_array[ctx->cached_sq_head & ctx->sq_mask]);
	if (likely(head < ctx->sq_entries))
		return &ctx->sq_sqes[head];

	/* drop invalid entries */
	ctx->cached_sq_dropped++;
	WRITE_ONCE(ctx->rings->sq_dropped, ctx->cached_sq_dropped);
	return NULL;
}

static inline void io_consume_sqe(struct io_ring_ctx *ctx)
{
	ctx->cached_sq_head++;
}

#define SQE_VALID_FLAGS	(IOSQE_FIXED_FILE|IOSQE_IO_DRAIN|IOSQE_IO_LINK|	\
				IOSQE_IO_HARDLINK | IOSQE_ASYNC | \
				IOSQE_BUFFER_SELECT)

static int io_init_req(struct io_ring_ctx *ctx, struct io_kiocb *req,
		       const struct io_uring_sqe *sqe,
		       struct io_submit_state *state)
{
	unsigned int sqe_flags;
	int id;

	/*
	 * All io need record the previous position, if LINK vs DARIN,
	 * it can be used to mark the position of the first IO in the
	 * link list.
	 */
	req->sequence = ctx->cached_sq_head - ctx->cached_sq_dropped;
	req->opcode = READ_ONCE(sqe->opcode);
	req->user_data = READ_ONCE(sqe->user_data);
	req->io = NULL;
	req->file = NULL;
	req->ctx = ctx;
	req->flags = 0;
	/* one is dropped after submission, the other at completion */
	refcount_set(&req->refs, 2);
	req->task = current;
	req->result = 0;

	if (unlikely(req->opcode >= IORING_OP_LAST))
		return -EINVAL;

	if (unlikely(io_sq_thread_acquire_mm(ctx, req)))
		return -EFAULT;

	sqe_flags = READ_ONCE(sqe->flags);
	/* enforce forwards compatibility on users */
	if (unlikely(sqe_flags & ~SQE_VALID_FLAGS))
		return -EINVAL;

	if ((sqe_flags & IOSQE_BUFFER_SELECT) &&
	    !io_op_defs[req->opcode].buffer_select)
		return -EOPNOTSUPP;

	id = READ_ONCE(sqe->personality);
	if (id) {
		io_req_init_async(req);
		req->work.creds = idr_find(&ctx->personality_idr, id);
		if (unlikely(!req->work.creds))
			return -EINVAL;
		get_cred(req->work.creds);
	}

	/* same numerical values with corresponding REQ_F_*, safe to copy */
	req->flags |= sqe_flags;

	if (!io_op_defs[req->opcode].needs_file)
		return 0;

	return io_req_set_file(state, req, READ_ONCE(sqe->fd));
}

static int io_submit_sqes(struct io_ring_ctx *ctx, unsigned int nr,
			  struct file *ring_file, int ring_fd)
{
	struct io_submit_state state;
	struct io_kiocb *link = NULL;
	int i, submitted = 0;

	/* if we have a backlog and couldn't flush it all, return BUSY */
	if (test_bit(0, &ctx->sq_check_overflow)) {
		if (!list_empty(&ctx->cq_overflow_list) &&
		    !io_cqring_overflow_flush(ctx, false))
			return -EBUSY;
	}

	/* make sure SQ entry isn't read before tail */
	nr = min3(nr, ctx->sq_entries, io_sqring_entries(ctx));

	if (!percpu_ref_tryget_many(&ctx->refs, nr))
		return -EAGAIN;

	io_submit_state_start(&state, ctx, nr);

	ctx->ring_fd = ring_fd;
	ctx->ring_file = ring_file;

	for (i = 0; i < nr; i++) {
		const struct io_uring_sqe *sqe;
		struct io_kiocb *req;
		int err;

		sqe = io_get_sqe(ctx);
		if (unlikely(!sqe)) {
			io_consume_sqe(ctx);
			break;
		}
		req = io_alloc_req(ctx, &state);
		if (unlikely(!req)) {
			if (!submitted)
				submitted = -EAGAIN;
			break;
		}

		err = io_init_req(ctx, req, sqe, &state);
		io_consume_sqe(ctx);
		/* will complete beyond this point, count as submitted */
		submitted++;

		if (unlikely(err)) {
fail_req:
			io_put_req(req);
			io_req_complete(req, err);
			break;
		}

		trace_io_uring_submit_sqe(ctx, req->opcode, req->user_data,
						true, io_async_submit(ctx));
		err = io_submit_sqe(req, sqe, &link, &state.comp);
		if (err)
			goto fail_req;
	}

	if (unlikely(submitted != nr)) {
		int ref_used = (submitted == -EAGAIN) ? 0 : submitted;

		percpu_ref_put_many(&ctx->refs, nr - ref_used);
	}
	if (link)
		io_queue_link_head(link, &state.comp);
	io_submit_state_end(&state);

	 /* Commit SQ ring head once we've consumed and submitted all SQEs */
	io_commit_sqring(ctx);

	return submitted;
}

static int io_sq_thread(void *data)
{
	struct io_ring_ctx *ctx = data;
	const struct cred *old_cred;
	DEFINE_WAIT(wait);
	unsigned long timeout;
	int ret = 0;

	complete(&ctx->sq_thread_comp);

	old_cred = override_creds(ctx->creds);

	timeout = jiffies + ctx->sq_thread_idle;
	while (!kthread_should_park()) {
		unsigned int to_submit;

		if (!list_empty(&ctx->poll_list)) {
			unsigned nr_events = 0;

			mutex_lock(&ctx->uring_lock);
			if (!list_empty(&ctx->poll_list))
				io_iopoll_getevents(ctx, &nr_events, 0);
			else
				timeout = jiffies + ctx->sq_thread_idle;
			mutex_unlock(&ctx->uring_lock);
		}

		to_submit = io_sqring_entries(ctx);

		/*
		 * If submit got -EBUSY, flag us as needing the application
		 * to enter the kernel to reap and flush events.
		 */
		if (!to_submit || ret == -EBUSY || need_resched()) {
			/*
			 * Drop cur_mm before scheduling, we can't hold it for
			 * long periods (or over schedule()). Do this before
			 * adding ourselves to the waitqueue, as the unuse/drop
			 * may sleep.
			 */
			io_sq_thread_drop_mm(ctx);

			/*
			 * We're polling. If we're within the defined idle
			 * period, then let us spin without work before going
			 * to sleep. The exception is if we got EBUSY doing
			 * more IO, we should wait for the application to
			 * reap events and wake us up.
			 */
			if (!list_empty(&ctx->poll_list) || need_resched() ||
			    (!time_after(jiffies, timeout) && ret != -EBUSY &&
			    !percpu_ref_is_dying(&ctx->refs))) {
				if (current->task_works)
					task_work_run();
				cond_resched();
				continue;
			}

			prepare_to_wait(&ctx->sqo_wait, &wait,
						TASK_INTERRUPTIBLE);

			/*
			 * While doing polled IO, before going to sleep, we need
			 * to check if there are new reqs added to poll_list, it
			 * is because reqs may have been punted to io worker and
			 * will be added to poll_list later, hence check the
			 * poll_list again.
			 */
			if ((ctx->flags & IORING_SETUP_IOPOLL) &&
			    !list_empty_careful(&ctx->poll_list)) {
				finish_wait(&ctx->sqo_wait, &wait);
				continue;
			}

			/* Tell userspace we may need a wakeup call */
			ctx->rings->sq_flags |= IORING_SQ_NEED_WAKEUP;
			/* make sure to read SQ tail after writing flags */
			smp_mb();

			to_submit = io_sqring_entries(ctx);
			if (!to_submit || ret == -EBUSY) {
				if (kthread_should_park()) {
					finish_wait(&ctx->sqo_wait, &wait);
					break;
				}
				if (current->task_works) {
					task_work_run();
					finish_wait(&ctx->sqo_wait, &wait);
					continue;
				}
				if (signal_pending(current))
					flush_signals(current);
				schedule();
				finish_wait(&ctx->sqo_wait, &wait);

				ctx->rings->sq_flags &= ~IORING_SQ_NEED_WAKEUP;
				ret = 0;
				continue;
			}
			finish_wait(&ctx->sqo_wait, &wait);

			ctx->rings->sq_flags &= ~IORING_SQ_NEED_WAKEUP;
		}

		mutex_lock(&ctx->uring_lock);
		if (likely(!percpu_ref_is_dying(&ctx->refs)))
			ret = io_submit_sqes(ctx, to_submit, NULL, -1);
		mutex_unlock(&ctx->uring_lock);
		timeout = jiffies + ctx->sq_thread_idle;
	}

	if (current->task_works)
		task_work_run();

	io_sq_thread_drop_mm(ctx);
	revert_creds(old_cred);

	kthread_parkme();

	return 0;
}

struct io_wait_queue {
	struct wait_queue_entry wq;
	struct io_ring_ctx *ctx;
	unsigned to_wait;
	unsigned nr_timeouts;
};

static inline bool io_should_wake(struct io_wait_queue *iowq, bool noflush)
{
	struct io_ring_ctx *ctx = iowq->ctx;

	/*
	 * Wake up if we have enough events, or if a timeout occurred since we
	 * started waiting. For timeouts, we always want to return to userspace,
	 * regardless of event count.
	 */
	return io_cqring_events(ctx, noflush) >= iowq->to_wait ||
			atomic_read(&ctx->cq_timeouts) != iowq->nr_timeouts;
}

static int io_wake_function(struct wait_queue_entry *curr, unsigned int mode,
			    int wake_flags, void *key)
{
	struct io_wait_queue *iowq = container_of(curr, struct io_wait_queue,
							wq);

	/* use noflush == true, as we can't safely rely on locking context */
	if (!io_should_wake(iowq, true))
		return -1;

	return autoremove_wake_function(curr, mode, wake_flags, key);
}

/*
 * Wait until events become available, if we don't already have some. The
 * application must reap them itself, as they reside on the shared cq ring.
 */
static int io_cqring_wait(struct io_ring_ctx *ctx, int min_events,
			  const sigset_t __user *sig, size_t sigsz)
{
	struct io_wait_queue iowq = {
		.wq = {
			.private	= current,
			.func		= io_wake_function,
			.entry		= LIST_HEAD_INIT(iowq.wq.entry),
		},
		.ctx		= ctx,
		.to_wait	= min_events,
	};
	struct io_rings *rings = ctx->rings;
	int ret = 0;

	do {
		if (io_cqring_events(ctx, false) >= min_events)
			return 0;
		if (!current->task_works)
			break;
		task_work_run();
	} while (1);

	if (sig) {
#ifdef CONFIG_COMPAT
		if (in_compat_syscall())
			ret = set_compat_user_sigmask((const compat_sigset_t __user *)sig,
						      sigsz);
		else
#endif
			ret = set_user_sigmask(sig, sigsz);

		if (ret)
			return ret;
	}

	iowq.nr_timeouts = atomic_read(&ctx->cq_timeouts);
	trace_io_uring_cqring_wait(ctx, min_events);
	do {
		prepare_to_wait_exclusive(&ctx->wait, &iowq.wq,
						TASK_INTERRUPTIBLE);
		if (current->task_works)
			task_work_run();
		if (io_should_wake(&iowq, false))
			break;
		schedule();
		if (signal_pending(current)) {
			ret = -EINTR;
			break;
		}
	} while (1);
	finish_wait(&ctx->wait, &iowq.wq);

	restore_saved_sigmask_unless(ret == -EINTR);

	return READ_ONCE(rings->cq.head) == READ_ONCE(rings->cq.tail) ? ret : 0;
}

static void __io_sqe_files_unregister(struct io_ring_ctx *ctx)
{
#if defined(CONFIG_UNIX)
	if (ctx->ring_sock) {
		struct sock *sock = ctx->ring_sock->sk;
		struct sk_buff *skb;

		while ((skb = skb_dequeue(&sock->sk_receive_queue)) != NULL)
			kfree_skb(skb);
	}
#else
	int i;

	for (i = 0; i < ctx->nr_user_files; i++) {
		struct file *file;

		file = io_file_from_index(ctx, i);
		if (file)
			fput(file);
	}
#endif
}

static void io_file_ref_kill(struct percpu_ref *ref)
{
	struct fixed_file_data *data;

	data = container_of(ref, struct fixed_file_data, refs);
	complete(&data->done);
}

static int io_sqe_files_unregister(struct io_ring_ctx *ctx)
{
	struct fixed_file_data *data = ctx->file_data;
	struct fixed_file_ref_node *ref_node = NULL;
	unsigned nr_tables, i;

	if (!data)
		return -ENXIO;

	spin_lock(&data->lock);
	if (!list_empty(&data->ref_list))
		ref_node = list_first_entry(&data->ref_list,
				struct fixed_file_ref_node, node);
	spin_unlock(&data->lock);
	if (ref_node)
		percpu_ref_kill(&ref_node->refs);

	percpu_ref_kill(&data->refs);

	/* wait for all refs nodes to complete */
	flush_delayed_work(&ctx->file_put_work);
	wait_for_completion(&data->done);

	__io_sqe_files_unregister(ctx);
	nr_tables = DIV_ROUND_UP(ctx->nr_user_files, IORING_MAX_FILES_TABLE);
	for (i = 0; i < nr_tables; i++)
		kfree(data->table[i].files);
	kfree(data->table);
	percpu_ref_exit(&data->refs);
	kfree(data);
	ctx->file_data = NULL;
	ctx->nr_user_files = 0;
	return 0;
}

static void io_sq_thread_stop(struct io_ring_ctx *ctx)
{
	if (ctx->sqo_thread) {
		wait_for_completion(&ctx->sq_thread_comp);
		/*
		 * The park is a bit of a work-around, without it we get
		 * warning spews on shutdown with SQPOLL set and affinity
		 * set to a single CPU.
		 */
		kthread_park(ctx->sqo_thread);
		kthread_stop(ctx->sqo_thread);
		ctx->sqo_thread = NULL;
	}
}

static void io_finish_async(struct io_ring_ctx *ctx)
{
	io_sq_thread_stop(ctx);

	if (ctx->io_wq) {
		io_wq_destroy(ctx->io_wq);
		ctx->io_wq = NULL;
	}
}

#if defined(CONFIG_UNIX)
/*
 * Ensure the UNIX gc is aware of our file set, so we are certain that
 * the io_uring can be safely unregistered on process exit, even if we have
 * loops in the file referencing.
 */
static int __io_sqe_files_scm(struct io_ring_ctx *ctx, int nr, int offset)
{
	struct sock *sk = ctx->ring_sock->sk;
	struct scm_fp_list *fpl;
	struct sk_buff *skb;
	int i, nr_files;

	fpl = kzalloc(sizeof(*fpl), GFP_KERNEL);
	if (!fpl)
		return -ENOMEM;

	skb = alloc_skb(0, GFP_KERNEL);
	if (!skb) {
		kfree(fpl);
		return -ENOMEM;
	}

	skb->sk = sk;

	nr_files = 0;
	fpl->user = get_uid(ctx->user);
	for (i = 0; i < nr; i++) {
		struct file *file = io_file_from_index(ctx, i + offset);

		if (!file)
			continue;
		fpl->fp[nr_files] = get_file(file);
		unix_inflight(fpl->user, fpl->fp[nr_files]);
		nr_files++;
	}

	if (nr_files) {
		fpl->max = SCM_MAX_FD;
		fpl->count = nr_files;
		UNIXCB(skb).fp = fpl;
		skb->destructor = unix_destruct_scm;
		refcount_add(skb->truesize, &sk->sk_wmem_alloc);
		skb_queue_head(&sk->sk_receive_queue, skb);

		for (i = 0; i < nr_files; i++)
			fput(fpl->fp[i]);
	} else {
		kfree_skb(skb);
		kfree(fpl);
	}

	return 0;
}

/*
 * If UNIX sockets are enabled, fd passing can cause a reference cycle which
 * causes regular reference counting to break down. We rely on the UNIX
 * garbage collection to take care of this problem for us.
 */
static int io_sqe_files_scm(struct io_ring_ctx *ctx)
{
	unsigned left, total;
	int ret = 0;

	total = 0;
	left = ctx->nr_user_files;
	while (left) {
		unsigned this_files = min_t(unsigned, left, SCM_MAX_FD);

		ret = __io_sqe_files_scm(ctx, this_files, total);
		if (ret)
			break;
		left -= this_files;
		total += this_files;
	}

	if (!ret)
		return 0;

	while (total < ctx->nr_user_files) {
		struct file *file = io_file_from_index(ctx, total);

		if (file)
			fput(file);
		total++;
	}

	return ret;
}
#else
static int io_sqe_files_scm(struct io_ring_ctx *ctx)
{
	return 0;
}
#endif

static int io_sqe_alloc_file_tables(struct io_ring_ctx *ctx, unsigned nr_tables,
				    unsigned nr_files)
{
	int i;

	for (i = 0; i < nr_tables; i++) {
		struct fixed_file_table *table = &ctx->file_data->table[i];
		unsigned this_files;

		this_files = min(nr_files, IORING_MAX_FILES_TABLE);
		table->files = kcalloc(this_files, sizeof(struct file *),
					GFP_KERNEL);
		if (!table->files)
			break;
		nr_files -= this_files;
	}

	if (i == nr_tables)
		return 0;

	for (i = 0; i < nr_tables; i++) {
		struct fixed_file_table *table = &ctx->file_data->table[i];
		kfree(table->files);
	}
	return 1;
}

static void io_ring_file_put(struct io_ring_ctx *ctx, struct file *file)
{
#if defined(CONFIG_UNIX)
	struct sock *sock = ctx->ring_sock->sk;
	struct sk_buff_head list, *head = &sock->sk_receive_queue;
	struct sk_buff *skb;
	int i;

	__skb_queue_head_init(&list);

	/*
	 * Find the skb that holds this file in its SCM_RIGHTS. When found,
	 * remove this entry and rearrange the file array.
	 */
	skb = skb_dequeue(head);
	while (skb) {
		struct scm_fp_list *fp;

		fp = UNIXCB(skb).fp;
		for (i = 0; i < fp->count; i++) {
			int left;

			if (fp->fp[i] != file)
				continue;

			unix_notinflight(fp->user, fp->fp[i]);
			left = fp->count - 1 - i;
			if (left) {
				memmove(&fp->fp[i], &fp->fp[i + 1],
						left * sizeof(struct file *));
			}
			fp->count--;
			if (!fp->count) {
				kfree_skb(skb);
				skb = NULL;
			} else {
				__skb_queue_tail(&list, skb);
			}
			fput(file);
			file = NULL;
			break;
		}

		if (!file)
			break;

		__skb_queue_tail(&list, skb);

		skb = skb_dequeue(head);
	}

	if (skb_peek(&list)) {
		spin_lock_irq(&head->lock);
		while ((skb = __skb_dequeue(&list)) != NULL)
			__skb_queue_tail(head, skb);
		spin_unlock_irq(&head->lock);
	}
#else
	fput(file);
#endif
}

struct io_file_put {
	struct list_head list;
	struct file *file;
};

static void __io_file_put_work(struct fixed_file_ref_node *ref_node)
{
	struct fixed_file_data *file_data = ref_node->file_data;
	struct io_ring_ctx *ctx = file_data->ctx;
	struct io_file_put *pfile, *tmp;

	list_for_each_entry_safe(pfile, tmp, &ref_node->file_list, list) {
		list_del(&pfile->list);
		io_ring_file_put(ctx, pfile->file);
		kfree(pfile);
	}

	spin_lock(&file_data->lock);
	list_del(&ref_node->node);
	spin_unlock(&file_data->lock);

	percpu_ref_exit(&ref_node->refs);
	kfree(ref_node);
	percpu_ref_put(&file_data->refs);
}

static void io_file_put_work(struct work_struct *work)
{
	struct io_ring_ctx *ctx;
	struct llist_node *node;

	ctx = container_of(work, struct io_ring_ctx, file_put_work.work);
	node = llist_del_all(&ctx->file_put_llist);

	while (node) {
		struct fixed_file_ref_node *ref_node;
		struct llist_node *next = node->next;

		ref_node = llist_entry(node, struct fixed_file_ref_node, llist);
		__io_file_put_work(ref_node);
		node = next;
	}
}

static void io_file_data_ref_zero(struct percpu_ref *ref)
{
	struct fixed_file_ref_node *ref_node;
	struct io_ring_ctx *ctx;
	bool first_add;
	int delay = HZ;

	ref_node = container_of(ref, struct fixed_file_ref_node, refs);
	ctx = ref_node->file_data->ctx;

	if (percpu_ref_is_dying(&ctx->file_data->refs))
		delay = 0;

	first_add = llist_add(&ref_node->llist, &ctx->file_put_llist);
	if (!delay)
		mod_delayed_work(system_wq, &ctx->file_put_work, 0);
	else if (first_add)
		queue_delayed_work(system_wq, &ctx->file_put_work, delay);
}

static struct fixed_file_ref_node *alloc_fixed_file_ref_node(
			struct io_ring_ctx *ctx)
{
	struct fixed_file_ref_node *ref_node;

	ref_node = kzalloc(sizeof(*ref_node), GFP_KERNEL);
	if (!ref_node)
		return ERR_PTR(-ENOMEM);

	if (percpu_ref_init(&ref_node->refs, io_file_data_ref_zero,
			    0, GFP_KERNEL)) {
		kfree(ref_node);
		return ERR_PTR(-ENOMEM);
	}
	INIT_LIST_HEAD(&ref_node->node);
	INIT_LIST_HEAD(&ref_node->file_list);
	ref_node->file_data = ctx->file_data;
	return ref_node;
}

static void destroy_fixed_file_ref_node(struct fixed_file_ref_node *ref_node)
{
	percpu_ref_exit(&ref_node->refs);
	kfree(ref_node);
}

static int io_sqe_files_register(struct io_ring_ctx *ctx, void __user *arg,
				 unsigned nr_args)
{
	__s32 __user *fds = (__s32 __user *) arg;
	unsigned nr_tables;
	struct file *file;
	int fd, ret = 0;
	unsigned i;
	struct fixed_file_ref_node *ref_node;

	if (ctx->file_data)
		return -EBUSY;
	if (!nr_args)
		return -EINVAL;
	if (nr_args > IORING_MAX_FIXED_FILES)
		return -EMFILE;

	ctx->file_data = kzalloc(sizeof(*ctx->file_data), GFP_KERNEL);
	if (!ctx->file_data)
		return -ENOMEM;
	ctx->file_data->ctx = ctx;
	init_completion(&ctx->file_data->done);
	INIT_LIST_HEAD(&ctx->file_data->ref_list);
	spin_lock_init(&ctx->file_data->lock);

	nr_tables = DIV_ROUND_UP(nr_args, IORING_MAX_FILES_TABLE);
	ctx->file_data->table = kcalloc(nr_tables,
					sizeof(struct fixed_file_table),
					GFP_KERNEL);
	if (!ctx->file_data->table) {
		kfree(ctx->file_data);
		ctx->file_data = NULL;
		return -ENOMEM;
	}

	if (percpu_ref_init(&ctx->file_data->refs, io_file_ref_kill,
				PERCPU_REF_ALLOW_REINIT, GFP_KERNEL)) {
		kfree(ctx->file_data->table);
		kfree(ctx->file_data);
		ctx->file_data = NULL;
		return -ENOMEM;
	}

	if (io_sqe_alloc_file_tables(ctx, nr_tables, nr_args)) {
		percpu_ref_exit(&ctx->file_data->refs);
		kfree(ctx->file_data->table);
		kfree(ctx->file_data);
		ctx->file_data = NULL;
		return -ENOMEM;
	}

	for (i = 0; i < nr_args; i++, ctx->nr_user_files++) {
		struct fixed_file_table *table;
		unsigned index;

		ret = -EFAULT;
		if (copy_from_user(&fd, &fds[i], sizeof(fd)))
			break;
		/* allow sparse sets */
		if (fd == -1) {
			ret = 0;
			continue;
		}

		table = &ctx->file_data->table[i >> IORING_FILE_TABLE_SHIFT];
		index = i & IORING_FILE_TABLE_MASK;
		file = fget(fd);

		ret = -EBADF;
		if (!file)
			break;

		/*
		 * Don't allow io_uring instances to be registered. If UNIX
		 * isn't enabled, then this causes a reference cycle and this
		 * instance can never get freed. If UNIX is enabled we'll
		 * handle it just fine, but there's still no point in allowing
		 * a ring fd as it doesn't support regular read/write anyway.
		 */
		if (file->f_op == &io_uring_fops) {
			fput(file);
			break;
		}
		ret = 0;
		table->files[index] = file;
	}

	if (ret) {
		for (i = 0; i < ctx->nr_user_files; i++) {
			file = io_file_from_index(ctx, i);
			if (file)
				fput(file);
		}
		for (i = 0; i < nr_tables; i++)
			kfree(ctx->file_data->table[i].files);

		kfree(ctx->file_data->table);
		kfree(ctx->file_data);
		ctx->file_data = NULL;
		ctx->nr_user_files = 0;
		return ret;
	}

	ret = io_sqe_files_scm(ctx);
	if (ret) {
		io_sqe_files_unregister(ctx);
		return ret;
	}

	ref_node = alloc_fixed_file_ref_node(ctx);
	if (IS_ERR(ref_node)) {
		io_sqe_files_unregister(ctx);
		return PTR_ERR(ref_node);
	}

	ctx->file_data->cur_refs = &ref_node->refs;
	spin_lock(&ctx->file_data->lock);
	list_add(&ref_node->node, &ctx->file_data->ref_list);
	spin_unlock(&ctx->file_data->lock);
	percpu_ref_get(&ctx->file_data->refs);
	return ret;
}

static int io_sqe_file_register(struct io_ring_ctx *ctx, struct file *file,
				int index)
{
#if defined(CONFIG_UNIX)
	struct sock *sock = ctx->ring_sock->sk;
	struct sk_buff_head *head = &sock->sk_receive_queue;
	struct sk_buff *skb;

	/*
	 * See if we can merge this file into an existing skb SCM_RIGHTS
	 * file set. If there's no room, fall back to allocating a new skb
	 * and filling it in.
	 */
	spin_lock_irq(&head->lock);
	skb = skb_peek(head);
	if (skb) {
		struct scm_fp_list *fpl = UNIXCB(skb).fp;

		if (fpl->count < SCM_MAX_FD) {
			__skb_unlink(skb, head);
			spin_unlock_irq(&head->lock);
			fpl->fp[fpl->count] = get_file(file);
			unix_inflight(fpl->user, fpl->fp[fpl->count]);
			fpl->count++;
			spin_lock_irq(&head->lock);
			__skb_queue_head(head, skb);
		} else {
			skb = NULL;
		}
	}
	spin_unlock_irq(&head->lock);

	if (skb) {
		fput(file);
		return 0;
	}

	return __io_sqe_files_scm(ctx, 1, index);
#else
	return 0;
#endif
}

static int io_queue_file_removal(struct fixed_file_data *data,
				 struct file *file)
{
	struct io_file_put *pfile;
	struct percpu_ref *refs = data->cur_refs;
	struct fixed_file_ref_node *ref_node;

	pfile = kzalloc(sizeof(*pfile), GFP_KERNEL);
	if (!pfile)
		return -ENOMEM;

	ref_node = container_of(refs, struct fixed_file_ref_node, refs);
	pfile->file = file;
	list_add(&pfile->list, &ref_node->file_list);

	return 0;
}

static int __io_sqe_files_update(struct io_ring_ctx *ctx,
				 struct io_uring_files_update *up,
				 unsigned nr_args)
{
	struct fixed_file_data *data = ctx->file_data;
	struct fixed_file_ref_node *ref_node;
	struct file *file;
	__s32 __user *fds;
	int fd, i, err;
	__u32 done;
	bool needs_switch = false;

	if (check_add_overflow(up->offset, nr_args, &done))
		return -EOVERFLOW;
	if (done > ctx->nr_user_files)
		return -EINVAL;

	ref_node = alloc_fixed_file_ref_node(ctx);
	if (IS_ERR(ref_node))
		return PTR_ERR(ref_node);

	done = 0;
	fds = u64_to_user_ptr(up->fds);
	while (nr_args) {
		struct fixed_file_table *table;
		unsigned index;

		err = 0;
		if (copy_from_user(&fd, &fds[done], sizeof(fd))) {
			err = -EFAULT;
			break;
		}
		i = array_index_nospec(up->offset, ctx->nr_user_files);
		table = &ctx->file_data->table[i >> IORING_FILE_TABLE_SHIFT];
		index = i & IORING_FILE_TABLE_MASK;
		if (table->files[index]) {
			file = io_file_from_index(ctx, index);
			err = io_queue_file_removal(data, file);
			if (err)
				break;
			table->files[index] = NULL;
			needs_switch = true;
		}
		if (fd != -1) {
			file = fget(fd);
			if (!file) {
				err = -EBADF;
				break;
			}
			/*
			 * Don't allow io_uring instances to be registered. If
			 * UNIX isn't enabled, then this causes a reference
			 * cycle and this instance can never get freed. If UNIX
			 * is enabled we'll handle it just fine, but there's
			 * still no point in allowing a ring fd as it doesn't
			 * support regular read/write anyway.
			 */
			if (file->f_op == &io_uring_fops) {
				fput(file);
				err = -EBADF;
				break;
			}
			table->files[index] = file;
			err = io_sqe_file_register(ctx, file, i);
			if (err)
				break;
		}
		nr_args--;
		done++;
		up->offset++;
	}

	if (needs_switch) {
		percpu_ref_kill(data->cur_refs);
		spin_lock(&data->lock);
		list_add(&ref_node->node, &data->ref_list);
		data->cur_refs = &ref_node->refs;
		spin_unlock(&data->lock);
		percpu_ref_get(&ctx->file_data->refs);
	} else
		destroy_fixed_file_ref_node(ref_node);

	return done ? done : err;
}

static int io_sqe_files_update(struct io_ring_ctx *ctx, void __user *arg,
			       unsigned nr_args)
{
	struct io_uring_files_update up;

	if (!ctx->file_data)
		return -ENXIO;
	if (!nr_args)
		return -EINVAL;
	if (copy_from_user(&up, arg, sizeof(up)))
		return -EFAULT;
	if (up.resv)
		return -EINVAL;

	return __io_sqe_files_update(ctx, &up, nr_args);
}

static void io_free_work(struct io_wq_work *work)
{
	struct io_kiocb *req = container_of(work, struct io_kiocb, work);

	/* Consider that io_steal_work() relies on this ref */
	io_put_req(req);
}

static int io_init_wq_offload(struct io_ring_ctx *ctx,
			      struct io_uring_params *p)
{
	struct io_wq_data data;
	struct fd f;
	struct io_ring_ctx *ctx_attach;
	unsigned int concurrency;
	int ret = 0;

	data.user = ctx->user;
	data.free_work = io_free_work;
	data.do_work = io_wq_submit_work;

	if (!(p->flags & IORING_SETUP_ATTACH_WQ)) {
		/* Do QD, or 4 * CPUS, whatever is smallest */
		concurrency = min(ctx->sq_entries, 4 * num_online_cpus());

		ctx->io_wq = io_wq_create(concurrency, &data);
		if (IS_ERR(ctx->io_wq)) {
			ret = PTR_ERR(ctx->io_wq);
			ctx->io_wq = NULL;
		}
		return ret;
	}

	f = fdget(p->wq_fd);
	if (!f.file)
		return -EBADF;

	if (f.file->f_op != &io_uring_fops) {
		ret = -EINVAL;
		goto out_fput;
	}

	ctx_attach = f.file->private_data;
	/* @io_wq is protected by holding the fd */
	if (!io_wq_get(ctx_attach->io_wq, &data)) {
		ret = -EINVAL;
		goto out_fput;
	}

	ctx->io_wq = ctx_attach->io_wq;
out_fput:
	fdput(f);
	return ret;
}

static int io_sq_offload_start(struct io_ring_ctx *ctx,
			       struct io_uring_params *p)
{
	int ret;

	mmgrab(current->mm);
	ctx->sqo_mm = current->mm;

	if (ctx->flags & IORING_SETUP_SQPOLL) {
		ret = -EPERM;
		if (!capable(CAP_SYS_ADMIN))
			goto err;

		ctx->sq_thread_idle = msecs_to_jiffies(p->sq_thread_idle);
		if (!ctx->sq_thread_idle)
			ctx->sq_thread_idle = HZ;

		if (p->flags & IORING_SETUP_SQ_AFF) {
			int cpu = p->sq_thread_cpu;

			ret = -EINVAL;
			if (cpu >= nr_cpu_ids)
				goto err;
			if (!cpu_online(cpu))
				goto err;

			ctx->sqo_thread = kthread_create_on_cpu(io_sq_thread,
							ctx, cpu,
							"io_uring-sq");
		} else {
			ctx->sqo_thread = kthread_create(io_sq_thread, ctx,
							"io_uring-sq");
		}
		if (IS_ERR(ctx->sqo_thread)) {
			ret = PTR_ERR(ctx->sqo_thread);
			ctx->sqo_thread = NULL;
			goto err;
		}
		wake_up_process(ctx->sqo_thread);
	} else if (p->flags & IORING_SETUP_SQ_AFF) {
		/* Can't have SQ_AFF without SQPOLL */
		ret = -EINVAL;
		goto err;
	}

	ret = io_init_wq_offload(ctx, p);
	if (ret)
		goto err;

	return 0;
err:
	io_finish_async(ctx);
	mmdrop(ctx->sqo_mm);
	ctx->sqo_mm = NULL;
	return ret;
}

static inline void __io_unaccount_mem(struct user_struct *user,
				      unsigned long nr_pages)
{
	atomic_long_sub(nr_pages, &user->locked_vm);
}

static inline int __io_account_mem(struct user_struct *user,
				   unsigned long nr_pages)
{
	unsigned long page_limit, cur_pages, new_pages;

	/* Don't allow more pages than we can safely lock */
	page_limit = rlimit(RLIMIT_MEMLOCK) >> PAGE_SHIFT;

	do {
		cur_pages = atomic_long_read(&user->locked_vm);
		new_pages = cur_pages + nr_pages;
		if (new_pages > page_limit)
			return -ENOMEM;
	} while (atomic_long_cmpxchg(&user->locked_vm, cur_pages,
					new_pages) != cur_pages);

	return 0;
}

static void io_unaccount_mem(struct io_ring_ctx *ctx, unsigned long nr_pages,
			     enum io_mem_account acct)
{
	if (ctx->limit_mem)
		__io_unaccount_mem(ctx->user, nr_pages);

	if (ctx->sqo_mm) {
		if (acct == ACCT_LOCKED)
			ctx->sqo_mm->locked_vm -= nr_pages;
		else if (acct == ACCT_PINNED)
			atomic64_sub(nr_pages, &ctx->sqo_mm->pinned_vm);
	}
}

static int io_account_mem(struct io_ring_ctx *ctx, unsigned long nr_pages,
			  enum io_mem_account acct)
{
	int ret;

	if (ctx->limit_mem) {
		ret = __io_account_mem(ctx->user, nr_pages);
		if (ret)
			return ret;
	}

	if (ctx->sqo_mm) {
		if (acct == ACCT_LOCKED)
			ctx->sqo_mm->locked_vm += nr_pages;
		else if (acct == ACCT_PINNED)
			atomic64_add(nr_pages, &ctx->sqo_mm->pinned_vm);
	}

	return 0;
}

static void io_mem_free(void *ptr)
{
	struct page *page;

	if (!ptr)
		return;

	page = virt_to_head_page(ptr);
	if (put_page_testzero(page))
		free_compound_page(page);
}

static void *io_mem_alloc(size_t size)
{
	gfp_t gfp_flags = GFP_KERNEL | __GFP_ZERO | __GFP_NOWARN | __GFP_COMP |
				__GFP_NORETRY;

	return (void *) __get_free_pages(gfp_flags, get_order(size));
}

static unsigned long rings_size(unsigned sq_entries, unsigned cq_entries,
				size_t *sq_offset)
{
	struct io_rings *rings;
	size_t off, sq_array_size;

	off = struct_size(rings, cqes, cq_entries);
	if (off == SIZE_MAX)
		return SIZE_MAX;

#ifdef CONFIG_SMP
	off = ALIGN(off, SMP_CACHE_BYTES);
	if (off == 0)
		return SIZE_MAX;
#endif

	sq_array_size = array_size(sizeof(u32), sq_entries);
	if (sq_array_size == SIZE_MAX)
		return SIZE_MAX;

	if (check_add_overflow(off, sq_array_size, &off))
		return SIZE_MAX;

	if (sq_offset)
		*sq_offset = off;

	return off;
}

static unsigned long ring_pages(unsigned sq_entries, unsigned cq_entries)
{
	size_t pages;

	pages = (size_t)1 << get_order(
		rings_size(sq_entries, cq_entries, NULL));
	pages += (size_t)1 << get_order(
		array_size(sizeof(struct io_uring_sqe), sq_entries));

	return pages;
}

static int io_sqe_buffer_unregister(struct io_ring_ctx *ctx)
{
	int i, j;

	if (!ctx->user_bufs)
		return -ENXIO;

	for (i = 0; i < ctx->nr_user_bufs; i++) {
		struct io_mapped_ubuf *imu = &ctx->user_bufs[i];

		for (j = 0; j < imu->nr_bvecs; j++)
			unpin_user_page(imu->bvec[j].bv_page);

		io_unaccount_mem(ctx, imu->nr_bvecs, ACCT_PINNED);
		kvfree(imu->bvec);
		imu->nr_bvecs = 0;
	}

	kfree(ctx->user_bufs);
	ctx->user_bufs = NULL;
	ctx->nr_user_bufs = 0;
	return 0;
}

static int io_copy_iov(struct io_ring_ctx *ctx, struct iovec *dst,
		       void __user *arg, unsigned index)
{
	struct iovec __user *src;

#ifdef CONFIG_COMPAT
	if (ctx->compat) {
		struct compat_iovec __user *ciovs;
		struct compat_iovec ciov;

		ciovs = (struct compat_iovec __user *) arg;
		if (copy_from_user(&ciov, &ciovs[index], sizeof(ciov)))
			return -EFAULT;

		dst->iov_base = u64_to_user_ptr((u64)ciov.iov_base);
		dst->iov_len = ciov.iov_len;
		return 0;
	}
#endif
	src = (struct iovec __user *) arg;
	if (copy_from_user(dst, &src[index], sizeof(*dst)))
		return -EFAULT;
	return 0;
}

static int io_sqe_buffer_register(struct io_ring_ctx *ctx, void __user *arg,
				  unsigned nr_args)
{
	struct vm_area_struct **vmas = NULL;
	struct page **pages = NULL;
	int i, j, got_pages = 0;
	int ret = -EINVAL;

	if (ctx->user_bufs)
		return -EBUSY;
	if (!nr_args || nr_args > UIO_MAXIOV)
		return -EINVAL;

	ctx->user_bufs = kcalloc(nr_args, sizeof(struct io_mapped_ubuf),
					GFP_KERNEL);
	if (!ctx->user_bufs)
		return -ENOMEM;

	for (i = 0; i < nr_args; i++) {
		struct io_mapped_ubuf *imu = &ctx->user_bufs[i];
		unsigned long off, start, end, ubuf;
		int pret, nr_pages;
		struct iovec iov;
		size_t size;

		ret = io_copy_iov(ctx, &iov, arg, i);
		if (ret)
			goto err;

		/*
		 * Don't impose further limits on the size and buffer
		 * constraints here, we'll -EINVAL later when IO is
		 * submitted if they are wrong.
		 */
		ret = -EFAULT;
		if (!iov.iov_base || !iov.iov_len)
			goto err;

		/* arbitrary limit, but we need something */
		if (iov.iov_len > SZ_1G)
			goto err;

		ubuf = (unsigned long) iov.iov_base;
		end = (ubuf + iov.iov_len + PAGE_SIZE - 1) >> PAGE_SHIFT;
		start = ubuf >> PAGE_SHIFT;
		nr_pages = end - start;

		ret = io_account_mem(ctx, nr_pages, ACCT_PINNED);
		if (ret)
			goto err;

		ret = 0;
		if (!pages || nr_pages > got_pages) {
			kvfree(vmas);
			kvfree(pages);
			pages = kvmalloc_array(nr_pages, sizeof(struct page *),
						GFP_KERNEL);
			vmas = kvmalloc_array(nr_pages,
					sizeof(struct vm_area_struct *),
					GFP_KERNEL);
			if (!pages || !vmas) {
				ret = -ENOMEM;
				io_unaccount_mem(ctx, nr_pages, ACCT_PINNED);
				goto err;
			}
			got_pages = nr_pages;
		}

		imu->bvec = kvmalloc_array(nr_pages, sizeof(struct bio_vec),
						GFP_KERNEL);
		ret = -ENOMEM;
		if (!imu->bvec) {
			io_unaccount_mem(ctx, nr_pages, ACCT_PINNED);
			goto err;
		}

		ret = 0;
		mmap_read_lock(current->mm);
		pret = pin_user_pages(ubuf, nr_pages,
				      FOLL_WRITE | FOLL_LONGTERM,
				      pages, vmas);
		if (pret == nr_pages) {
			/* don't support file backed memory */
			for (j = 0; j < nr_pages; j++) {
				struct vm_area_struct *vma = vmas[j];

				if (vma->vm_file &&
				    !is_file_hugepages(vma->vm_file)) {
					ret = -EOPNOTSUPP;
					break;
				}
			}
		} else {
			ret = pret < 0 ? pret : -EFAULT;
		}
		mmap_read_unlock(current->mm);
		if (ret) {
			/*
			 * if we did partial map, or found file backed vmas,
			 * release any pages we did get
			 */
			if (pret > 0)
				unpin_user_pages(pages, pret);
			io_unaccount_mem(ctx, nr_pages, ACCT_PINNED);
			kvfree(imu->bvec);
			goto err;
		}

		off = ubuf & ~PAGE_MASK;
		size = iov.iov_len;
		for (j = 0; j < nr_pages; j++) {
			size_t vec_len;

			vec_len = min_t(size_t, size, PAGE_SIZE - off);
			imu->bvec[j].bv_page = pages[j];
			imu->bvec[j].bv_len = vec_len;
			imu->bvec[j].bv_offset = off;
			off = 0;
			size -= vec_len;
		}
		/* store original address for later verification */
		imu->ubuf = ubuf;
		imu->len = iov.iov_len;
		imu->nr_bvecs = nr_pages;

		ctx->nr_user_bufs++;
	}
	kvfree(pages);
	kvfree(vmas);
	return 0;
err:
	kvfree(pages);
	kvfree(vmas);
	io_sqe_buffer_unregister(ctx);
	return ret;
}

static int io_eventfd_register(struct io_ring_ctx *ctx, void __user *arg)
{
	__s32 __user *fds = arg;
	int fd;

	if (ctx->cq_ev_fd)
		return -EBUSY;

	if (copy_from_user(&fd, fds, sizeof(*fds)))
		return -EFAULT;

	ctx->cq_ev_fd = eventfd_ctx_fdget(fd);
	if (IS_ERR(ctx->cq_ev_fd)) {
		int ret = PTR_ERR(ctx->cq_ev_fd);
		ctx->cq_ev_fd = NULL;
		return ret;
	}

	return 0;
}

static int io_eventfd_unregister(struct io_ring_ctx *ctx)
{
	if (ctx->cq_ev_fd) {
		eventfd_ctx_put(ctx->cq_ev_fd);
		ctx->cq_ev_fd = NULL;
		return 0;
	}

	return -ENXIO;
}

static int __io_destroy_buffers(int id, void *p, void *data)
{
	struct io_ring_ctx *ctx = data;
	struct io_buffer *buf = p;

	__io_remove_buffers(ctx, buf, id, -1U);
	return 0;
}

static void io_destroy_buffers(struct io_ring_ctx *ctx)
{
	idr_for_each(&ctx->io_buffer_idr, __io_destroy_buffers, ctx);
	idr_destroy(&ctx->io_buffer_idr);
}

static void io_ring_ctx_free(struct io_ring_ctx *ctx)
{
	io_finish_async(ctx);
	if (ctx->sqo_mm) {
		mmdrop(ctx->sqo_mm);
		ctx->sqo_mm = NULL;
	}

	io_iopoll_reap_events(ctx);
	io_sqe_buffer_unregister(ctx);
	io_sqe_files_unregister(ctx);
	io_eventfd_unregister(ctx);
	io_destroy_buffers(ctx);
	idr_destroy(&ctx->personality_idr);

#if defined(CONFIG_UNIX)
	if (ctx->ring_sock) {
		ctx->ring_sock->file = NULL; /* so that iput() is called */
		sock_release(ctx->ring_sock);
	}
#endif

	io_mem_free(ctx->rings);
	io_mem_free(ctx->sq_sqes);

	percpu_ref_exit(&ctx->refs);
	io_unaccount_mem(ctx, ring_pages(ctx->sq_entries, ctx->cq_entries),
			 ACCT_LOCKED);
	free_uid(ctx->user);
	put_cred(ctx->creds);
	kfree(ctx->cancel_hash);
	kmem_cache_free(req_cachep, ctx->fallback_req);
	kfree(ctx);
}

static __poll_t io_uring_poll(struct file *file, poll_table *wait)
{
	struct io_ring_ctx *ctx = file->private_data;
	__poll_t mask = 0;

	poll_wait(file, &ctx->cq_wait, wait);
	/*
	 * synchronizes with barrier from wq_has_sleeper call in
	 * io_commit_cqring
	 */
	smp_rmb();
	if (READ_ONCE(ctx->rings->sq.tail) - ctx->cached_sq_head !=
	    ctx->rings->sq_ring_entries)
		mask |= EPOLLOUT | EPOLLWRNORM;
	if (io_cqring_events(ctx, false))
		mask |= EPOLLIN | EPOLLRDNORM;

	return mask;
}

static int io_uring_fasync(int fd, struct file *file, int on)
{
	struct io_ring_ctx *ctx = file->private_data;

	return fasync_helper(fd, file, on, &ctx->cq_fasync);
}

static int io_remove_personalities(int id, void *p, void *data)
{
	struct io_ring_ctx *ctx = data;
	const struct cred *cred;

	cred = idr_remove(&ctx->personality_idr, id);
	if (cred)
		put_cred(cred);
	return 0;
}

static void io_ring_exit_work(struct work_struct *work)
{
	struct io_ring_ctx *ctx;

	ctx = container_of(work, struct io_ring_ctx, exit_work);
	if (ctx->rings)
		io_cqring_overflow_flush(ctx, true);

	/*
	 * If we're doing polled IO and end up having requests being
	 * submitted async (out-of-line), then completions can come in while
	 * we're waiting for refs to drop. We need to reap these manually,
	 * as nobody else will be looking for them.
	 */
	while (!wait_for_completion_timeout(&ctx->ref_comp, HZ/20)) {
		io_iopoll_reap_events(ctx);
		if (ctx->rings)
			io_cqring_overflow_flush(ctx, true);
	}
	io_ring_ctx_free(ctx);
}

static void io_ring_ctx_wait_and_kill(struct io_ring_ctx *ctx)
{
	mutex_lock(&ctx->uring_lock);
	percpu_ref_kill(&ctx->refs);
	mutex_unlock(&ctx->uring_lock);

	io_kill_timeouts(ctx);
	io_poll_remove_all(ctx);

	if (ctx->io_wq)
		io_wq_cancel_all(ctx->io_wq);

	io_iopoll_reap_events(ctx);
	/* if we failed setting up the ctx, we might not have any rings */
	if (ctx->rings)
		io_cqring_overflow_flush(ctx, true);
	idr_for_each(&ctx->personality_idr, io_remove_personalities, ctx);
	INIT_WORK(&ctx->exit_work, io_ring_exit_work);
	queue_work(system_wq, &ctx->exit_work);
}

static int io_uring_release(struct inode *inode, struct file *file)
{
	struct io_ring_ctx *ctx = file->private_data;

	file->private_data = NULL;
	io_ring_ctx_wait_and_kill(ctx);
	return 0;
}

static bool io_wq_files_match(struct io_wq_work *work, void *data)
{
	struct files_struct *files = data;

	return work->files == files;
}

static void io_uring_cancel_files(struct io_ring_ctx *ctx,
				  struct files_struct *files)
{
	if (list_empty_careful(&ctx->inflight_list))
		return;

	/* cancel all at once, should be faster than doing it one by one*/
	io_wq_cancel_cb(ctx->io_wq, io_wq_files_match, files, true);

	while (!list_empty_careful(&ctx->inflight_list)) {
		struct io_kiocb *cancel_req = NULL, *req;
		DEFINE_WAIT(wait);

		spin_lock_irq(&ctx->inflight_lock);
		list_for_each_entry(req, &ctx->inflight_list, inflight_entry) {
			if (req->work.files != files)
				continue;
			/* req is being completed, ignore */
			if (!refcount_inc_not_zero(&req->refs))
				continue;
			cancel_req = req;
			break;
		}
		if (cancel_req)
			prepare_to_wait(&ctx->inflight_wait, &wait,
						TASK_UNINTERRUPTIBLE);
		spin_unlock_irq(&ctx->inflight_lock);

		/* We need to keep going until we don't find a matching req */
		if (!cancel_req)
			break;

		if (cancel_req->flags & REQ_F_OVERFLOW) {
			spin_lock_irq(&ctx->completion_lock);
			list_del(&cancel_req->list);
			cancel_req->flags &= ~REQ_F_OVERFLOW;
			if (list_empty(&ctx->cq_overflow_list)) {
				clear_bit(0, &ctx->sq_check_overflow);
				clear_bit(0, &ctx->cq_check_overflow);
			}
			spin_unlock_irq(&ctx->completion_lock);

			WRITE_ONCE(ctx->rings->cq_overflow,
				atomic_inc_return(&ctx->cached_cq_overflow));

			/*
			 * Put inflight ref and overflow ref. If that's
			 * all we had, then we're done with this request.
			 */
			if (refcount_sub_and_test(2, &cancel_req->refs)) {
				io_free_req(cancel_req);
				finish_wait(&ctx->inflight_wait, &wait);
				continue;
			}
		} else {
			io_wq_cancel_work(ctx->io_wq, &cancel_req->work);
			io_put_req(cancel_req);
		}

		schedule();
		finish_wait(&ctx->inflight_wait, &wait);
	}
}

static bool io_cancel_task_cb(struct io_wq_work *work, void *data)
{
	struct io_kiocb *req = container_of(work, struct io_kiocb, work);
	struct task_struct *task = data;

	return req->task == task;
}

static int io_uring_flush(struct file *file, void *data)
{
	struct io_ring_ctx *ctx = file->private_data;

	io_uring_cancel_files(ctx, data);

	/*
	 * If the task is going away, cancel work it may have pending
	 */
	if (fatal_signal_pending(current) || (current->flags & PF_EXITING))
		io_wq_cancel_cb(ctx->io_wq, io_cancel_task_cb, current, true);

	return 0;
}

static void *io_uring_validate_mmap_request(struct file *file,
					    loff_t pgoff, size_t sz)
{
	struct io_ring_ctx *ctx = file->private_data;
	loff_t offset = pgoff << PAGE_SHIFT;
	struct page *page;
	void *ptr;

	switch (offset) {
	case IORING_OFF_SQ_RING:
	case IORING_OFF_CQ_RING:
		ptr = ctx->rings;
		break;
	case IORING_OFF_SQES:
		ptr = ctx->sq_sqes;
		break;
	default:
		return ERR_PTR(-EINVAL);
	}

	page = virt_to_head_page(ptr);
	if (sz > page_size(page))
		return ERR_PTR(-EINVAL);

	return ptr;
}

#ifdef CONFIG_MMU

static int io_uring_mmap(struct file *file, struct vm_area_struct *vma)
{
	size_t sz = vma->vm_end - vma->vm_start;
	unsigned long pfn;
	void *ptr;

	ptr = io_uring_validate_mmap_request(file, vma->vm_pgoff, sz);
	if (IS_ERR(ptr))
		return PTR_ERR(ptr);

	pfn = virt_to_phys(ptr) >> PAGE_SHIFT;
	return remap_pfn_range(vma, vma->vm_start, pfn, sz, vma->vm_page_prot);
}

#else /* !CONFIG_MMU */

static int io_uring_mmap(struct file *file, struct vm_area_struct *vma)
{
	return vma->vm_flags & (VM_SHARED | VM_MAYSHARE) ? 0 : -EINVAL;
}

static unsigned int io_uring_nommu_mmap_capabilities(struct file *file)
{
	return NOMMU_MAP_DIRECT | NOMMU_MAP_READ | NOMMU_MAP_WRITE;
}

static unsigned long io_uring_nommu_get_unmapped_area(struct file *file,
	unsigned long addr, unsigned long len,
	unsigned long pgoff, unsigned long flags)
{
	void *ptr;

	ptr = io_uring_validate_mmap_request(file, pgoff, len);
	if (IS_ERR(ptr))
		return PTR_ERR(ptr);

	return (unsigned long) ptr;
}

#endif /* !CONFIG_MMU */

SYSCALL_DEFINE6(io_uring_enter, unsigned int, fd, u32, to_submit,
		u32, min_complete, u32, flags, const sigset_t __user *, sig,
		size_t, sigsz)
{
	struct io_ring_ctx *ctx;
	long ret = -EBADF;
	int submitted = 0;
	struct fd f;

	if (current->task_works)
		task_work_run();

	if (flags & ~(IORING_ENTER_GETEVENTS | IORING_ENTER_SQ_WAKEUP))
		return -EINVAL;

	f = fdget(fd);
	if (!f.file)
		return -EBADF;

	ret = -EOPNOTSUPP;
	if (f.file->f_op != &io_uring_fops)
		goto out_fput;

	ret = -ENXIO;
	ctx = f.file->private_data;
	if (!percpu_ref_tryget(&ctx->refs))
		goto out_fput;

	/*
	 * For SQ polling, the thread will do all submissions and completions.
	 * Just return the requested submit count, and wake the thread if
	 * we were asked to.
	 */
	ret = 0;
	if (ctx->flags & IORING_SETUP_SQPOLL) {
		if (!list_empty_careful(&ctx->cq_overflow_list))
			io_cqring_overflow_flush(ctx, false);
		if (flags & IORING_ENTER_SQ_WAKEUP)
			wake_up(&ctx->sqo_wait);
		submitted = to_submit;
	} else if (to_submit) {
		mutex_lock(&ctx->uring_lock);
		submitted = io_submit_sqes(ctx, to_submit, f.file, fd);
		mutex_unlock(&ctx->uring_lock);

		if (submitted != to_submit)
			goto out;
	}
	if (flags & IORING_ENTER_GETEVENTS) {
		unsigned nr_events = 0;

		min_complete = min(min_complete, ctx->cq_entries);

		/*
		 * When SETUP_IOPOLL and SETUP_SQPOLL are both enabled, user
		 * space applications don't need to do io completion events
		 * polling again, they can rely on io_sq_thread to do polling
		 * work, which can reduce cpu usage and uring_lock contention.
		 */
		if (ctx->flags & IORING_SETUP_IOPOLL &&
		    !(ctx->flags & IORING_SETUP_SQPOLL)) {
			ret = io_iopoll_check(ctx, &nr_events, min_complete);
		} else {
			ret = io_cqring_wait(ctx, min_complete, sig, sigsz);
		}
	}

out:
	percpu_ref_put(&ctx->refs);
out_fput:
	fdput(f);
	return submitted ? submitted : ret;
}

#ifdef CONFIG_PROC_FS
static int io_uring_show_cred(int id, void *p, void *data)
{
	const struct cred *cred = p;
	struct seq_file *m = data;
	struct user_namespace *uns = seq_user_ns(m);
	struct group_info *gi;
	kernel_cap_t cap;
	unsigned __capi;
	int g;

	seq_printf(m, "%5d\n", id);
	seq_put_decimal_ull(m, "\tUid:\t", from_kuid_munged(uns, cred->uid));
	seq_put_decimal_ull(m, "\t\t", from_kuid_munged(uns, cred->euid));
	seq_put_decimal_ull(m, "\t\t", from_kuid_munged(uns, cred->suid));
	seq_put_decimal_ull(m, "\t\t", from_kuid_munged(uns, cred->fsuid));
	seq_put_decimal_ull(m, "\n\tGid:\t", from_kgid_munged(uns, cred->gid));
	seq_put_decimal_ull(m, "\t\t", from_kgid_munged(uns, cred->egid));
	seq_put_decimal_ull(m, "\t\t", from_kgid_munged(uns, cred->sgid));
	seq_put_decimal_ull(m, "\t\t", from_kgid_munged(uns, cred->fsgid));
	seq_puts(m, "\n\tGroups:\t");
	gi = cred->group_info;
	for (g = 0; g < gi->ngroups; g++) {
		seq_put_decimal_ull(m, g ? " " : "",
					from_kgid_munged(uns, gi->gid[g]));
	}
	seq_puts(m, "\n\tCapEff:\t");
	cap = cred->cap_effective;
	CAP_FOR_EACH_U32(__capi)
		seq_put_hex_ll(m, NULL, cap.cap[CAP_LAST_U32 - __capi], 8);
	seq_putc(m, '\n');
	return 0;
}

static void __io_uring_show_fdinfo(struct io_ring_ctx *ctx, struct seq_file *m)
{
	int i;

	mutex_lock(&ctx->uring_lock);
	seq_printf(m, "UserFiles:\t%u\n", ctx->nr_user_files);
	for (i = 0; i < ctx->nr_user_files; i++) {
		struct fixed_file_table *table;
		struct file *f;

		table = &ctx->file_data->table[i >> IORING_FILE_TABLE_SHIFT];
		f = table->files[i & IORING_FILE_TABLE_MASK];
		if (f)
			seq_printf(m, "%5u: %s\n", i, file_dentry(f)->d_iname);
		else
			seq_printf(m, "%5u: <none>\n", i);
	}
	seq_printf(m, "UserBufs:\t%u\n", ctx->nr_user_bufs);
	for (i = 0; i < ctx->nr_user_bufs; i++) {
		struct io_mapped_ubuf *buf = &ctx->user_bufs[i];

		seq_printf(m, "%5u: 0x%llx/%u\n", i, buf->ubuf,
						(unsigned int) buf->len);
	}
	if (!idr_is_empty(&ctx->personality_idr)) {
		seq_printf(m, "Personalities:\n");
		idr_for_each(&ctx->personality_idr, io_uring_show_cred, m);
	}
	seq_printf(m, "PollList:\n");
	spin_lock_irq(&ctx->completion_lock);
	for (i = 0; i < (1U << ctx->cancel_hash_bits); i++) {
		struct hlist_head *list = &ctx->cancel_hash[i];
		struct io_kiocb *req;

		hlist_for_each_entry(req, list, hash_node)
			seq_printf(m, "  op=%d, task_works=%d\n", req->opcode,
					req->task->task_works != NULL);
	}
	spin_unlock_irq(&ctx->completion_lock);
	mutex_unlock(&ctx->uring_lock);
}

static void io_uring_show_fdinfo(struct seq_file *m, struct file *f)
{
	struct io_ring_ctx *ctx = f->private_data;

	if (percpu_ref_tryget(&ctx->refs)) {
		__io_uring_show_fdinfo(ctx, m);
		percpu_ref_put(&ctx->refs);
	}
}
#endif

static const struct file_operations io_uring_fops = {
	.release	= io_uring_release,
	.flush		= io_uring_flush,
	.mmap		= io_uring_mmap,
#ifndef CONFIG_MMU
	.get_unmapped_area = io_uring_nommu_get_unmapped_area,
	.mmap_capabilities = io_uring_nommu_mmap_capabilities,
#endif
	.poll		= io_uring_poll,
	.fasync		= io_uring_fasync,
#ifdef CONFIG_PROC_FS
	.show_fdinfo	= io_uring_show_fdinfo,
#endif
};

static int io_allocate_scq_urings(struct io_ring_ctx *ctx,
				  struct io_uring_params *p)
{
	struct io_rings *rings;
	size_t size, sq_array_offset;

	size = rings_size(p->sq_entries, p->cq_entries, &sq_array_offset);
	if (size == SIZE_MAX)
		return -EOVERFLOW;

	rings = io_mem_alloc(size);
	if (!rings)
		return -ENOMEM;

	ctx->rings = rings;
	ctx->sq_array = (u32 *)((char *)rings + sq_array_offset);
	rings->sq_ring_mask = p->sq_entries - 1;
	rings->cq_ring_mask = p->cq_entries - 1;
	rings->sq_ring_entries = p->sq_entries;
	rings->cq_ring_entries = p->cq_entries;
	ctx->sq_mask = rings->sq_ring_mask;
	ctx->cq_mask = rings->cq_ring_mask;
	ctx->sq_entries = rings->sq_ring_entries;
	ctx->cq_entries = rings->cq_ring_entries;

	size = array_size(sizeof(struct io_uring_sqe), p->sq_entries);
	if (size == SIZE_MAX) {
		io_mem_free(ctx->rings);
		ctx->rings = NULL;
		return -EOVERFLOW;
	}

	ctx->sq_sqes = io_mem_alloc(size);
	if (!ctx->sq_sqes) {
		io_mem_free(ctx->rings);
		ctx->rings = NULL;
		return -ENOMEM;
	}

	return 0;
}

/*
 * Allocate an anonymous fd, this is what constitutes the application
 * visible backing of an io_uring instance. The application mmaps this
 * fd to gain access to the SQ/CQ ring details. If UNIX sockets are enabled,
 * we have to tie this fd to a socket for file garbage collection purposes.
 */
static int io_uring_get_fd(struct io_ring_ctx *ctx)
{
	struct file *file;
	int ret;

#if defined(CONFIG_UNIX)
	ret = sock_create_kern(&init_net, PF_UNIX, SOCK_RAW, IPPROTO_IP,
				&ctx->ring_sock);
	if (ret)
		return ret;
#endif

	ret = get_unused_fd_flags(O_RDWR | O_CLOEXEC);
	if (ret < 0)
		goto err;

	file = anon_inode_getfile("[io_uring]", &io_uring_fops, ctx,
					O_RDWR | O_CLOEXEC);
	if (IS_ERR(file)) {
		put_unused_fd(ret);
		ret = PTR_ERR(file);
		goto err;
	}

#if defined(CONFIG_UNIX)
	ctx->ring_sock->file = file;
#endif
	fd_install(ret, file);
	return ret;
err:
#if defined(CONFIG_UNIX)
	sock_release(ctx->ring_sock);
	ctx->ring_sock = NULL;
#endif
	return ret;
}

static int io_uring_create(unsigned entries, struct io_uring_params *p,
			   struct io_uring_params __user *params)
{
	struct user_struct *user = NULL;
	struct io_ring_ctx *ctx;
	bool limit_mem;
	int ret;

	if (!entries)
		return -EINVAL;
	if (entries > IORING_MAX_ENTRIES) {
		if (!(p->flags & IORING_SETUP_CLAMP))
			return -EINVAL;
		entries = IORING_MAX_ENTRIES;
	}

	/*
	 * Use twice as many entries for the CQ ring. It's possible for the
	 * application to drive a higher depth than the size of the SQ ring,
	 * since the sqes are only used at submission time. This allows for
	 * some flexibility in overcommitting a bit. If the application has
	 * set IORING_SETUP_CQSIZE, it will have passed in the desired number
	 * of CQ ring entries manually.
	 */
	p->sq_entries = roundup_pow_of_two(entries);
	if (p->flags & IORING_SETUP_CQSIZE) {
		/*
		 * If IORING_SETUP_CQSIZE is set, we do the same roundup
		 * to a power-of-two, if it isn't already. We do NOT impose
		 * any cq vs sq ring sizing.
		 */
		if (p->cq_entries < p->sq_entries)
			return -EINVAL;
		if (p->cq_entries > IORING_MAX_CQ_ENTRIES) {
			if (!(p->flags & IORING_SETUP_CLAMP))
				return -EINVAL;
			p->cq_entries = IORING_MAX_CQ_ENTRIES;
		}
		p->cq_entries = roundup_pow_of_two(p->cq_entries);
	} else {
		p->cq_entries = 2 * p->sq_entries;
	}

	user = get_uid(current_user());
	limit_mem = !capable(CAP_IPC_LOCK);

	if (limit_mem) {
		ret = __io_account_mem(user,
				ring_pages(p->sq_entries, p->cq_entries));
		if (ret) {
			free_uid(user);
			return ret;
		}
	}

	ctx = io_ring_ctx_alloc(p);
	if (!ctx) {
		if (limit_mem)
			__io_unaccount_mem(user, ring_pages(p->sq_entries,
								p->cq_entries));
		free_uid(user);
		return -ENOMEM;
	}
	ctx->compat = in_compat_syscall();
	ctx->user = user;
	ctx->creds = get_current_cred();

	ret = io_allocate_scq_urings(ctx, p);
	if (ret)
		goto err;

	ret = io_sq_offload_start(ctx, p);
	if (ret)
		goto err;

	memset(&p->sq_off, 0, sizeof(p->sq_off));
	p->sq_off.head = offsetof(struct io_rings, sq.head);
	p->sq_off.tail = offsetof(struct io_rings, sq.tail);
	p->sq_off.ring_mask = offsetof(struct io_rings, sq_ring_mask);
	p->sq_off.ring_entries = offsetof(struct io_rings, sq_ring_entries);
	p->sq_off.flags = offsetof(struct io_rings, sq_flags);
	p->sq_off.dropped = offsetof(struct io_rings, sq_dropped);
	p->sq_off.array = (char *)ctx->sq_array - (char *)ctx->rings;

	memset(&p->cq_off, 0, sizeof(p->cq_off));
	p->cq_off.head = offsetof(struct io_rings, cq.head);
	p->cq_off.tail = offsetof(struct io_rings, cq.tail);
	p->cq_off.ring_mask = offsetof(struct io_rings, cq_ring_mask);
	p->cq_off.ring_entries = offsetof(struct io_rings, cq_ring_entries);
	p->cq_off.overflow = offsetof(struct io_rings, cq_overflow);
	p->cq_off.cqes = offsetof(struct io_rings, cqes);
	p->cq_off.flags = offsetof(struct io_rings, cq_flags);

	p->features = IORING_FEAT_SINGLE_MMAP | IORING_FEAT_NODROP |
			IORING_FEAT_SUBMIT_STABLE | IORING_FEAT_RW_CUR_POS |
			IORING_FEAT_CUR_PERSONALITY | IORING_FEAT_FAST_POLL |
			IORING_FEAT_POLL_32BITS;

	if (copy_to_user(params, p, sizeof(*p))) {
		ret = -EFAULT;
		goto err;
	}
	/*
	 * Install ring fd as the very last thing, so we don't risk someone
	 * having closed it before we finish setup
	 */
	ret = io_uring_get_fd(ctx);
	if (ret < 0)
		goto err;

	trace_io_uring_create(ret, ctx, p->sq_entries, p->cq_entries, p->flags);
	io_account_mem(ctx, ring_pages(p->sq_entries, p->cq_entries),
		       ACCT_LOCKED);
	ctx->limit_mem = limit_mem;
	return ret;
err:
	io_ring_ctx_wait_and_kill(ctx);
	return ret;
}

/*
 * Sets up an aio uring context, and returns the fd. Applications asks for a
 * ring size, we return the actual sq/cq ring sizes (among other things) in the
 * params structure passed in.
 */
static long io_uring_setup(u32 entries, struct io_uring_params __user *params)
{
	struct io_uring_params p;
	int i;

	if (copy_from_user(&p, params, sizeof(p)))
		return -EFAULT;
	for (i = 0; i < ARRAY_SIZE(p.resv); i++) {
		if (p.resv[i])
			return -EINVAL;
	}

	if (p.flags & ~(IORING_SETUP_IOPOLL | IORING_SETUP_SQPOLL |
			IORING_SETUP_SQ_AFF | IORING_SETUP_CQSIZE |
			IORING_SETUP_CLAMP | IORING_SETUP_ATTACH_WQ))
		return -EINVAL;

	return  io_uring_create(entries, &p, params);
}

SYSCALL_DEFINE2(io_uring_setup, u32, entries,
		struct io_uring_params __user *, params)
{
	return io_uring_setup(entries, params);
}

static int io_probe(struct io_ring_ctx *ctx, void __user *arg, unsigned nr_args)
{
	struct io_uring_probe *p;
	size_t size;
	int i, ret;

	size = struct_size(p, ops, nr_args);
	if (size == SIZE_MAX)
		return -EOVERFLOW;
	p = kzalloc(size, GFP_KERNEL);
	if (!p)
		return -ENOMEM;

	ret = -EFAULT;
	if (copy_from_user(p, arg, size))
		goto out;
	ret = -EINVAL;
	if (memchr_inv(p, 0, size))
		goto out;

	p->last_op = IORING_OP_LAST - 1;
	if (nr_args > IORING_OP_LAST)
		nr_args = IORING_OP_LAST;

	for (i = 0; i < nr_args; i++) {
		p->ops[i].op = i;
		if (!io_op_defs[i].not_supported)
			p->ops[i].flags = IO_URING_OP_SUPPORTED;
	}
	p->ops_len = i;

	ret = 0;
	if (copy_to_user(arg, p, size))
		ret = -EFAULT;
out:
	kfree(p);
	return ret;
}

static int io_register_personality(struct io_ring_ctx *ctx)
{
	const struct cred *creds = get_current_cred();
	int id;

	id = idr_alloc_cyclic(&ctx->personality_idr, (void *) creds, 1,
				USHRT_MAX, GFP_KERNEL);
	if (id < 0)
		put_cred(creds);
	return id;
}

static int io_unregister_personality(struct io_ring_ctx *ctx, unsigned id)
{
	const struct cred *old_creds;

	old_creds = idr_remove(&ctx->personality_idr, id);
	if (old_creds) {
		put_cred(old_creds);
		return 0;
	}

	return -EINVAL;
}

static bool io_register_op_must_quiesce(int op)
{
	switch (op) {
	case IORING_UNREGISTER_FILES:
	case IORING_REGISTER_FILES_UPDATE:
	case IORING_REGISTER_PROBE:
	case IORING_REGISTER_PERSONALITY:
	case IORING_UNREGISTER_PERSONALITY:
		return false;
	default:
		return true;
	}
}

static int __io_uring_register(struct io_ring_ctx *ctx, unsigned opcode,
			       void __user *arg, unsigned nr_args)
	__releases(ctx->uring_lock)
	__acquires(ctx->uring_lock)
{
	int ret;

	/*
	 * We're inside the ring mutex, if the ref is already dying, then
	 * someone else killed the ctx or is already going through
	 * io_uring_register().
	 */
	if (percpu_ref_is_dying(&ctx->refs))
		return -ENXIO;

	if (io_register_op_must_quiesce(opcode)) {
		percpu_ref_kill(&ctx->refs);

		/*
		 * Drop uring mutex before waiting for references to exit. If
		 * another thread is currently inside io_uring_enter() it might
		 * need to grab the uring_lock to make progress. If we hold it
		 * here across the drain wait, then we can deadlock. It's safe
		 * to drop the mutex here, since no new references will come in
		 * after we've killed the percpu ref.
		 */
		mutex_unlock(&ctx->uring_lock);
		ret = wait_for_completion_interruptible(&ctx->ref_comp);
		mutex_lock(&ctx->uring_lock);
		if (ret) {
			percpu_ref_resurrect(&ctx->refs);
			ret = -EINTR;
			goto out;
		}
	}

	switch (opcode) {
	case IORING_REGISTER_BUFFERS:
		ret = io_sqe_buffer_register(ctx, arg, nr_args);
		break;
	case IORING_UNREGISTER_BUFFERS:
		ret = -EINVAL;
		if (arg || nr_args)
			break;
		ret = io_sqe_buffer_unregister(ctx);
		break;
	case IORING_REGISTER_FILES:
		ret = io_sqe_files_register(ctx, arg, nr_args);
		break;
	case IORING_UNREGISTER_FILES:
		ret = -EINVAL;
		if (arg || nr_args)
			break;
		ret = io_sqe_files_unregister(ctx);
		break;
	case IORING_REGISTER_FILES_UPDATE:
		ret = io_sqe_files_update(ctx, arg, nr_args);
		break;
	case IORING_REGISTER_EVENTFD:
	case IORING_REGISTER_EVENTFD_ASYNC:
		ret = -EINVAL;
		if (nr_args != 1)
			break;
		ret = io_eventfd_register(ctx, arg);
		if (ret)
			break;
		if (opcode == IORING_REGISTER_EVENTFD_ASYNC)
			ctx->eventfd_async = 1;
		else
			ctx->eventfd_async = 0;
		break;
	case IORING_UNREGISTER_EVENTFD:
		ret = -EINVAL;
		if (arg || nr_args)
			break;
		ret = io_eventfd_unregister(ctx);
		break;
	case IORING_REGISTER_PROBE:
		ret = -EINVAL;
		if (!arg || nr_args > 256)
			break;
		ret = io_probe(ctx, arg, nr_args);
		break;
	case IORING_REGISTER_PERSONALITY:
		ret = -EINVAL;
		if (arg || nr_args)
			break;
		ret = io_register_personality(ctx);
		break;
	case IORING_UNREGISTER_PERSONALITY:
		ret = -EINVAL;
		if (arg)
			break;
		ret = io_unregister_personality(ctx, nr_args);
		break;
	default:
		ret = -EINVAL;
		break;
	}

	if (io_register_op_must_quiesce(opcode)) {
		/* bring the ctx back to life */
		percpu_ref_reinit(&ctx->refs);
out:
		reinit_completion(&ctx->ref_comp);
	}
	return ret;
}

SYSCALL_DEFINE4(io_uring_register, unsigned int, fd, unsigned int, opcode,
		void __user *, arg, unsigned int, nr_args)
{
	struct io_ring_ctx *ctx;
	long ret = -EBADF;
	struct fd f;

	f = fdget(fd);
	if (!f.file)
		return -EBADF;

	ret = -EOPNOTSUPP;
	if (f.file->f_op != &io_uring_fops)
		goto out_fput;

	ctx = f.file->private_data;

	mutex_lock(&ctx->uring_lock);
	ret = __io_uring_register(ctx, opcode, arg, nr_args);
	mutex_unlock(&ctx->uring_lock);
	trace_io_uring_register(ctx, opcode, ctx->nr_user_files, ctx->nr_user_bufs,
							ctx->cq_ev_fd != NULL, ret);
out_fput:
	fdput(f);
	return ret;
}

static int __init io_uring_init(void)
{
#define __BUILD_BUG_VERIFY_ELEMENT(stype, eoffset, etype, ename) do { \
	BUILD_BUG_ON(offsetof(stype, ename) != eoffset); \
	BUILD_BUG_ON(sizeof(etype) != sizeof_field(stype, ename)); \
} while (0)

#define BUILD_BUG_SQE_ELEM(eoffset, etype, ename) \
	__BUILD_BUG_VERIFY_ELEMENT(struct io_uring_sqe, eoffset, etype, ename)
	BUILD_BUG_ON(sizeof(struct io_uring_sqe) != 64);
	BUILD_BUG_SQE_ELEM(0,  __u8,   opcode);
	BUILD_BUG_SQE_ELEM(1,  __u8,   flags);
	BUILD_BUG_SQE_ELEM(2,  __u16,  ioprio);
	BUILD_BUG_SQE_ELEM(4,  __s32,  fd);
	BUILD_BUG_SQE_ELEM(8,  __u64,  off);
	BUILD_BUG_SQE_ELEM(8,  __u64,  addr2);
	BUILD_BUG_SQE_ELEM(16, __u64,  addr);
	BUILD_BUG_SQE_ELEM(16, __u64,  splice_off_in);
	BUILD_BUG_SQE_ELEM(24, __u32,  len);
	BUILD_BUG_SQE_ELEM(28,     __kernel_rwf_t, rw_flags);
	BUILD_BUG_SQE_ELEM(28, /* compat */   int, rw_flags);
	BUILD_BUG_SQE_ELEM(28, /* compat */ __u32, rw_flags);
	BUILD_BUG_SQE_ELEM(28, __u32,  fsync_flags);
	BUILD_BUG_SQE_ELEM(28, /* compat */ __u16,  poll_events);
	BUILD_BUG_SQE_ELEM(28, __u32,  poll32_events);
	BUILD_BUG_SQE_ELEM(28, __u32,  sync_range_flags);
	BUILD_BUG_SQE_ELEM(28, __u32,  msg_flags);
	BUILD_BUG_SQE_ELEM(28, __u32,  timeout_flags);
	BUILD_BUG_SQE_ELEM(28, __u32,  accept_flags);
	BUILD_BUG_SQE_ELEM(28, __u32,  cancel_flags);
	BUILD_BUG_SQE_ELEM(28, __u32,  open_flags);
	BUILD_BUG_SQE_ELEM(28, __u32,  statx_flags);
	BUILD_BUG_SQE_ELEM(28, __u32,  fadvise_advice);
	BUILD_BUG_SQE_ELEM(28, __u32,  splice_flags);
	BUILD_BUG_SQE_ELEM(32, __u64,  user_data);
	BUILD_BUG_SQE_ELEM(40, __u16,  buf_index);
	BUILD_BUG_SQE_ELEM(42, __u16,  personality);
	BUILD_BUG_SQE_ELEM(44, __s32,  splice_fd_in);

	BUILD_BUG_ON(ARRAY_SIZE(io_op_defs) != IORING_OP_LAST);
	BUILD_BUG_ON(__REQ_F_LAST_BIT >= 8 * sizeof(int));
	req_cachep = KMEM_CACHE(io_kiocb, SLAB_HWCACHE_ALIGN | SLAB_PANIC);
	return 0;
};
__initcall(io_uring_init);<|MERGE_RESOLUTION|>--- conflicted
+++ resolved
@@ -903,12 +903,8 @@
 				 struct io_uring_files_update *ip,
 				 unsigned nr_args);
 static int io_grab_files(struct io_kiocb *req);
-<<<<<<< HEAD
-static void io_complete_rw_common(struct kiocb *kiocb, long res);
-=======
 static void io_complete_rw_common(struct kiocb *kiocb, long res,
 				  struct io_comp_state *cs);
->>>>>>> d4a67997
 static void io_cleanup_req(struct io_kiocb *req);
 static int io_file_get(struct io_submit_state *state, struct io_kiocb *req,
 		       int fd, struct file **out_file, bool fixed);
@@ -1878,21 +1874,9 @@
 		req = list_first_entry(again, struct io_kiocb, list);
 		list_del(&req->list);
 
-<<<<<<< HEAD
-		/* shouldn't happen unless io_uring is dying, cancel reqs */
-		if (unlikely(!current->mm)) {
-			io_complete_rw_common(&req->rw.kiocb, -EAGAIN);
-			io_put_req(req);
-			continue;
-		}
-
-		refcount_inc(&req->refs);
-		io_queue_async_work(req);
-=======
 		/* should have ->mm unless io_uring is dying, kill reqs then */
 		if (unlikely(!current->mm) || !io_rw_reissue(req, -EAGAIN))
 			io_complete_rw_common(&req->rw.kiocb, -EAGAIN, NULL);
->>>>>>> d4a67997
 	} while (!list_empty(again));
 }
 
