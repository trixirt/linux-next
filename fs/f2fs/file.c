--- conflicted
+++ resolved
@@ -4346,25 +4346,14 @@
 		goto out_unlock;
 	}
 
-<<<<<<< HEAD
-		/* if we couldn't write data, we should deallocate blocks. */
-		if (preallocated && i_size_read(inode) < target_size) {
-			down_write(&F2FS_I(inode)->i_gc_rwsem[WRITE]);
-			filemap_invalidate_lock(inode->i_mapping);
-			f2fs_truncate(inode);
-			filemap_invalidate_unlock(inode->i_mapping);
-			up_write(&F2FS_I(inode)->i_gc_rwsem[WRITE]);
-		}
-=======
 	ret = __generic_file_write_iter(iocb, from);
->>>>>>> fbc515e1
 
 	/* Don't leave any preallocated blocks around past i_size. */
 	if (preallocated > 0 && inode->i_size < target_size) {
 		down_write(&F2FS_I(inode)->i_gc_rwsem[WRITE]);
-		down_write(&F2FS_I(inode)->i_mmap_sem);
+		filemap_invalidate_lock(inode->i_mapping);
 		f2fs_truncate(inode);
-		up_write(&F2FS_I(inode)->i_mmap_sem);
+		filemap_invalidate_unlock(inode->i_mapping);
 		up_write(&F2FS_I(inode)->i_gc_rwsem[WRITE]);
 	}
 	clear_inode_flag(inode, FI_PREALLOCATED_ALL);
