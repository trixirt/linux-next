// SPDX-License-Identifier: GPL-2.0
/*
 * DAMON sysfs Interface
 *
 * Copyright (c) 2022 SeongJae Park <sj@kernel.org>
 */

#include <linux/damon.h>
#include <linux/kobject.h>
#include <linux/pid.h>
#include <linux/sched.h>
#include <linux/slab.h>

static DEFINE_MUTEX(damon_sysfs_lock);

/*
 * unsigned long range directory
 */

struct damon_sysfs_ul_range {
	struct kobject kobj;
	unsigned long min;
	unsigned long max;
};

static struct damon_sysfs_ul_range *damon_sysfs_ul_range_alloc(
		unsigned long min,
		unsigned long max)
{
	struct damon_sysfs_ul_range *range = kmalloc(sizeof(*range),
			GFP_KERNEL);

	if (!range)
		return NULL;
	range->kobj = (struct kobject){};
	range->min = min;
	range->max = max;

	return range;
}

static ssize_t min_show(struct kobject *kobj, struct kobj_attribute *attr,
		char *buf)
{
	struct damon_sysfs_ul_range *range = container_of(kobj,
			struct damon_sysfs_ul_range, kobj);

	return sysfs_emit(buf, "%lu\n", range->min);
}

static ssize_t min_store(struct kobject *kobj, struct kobj_attribute *attr,
		const char *buf, size_t count)
{
	struct damon_sysfs_ul_range *range = container_of(kobj,
			struct damon_sysfs_ul_range, kobj);
	unsigned long min;
	int err;

	err = kstrtoul(buf, 0, &min);
	if (err)
		return -EINVAL;

	range->min = min;
	return count;
}

static ssize_t max_show(struct kobject *kobj, struct kobj_attribute *attr,
		char *buf)
{
	struct damon_sysfs_ul_range *range = container_of(kobj,
			struct damon_sysfs_ul_range, kobj);

	return sysfs_emit(buf, "%lu\n", range->max);
}

static ssize_t max_store(struct kobject *kobj, struct kobj_attribute *attr,
		const char *buf, size_t count)
{
	struct damon_sysfs_ul_range *range = container_of(kobj,
			struct damon_sysfs_ul_range, kobj);
	unsigned long max;
	int err;

	err = kstrtoul(buf, 0, &max);
	if (err)
		return -EINVAL;

	range->max = max;
	return count;
}

static void damon_sysfs_ul_range_release(struct kobject *kobj)
{
	kfree(container_of(kobj, struct damon_sysfs_ul_range, kobj));
}

static struct kobj_attribute damon_sysfs_ul_range_min_attr =
		__ATTR_RW_MODE(min, 0600);

static struct kobj_attribute damon_sysfs_ul_range_max_attr =
		__ATTR_RW_MODE(max, 0600);

static struct attribute *damon_sysfs_ul_range_attrs[] = {
	&damon_sysfs_ul_range_min_attr.attr,
	&damon_sysfs_ul_range_max_attr.attr,
	NULL,
};
ATTRIBUTE_GROUPS(damon_sysfs_ul_range);

static struct kobj_type damon_sysfs_ul_range_ktype = {
	.release = damon_sysfs_ul_range_release,
	.sysfs_ops = &kobj_sysfs_ops,
	.default_groups = damon_sysfs_ul_range_groups,
};

/*
 * schemes/stats directory
 */

struct damon_sysfs_stats {
	struct kobject kobj;
	unsigned long nr_tried;
	unsigned long sz_tried;
	unsigned long nr_applied;
	unsigned long sz_applied;
	unsigned long qt_exceeds;
};

static struct damon_sysfs_stats *damon_sysfs_stats_alloc(void)
{
	return kzalloc(sizeof(struct damon_sysfs_stats), GFP_KERNEL);
}

static ssize_t nr_tried_show(struct kobject *kobj, struct kobj_attribute *attr,
		char *buf)
{
	struct damon_sysfs_stats *stats = container_of(kobj,
			struct damon_sysfs_stats, kobj);

	return sysfs_emit(buf, "%lu\n", stats->nr_tried);
}

static ssize_t sz_tried_show(struct kobject *kobj, struct kobj_attribute *attr,
		char *buf)
{
	struct damon_sysfs_stats *stats = container_of(kobj,
			struct damon_sysfs_stats, kobj);

	return sysfs_emit(buf, "%lu\n", stats->sz_tried);
}

static ssize_t nr_applied_show(struct kobject *kobj,
		struct kobj_attribute *attr, char *buf)
{
	struct damon_sysfs_stats *stats = container_of(kobj,
			struct damon_sysfs_stats, kobj);

	return sysfs_emit(buf, "%lu\n", stats->nr_applied);
}

static ssize_t sz_applied_show(struct kobject *kobj,
		struct kobj_attribute *attr, char *buf)
{
	struct damon_sysfs_stats *stats = container_of(kobj,
			struct damon_sysfs_stats, kobj);

	return sysfs_emit(buf, "%lu\n", stats->sz_applied);
}

static ssize_t qt_exceeds_show(struct kobject *kobj,
		struct kobj_attribute *attr, char *buf)
{
	struct damon_sysfs_stats *stats = container_of(kobj,
			struct damon_sysfs_stats, kobj);

	return sysfs_emit(buf, "%lu\n", stats->qt_exceeds);
}

static void damon_sysfs_stats_release(struct kobject *kobj)
{
	kfree(container_of(kobj, struct damon_sysfs_stats, kobj));
}

static struct kobj_attribute damon_sysfs_stats_nr_tried_attr =
		__ATTR_RO_MODE(nr_tried, 0400);

static struct kobj_attribute damon_sysfs_stats_sz_tried_attr =
		__ATTR_RO_MODE(sz_tried, 0400);

static struct kobj_attribute damon_sysfs_stats_nr_applied_attr =
		__ATTR_RO_MODE(nr_applied, 0400);

static struct kobj_attribute damon_sysfs_stats_sz_applied_attr =
		__ATTR_RO_MODE(sz_applied, 0400);

static struct kobj_attribute damon_sysfs_stats_qt_exceeds_attr =
		__ATTR_RO_MODE(qt_exceeds, 0400);

static struct attribute *damon_sysfs_stats_attrs[] = {
	&damon_sysfs_stats_nr_tried_attr.attr,
	&damon_sysfs_stats_sz_tried_attr.attr,
	&damon_sysfs_stats_nr_applied_attr.attr,
	&damon_sysfs_stats_sz_applied_attr.attr,
	&damon_sysfs_stats_qt_exceeds_attr.attr,
	NULL,
};
ATTRIBUTE_GROUPS(damon_sysfs_stats);

static struct kobj_type damon_sysfs_stats_ktype = {
	.release = damon_sysfs_stats_release,
	.sysfs_ops = &kobj_sysfs_ops,
	.default_groups = damon_sysfs_stats_groups,
};

/*
 * watermarks directory
 */

struct damon_sysfs_watermarks {
	struct kobject kobj;
	enum damos_wmark_metric metric;
	unsigned long interval_us;
	unsigned long high;
	unsigned long mid;
	unsigned long low;
};

static struct damon_sysfs_watermarks *damon_sysfs_watermarks_alloc(
		enum damos_wmark_metric metric, unsigned long interval_us,
		unsigned long high, unsigned long mid, unsigned long low)
{
	struct damon_sysfs_watermarks *watermarks = kmalloc(
			sizeof(*watermarks), GFP_KERNEL);

	if (!watermarks)
		return NULL;
	watermarks->kobj = (struct kobject){};
	watermarks->metric = metric;
	watermarks->interval_us = interval_us;
	watermarks->high = high;
	watermarks->mid = mid;
	watermarks->low = low;
	return watermarks;
}

/* Should match with enum damos_wmark_metric */
static const char * const damon_sysfs_wmark_metric_strs[] = {
	"none",
	"free_mem_rate",
};

static ssize_t metric_show(struct kobject *kobj, struct kobj_attribute *attr,
		char *buf)
{
	struct damon_sysfs_watermarks *watermarks = container_of(kobj,
			struct damon_sysfs_watermarks, kobj);

	return sysfs_emit(buf, "%s\n",
			damon_sysfs_wmark_metric_strs[watermarks->metric]);
}

static ssize_t metric_store(struct kobject *kobj, struct kobj_attribute *attr,
		const char *buf, size_t count)
{
	struct damon_sysfs_watermarks *watermarks = container_of(kobj,
			struct damon_sysfs_watermarks, kobj);
	enum damos_wmark_metric metric;

	for (metric = 0; metric < NR_DAMOS_WMARK_METRICS; metric++) {
		if (sysfs_streq(buf, damon_sysfs_wmark_metric_strs[metric])) {
			watermarks->metric = metric;
			return count;
		}
	}
	return -EINVAL;
}

static ssize_t interval_us_show(struct kobject *kobj,
		struct kobj_attribute *attr, char *buf)
{
	struct damon_sysfs_watermarks *watermarks = container_of(kobj,
			struct damon_sysfs_watermarks, kobj);

	return sysfs_emit(buf, "%lu\n", watermarks->interval_us);
}

static ssize_t interval_us_store(struct kobject *kobj,
		struct kobj_attribute *attr, const char *buf, size_t count)
{
	struct damon_sysfs_watermarks *watermarks = container_of(kobj,
			struct damon_sysfs_watermarks, kobj);
	int err = kstrtoul(buf, 0, &watermarks->interval_us);

	if (err)
		return -EINVAL;
	return count;
}

static ssize_t high_show(struct kobject *kobj,
		struct kobj_attribute *attr, char *buf)
{
	struct damon_sysfs_watermarks *watermarks = container_of(kobj,
			struct damon_sysfs_watermarks, kobj);

	return sysfs_emit(buf, "%lu\n", watermarks->high);
}

static ssize_t high_store(struct kobject *kobj,
		struct kobj_attribute *attr, const char *buf, size_t count)
{
	struct damon_sysfs_watermarks *watermarks = container_of(kobj,
			struct damon_sysfs_watermarks, kobj);
	int err = kstrtoul(buf, 0, &watermarks->high);

	if (err)
		return -EINVAL;
	return count;
}

static ssize_t mid_show(struct kobject *kobj,
		struct kobj_attribute *attr, char *buf)
{
	struct damon_sysfs_watermarks *watermarks = container_of(kobj,
			struct damon_sysfs_watermarks, kobj);

	return sysfs_emit(buf, "%lu\n", watermarks->mid);
}

static ssize_t mid_store(struct kobject *kobj,
		struct kobj_attribute *attr, const char *buf, size_t count)
{
	struct damon_sysfs_watermarks *watermarks = container_of(kobj,
			struct damon_sysfs_watermarks, kobj);
	int err = kstrtoul(buf, 0, &watermarks->mid);

	if (err)
		return -EINVAL;
	return count;
}

static ssize_t low_show(struct kobject *kobj,
		struct kobj_attribute *attr, char *buf)
{
	struct damon_sysfs_watermarks *watermarks = container_of(kobj,
			struct damon_sysfs_watermarks, kobj);

	return sysfs_emit(buf, "%lu\n", watermarks->low);
}

static ssize_t low_store(struct kobject *kobj,
		struct kobj_attribute *attr, const char *buf, size_t count)
{
	struct damon_sysfs_watermarks *watermarks = container_of(kobj,
			struct damon_sysfs_watermarks, kobj);
	int err = kstrtoul(buf, 0, &watermarks->low);

	if (err)
		return -EINVAL;
	return count;
}

static void damon_sysfs_watermarks_release(struct kobject *kobj)
{
	kfree(container_of(kobj, struct damon_sysfs_watermarks, kobj));
}

static struct kobj_attribute damon_sysfs_watermarks_metric_attr =
		__ATTR_RW_MODE(metric, 0600);

static struct kobj_attribute damon_sysfs_watermarks_interval_us_attr =
		__ATTR_RW_MODE(interval_us, 0600);

static struct kobj_attribute damon_sysfs_watermarks_high_attr =
		__ATTR_RW_MODE(high, 0600);

static struct kobj_attribute damon_sysfs_watermarks_mid_attr =
		__ATTR_RW_MODE(mid, 0600);

static struct kobj_attribute damon_sysfs_watermarks_low_attr =
		__ATTR_RW_MODE(low, 0600);

static struct attribute *damon_sysfs_watermarks_attrs[] = {
	&damon_sysfs_watermarks_metric_attr.attr,
	&damon_sysfs_watermarks_interval_us_attr.attr,
	&damon_sysfs_watermarks_high_attr.attr,
	&damon_sysfs_watermarks_mid_attr.attr,
	&damon_sysfs_watermarks_low_attr.attr,
	NULL,
};
ATTRIBUTE_GROUPS(damon_sysfs_watermarks);

static struct kobj_type damon_sysfs_watermarks_ktype = {
	.release = damon_sysfs_watermarks_release,
	.sysfs_ops = &kobj_sysfs_ops,
	.default_groups = damon_sysfs_watermarks_groups,
};

/*
 * scheme/weights directory
 */

struct damon_sysfs_weights {
	struct kobject kobj;
	unsigned int sz;
	unsigned int nr_accesses;
	unsigned int age;
};

static struct damon_sysfs_weights *damon_sysfs_weights_alloc(unsigned int sz,
		unsigned int nr_accesses, unsigned int age)
{
	struct damon_sysfs_weights *weights = kmalloc(sizeof(*weights),
			GFP_KERNEL);

	if (!weights)
		return NULL;
	weights->kobj = (struct kobject){};
	weights->sz = sz;
	weights->nr_accesses = nr_accesses;
	weights->age = age;
	return weights;
}

static ssize_t sz_permil_show(struct kobject *kobj,
		struct kobj_attribute *attr, char *buf)
{
	struct damon_sysfs_weights *weights = container_of(kobj,
			struct damon_sysfs_weights, kobj);

	return sysfs_emit(buf, "%u\n", weights->sz);
}

static ssize_t sz_permil_store(struct kobject *kobj,
		struct kobj_attribute *attr, const char *buf, size_t count)
{
	struct damon_sysfs_weights *weights = container_of(kobj,
			struct damon_sysfs_weights, kobj);
	int err = kstrtouint(buf, 0, &weights->sz);

	if (err)
		return -EINVAL;
	return count;
}

static ssize_t nr_accesses_permil_show(struct kobject *kobj,
		struct kobj_attribute *attr, char *buf)
{
	struct damon_sysfs_weights *weights = container_of(kobj,
			struct damon_sysfs_weights, kobj);

	return sysfs_emit(buf, "%u\n", weights->nr_accesses);
}

static ssize_t nr_accesses_permil_store(struct kobject *kobj,
		struct kobj_attribute *attr, const char *buf, size_t count)
{
	struct damon_sysfs_weights *weights = container_of(kobj,
			struct damon_sysfs_weights, kobj);
	int err = kstrtouint(buf, 0, &weights->nr_accesses);

	if (err)
		return -EINVAL;
	return count;
}

static ssize_t age_permil_show(struct kobject *kobj,
		struct kobj_attribute *attr, char *buf)
{
	struct damon_sysfs_weights *weights = container_of(kobj,
			struct damon_sysfs_weights, kobj);

	return sysfs_emit(buf, "%u\n", weights->age);
}

static ssize_t age_permil_store(struct kobject *kobj,
		struct kobj_attribute *attr, const char *buf, size_t count)
{
	struct damon_sysfs_weights *weights = container_of(kobj,
			struct damon_sysfs_weights, kobj);
	int err = kstrtouint(buf, 0, &weights->age);

	if (err)
		return -EINVAL;
	return count;
}

static void damon_sysfs_weights_release(struct kobject *kobj)
{
	kfree(container_of(kobj, struct damon_sysfs_weights, kobj));
}

static struct kobj_attribute damon_sysfs_weights_sz_attr =
		__ATTR_RW_MODE(sz_permil, 0600);

static struct kobj_attribute damon_sysfs_weights_nr_accesses_attr =
		__ATTR_RW_MODE(nr_accesses_permil, 0600);

static struct kobj_attribute damon_sysfs_weights_age_attr =
		__ATTR_RW_MODE(age_permil, 0600);

static struct attribute *damon_sysfs_weights_attrs[] = {
	&damon_sysfs_weights_sz_attr.attr,
	&damon_sysfs_weights_nr_accesses_attr.attr,
	&damon_sysfs_weights_age_attr.attr,
	NULL,
};
ATTRIBUTE_GROUPS(damon_sysfs_weights);

static struct kobj_type damon_sysfs_weights_ktype = {
	.release = damon_sysfs_weights_release,
	.sysfs_ops = &kobj_sysfs_ops,
	.default_groups = damon_sysfs_weights_groups,
};

/*
 * quotas directory
 */

struct damon_sysfs_quotas {
	struct kobject kobj;
	struct damon_sysfs_weights *weights;
	unsigned long ms;
	unsigned long sz;
	unsigned long reset_interval_ms;
};

static struct damon_sysfs_quotas *damon_sysfs_quotas_alloc(void)
{
	return kzalloc(sizeof(struct damon_sysfs_quotas), GFP_KERNEL);
}

static int damon_sysfs_quotas_add_dirs(struct damon_sysfs_quotas *quotas)
{
	struct damon_sysfs_weights *weights;
	int err;

	weights = damon_sysfs_weights_alloc(0, 0, 0);
	if (!weights)
		return -ENOMEM;

	err = kobject_init_and_add(&weights->kobj, &damon_sysfs_weights_ktype,
			&quotas->kobj, "weights");
	if (err)
		kobject_put(&weights->kobj);
	else
		quotas->weights = weights;
	return err;
}

static void damon_sysfs_quotas_rm_dirs(struct damon_sysfs_quotas *quotas)
{
	kobject_put(&quotas->weights->kobj);
}

static ssize_t ms_show(struct kobject *kobj, struct kobj_attribute *attr,
		char *buf)
{
	struct damon_sysfs_quotas *quotas = container_of(kobj,
			struct damon_sysfs_quotas, kobj);

	return sysfs_emit(buf, "%lu\n", quotas->ms);
}

static ssize_t ms_store(struct kobject *kobj, struct kobj_attribute *attr,
		const char *buf, size_t count)
{
	struct damon_sysfs_quotas *quotas = container_of(kobj,
			struct damon_sysfs_quotas, kobj);
	int err = kstrtoul(buf, 0, &quotas->ms);

	if (err)
		return -EINVAL;
	return count;
}

static ssize_t bytes_show(struct kobject *kobj, struct kobj_attribute *attr,
		char *buf)
{
	struct damon_sysfs_quotas *quotas = container_of(kobj,
			struct damon_sysfs_quotas, kobj);

	return sysfs_emit(buf, "%lu\n", quotas->sz);
}

static ssize_t bytes_store(struct kobject *kobj,
		struct kobj_attribute *attr, const char *buf, size_t count)
{
	struct damon_sysfs_quotas *quotas = container_of(kobj,
			struct damon_sysfs_quotas, kobj);
	int err = kstrtoul(buf, 0, &quotas->sz);

	if (err)
		return -EINVAL;
	return count;
}

static ssize_t reset_interval_ms_show(struct kobject *kobj,
		struct kobj_attribute *attr, char *buf)
{
	struct damon_sysfs_quotas *quotas = container_of(kobj,
			struct damon_sysfs_quotas, kobj);

	return sysfs_emit(buf, "%lu\n", quotas->reset_interval_ms);
}

static ssize_t reset_interval_ms_store(struct kobject *kobj,
		struct kobj_attribute *attr, const char *buf, size_t count)
{
	struct damon_sysfs_quotas *quotas = container_of(kobj,
			struct damon_sysfs_quotas, kobj);
	int err = kstrtoul(buf, 0, &quotas->reset_interval_ms);

	if (err)
		return -EINVAL;
	return count;
}

static void damon_sysfs_quotas_release(struct kobject *kobj)
{
	kfree(container_of(kobj, struct damon_sysfs_quotas, kobj));
}

static struct kobj_attribute damon_sysfs_quotas_ms_attr =
		__ATTR_RW_MODE(ms, 0600);

static struct kobj_attribute damon_sysfs_quotas_sz_attr =
		__ATTR_RW_MODE(bytes, 0600);

static struct kobj_attribute damon_sysfs_quotas_reset_interval_ms_attr =
		__ATTR_RW_MODE(reset_interval_ms, 0600);

static struct attribute *damon_sysfs_quotas_attrs[] = {
	&damon_sysfs_quotas_ms_attr.attr,
	&damon_sysfs_quotas_sz_attr.attr,
	&damon_sysfs_quotas_reset_interval_ms_attr.attr,
	NULL,
};
ATTRIBUTE_GROUPS(damon_sysfs_quotas);

static struct kobj_type damon_sysfs_quotas_ktype = {
	.release = damon_sysfs_quotas_release,
	.sysfs_ops = &kobj_sysfs_ops,
	.default_groups = damon_sysfs_quotas_groups,
};

/*
 * access_pattern directory
 */

struct damon_sysfs_access_pattern {
	struct kobject kobj;
	struct damon_sysfs_ul_range *sz;
	struct damon_sysfs_ul_range *nr_accesses;
	struct damon_sysfs_ul_range *age;
};

static
struct damon_sysfs_access_pattern *damon_sysfs_access_pattern_alloc(void)
{
	struct damon_sysfs_access_pattern *access_pattern =
		kmalloc(sizeof(*access_pattern), GFP_KERNEL);

	if (!access_pattern)
		return NULL;
	access_pattern->kobj = (struct kobject){};
	return access_pattern;
}

static int damon_sysfs_access_pattern_add_range_dir(
		struct damon_sysfs_access_pattern *access_pattern,
		struct damon_sysfs_ul_range **range_dir_ptr,
		char *name)
{
	struct damon_sysfs_ul_range *range = damon_sysfs_ul_range_alloc(0, 0);
	int err;

	if (!range)
		return -ENOMEM;
	err = kobject_init_and_add(&range->kobj, &damon_sysfs_ul_range_ktype,
			&access_pattern->kobj, name);
	if (err)
		kobject_put(&range->kobj);
	else
		*range_dir_ptr = range;
	return err;
}

static int damon_sysfs_access_pattern_add_dirs(
		struct damon_sysfs_access_pattern *access_pattern)
{
	int err;

	err = damon_sysfs_access_pattern_add_range_dir(access_pattern,
			&access_pattern->sz, "sz");
	if (err)
		goto put_sz_out;

	err = damon_sysfs_access_pattern_add_range_dir(access_pattern,
			&access_pattern->nr_accesses, "nr_accesses");
	if (err)
		goto put_nr_accesses_sz_out;

	err = damon_sysfs_access_pattern_add_range_dir(access_pattern,
			&access_pattern->age, "age");
	if (err)
		goto put_age_nr_accesses_sz_out;
	return 0;

put_age_nr_accesses_sz_out:
	kobject_put(&access_pattern->age->kobj);
	access_pattern->age = NULL;
put_nr_accesses_sz_out:
	kobject_put(&access_pattern->nr_accesses->kobj);
	access_pattern->nr_accesses = NULL;
put_sz_out:
	kobject_put(&access_pattern->sz->kobj);
	access_pattern->sz = NULL;
	return err;
}

static void damon_sysfs_access_pattern_rm_dirs(
		struct damon_sysfs_access_pattern *access_pattern)
{
	kobject_put(&access_pattern->sz->kobj);
	kobject_put(&access_pattern->nr_accesses->kobj);
	kobject_put(&access_pattern->age->kobj);
}

static void damon_sysfs_access_pattern_release(struct kobject *kobj)
{
	kfree(container_of(kobj, struct damon_sysfs_access_pattern, kobj));
}

static struct attribute *damon_sysfs_access_pattern_attrs[] = {
	NULL,
};
ATTRIBUTE_GROUPS(damon_sysfs_access_pattern);

static struct kobj_type damon_sysfs_access_pattern_ktype = {
	.release = damon_sysfs_access_pattern_release,
	.sysfs_ops = &kobj_sysfs_ops,
	.default_groups = damon_sysfs_access_pattern_groups,
};

/*
 * scheme directory
 */

struct damon_sysfs_scheme {
	struct kobject kobj;
	enum damos_action action;
	struct damon_sysfs_access_pattern *access_pattern;
	struct damon_sysfs_quotas *quotas;
	struct damon_sysfs_watermarks *watermarks;
	struct damon_sysfs_stats *stats;
};

/* This should match with enum damos_action */
static const char * const damon_sysfs_damos_action_strs[] = {
	"willneed",
	"cold",
	"pageout",
	"hugepage",
	"nohugepage",
	"lru_prio",
	"lru_deprio",
	"stat",
};

static struct damon_sysfs_scheme *damon_sysfs_scheme_alloc(
		enum damos_action action)
{
	struct damon_sysfs_scheme *scheme = kmalloc(sizeof(*scheme),
				GFP_KERNEL);

	if (!scheme)
		return NULL;
	scheme->kobj = (struct kobject){};
	scheme->action = action;
	return scheme;
}

static int damon_sysfs_scheme_set_access_pattern(
		struct damon_sysfs_scheme *scheme)
{
	struct damon_sysfs_access_pattern *access_pattern;
	int err;

	access_pattern = damon_sysfs_access_pattern_alloc();
	if (!access_pattern)
		return -ENOMEM;
	err = kobject_init_and_add(&access_pattern->kobj,
			&damon_sysfs_access_pattern_ktype, &scheme->kobj,
			"access_pattern");
	if (err)
		goto out;
	err = damon_sysfs_access_pattern_add_dirs(access_pattern);
	if (err)
		goto out;
	scheme->access_pattern = access_pattern;
	return 0;

out:
	kobject_put(&access_pattern->kobj);
	return err;
}

static int damon_sysfs_scheme_set_quotas(struct damon_sysfs_scheme *scheme)
{
	struct damon_sysfs_quotas *quotas = damon_sysfs_quotas_alloc();
	int err;

	if (!quotas)
		return -ENOMEM;
	err = kobject_init_and_add(&quotas->kobj, &damon_sysfs_quotas_ktype,
			&scheme->kobj, "quotas");
	if (err)
		goto out;
	err = damon_sysfs_quotas_add_dirs(quotas);
	if (err)
		goto out;
	scheme->quotas = quotas;
	return 0;

out:
	kobject_put(&quotas->kobj);
	return err;
}

static int damon_sysfs_scheme_set_watermarks(struct damon_sysfs_scheme *scheme)
{
	struct damon_sysfs_watermarks *watermarks =
		damon_sysfs_watermarks_alloc(DAMOS_WMARK_NONE, 0, 0, 0, 0);
	int err;

	if (!watermarks)
		return -ENOMEM;
	err = kobject_init_and_add(&watermarks->kobj,
			&damon_sysfs_watermarks_ktype, &scheme->kobj,
			"watermarks");
	if (err)
		kobject_put(&watermarks->kobj);
	else
		scheme->watermarks = watermarks;
	return err;
}

static int damon_sysfs_scheme_set_stats(struct damon_sysfs_scheme *scheme)
{
	struct damon_sysfs_stats *stats = damon_sysfs_stats_alloc();
	int err;

	if (!stats)
		return -ENOMEM;
	err = kobject_init_and_add(&stats->kobj, &damon_sysfs_stats_ktype,
			&scheme->kobj, "stats");
	if (err)
		kobject_put(&stats->kobj);
	else
		scheme->stats = stats;
	return err;
}

static int damon_sysfs_scheme_add_dirs(struct damon_sysfs_scheme *scheme)
{
	int err;

	err = damon_sysfs_scheme_set_access_pattern(scheme);
	if (err)
		return err;
	err = damon_sysfs_scheme_set_quotas(scheme);
	if (err)
		goto put_access_pattern_out;
	err = damon_sysfs_scheme_set_watermarks(scheme);
	if (err)
		goto put_quotas_access_pattern_out;
	err = damon_sysfs_scheme_set_stats(scheme);
	if (err)
		goto put_watermarks_quotas_access_pattern_out;
	return 0;

put_watermarks_quotas_access_pattern_out:
	kobject_put(&scheme->watermarks->kobj);
	scheme->watermarks = NULL;
put_quotas_access_pattern_out:
	kobject_put(&scheme->quotas->kobj);
	scheme->quotas = NULL;
put_access_pattern_out:
	kobject_put(&scheme->access_pattern->kobj);
	scheme->access_pattern = NULL;
	return err;
}

static void damon_sysfs_scheme_rm_dirs(struct damon_sysfs_scheme *scheme)
{
	damon_sysfs_access_pattern_rm_dirs(scheme->access_pattern);
	kobject_put(&scheme->access_pattern->kobj);
	damon_sysfs_quotas_rm_dirs(scheme->quotas);
	kobject_put(&scheme->quotas->kobj);
	kobject_put(&scheme->watermarks->kobj);
	kobject_put(&scheme->stats->kobj);
}

static ssize_t action_show(struct kobject *kobj, struct kobj_attribute *attr,
		char *buf)
{
	struct damon_sysfs_scheme *scheme = container_of(kobj,
			struct damon_sysfs_scheme, kobj);

	return sysfs_emit(buf, "%s\n",
			damon_sysfs_damos_action_strs[scheme->action]);
}

static ssize_t action_store(struct kobject *kobj, struct kobj_attribute *attr,
		const char *buf, size_t count)
{
	struct damon_sysfs_scheme *scheme = container_of(kobj,
			struct damon_sysfs_scheme, kobj);
	enum damos_action action;

	for (action = 0; action < NR_DAMOS_ACTIONS; action++) {
		if (sysfs_streq(buf, damon_sysfs_damos_action_strs[action])) {
			scheme->action = action;
			return count;
		}
	}
	return -EINVAL;
}

static void damon_sysfs_scheme_release(struct kobject *kobj)
{
	kfree(container_of(kobj, struct damon_sysfs_scheme, kobj));
}

static struct kobj_attribute damon_sysfs_scheme_action_attr =
		__ATTR_RW_MODE(action, 0600);

static struct attribute *damon_sysfs_scheme_attrs[] = {
	&damon_sysfs_scheme_action_attr.attr,
	NULL,
};
ATTRIBUTE_GROUPS(damon_sysfs_scheme);

static struct kobj_type damon_sysfs_scheme_ktype = {
	.release = damon_sysfs_scheme_release,
	.sysfs_ops = &kobj_sysfs_ops,
	.default_groups = damon_sysfs_scheme_groups,
};

/*
 * schemes directory
 */

struct damon_sysfs_schemes {
	struct kobject kobj;
	struct damon_sysfs_scheme **schemes_arr;
	int nr;
};

static struct damon_sysfs_schemes *damon_sysfs_schemes_alloc(void)
{
	return kzalloc(sizeof(struct damon_sysfs_schemes), GFP_KERNEL);
}

static void damon_sysfs_schemes_rm_dirs(struct damon_sysfs_schemes *schemes)
{
	struct damon_sysfs_scheme **schemes_arr = schemes->schemes_arr;
	int i;

	for (i = 0; i < schemes->nr; i++) {
		damon_sysfs_scheme_rm_dirs(schemes_arr[i]);
		kobject_put(&schemes_arr[i]->kobj);
	}
	schemes->nr = 0;
	kfree(schemes_arr);
	schemes->schemes_arr = NULL;
}

static int damon_sysfs_schemes_add_dirs(struct damon_sysfs_schemes *schemes,
		int nr_schemes)
{
	struct damon_sysfs_scheme **schemes_arr, *scheme;
	int err, i;

	damon_sysfs_schemes_rm_dirs(schemes);
	if (!nr_schemes)
		return 0;

	schemes_arr = kmalloc_array(nr_schemes, sizeof(*schemes_arr),
			GFP_KERNEL | __GFP_NOWARN);
	if (!schemes_arr)
		return -ENOMEM;
	schemes->schemes_arr = schemes_arr;

	for (i = 0; i < nr_schemes; i++) {
		scheme = damon_sysfs_scheme_alloc(DAMOS_STAT);
		if (!scheme) {
			damon_sysfs_schemes_rm_dirs(schemes);
			return -ENOMEM;
		}

		err = kobject_init_and_add(&scheme->kobj,
				&damon_sysfs_scheme_ktype, &schemes->kobj,
				"%d", i);
		if (err)
			goto out;
		err = damon_sysfs_scheme_add_dirs(scheme);
		if (err)
			goto out;

		schemes_arr[i] = scheme;
		schemes->nr++;
	}
	return 0;

out:
	damon_sysfs_schemes_rm_dirs(schemes);
	kobject_put(&scheme->kobj);
	return err;
}

static ssize_t nr_schemes_show(struct kobject *kobj,
		struct kobj_attribute *attr, char *buf)
{
	struct damon_sysfs_schemes *schemes = container_of(kobj,
			struct damon_sysfs_schemes, kobj);

	return sysfs_emit(buf, "%d\n", schemes->nr);
}

static ssize_t nr_schemes_store(struct kobject *kobj,
		struct kobj_attribute *attr, const char *buf, size_t count)
{
	struct damon_sysfs_schemes *schemes = container_of(kobj,
			struct damon_sysfs_schemes, kobj);
	int nr, err = kstrtoint(buf, 0, &nr);

	if (err)
		return err;
	if (nr < 0)
		return -EINVAL;

	if (!mutex_trylock(&damon_sysfs_lock))
		return -EBUSY;
	err = damon_sysfs_schemes_add_dirs(schemes, nr);
	mutex_unlock(&damon_sysfs_lock);
	if (err)
		return err;
	return count;
}

static void damon_sysfs_schemes_release(struct kobject *kobj)
{
	kfree(container_of(kobj, struct damon_sysfs_schemes, kobj));
}

static struct kobj_attribute damon_sysfs_schemes_nr_attr =
		__ATTR_RW_MODE(nr_schemes, 0600);

static struct attribute *damon_sysfs_schemes_attrs[] = {
	&damon_sysfs_schemes_nr_attr.attr,
	NULL,
};
ATTRIBUTE_GROUPS(damon_sysfs_schemes);

static struct kobj_type damon_sysfs_schemes_ktype = {
	.release = damon_sysfs_schemes_release,
	.sysfs_ops = &kobj_sysfs_ops,
	.default_groups = damon_sysfs_schemes_groups,
};

/*
 * init region directory
 */

struct damon_sysfs_region {
	struct kobject kobj;
	unsigned long start;
	unsigned long end;
};

static struct damon_sysfs_region *damon_sysfs_region_alloc(
		unsigned long start,
		unsigned long end)
{
	struct damon_sysfs_region *region = kmalloc(sizeof(*region),
			GFP_KERNEL);

	if (!region)
		return NULL;
	region->kobj = (struct kobject){};
	region->start = start;
	region->end = end;
	return region;
}

static ssize_t start_show(struct kobject *kobj, struct kobj_attribute *attr,
		char *buf)
{
	struct damon_sysfs_region *region = container_of(kobj,
			struct damon_sysfs_region, kobj);

	return sysfs_emit(buf, "%lu\n", region->start);
}

static ssize_t start_store(struct kobject *kobj, struct kobj_attribute *attr,
		const char *buf, size_t count)
{
	struct damon_sysfs_region *region = container_of(kobj,
			struct damon_sysfs_region, kobj);
	int err = kstrtoul(buf, 0, &region->start);

	if (err)
		return -EINVAL;
	return count;
}

static ssize_t end_show(struct kobject *kobj, struct kobj_attribute *attr,
		char *buf)
{
	struct damon_sysfs_region *region = container_of(kobj,
			struct damon_sysfs_region, kobj);

	return sysfs_emit(buf, "%lu\n", region->end);
}

static ssize_t end_store(struct kobject *kobj, struct kobj_attribute *attr,
		const char *buf, size_t count)
{
	struct damon_sysfs_region *region = container_of(kobj,
			struct damon_sysfs_region, kobj);
	int err = kstrtoul(buf, 0, &region->end);

	if (err)
		return -EINVAL;
	return count;
}

static void damon_sysfs_region_release(struct kobject *kobj)
{
	kfree(container_of(kobj, struct damon_sysfs_region, kobj));
}

static struct kobj_attribute damon_sysfs_region_start_attr =
		__ATTR_RW_MODE(start, 0600);

static struct kobj_attribute damon_sysfs_region_end_attr =
		__ATTR_RW_MODE(end, 0600);

static struct attribute *damon_sysfs_region_attrs[] = {
	&damon_sysfs_region_start_attr.attr,
	&damon_sysfs_region_end_attr.attr,
	NULL,
};
ATTRIBUTE_GROUPS(damon_sysfs_region);

static struct kobj_type damon_sysfs_region_ktype = {
	.release = damon_sysfs_region_release,
	.sysfs_ops = &kobj_sysfs_ops,
	.default_groups = damon_sysfs_region_groups,
};

/*
 * init_regions directory
 */

struct damon_sysfs_regions {
	struct kobject kobj;
	struct damon_sysfs_region **regions_arr;
	int nr;
};

static struct damon_sysfs_regions *damon_sysfs_regions_alloc(void)
{
	return kzalloc(sizeof(struct damon_sysfs_regions), GFP_KERNEL);
}

static void damon_sysfs_regions_rm_dirs(struct damon_sysfs_regions *regions)
{
	struct damon_sysfs_region **regions_arr = regions->regions_arr;
	int i;

	for (i = 0; i < regions->nr; i++)
		kobject_put(&regions_arr[i]->kobj);
	regions->nr = 0;
	kfree(regions_arr);
	regions->regions_arr = NULL;
}

static int damon_sysfs_regions_add_dirs(struct damon_sysfs_regions *regions,
		int nr_regions)
{
	struct damon_sysfs_region **regions_arr, *region;
	int err, i;

	damon_sysfs_regions_rm_dirs(regions);
	if (!nr_regions)
		return 0;

	regions_arr = kmalloc_array(nr_regions, sizeof(*regions_arr),
			GFP_KERNEL | __GFP_NOWARN);
	if (!regions_arr)
		return -ENOMEM;
	regions->regions_arr = regions_arr;

	for (i = 0; i < nr_regions; i++) {
		region = damon_sysfs_region_alloc(0, 0);
		if (!region) {
			damon_sysfs_regions_rm_dirs(regions);
			return -ENOMEM;
		}

		err = kobject_init_and_add(&region->kobj,
				&damon_sysfs_region_ktype, &regions->kobj,
				"%d", i);
		if (err) {
			kobject_put(&region->kobj);
			damon_sysfs_regions_rm_dirs(regions);
			return err;
		}

		regions_arr[i] = region;
		regions->nr++;
	}
	return 0;
}

static ssize_t nr_regions_show(struct kobject *kobj,
		struct kobj_attribute *attr, char *buf)
{
	struct damon_sysfs_regions *regions = container_of(kobj,
			struct damon_sysfs_regions, kobj);

	return sysfs_emit(buf, "%d\n", regions->nr);
}

static ssize_t nr_regions_store(struct kobject *kobj,
		struct kobj_attribute *attr, const char *buf, size_t count)
{
	struct damon_sysfs_regions *regions = container_of(kobj,
			struct damon_sysfs_regions, kobj);
	int nr, err = kstrtoint(buf, 0, &nr);

	if (err)
		return err;
	if (nr < 0)
		return -EINVAL;

	if (!mutex_trylock(&damon_sysfs_lock))
		return -EBUSY;
	err = damon_sysfs_regions_add_dirs(regions, nr);
	mutex_unlock(&damon_sysfs_lock);
	if (err)
		return err;

	return count;
}

static void damon_sysfs_regions_release(struct kobject *kobj)
{
	kfree(container_of(kobj, struct damon_sysfs_regions, kobj));
}

static struct kobj_attribute damon_sysfs_regions_nr_attr =
		__ATTR_RW_MODE(nr_regions, 0600);

static struct attribute *damon_sysfs_regions_attrs[] = {
	&damon_sysfs_regions_nr_attr.attr,
	NULL,
};
ATTRIBUTE_GROUPS(damon_sysfs_regions);

static struct kobj_type damon_sysfs_regions_ktype = {
	.release = damon_sysfs_regions_release,
	.sysfs_ops = &kobj_sysfs_ops,
	.default_groups = damon_sysfs_regions_groups,
};

/*
 * target directory
 */

struct damon_sysfs_target {
	struct kobject kobj;
	struct damon_sysfs_regions *regions;
	int pid;
};

static struct damon_sysfs_target *damon_sysfs_target_alloc(void)
{
	return kzalloc(sizeof(struct damon_sysfs_target), GFP_KERNEL);
}

static int damon_sysfs_target_add_dirs(struct damon_sysfs_target *target)
{
	struct damon_sysfs_regions *regions = damon_sysfs_regions_alloc();
	int err;

	if (!regions)
		return -ENOMEM;

	err = kobject_init_and_add(&regions->kobj, &damon_sysfs_regions_ktype,
			&target->kobj, "regions");
	if (err)
		kobject_put(&regions->kobj);
	else
		target->regions = regions;
	return err;
}

static void damon_sysfs_target_rm_dirs(struct damon_sysfs_target *target)
{
	damon_sysfs_regions_rm_dirs(target->regions);
	kobject_put(&target->regions->kobj);
}

static ssize_t pid_target_show(struct kobject *kobj,
		struct kobj_attribute *attr, char *buf)
{
	struct damon_sysfs_target *target = container_of(kobj,
			struct damon_sysfs_target, kobj);

	return sysfs_emit(buf, "%d\n", target->pid);
}

static ssize_t pid_target_store(struct kobject *kobj,
		struct kobj_attribute *attr, const char *buf, size_t count)
{
	struct damon_sysfs_target *target = container_of(kobj,
			struct damon_sysfs_target, kobj);
	int err = kstrtoint(buf, 0, &target->pid);

	if (err)
		return -EINVAL;
	return count;
}

static void damon_sysfs_target_release(struct kobject *kobj)
{
	kfree(container_of(kobj, struct damon_sysfs_target, kobj));
}

static struct kobj_attribute damon_sysfs_target_pid_attr =
		__ATTR_RW_MODE(pid_target, 0600);

static struct attribute *damon_sysfs_target_attrs[] = {
	&damon_sysfs_target_pid_attr.attr,
	NULL,
};
ATTRIBUTE_GROUPS(damon_sysfs_target);

static struct kobj_type damon_sysfs_target_ktype = {
	.release = damon_sysfs_target_release,
	.sysfs_ops = &kobj_sysfs_ops,
	.default_groups = damon_sysfs_target_groups,
};

/*
 * targets directory
 */

struct damon_sysfs_targets {
	struct kobject kobj;
	struct damon_sysfs_target **targets_arr;
	int nr;
};

static struct damon_sysfs_targets *damon_sysfs_targets_alloc(void)
{
	return kzalloc(sizeof(struct damon_sysfs_targets), GFP_KERNEL);
}

static void damon_sysfs_targets_rm_dirs(struct damon_sysfs_targets *targets)
{
	struct damon_sysfs_target **targets_arr = targets->targets_arr;
	int i;

	for (i = 0; i < targets->nr; i++) {
		damon_sysfs_target_rm_dirs(targets_arr[i]);
		kobject_put(&targets_arr[i]->kobj);
	}
	targets->nr = 0;
	kfree(targets_arr);
	targets->targets_arr = NULL;
}

static int damon_sysfs_targets_add_dirs(struct damon_sysfs_targets *targets,
		int nr_targets)
{
	struct damon_sysfs_target **targets_arr, *target;
	int err, i;

	damon_sysfs_targets_rm_dirs(targets);
	if (!nr_targets)
		return 0;

	targets_arr = kmalloc_array(nr_targets, sizeof(*targets_arr),
			GFP_KERNEL | __GFP_NOWARN);
	if (!targets_arr)
		return -ENOMEM;
	targets->targets_arr = targets_arr;

	for (i = 0; i < nr_targets; i++) {
		target = damon_sysfs_target_alloc();
		if (!target) {
			damon_sysfs_targets_rm_dirs(targets);
			return -ENOMEM;
		}

		err = kobject_init_and_add(&target->kobj,
				&damon_sysfs_target_ktype, &targets->kobj,
				"%d", i);
		if (err)
			goto out;

		err = damon_sysfs_target_add_dirs(target);
		if (err)
			goto out;

		targets_arr[i] = target;
		targets->nr++;
	}
	return 0;

out:
	damon_sysfs_targets_rm_dirs(targets);
	kobject_put(&target->kobj);
	return err;
}

static ssize_t nr_targets_show(struct kobject *kobj,
		struct kobj_attribute *attr, char *buf)
{
	struct damon_sysfs_targets *targets = container_of(kobj,
			struct damon_sysfs_targets, kobj);

	return sysfs_emit(buf, "%d\n", targets->nr);
}

static ssize_t nr_targets_store(struct kobject *kobj,
		struct kobj_attribute *attr, const char *buf, size_t count)
{
	struct damon_sysfs_targets *targets = container_of(kobj,
			struct damon_sysfs_targets, kobj);
	int nr, err = kstrtoint(buf, 0, &nr);

	if (err)
		return err;
	if (nr < 0)
		return -EINVAL;

	if (!mutex_trylock(&damon_sysfs_lock))
		return -EBUSY;
	err = damon_sysfs_targets_add_dirs(targets, nr);
	mutex_unlock(&damon_sysfs_lock);
	if (err)
		return err;

	return count;
}

static void damon_sysfs_targets_release(struct kobject *kobj)
{
	kfree(container_of(kobj, struct damon_sysfs_targets, kobj));
}

static struct kobj_attribute damon_sysfs_targets_nr_attr =
		__ATTR_RW_MODE(nr_targets, 0600);

static struct attribute *damon_sysfs_targets_attrs[] = {
	&damon_sysfs_targets_nr_attr.attr,
	NULL,
};
ATTRIBUTE_GROUPS(damon_sysfs_targets);

static struct kobj_type damon_sysfs_targets_ktype = {
	.release = damon_sysfs_targets_release,
	.sysfs_ops = &kobj_sysfs_ops,
	.default_groups = damon_sysfs_targets_groups,
};

/*
 * intervals directory
 */

struct damon_sysfs_intervals {
	struct kobject kobj;
	unsigned long sample_us;
	unsigned long aggr_us;
	unsigned long update_us;
};

static struct damon_sysfs_intervals *damon_sysfs_intervals_alloc(
		unsigned long sample_us, unsigned long aggr_us,
		unsigned long update_us)
{
	struct damon_sysfs_intervals *intervals = kmalloc(sizeof(*intervals),
			GFP_KERNEL);

	if (!intervals)
		return NULL;

	intervals->kobj = (struct kobject){};
	intervals->sample_us = sample_us;
	intervals->aggr_us = aggr_us;
	intervals->update_us = update_us;
	return intervals;
}

static ssize_t sample_us_show(struct kobject *kobj,
		struct kobj_attribute *attr, char *buf)
{
	struct damon_sysfs_intervals *intervals = container_of(kobj,
			struct damon_sysfs_intervals, kobj);

	return sysfs_emit(buf, "%lu\n", intervals->sample_us);
}

static ssize_t sample_us_store(struct kobject *kobj,
		struct kobj_attribute *attr, const char *buf, size_t count)
{
	struct damon_sysfs_intervals *intervals = container_of(kobj,
			struct damon_sysfs_intervals, kobj);
	unsigned long us;
	int err = kstrtoul(buf, 0, &us);

	if (err)
		return -EINVAL;

	intervals->sample_us = us;
	return count;
}

static ssize_t aggr_us_show(struct kobject *kobj, struct kobj_attribute *attr,
		char *buf)
{
	struct damon_sysfs_intervals *intervals = container_of(kobj,
			struct damon_sysfs_intervals, kobj);

	return sysfs_emit(buf, "%lu\n", intervals->aggr_us);
}

static ssize_t aggr_us_store(struct kobject *kobj, struct kobj_attribute *attr,
		const char *buf, size_t count)
{
	struct damon_sysfs_intervals *intervals = container_of(kobj,
			struct damon_sysfs_intervals, kobj);
	unsigned long us;
	int err = kstrtoul(buf, 0, &us);

	if (err)
		return -EINVAL;

	intervals->aggr_us = us;
	return count;
}

static ssize_t update_us_show(struct kobject *kobj,
		struct kobj_attribute *attr, char *buf)
{
	struct damon_sysfs_intervals *intervals = container_of(kobj,
			struct damon_sysfs_intervals, kobj);

	return sysfs_emit(buf, "%lu\n", intervals->update_us);
}

static ssize_t update_us_store(struct kobject *kobj,
		struct kobj_attribute *attr, const char *buf, size_t count)
{
	struct damon_sysfs_intervals *intervals = container_of(kobj,
			struct damon_sysfs_intervals, kobj);
	unsigned long us;
	int err = kstrtoul(buf, 0, &us);

	if (err)
		return -EINVAL;

	intervals->update_us = us;
	return count;
}

static void damon_sysfs_intervals_release(struct kobject *kobj)
{
	kfree(container_of(kobj, struct damon_sysfs_intervals, kobj));
}

static struct kobj_attribute damon_sysfs_intervals_sample_us_attr =
		__ATTR_RW_MODE(sample_us, 0600);

static struct kobj_attribute damon_sysfs_intervals_aggr_us_attr =
		__ATTR_RW_MODE(aggr_us, 0600);

static struct kobj_attribute damon_sysfs_intervals_update_us_attr =
		__ATTR_RW_MODE(update_us, 0600);

static struct attribute *damon_sysfs_intervals_attrs[] = {
	&damon_sysfs_intervals_sample_us_attr.attr,
	&damon_sysfs_intervals_aggr_us_attr.attr,
	&damon_sysfs_intervals_update_us_attr.attr,
	NULL,
};
ATTRIBUTE_GROUPS(damon_sysfs_intervals);

static struct kobj_type damon_sysfs_intervals_ktype = {
	.release = damon_sysfs_intervals_release,
	.sysfs_ops = &kobj_sysfs_ops,
	.default_groups = damon_sysfs_intervals_groups,
};

/*
 * monitoring_attrs directory
 */

struct damon_sysfs_attrs {
	struct kobject kobj;
	struct damon_sysfs_intervals *intervals;
	struct damon_sysfs_ul_range *nr_regions_range;
};

static struct damon_sysfs_attrs *damon_sysfs_attrs_alloc(void)
{
	struct damon_sysfs_attrs *attrs = kmalloc(sizeof(*attrs), GFP_KERNEL);

	if (!attrs)
		return NULL;
	attrs->kobj = (struct kobject){};
	return attrs;
}

static int damon_sysfs_attrs_add_dirs(struct damon_sysfs_attrs *attrs)
{
	struct damon_sysfs_intervals *intervals;
	struct damon_sysfs_ul_range *nr_regions_range;
	int err;

	intervals = damon_sysfs_intervals_alloc(5000, 100000, 60000000);
	if (!intervals)
		return -ENOMEM;

	err = kobject_init_and_add(&intervals->kobj,
			&damon_sysfs_intervals_ktype, &attrs->kobj,
			"intervals");
	if (err)
		goto put_intervals_out;
	attrs->intervals = intervals;

	nr_regions_range = damon_sysfs_ul_range_alloc(10, 1000);
	if (!nr_regions_range) {
		err = -ENOMEM;
		goto put_intervals_out;
	}

	err = kobject_init_and_add(&nr_regions_range->kobj,
			&damon_sysfs_ul_range_ktype, &attrs->kobj,
			"nr_regions");
	if (err)
		goto put_nr_regions_intervals_out;
	attrs->nr_regions_range = nr_regions_range;
	return 0;

put_nr_regions_intervals_out:
	kobject_put(&nr_regions_range->kobj);
	attrs->nr_regions_range = NULL;
put_intervals_out:
	kobject_put(&intervals->kobj);
	attrs->intervals = NULL;
	return err;
}

static void damon_sysfs_attrs_rm_dirs(struct damon_sysfs_attrs *attrs)
{
	kobject_put(&attrs->nr_regions_range->kobj);
	kobject_put(&attrs->intervals->kobj);
}

static void damon_sysfs_attrs_release(struct kobject *kobj)
{
	kfree(container_of(kobj, struct damon_sysfs_attrs, kobj));
}

static struct attribute *damon_sysfs_attrs_attrs[] = {
	NULL,
};
ATTRIBUTE_GROUPS(damon_sysfs_attrs);

static struct kobj_type damon_sysfs_attrs_ktype = {
	.release = damon_sysfs_attrs_release,
	.sysfs_ops = &kobj_sysfs_ops,
	.default_groups = damon_sysfs_attrs_groups,
};

/*
 * context directory
 */

/* This should match with enum damon_ops_id */
static const char * const damon_sysfs_ops_strs[] = {
	"vaddr",
	"fvaddr",
	"paddr",
};

struct damon_sysfs_context {
	struct kobject kobj;
	enum damon_ops_id ops_id;
	struct damon_sysfs_attrs *attrs;
	struct damon_sysfs_targets *targets;
	struct damon_sysfs_schemes *schemes;
};

static struct damon_sysfs_context *damon_sysfs_context_alloc(
		enum damon_ops_id ops_id)
{
	struct damon_sysfs_context *context = kmalloc(sizeof(*context),
				GFP_KERNEL);

	if (!context)
		return NULL;
	context->kobj = (struct kobject){};
	context->ops_id = ops_id;
	return context;
}

static int damon_sysfs_context_set_attrs(struct damon_sysfs_context *context)
{
	struct damon_sysfs_attrs *attrs = damon_sysfs_attrs_alloc();
	int err;

	if (!attrs)
		return -ENOMEM;
	err = kobject_init_and_add(&attrs->kobj, &damon_sysfs_attrs_ktype,
			&context->kobj, "monitoring_attrs");
	if (err)
		goto out;
	err = damon_sysfs_attrs_add_dirs(attrs);
	if (err)
		goto out;
	context->attrs = attrs;
	return 0;

out:
	kobject_put(&attrs->kobj);
	return err;
}

static int damon_sysfs_context_set_targets(struct damon_sysfs_context *context)
{
	struct damon_sysfs_targets *targets = damon_sysfs_targets_alloc();
	int err;

	if (!targets)
		return -ENOMEM;
	err = kobject_init_and_add(&targets->kobj, &damon_sysfs_targets_ktype,
			&context->kobj, "targets");
	if (err) {
		kobject_put(&targets->kobj);
		return err;
	}
	context->targets = targets;
	return 0;
}

static int damon_sysfs_context_set_schemes(struct damon_sysfs_context *context)
{
	struct damon_sysfs_schemes *schemes = damon_sysfs_schemes_alloc();
	int err;

	if (!schemes)
		return -ENOMEM;
	err = kobject_init_and_add(&schemes->kobj, &damon_sysfs_schemes_ktype,
			&context->kobj, "schemes");
	if (err) {
		kobject_put(&schemes->kobj);
		return err;
	}
	context->schemes = schemes;
	return 0;
}

static int damon_sysfs_context_add_dirs(struct damon_sysfs_context *context)
{
	int err;

	err = damon_sysfs_context_set_attrs(context);
	if (err)
		return err;

	err = damon_sysfs_context_set_targets(context);
	if (err)
		goto put_attrs_out;

	err = damon_sysfs_context_set_schemes(context);
	if (err)
		goto put_targets_attrs_out;
	return 0;

put_targets_attrs_out:
	kobject_put(&context->targets->kobj);
	context->targets = NULL;
put_attrs_out:
	kobject_put(&context->attrs->kobj);
	context->attrs = NULL;
	return err;
}

static void damon_sysfs_context_rm_dirs(struct damon_sysfs_context *context)
{
	damon_sysfs_attrs_rm_dirs(context->attrs);
	kobject_put(&context->attrs->kobj);
	damon_sysfs_targets_rm_dirs(context->targets);
	kobject_put(&context->targets->kobj);
	damon_sysfs_schemes_rm_dirs(context->schemes);
	kobject_put(&context->schemes->kobj);
}

static ssize_t avail_operations_show(struct kobject *kobj,
		struct kobj_attribute *attr, char *buf)
{
	enum damon_ops_id id;
	int len = 0;

	for (id = 0; id < NR_DAMON_OPS; id++) {
		if (!damon_is_registered_ops(id))
			continue;
		len += sysfs_emit_at(buf, len, "%s\n",
				damon_sysfs_ops_strs[id]);
	}
	return len;
}

static ssize_t operations_show(struct kobject *kobj,
		struct kobj_attribute *attr, char *buf)
{
	struct damon_sysfs_context *context = container_of(kobj,
			struct damon_sysfs_context, kobj);

	return sysfs_emit(buf, "%s\n", damon_sysfs_ops_strs[context->ops_id]);
}

static ssize_t operations_store(struct kobject *kobj,
		struct kobj_attribute *attr, const char *buf, size_t count)
{
	struct damon_sysfs_context *context = container_of(kobj,
			struct damon_sysfs_context, kobj);
	enum damon_ops_id id;

	for (id = 0; id < NR_DAMON_OPS; id++) {
		if (sysfs_streq(buf, damon_sysfs_ops_strs[id])) {
			context->ops_id = id;
			return count;
		}
	}
	return -EINVAL;
}

static void damon_sysfs_context_release(struct kobject *kobj)
{
	kfree(container_of(kobj, struct damon_sysfs_context, kobj));
}

static struct kobj_attribute damon_sysfs_context_avail_operations_attr =
		__ATTR_RO_MODE(avail_operations, 0400);

static struct kobj_attribute damon_sysfs_context_operations_attr =
		__ATTR_RW_MODE(operations, 0600);

static struct attribute *damon_sysfs_context_attrs[] = {
	&damon_sysfs_context_avail_operations_attr.attr,
	&damon_sysfs_context_operations_attr.attr,
	NULL,
};
ATTRIBUTE_GROUPS(damon_sysfs_context);

static struct kobj_type damon_sysfs_context_ktype = {
	.release = damon_sysfs_context_release,
	.sysfs_ops = &kobj_sysfs_ops,
	.default_groups = damon_sysfs_context_groups,
};

/*
 * contexts directory
 */

struct damon_sysfs_contexts {
	struct kobject kobj;
	struct damon_sysfs_context **contexts_arr;
	int nr;
};

static struct damon_sysfs_contexts *damon_sysfs_contexts_alloc(void)
{
	return kzalloc(sizeof(struct damon_sysfs_contexts), GFP_KERNEL);
}

static void damon_sysfs_contexts_rm_dirs(struct damon_sysfs_contexts *contexts)
{
	struct damon_sysfs_context **contexts_arr = contexts->contexts_arr;
	int i;

	for (i = 0; i < contexts->nr; i++) {
		damon_sysfs_context_rm_dirs(contexts_arr[i]);
		kobject_put(&contexts_arr[i]->kobj);
	}
	contexts->nr = 0;
	kfree(contexts_arr);
	contexts->contexts_arr = NULL;
}

static int damon_sysfs_contexts_add_dirs(struct damon_sysfs_contexts *contexts,
		int nr_contexts)
{
	struct damon_sysfs_context **contexts_arr, *context;
	int err, i;

	damon_sysfs_contexts_rm_dirs(contexts);
	if (!nr_contexts)
		return 0;

	contexts_arr = kmalloc_array(nr_contexts, sizeof(*contexts_arr),
			GFP_KERNEL | __GFP_NOWARN);
	if (!contexts_arr)
		return -ENOMEM;
	contexts->contexts_arr = contexts_arr;

	for (i = 0; i < nr_contexts; i++) {
		context = damon_sysfs_context_alloc(DAMON_OPS_VADDR);
		if (!context) {
			damon_sysfs_contexts_rm_dirs(contexts);
			return -ENOMEM;
		}

		err = kobject_init_and_add(&context->kobj,
				&damon_sysfs_context_ktype, &contexts->kobj,
				"%d", i);
		if (err)
			goto out;

		err = damon_sysfs_context_add_dirs(context);
		if (err)
			goto out;

		contexts_arr[i] = context;
		contexts->nr++;
	}
	return 0;

out:
	damon_sysfs_contexts_rm_dirs(contexts);
	kobject_put(&context->kobj);
	return err;
}

static ssize_t nr_contexts_show(struct kobject *kobj,
		struct kobj_attribute *attr, char *buf)
{
	struct damon_sysfs_contexts *contexts = container_of(kobj,
			struct damon_sysfs_contexts, kobj);

	return sysfs_emit(buf, "%d\n", contexts->nr);
}

static ssize_t nr_contexts_store(struct kobject *kobj,
		struct kobj_attribute *attr, const char *buf, size_t count)
{
	struct damon_sysfs_contexts *contexts = container_of(kobj,
			struct damon_sysfs_contexts, kobj);
	int nr, err;

	err = kstrtoint(buf, 0, &nr);
	if (err)
		return err;
	/* TODO: support multiple contexts per kdamond */
	if (nr < 0 || 1 < nr)
		return -EINVAL;

	if (!mutex_trylock(&damon_sysfs_lock))
		return -EBUSY;
	err = damon_sysfs_contexts_add_dirs(contexts, nr);
	mutex_unlock(&damon_sysfs_lock);
	if (err)
		return err;

	return count;
}

static void damon_sysfs_contexts_release(struct kobject *kobj)
{
	kfree(container_of(kobj, struct damon_sysfs_contexts, kobj));
}

static struct kobj_attribute damon_sysfs_contexts_nr_attr
		= __ATTR_RW_MODE(nr_contexts, 0600);

static struct attribute *damon_sysfs_contexts_attrs[] = {
	&damon_sysfs_contexts_nr_attr.attr,
	NULL,
};
ATTRIBUTE_GROUPS(damon_sysfs_contexts);

static struct kobj_type damon_sysfs_contexts_ktype = {
	.release = damon_sysfs_contexts_release,
	.sysfs_ops = &kobj_sysfs_ops,
	.default_groups = damon_sysfs_contexts_groups,
};

/*
 * kdamond directory
 */

struct damon_sysfs_kdamond {
	struct kobject kobj;
	struct damon_sysfs_contexts *contexts;
	struct damon_ctx *damon_ctx;
};

static struct damon_sysfs_kdamond *damon_sysfs_kdamond_alloc(void)
{
	return kzalloc(sizeof(struct damon_sysfs_kdamond), GFP_KERNEL);
}

static int damon_sysfs_kdamond_add_dirs(struct damon_sysfs_kdamond *kdamond)
{
	struct damon_sysfs_contexts *contexts;
	int err;

	contexts = damon_sysfs_contexts_alloc();
	if (!contexts)
		return -ENOMEM;

	err = kobject_init_and_add(&contexts->kobj,
			&damon_sysfs_contexts_ktype, &kdamond->kobj,
			"contexts");
	if (err) {
		kobject_put(&contexts->kobj);
		return err;
	}
	kdamond->contexts = contexts;

	return err;
}

static void damon_sysfs_kdamond_rm_dirs(struct damon_sysfs_kdamond *kdamond)
{
	damon_sysfs_contexts_rm_dirs(kdamond->contexts);
	kobject_put(&kdamond->contexts->kobj);
}

static bool damon_sysfs_ctx_running(struct damon_ctx *ctx)
{
	bool running;

	mutex_lock(&ctx->kdamond_lock);
	running = ctx->kdamond != NULL;
	mutex_unlock(&ctx->kdamond_lock);
	return running;
}

/*
 * enum damon_sysfs_cmd - Commands for a specific kdamond.
 */
enum damon_sysfs_cmd {
	/* @DAMON_SYSFS_CMD_ON: Turn the kdamond on. */
	DAMON_SYSFS_CMD_ON,
	/* @DAMON_SYSFS_CMD_OFF: Turn the kdamond off. */
	DAMON_SYSFS_CMD_OFF,
	/* @DAMON_SYSFS_CMD_COMMIT: Update kdamond inputs. */
	DAMON_SYSFS_CMD_COMMIT,
	/*
	 * @DAMON_SYSFS_CMD_UPDATE_SCHEMES_STATS: Update scheme stats sysfs
	 * files.
	 */
	DAMON_SYSFS_CMD_UPDATE_SCHEMES_STATS,
	/*
	 * @NR_DAMON_SYSFS_CMDS: Total number of DAMON sysfs commands.
	 */
	NR_DAMON_SYSFS_CMDS,
};

/* Should match with enum damon_sysfs_cmd */
static const char * const damon_sysfs_cmd_strs[] = {
	"on",
	"off",
	"commit",
	"update_schemes_stats",
};

/*
 * struct damon_sysfs_cmd_request - A request to the DAMON callback.
 * @cmd:	The command that needs to be handled by the callback.
 * @kdamond:	The kobject wrapper that associated to the kdamond thread.
 *
 * This structure represents a sysfs command request that need to access some
 * DAMON context-internal data.  Because DAMON context-internal data can be
 * safely accessed from DAMON callbacks without additional synchronization, the
 * request will be handled by the DAMON callback.  None-``NULL`` @kdamond means
 * the request is valid.
 */
struct damon_sysfs_cmd_request {
	enum damon_sysfs_cmd cmd;
	struct damon_sysfs_kdamond *kdamond;
};

/* Current DAMON callback request.  Protected by damon_sysfs_lock. */
static struct damon_sysfs_cmd_request damon_sysfs_cmd_request;

static ssize_t state_show(struct kobject *kobj, struct kobj_attribute *attr,
		char *buf)
{
	struct damon_sysfs_kdamond *kdamond = container_of(kobj,
			struct damon_sysfs_kdamond, kobj);
	struct damon_ctx *ctx = kdamond->damon_ctx;
	bool running;

	if (!ctx)
		running = false;
	else
		running = damon_sysfs_ctx_running(ctx);

	return sysfs_emit(buf, "%s\n", running ?
			damon_sysfs_cmd_strs[DAMON_SYSFS_CMD_ON] :
			damon_sysfs_cmd_strs[DAMON_SYSFS_CMD_OFF]);
}

static int damon_sysfs_set_attrs(struct damon_ctx *ctx,
		struct damon_sysfs_attrs *sys_attrs)
{
	struct damon_sysfs_intervals *sys_intervals = sys_attrs->intervals;
	struct damon_sysfs_ul_range *sys_nr_regions =
		sys_attrs->nr_regions_range;

	return damon_set_attrs(ctx, sys_intervals->sample_us,
			sys_intervals->aggr_us, sys_intervals->update_us,
			sys_nr_regions->min, sys_nr_regions->max);
}

static void damon_sysfs_destroy_targets(struct damon_ctx *ctx)
{
	struct damon_target *t, *next;

	damon_for_each_target_safe(t, next, ctx) {
<<<<<<< HEAD
		if (ctx->ops.id == DAMON_OPS_VADDR ||
				ctx->ops.id == DAMON_OPS_FVADDR)
=======
		if (damon_target_has_pid(ctx))
>>>>>>> 7365df19
			put_pid(t->pid);
		damon_destroy_target(t);
	}
}

static int damon_sysfs_set_regions(struct damon_target *t,
		struct damon_sysfs_regions *sysfs_regions)
{
	struct damon_addr_range *ranges = kmalloc_array(sysfs_regions->nr,
			sizeof(*ranges), GFP_KERNEL | __GFP_NOWARN);
	int i, err = -EINVAL;

	if (!ranges)
		return -ENOMEM;
	for (i = 0; i < sysfs_regions->nr; i++) {
		struct damon_sysfs_region *sys_region =
			sysfs_regions->regions_arr[i];

		if (sys_region->start > sys_region->end)
			goto out;

		ranges[i].start = sys_region->start;
		ranges[i].end = sys_region->end;
		if (i == 0)
			continue;
		if (ranges[i - 1].end > ranges[i].start)
			goto out;
	}
	err = damon_set_regions(t, ranges, sysfs_regions->nr);
out:
	kfree(ranges);
	return err;

}

static int damon_sysfs_add_target(struct damon_sysfs_target *sys_target,
		struct damon_ctx *ctx)
{
	struct damon_target *t = damon_new_target();
	int err = -EINVAL;

	if (!t)
		return -ENOMEM;
<<<<<<< HEAD
	if (ctx->ops.id == DAMON_OPS_VADDR ||
			ctx->ops.id == DAMON_OPS_FVADDR) {
=======
	damon_add_target(ctx, t);
	if (damon_target_has_pid(ctx)) {
>>>>>>> 7365df19
		t->pid = find_get_pid(sys_target->pid);
		if (!t->pid)
			goto destroy_targets_out;
	}
<<<<<<< HEAD
	damon_add_target(ctx, t);
=======
>>>>>>> 7365df19
	err = damon_sysfs_set_regions(t, sys_target->regions);
	if (err)
		goto destroy_targets_out;
	return 0;

destroy_targets_out:
	damon_sysfs_destroy_targets(ctx);
	return err;
}

/*
 * Search a target in a context that corresponds to the sysfs target input.
 *
 * Return: pointer to the target if found, NULL if not found, or negative
 * error code if the search failed.
 */
static struct damon_target *damon_sysfs_existing_target(
		struct damon_sysfs_target *sys_target, struct damon_ctx *ctx)
{
	struct pid *pid;
	struct damon_target *t;

<<<<<<< HEAD
	if (ctx->ops.id == DAMON_OPS_PADDR) {
=======
	if (!damon_target_has_pid(ctx)) {
>>>>>>> 7365df19
		/* Up to only one target for paddr could exist */
		damon_for_each_target(t, ctx)
			return t;
		return NULL;
	}

	/* ops.id should be DAMON_OPS_VADDR or DAMON_OPS_FVADDR */
	pid = find_get_pid(sys_target->pid);
	if (!pid)
		return ERR_PTR(-EINVAL);
	damon_for_each_target(t, ctx) {
		if (t->pid == pid) {
			put_pid(pid);
			return t;
		}
	}
	put_pid(pid);
	return NULL;
}

static int damon_sysfs_set_targets(struct damon_ctx *ctx,
		struct damon_sysfs_targets *sysfs_targets)
{
	int i, err;

	/* Multiple physical address space monitoring targets makes no sense */
	if (ctx->ops.id == DAMON_OPS_PADDR && sysfs_targets->nr > 1)
		return -EINVAL;

	for (i = 0; i < sysfs_targets->nr; i++) {
		struct damon_sysfs_target *st = sysfs_targets->targets_arr[i];
		struct damon_target *t = damon_sysfs_existing_target(st, ctx);

		if (IS_ERR(t))
			return PTR_ERR(t);
		if (!t)
			err = damon_sysfs_add_target(st, ctx);
		else
			err = damon_sysfs_set_regions(t, st->regions);
		if (err)
			return err;
	}
	return 0;
}

static struct damos *damon_sysfs_mk_scheme(
		struct damon_sysfs_scheme *sysfs_scheme)
{
	struct damon_sysfs_access_pattern *pattern =
		sysfs_scheme->access_pattern;
	struct damon_sysfs_quotas *sysfs_quotas = sysfs_scheme->quotas;
	struct damon_sysfs_weights *sysfs_weights = sysfs_quotas->weights;
	struct damon_sysfs_watermarks *sysfs_wmarks = sysfs_scheme->watermarks;
	struct damos_quota quota = {
		.ms = sysfs_quotas->ms,
		.sz = sysfs_quotas->sz,
		.reset_interval = sysfs_quotas->reset_interval_ms,
		.weight_sz = sysfs_weights->sz,
		.weight_nr_accesses = sysfs_weights->nr_accesses,
		.weight_age = sysfs_weights->age,
	};
	struct damos_watermarks wmarks = {
		.metric = sysfs_wmarks->metric,
		.interval = sysfs_wmarks->interval_us,
		.high = sysfs_wmarks->high,
		.mid = sysfs_wmarks->mid,
		.low = sysfs_wmarks->low,
	};

	return damon_new_scheme(pattern->sz->min, pattern->sz->max,
			pattern->nr_accesses->min, pattern->nr_accesses->max,
			pattern->age->min, pattern->age->max,
			sysfs_scheme->action, &quota, &wmarks);
}

static int damon_sysfs_set_schemes(struct damon_ctx *ctx,
		struct damon_sysfs_schemes *sysfs_schemes)
{
	int i;

	for (i = 0; i < sysfs_schemes->nr; i++) {
		struct damos *scheme, *next;

		scheme = damon_sysfs_mk_scheme(sysfs_schemes->schemes_arr[i]);
		if (!scheme) {
			damon_for_each_scheme_safe(scheme, next, ctx)
				damon_destroy_scheme(scheme);
			return -ENOMEM;
		}
		damon_add_scheme(ctx, scheme);
	}
	return 0;
}

static void damon_sysfs_before_terminate(struct damon_ctx *ctx)
{
	struct damon_target *t, *next;

	if (ctx->ops.id != DAMON_OPS_VADDR && ctx->ops.id != DAMON_OPS_FVADDR)
		return;

	mutex_lock(&ctx->kdamond_lock);
	damon_for_each_target_safe(t, next, ctx) {
		put_pid(t->pid);
		damon_destroy_target(t);
	}
	mutex_unlock(&ctx->kdamond_lock);
}

/*
 * damon_sysfs_upd_schemes_stats() - Update schemes stats sysfs files.
 * @kdamond:	The kobject wrapper that associated to the kdamond thread.
 *
 * This function reads the schemes stats of specific kdamond and update the
 * related values for sysfs files.  This function should be called from DAMON
 * callbacks while holding ``damon_syfs_lock``, to safely access the DAMON
 * contexts-internal data and DAMON sysfs variables.
 */
static int damon_sysfs_upd_schemes_stats(struct damon_sysfs_kdamond *kdamond)
<<<<<<< HEAD
{
	struct damon_ctx *ctx = kdamond->damon_ctx;
	struct damon_sysfs_schemes *sysfs_schemes;
	struct damos *scheme;
	int schemes_idx = 0;

	if (!ctx)
		return -EINVAL;
	sysfs_schemes = kdamond->contexts->contexts_arr[0]->schemes;
	damon_for_each_scheme(scheme, ctx) {
		struct damon_sysfs_stats *sysfs_stats;

		sysfs_stats = sysfs_schemes->schemes_arr[schemes_idx++]->stats;
		sysfs_stats->nr_tried = scheme->stat.nr_tried;
		sysfs_stats->sz_tried = scheme->stat.sz_tried;
		sysfs_stats->nr_applied = scheme->stat.nr_applied;
		sysfs_stats->sz_applied = scheme->stat.sz_applied;
		sysfs_stats->qt_exceeds = scheme->stat.qt_exceeds;
	}
	return 0;
}

static inline bool damon_sysfs_kdamond_running(
		struct damon_sysfs_kdamond *kdamond)
{
	return kdamond->damon_ctx &&
		damon_sysfs_ctx_running(kdamond->damon_ctx);
}

/*
 * damon_sysfs_commit_input() - Commit user inputs to a running kdamond.
 * @kdamond:	The kobject wrapper for the associated kdamond.
 *
 * If the sysfs input is wrong, the kdamond will be terminated.
 */
static int damon_sysfs_commit_input(struct damon_sysfs_kdamond *kdamond)
{
	struct damon_ctx *ctx = kdamond->damon_ctx;
	struct damon_sysfs_context *sys_ctx;
	int err = 0;

	if (!damon_sysfs_kdamond_running(kdamond))
		return -EINVAL;
	/* TODO: Support multiple contexts per kdamond */
	if (kdamond->contexts->nr != 1)
		return -EINVAL;

	sys_ctx = kdamond->contexts->contexts_arr[0];

	err = damon_select_ops(ctx, sys_ctx->ops_id);
	if (err)
		return err;
	err = damon_sysfs_set_attrs(ctx, sys_ctx->attrs);
	if (err)
		return err;
	err = damon_sysfs_set_targets(ctx, sys_ctx->targets);
	if (err)
		return err;
	err = damon_sysfs_set_schemes(ctx, sys_ctx->schemes);
	if (err)
		return err;
	return err;
}

/*
 * damon_sysfs_cmd_request_callback() - DAMON callback for handling requests.
 * @c:	The DAMON context of the callback.
 *
 * This function is periodically called back from the kdamond thread for @c.
 * Then, it checks if there is a waiting DAMON sysfs request and handles it.
 */
static int damon_sysfs_cmd_request_callback(struct damon_ctx *c)
{
	struct damon_sysfs_kdamond *kdamond;
	int err = 0;

	/* avoid deadlock due to concurrent state_store('off') */
	if (!mutex_trylock(&damon_sysfs_lock))
		return 0;
	kdamond = damon_sysfs_cmd_request.kdamond;
	if (!kdamond || kdamond->damon_ctx != c)
		goto out;
	switch (damon_sysfs_cmd_request.cmd) {
	case DAMON_SYSFS_CMD_UPDATE_SCHEMES_STATS:
		err = damon_sysfs_upd_schemes_stats(kdamond);
		break;
	case DAMON_SYSFS_CMD_COMMIT:
		err = damon_sysfs_commit_input(kdamond);
		break;
	default:
		break;
	}
	/* Mark the request as invalid now. */
	damon_sysfs_cmd_request.kdamond = NULL;
out:
	mutex_unlock(&damon_sysfs_lock);
	return err;
}

static struct damon_ctx *damon_sysfs_build_ctx(
		struct damon_sysfs_context *sys_ctx)
=======
>>>>>>> 7365df19
{
	struct damon_ctx *ctx = kdamond->damon_ctx;
	struct damon_sysfs_schemes *sysfs_schemes;
	struct damos *scheme;
	int schemes_idx = 0;

	if (!ctx)
		return -EINVAL;
	sysfs_schemes = kdamond->contexts->contexts_arr[0]->schemes;
	damon_for_each_scheme(scheme, ctx) {
		struct damon_sysfs_stats *sysfs_stats;

		sysfs_stats = sysfs_schemes->schemes_arr[schemes_idx++]->stats;
		sysfs_stats->nr_tried = scheme->stat.nr_tried;
		sysfs_stats->sz_tried = scheme->stat.sz_tried;
		sysfs_stats->nr_applied = scheme->stat.nr_applied;
		sysfs_stats->sz_applied = scheme->stat.sz_applied;
		sysfs_stats->qt_exceeds = scheme->stat.qt_exceeds;
	}
	return 0;
}

static inline bool damon_sysfs_kdamond_running(
		struct damon_sysfs_kdamond *kdamond)
{
	return kdamond->damon_ctx &&
		damon_sysfs_ctx_running(kdamond->damon_ctx);
}

static int damon_sysfs_apply_inputs(struct damon_ctx *ctx,
		struct damon_sysfs_context *sys_ctx)
{
	int err;

	err = damon_select_ops(ctx, sys_ctx->ops_id);
	if (err)
		return err;
	err = damon_sysfs_set_attrs(ctx, sys_ctx->attrs);
	if (err)
		return err;
	err = damon_sysfs_set_targets(ctx, sys_ctx->targets);
	if (err)
		return err;
	return damon_sysfs_set_schemes(ctx, sys_ctx->schemes);
}

/*
 * damon_sysfs_commit_input() - Commit user inputs to a running kdamond.
 * @kdamond:	The kobject wrapper for the associated kdamond.
 *
 * If the sysfs input is wrong, the kdamond will be terminated.
 */
static int damon_sysfs_commit_input(struct damon_sysfs_kdamond *kdamond)
{
	if (!damon_sysfs_kdamond_running(kdamond))
		return -EINVAL;
	/* TODO: Support multiple contexts per kdamond */
	if (kdamond->contexts->nr != 1)
		return -EINVAL;

	return damon_sysfs_apply_inputs(kdamond->damon_ctx,
			kdamond->contexts->contexts_arr[0]);
}

/*
 * damon_sysfs_cmd_request_callback() - DAMON callback for handling requests.
 * @c:	The DAMON context of the callback.
 *
 * This function is periodically called back from the kdamond thread for @c.
 * Then, it checks if there is a waiting DAMON sysfs request and handles it.
 */
static int damon_sysfs_cmd_request_callback(struct damon_ctx *c)
{
	struct damon_sysfs_kdamond *kdamond;
	int err = 0;

	/* avoid deadlock due to concurrent state_store('off') */
	if (!mutex_trylock(&damon_sysfs_lock))
		return 0;
	kdamond = damon_sysfs_cmd_request.kdamond;
	if (!kdamond || kdamond->damon_ctx != c)
		goto out;
	switch (damon_sysfs_cmd_request.cmd) {
	case DAMON_SYSFS_CMD_UPDATE_SCHEMES_STATS:
		err = damon_sysfs_upd_schemes_stats(kdamond);
		break;
	case DAMON_SYSFS_CMD_COMMIT:
		err = damon_sysfs_commit_input(kdamond);
		break;
	default:
		break;
	}
	/* Mark the request as invalid now. */
	damon_sysfs_cmd_request.kdamond = NULL;
out:
	mutex_unlock(&damon_sysfs_lock);
	return err;
}

static struct damon_ctx *damon_sysfs_build_ctx(
		struct damon_sysfs_context *sys_ctx)
{
	struct damon_ctx *ctx = damon_new_ctx();
	int err;

	if (!ctx)
		return ERR_PTR(-ENOMEM);

<<<<<<< HEAD
=======
	err = damon_sysfs_apply_inputs(ctx, sys_ctx);
	if (err) {
		damon_destroy_ctx(ctx);
		return ERR_PTR(err);
	}

>>>>>>> 7365df19
	ctx->callback.after_wmarks_check = damon_sysfs_cmd_request_callback;
	ctx->callback.after_aggregation = damon_sysfs_cmd_request_callback;
	ctx->callback.before_terminate = damon_sysfs_before_terminate;
	return ctx;
}

static int damon_sysfs_turn_damon_on(struct damon_sysfs_kdamond *kdamond)
{
	struct damon_ctx *ctx;
	int err;

	if (kdamond->damon_ctx &&
			damon_sysfs_ctx_running(kdamond->damon_ctx))
		return -EBUSY;
	if (damon_sysfs_cmd_request.kdamond == kdamond)
		return -EBUSY;
	/* TODO: support multiple contexts per kdamond */
	if (kdamond->contexts->nr != 1)
		return -EINVAL;

	if (kdamond->damon_ctx)
		damon_destroy_ctx(kdamond->damon_ctx);
	kdamond->damon_ctx = NULL;

	ctx = damon_sysfs_build_ctx(kdamond->contexts->contexts_arr[0]);
	if (IS_ERR(ctx))
		return PTR_ERR(ctx);
	err = damon_start(&ctx, 1, false);
	if (err) {
		damon_destroy_ctx(ctx);
		return err;
	}
	kdamond->damon_ctx = ctx;
	return err;
}

static int damon_sysfs_turn_damon_off(struct damon_sysfs_kdamond *kdamond)
{
	if (!kdamond->damon_ctx)
		return -EINVAL;
	return damon_stop(&kdamond->damon_ctx, 1);
	/*
	 * To allow users show final monitoring results of already turned-off
	 * DAMON, we free kdamond->damon_ctx in next
	 * damon_sysfs_turn_damon_on(), or kdamonds_nr_store()
	 */
}

/*
 * damon_sysfs_handle_cmd() - Handle a command for a specific kdamond.
 * @cmd:	The command to handle.
 * @kdamond:	The kobject wrapper for the associated kdamond.
 *
 * This function handles a DAMON sysfs command for a kdamond.  For commands
 * that need to access running DAMON context-internal data, it requests
 * handling of the command to the DAMON callback
 * (@damon_sysfs_cmd_request_callback()) and wait until it is properly handled,
 * or the context is completed.
 *
 * Return: 0 on success, negative error code otherwise.
 */
static int damon_sysfs_handle_cmd(enum damon_sysfs_cmd cmd,
		struct damon_sysfs_kdamond *kdamond)
{
	bool need_wait = true;

	/* Handle commands that doesn't access DAMON context-internal data */
	switch (cmd) {
	case DAMON_SYSFS_CMD_ON:
		return damon_sysfs_turn_damon_on(kdamond);
	case DAMON_SYSFS_CMD_OFF:
		return damon_sysfs_turn_damon_off(kdamond);
	default:
		break;
	}

	/* Pass the command to DAMON callback for safe DAMON context access */
	if (damon_sysfs_cmd_request.kdamond)
		return -EBUSY;
	if (!damon_sysfs_kdamond_running(kdamond))
		return -EINVAL;
	damon_sysfs_cmd_request.cmd = cmd;
	damon_sysfs_cmd_request.kdamond = kdamond;

	/*
	 * wait until damon_sysfs_cmd_request_callback() handles the request
	 * from kdamond context
	 */
	mutex_unlock(&damon_sysfs_lock);
	while (need_wait) {
		schedule_timeout_idle(msecs_to_jiffies(100));
		if (!mutex_trylock(&damon_sysfs_lock))
			continue;
		if (!damon_sysfs_cmd_request.kdamond) {
			/* damon_sysfs_cmd_request_callback() handled */
			need_wait = false;
		} else if (!damon_sysfs_kdamond_running(kdamond)) {
			/* kdamond has already finished */
			need_wait = false;
			damon_sysfs_cmd_request.kdamond = NULL;
		}
		mutex_unlock(&damon_sysfs_lock);
	}
	mutex_lock(&damon_sysfs_lock);
	return 0;
}

static ssize_t state_store(struct kobject *kobj, struct kobj_attribute *attr,
		const char *buf, size_t count)
{
	struct damon_sysfs_kdamond *kdamond = container_of(kobj,
			struct damon_sysfs_kdamond, kobj);
	enum damon_sysfs_cmd cmd;
	ssize_t ret = -EINVAL;

	if (!mutex_trylock(&damon_sysfs_lock))
		return -EBUSY;
	for (cmd = 0; cmd < NR_DAMON_SYSFS_CMDS; cmd++) {
		if (sysfs_streq(buf, damon_sysfs_cmd_strs[cmd])) {
			ret = damon_sysfs_handle_cmd(cmd, kdamond);
			break;
		}
	}
	mutex_unlock(&damon_sysfs_lock);
	if (!ret)
		ret = count;
	return ret;
}

static ssize_t pid_show(struct kobject *kobj,
		struct kobj_attribute *attr, char *buf)
{
	struct damon_sysfs_kdamond *kdamond = container_of(kobj,
			struct damon_sysfs_kdamond, kobj);
	struct damon_ctx *ctx;
	int pid;

	if (!mutex_trylock(&damon_sysfs_lock))
		return -EBUSY;
	ctx = kdamond->damon_ctx;
	if (!ctx) {
		pid = -1;
		goto out;
	}
	mutex_lock(&ctx->kdamond_lock);
	if (!ctx->kdamond)
		pid = -1;
	else
		pid = ctx->kdamond->pid;
	mutex_unlock(&ctx->kdamond_lock);
out:
	mutex_unlock(&damon_sysfs_lock);
	return sysfs_emit(buf, "%d\n", pid);
}

static void damon_sysfs_kdamond_release(struct kobject *kobj)
{
	struct damon_sysfs_kdamond *kdamond = container_of(kobj,
			struct damon_sysfs_kdamond, kobj);

	if (kdamond->damon_ctx)
		damon_destroy_ctx(kdamond->damon_ctx);
	kfree(kdamond);
}

static struct kobj_attribute damon_sysfs_kdamond_state_attr =
		__ATTR_RW_MODE(state, 0600);

static struct kobj_attribute damon_sysfs_kdamond_pid_attr =
		__ATTR_RO_MODE(pid, 0400);

static struct attribute *damon_sysfs_kdamond_attrs[] = {
	&damon_sysfs_kdamond_state_attr.attr,
	&damon_sysfs_kdamond_pid_attr.attr,
	NULL,
};
ATTRIBUTE_GROUPS(damon_sysfs_kdamond);

static struct kobj_type damon_sysfs_kdamond_ktype = {
	.release = damon_sysfs_kdamond_release,
	.sysfs_ops = &kobj_sysfs_ops,
	.default_groups = damon_sysfs_kdamond_groups,
};

/*
 * kdamonds directory
 */

struct damon_sysfs_kdamonds {
	struct kobject kobj;
	struct damon_sysfs_kdamond **kdamonds_arr;
	int nr;
};

static struct damon_sysfs_kdamonds *damon_sysfs_kdamonds_alloc(void)
{
	return kzalloc(sizeof(struct damon_sysfs_kdamonds), GFP_KERNEL);
}

static void damon_sysfs_kdamonds_rm_dirs(struct damon_sysfs_kdamonds *kdamonds)
{
	struct damon_sysfs_kdamond **kdamonds_arr = kdamonds->kdamonds_arr;
	int i;

	for (i = 0; i < kdamonds->nr; i++) {
		damon_sysfs_kdamond_rm_dirs(kdamonds_arr[i]);
		kobject_put(&kdamonds_arr[i]->kobj);
	}
	kdamonds->nr = 0;
	kfree(kdamonds_arr);
	kdamonds->kdamonds_arr = NULL;
}

static int damon_sysfs_nr_running_ctxs(struct damon_sysfs_kdamond **kdamonds,
		int nr_kdamonds)
{
	int nr_running_ctxs = 0;
	int i;

	for (i = 0; i < nr_kdamonds; i++) {
		struct damon_ctx *ctx = kdamonds[i]->damon_ctx;

		if (!ctx)
			continue;
		mutex_lock(&ctx->kdamond_lock);
		if (ctx->kdamond)
			nr_running_ctxs++;
		mutex_unlock(&ctx->kdamond_lock);
	}
	return nr_running_ctxs;
}

static int damon_sysfs_kdamonds_add_dirs(struct damon_sysfs_kdamonds *kdamonds,
		int nr_kdamonds)
{
	struct damon_sysfs_kdamond **kdamonds_arr, *kdamond;
	int err, i;

	if (damon_sysfs_nr_running_ctxs(kdamonds->kdamonds_arr, kdamonds->nr))
		return -EBUSY;

	for (i = 0; i < kdamonds->nr; i++) {
		if (damon_sysfs_cmd_request.kdamond ==
				kdamonds->kdamonds_arr[i])
			return -EBUSY;
	}

	damon_sysfs_kdamonds_rm_dirs(kdamonds);
	if (!nr_kdamonds)
		return 0;

	kdamonds_arr = kmalloc_array(nr_kdamonds, sizeof(*kdamonds_arr),
			GFP_KERNEL | __GFP_NOWARN);
	if (!kdamonds_arr)
		return -ENOMEM;
	kdamonds->kdamonds_arr = kdamonds_arr;

	for (i = 0; i < nr_kdamonds; i++) {
		kdamond = damon_sysfs_kdamond_alloc();
		if (!kdamond) {
			damon_sysfs_kdamonds_rm_dirs(kdamonds);
			return -ENOMEM;
		}

		err = kobject_init_and_add(&kdamond->kobj,
				&damon_sysfs_kdamond_ktype, &kdamonds->kobj,
				"%d", i);
		if (err)
			goto out;

		err = damon_sysfs_kdamond_add_dirs(kdamond);
		if (err)
			goto out;

		kdamonds_arr[i] = kdamond;
		kdamonds->nr++;
	}
	return 0;

out:
	damon_sysfs_kdamonds_rm_dirs(kdamonds);
	kobject_put(&kdamond->kobj);
	return err;
}

static ssize_t nr_kdamonds_show(struct kobject *kobj,
		struct kobj_attribute *attr, char *buf)
{
	struct damon_sysfs_kdamonds *kdamonds = container_of(kobj,
			struct damon_sysfs_kdamonds, kobj);

	return sysfs_emit(buf, "%d\n", kdamonds->nr);
}

static ssize_t nr_kdamonds_store(struct kobject *kobj,
		struct kobj_attribute *attr, const char *buf, size_t count)
{
	struct damon_sysfs_kdamonds *kdamonds = container_of(kobj,
			struct damon_sysfs_kdamonds, kobj);
	int nr, err;

	err = kstrtoint(buf, 0, &nr);
	if (err)
		return err;
	if (nr < 0)
		return -EINVAL;

	if (!mutex_trylock(&damon_sysfs_lock))
		return -EBUSY;
	err = damon_sysfs_kdamonds_add_dirs(kdamonds, nr);
	mutex_unlock(&damon_sysfs_lock);
	if (err)
		return err;

	return count;
}

static void damon_sysfs_kdamonds_release(struct kobject *kobj)
{
	kfree(container_of(kobj, struct damon_sysfs_kdamonds, kobj));
}

static struct kobj_attribute damon_sysfs_kdamonds_nr_attr =
		__ATTR_RW_MODE(nr_kdamonds, 0600);

static struct attribute *damon_sysfs_kdamonds_attrs[] = {
	&damon_sysfs_kdamonds_nr_attr.attr,
	NULL,
};
ATTRIBUTE_GROUPS(damon_sysfs_kdamonds);

static struct kobj_type damon_sysfs_kdamonds_ktype = {
	.release = damon_sysfs_kdamonds_release,
	.sysfs_ops = &kobj_sysfs_ops,
	.default_groups = damon_sysfs_kdamonds_groups,
};

/*
 * damon user interface directory
 */

struct damon_sysfs_ui_dir {
	struct kobject kobj;
	struct damon_sysfs_kdamonds *kdamonds;
};

static struct damon_sysfs_ui_dir *damon_sysfs_ui_dir_alloc(void)
{
	return kzalloc(sizeof(struct damon_sysfs_ui_dir), GFP_KERNEL);
}

static int damon_sysfs_ui_dir_add_dirs(struct damon_sysfs_ui_dir *ui_dir)
{
	struct damon_sysfs_kdamonds *kdamonds;
	int err;

	kdamonds = damon_sysfs_kdamonds_alloc();
	if (!kdamonds)
		return -ENOMEM;

	err = kobject_init_and_add(&kdamonds->kobj,
			&damon_sysfs_kdamonds_ktype, &ui_dir->kobj,
			"kdamonds");
	if (err) {
		kobject_put(&kdamonds->kobj);
		return err;
	}
	ui_dir->kdamonds = kdamonds;
	return err;
}

static void damon_sysfs_ui_dir_release(struct kobject *kobj)
{
	kfree(container_of(kobj, struct damon_sysfs_ui_dir, kobj));
}

static struct attribute *damon_sysfs_ui_dir_attrs[] = {
	NULL,
};
ATTRIBUTE_GROUPS(damon_sysfs_ui_dir);

static struct kobj_type damon_sysfs_ui_dir_ktype = {
	.release = damon_sysfs_ui_dir_release,
	.sysfs_ops = &kobj_sysfs_ops,
	.default_groups = damon_sysfs_ui_dir_groups,
};

static int __init damon_sysfs_init(void)
{
	struct kobject *damon_sysfs_root;
	struct damon_sysfs_ui_dir *admin;
	int err;

	damon_sysfs_root = kobject_create_and_add("damon", mm_kobj);
	if (!damon_sysfs_root)
		return -ENOMEM;

	admin = damon_sysfs_ui_dir_alloc();
	if (!admin) {
		kobject_put(damon_sysfs_root);
		return -ENOMEM;
	}
	err = kobject_init_and_add(&admin->kobj, &damon_sysfs_ui_dir_ktype,
			damon_sysfs_root, "admin");
	if (err)
		goto out;
	err = damon_sysfs_ui_dir_add_dirs(admin);
	if (err)
		goto out;
	return 0;

out:
	kobject_put(&admin->kobj);
	kobject_put(damon_sysfs_root);
	return err;
}
subsys_initcall(damon_sysfs_init);<|MERGE_RESOLUTION|>--- conflicted
+++ resolved
@@ -2138,12 +2138,7 @@
 	struct damon_target *t, *next;
 
 	damon_for_each_target_safe(t, next, ctx) {
-<<<<<<< HEAD
-		if (ctx->ops.id == DAMON_OPS_VADDR ||
-				ctx->ops.id == DAMON_OPS_FVADDR)
-=======
 		if (damon_target_has_pid(ctx))
->>>>>>> 7365df19
 			put_pid(t->pid);
 		damon_destroy_target(t);
 	}
@@ -2187,21 +2182,12 @@
 
 	if (!t)
 		return -ENOMEM;
-<<<<<<< HEAD
-	if (ctx->ops.id == DAMON_OPS_VADDR ||
-			ctx->ops.id == DAMON_OPS_FVADDR) {
-=======
 	damon_add_target(ctx, t);
 	if (damon_target_has_pid(ctx)) {
->>>>>>> 7365df19
 		t->pid = find_get_pid(sys_target->pid);
 		if (!t->pid)
 			goto destroy_targets_out;
 	}
-<<<<<<< HEAD
-	damon_add_target(ctx, t);
-=======
->>>>>>> 7365df19
 	err = damon_sysfs_set_regions(t, sys_target->regions);
 	if (err)
 		goto destroy_targets_out;
@@ -2224,11 +2210,7 @@
 	struct pid *pid;
 	struct damon_target *t;
 
-<<<<<<< HEAD
-	if (ctx->ops.id == DAMON_OPS_PADDR) {
-=======
 	if (!damon_target_has_pid(ctx)) {
->>>>>>> 7365df19
 		/* Up to only one target for paddr could exist */
 		damon_for_each_target(t, ctx)
 			return t;
@@ -2348,7 +2330,6 @@
  * contexts-internal data and DAMON sysfs variables.
  */
 static int damon_sysfs_upd_schemes_stats(struct damon_sysfs_kdamond *kdamond)
-<<<<<<< HEAD
 {
 	struct damon_ctx *ctx = kdamond->damon_ctx;
 	struct damon_sysfs_schemes *sysfs_schemes;
@@ -2376,6 +2357,23 @@
 {
 	return kdamond->damon_ctx &&
 		damon_sysfs_ctx_running(kdamond->damon_ctx);
+}
+
+static int damon_sysfs_apply_inputs(struct damon_ctx *ctx,
+		struct damon_sysfs_context *sys_ctx)
+{
+	int err;
+
+	err = damon_select_ops(ctx, sys_ctx->ops_id);
+	if (err)
+		return err;
+	err = damon_sysfs_set_attrs(ctx, sys_ctx->attrs);
+	if (err)
+		return err;
+	err = damon_sysfs_set_targets(ctx, sys_ctx->targets);
+	if (err)
+		return err;
+	return damon_sysfs_set_schemes(ctx, sys_ctx->schemes);
 }
 
 /*
@@ -2386,31 +2384,14 @@
  */
 static int damon_sysfs_commit_input(struct damon_sysfs_kdamond *kdamond)
 {
-	struct damon_ctx *ctx = kdamond->damon_ctx;
-	struct damon_sysfs_context *sys_ctx;
-	int err = 0;
-
 	if (!damon_sysfs_kdamond_running(kdamond))
 		return -EINVAL;
 	/* TODO: Support multiple contexts per kdamond */
 	if (kdamond->contexts->nr != 1)
 		return -EINVAL;
 
-	sys_ctx = kdamond->contexts->contexts_arr[0];
-
-	err = damon_select_ops(ctx, sys_ctx->ops_id);
-	if (err)
-		return err;
-	err = damon_sysfs_set_attrs(ctx, sys_ctx->attrs);
-	if (err)
-		return err;
-	err = damon_sysfs_set_targets(ctx, sys_ctx->targets);
-	if (err)
-		return err;
-	err = damon_sysfs_set_schemes(ctx, sys_ctx->schemes);
-	if (err)
-		return err;
-	return err;
+	return damon_sysfs_apply_inputs(kdamond->damon_ctx,
+			kdamond->contexts->contexts_arr[0]);
 }
 
 /*
@@ -2450,109 +2431,6 @@
 
 static struct damon_ctx *damon_sysfs_build_ctx(
 		struct damon_sysfs_context *sys_ctx)
-=======
->>>>>>> 7365df19
-{
-	struct damon_ctx *ctx = kdamond->damon_ctx;
-	struct damon_sysfs_schemes *sysfs_schemes;
-	struct damos *scheme;
-	int schemes_idx = 0;
-
-	if (!ctx)
-		return -EINVAL;
-	sysfs_schemes = kdamond->contexts->contexts_arr[0]->schemes;
-	damon_for_each_scheme(scheme, ctx) {
-		struct damon_sysfs_stats *sysfs_stats;
-
-		sysfs_stats = sysfs_schemes->schemes_arr[schemes_idx++]->stats;
-		sysfs_stats->nr_tried = scheme->stat.nr_tried;
-		sysfs_stats->sz_tried = scheme->stat.sz_tried;
-		sysfs_stats->nr_applied = scheme->stat.nr_applied;
-		sysfs_stats->sz_applied = scheme->stat.sz_applied;
-		sysfs_stats->qt_exceeds = scheme->stat.qt_exceeds;
-	}
-	return 0;
-}
-
-static inline bool damon_sysfs_kdamond_running(
-		struct damon_sysfs_kdamond *kdamond)
-{
-	return kdamond->damon_ctx &&
-		damon_sysfs_ctx_running(kdamond->damon_ctx);
-}
-
-static int damon_sysfs_apply_inputs(struct damon_ctx *ctx,
-		struct damon_sysfs_context *sys_ctx)
-{
-	int err;
-
-	err = damon_select_ops(ctx, sys_ctx->ops_id);
-	if (err)
-		return err;
-	err = damon_sysfs_set_attrs(ctx, sys_ctx->attrs);
-	if (err)
-		return err;
-	err = damon_sysfs_set_targets(ctx, sys_ctx->targets);
-	if (err)
-		return err;
-	return damon_sysfs_set_schemes(ctx, sys_ctx->schemes);
-}
-
-/*
- * damon_sysfs_commit_input() - Commit user inputs to a running kdamond.
- * @kdamond:	The kobject wrapper for the associated kdamond.
- *
- * If the sysfs input is wrong, the kdamond will be terminated.
- */
-static int damon_sysfs_commit_input(struct damon_sysfs_kdamond *kdamond)
-{
-	if (!damon_sysfs_kdamond_running(kdamond))
-		return -EINVAL;
-	/* TODO: Support multiple contexts per kdamond */
-	if (kdamond->contexts->nr != 1)
-		return -EINVAL;
-
-	return damon_sysfs_apply_inputs(kdamond->damon_ctx,
-			kdamond->contexts->contexts_arr[0]);
-}
-
-/*
- * damon_sysfs_cmd_request_callback() - DAMON callback for handling requests.
- * @c:	The DAMON context of the callback.
- *
- * This function is periodically called back from the kdamond thread for @c.
- * Then, it checks if there is a waiting DAMON sysfs request and handles it.
- */
-static int damon_sysfs_cmd_request_callback(struct damon_ctx *c)
-{
-	struct damon_sysfs_kdamond *kdamond;
-	int err = 0;
-
-	/* avoid deadlock due to concurrent state_store('off') */
-	if (!mutex_trylock(&damon_sysfs_lock))
-		return 0;
-	kdamond = damon_sysfs_cmd_request.kdamond;
-	if (!kdamond || kdamond->damon_ctx != c)
-		goto out;
-	switch (damon_sysfs_cmd_request.cmd) {
-	case DAMON_SYSFS_CMD_UPDATE_SCHEMES_STATS:
-		err = damon_sysfs_upd_schemes_stats(kdamond);
-		break;
-	case DAMON_SYSFS_CMD_COMMIT:
-		err = damon_sysfs_commit_input(kdamond);
-		break;
-	default:
-		break;
-	}
-	/* Mark the request as invalid now. */
-	damon_sysfs_cmd_request.kdamond = NULL;
-out:
-	mutex_unlock(&damon_sysfs_lock);
-	return err;
-}
-
-static struct damon_ctx *damon_sysfs_build_ctx(
-		struct damon_sysfs_context *sys_ctx)
 {
 	struct damon_ctx *ctx = damon_new_ctx();
 	int err;
@@ -2560,15 +2438,12 @@
 	if (!ctx)
 		return ERR_PTR(-ENOMEM);
 
-<<<<<<< HEAD
-=======
 	err = damon_sysfs_apply_inputs(ctx, sys_ctx);
 	if (err) {
 		damon_destroy_ctx(ctx);
 		return ERR_PTR(err);
 	}
 
->>>>>>> 7365df19
 	ctx->callback.after_wmarks_check = damon_sysfs_cmd_request_callback;
 	ctx->callback.after_aggregation = damon_sysfs_cmd_request_callback;
 	ctx->callback.before_terminate = damon_sysfs_before_terminate;
