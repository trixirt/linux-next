--- conflicted
+++ resolved
@@ -51,86 +51,10 @@
 #define __lockhashfn(key)	hash_long((unsigned long)key, LOCKHASH_BITS)
 #define lockhashentry(key)	(lockhash_table + __lockhashfn((key)))
 
-<<<<<<< HEAD
-struct lock_stat {
-	struct hlist_node	hash_entry;
-	struct rb_node		rb;		/* used for sorting */
-
-	u64			addr;		/* address of lockdep_map, used as ID */
-	char			*name;		/* for strcpy(), we cannot use const */
-
-	unsigned int		nr_acquire;
-	unsigned int		nr_acquired;
-	unsigned int		nr_contended;
-	unsigned int		nr_release;
-
-	unsigned int		nr_readlock;
-	unsigned int		nr_trylock;
-
-	/* these times are in nano sec. */
-	u64                     avg_wait_time;
-	u64			wait_time_total;
-	u64			wait_time_min;
-	u64			wait_time_max;
-
-	int			broken; /* flag of blacklist */
-	int			combined;
-};
-
-/*
- * States of lock_seq_stat
- *
- * UNINITIALIZED is required for detecting first event of acquire.
- * As the nature of lock events, there is no guarantee
- * that the first event for the locks are acquire,
- * it can be acquired, contended or release.
- */
-#define SEQ_STATE_UNINITIALIZED      0	       /* initial state */
-#define SEQ_STATE_RELEASED	1
-#define SEQ_STATE_ACQUIRING	2
-#define SEQ_STATE_ACQUIRED	3
-#define SEQ_STATE_READ_ACQUIRED	4
-#define SEQ_STATE_CONTENDED	5
-
-/*
- * MAX_LOCK_DEPTH
- * Imported from include/linux/sched.h.
- * Should this be synchronized?
- */
-#define MAX_LOCK_DEPTH 48
-
-/*
- * struct lock_seq_stat:
- * Place to put on state of one lock sequence
- * 1) acquire -> acquired -> release
- * 2) acquire -> contended -> acquired -> release
- * 3) acquire (with read or try) -> release
- * 4) Are there other patterns?
- */
-struct lock_seq_stat {
-	struct list_head        list;
-	int			state;
-	u64			prev_event_time;
-	u64                     addr;
-
-	int                     read_count;
-};
-
-struct thread_stat {
-	struct rb_node		rb;
-
-	u32                     tid;
-	struct list_head        seq_list;
-};
-
-=======
->>>>>>> 7365df19
 static struct rb_root		thread_stats;
 
 static bool combine_locks;
 static bool show_thread_stats;
-<<<<<<< HEAD
-=======
 static bool use_bpf;
 static unsigned long bpf_map_entries = 10240;
 
@@ -144,7 +68,6 @@
 static u64 sched_text_end;
 static u64 lock_text_start;
 static u64 lock_text_end;
->>>>>>> 7365df19
 
 static struct thread_stat *thread_stat_find(u32 tid)
 {
@@ -649,13 +572,6 @@
 	int flag = evsel__intval(evsel, sample, "flags");
 	u64 key;
 
-<<<<<<< HEAD
-	/* abuse ls->addr for tid */
-	if (show_thread_stats)
-		addr = sample->tid;
-
-	ls = lock_stat_findnew(addr, name);
-=======
 	switch (aggr_mode) {
 	case LOCK_AGGR_ADDR:
 		key = addr;
@@ -670,7 +586,6 @@
 	}
 
 	ls = lock_stat_findnew(key, name, 0);
->>>>>>> 7365df19
 	if (!ls)
 		return -ENOMEM;
 
@@ -740,12 +655,6 @@
 	u64 addr = evsel__intval(evsel, sample, "lockdep_addr");
 	u64 key;
 
-<<<<<<< HEAD
-	if (show_thread_stats)
-		addr = sample->tid;
-
-	ls = lock_stat_findnew(addr, name);
-=======
 	switch (aggr_mode) {
 	case LOCK_AGGR_ADDR:
 		key = addr;
@@ -760,7 +669,6 @@
 	}
 
 	ls = lock_stat_findnew(key, name, 0);
->>>>>>> 7365df19
 	if (!ls)
 		return -ENOMEM;
 
@@ -820,12 +728,6 @@
 	u64 addr = evsel__intval(evsel, sample, "lockdep_addr");
 	u64 key;
 
-<<<<<<< HEAD
-	if (show_thread_stats)
-		addr = sample->tid;
-
-	ls = lock_stat_findnew(addr, name);
-=======
 	switch (aggr_mode) {
 	case LOCK_AGGR_ADDR:
 		key = addr;
@@ -840,7 +742,6 @@
 	}
 
 	ls = lock_stat_findnew(key, name, 0);
->>>>>>> 7365df19
 	if (!ls)
 		return -ENOMEM;
 
@@ -906,14 +807,7 @@
 		return -EINVAL;
 	}
 
-<<<<<<< HEAD
-	if (show_thread_stats)
-		addr = sample->tid;
-
-	ls = lock_stat_findnew(addr, name);
-=======
 	ls = lock_stat_findnew(key, name, 0);
->>>>>>> 7365df19
 	if (!ls)
 		return -ENOMEM;
 
@@ -1822,12 +1716,9 @@
 {
 	const char *record_args[] = {
 		"record", "-R", "-m", "1024", "-c", "1", "--synth", "task",
-<<<<<<< HEAD
-=======
 	};
 	const char *callgraph_args[] = {
 		"--call-graph", "fp," __stringify(CONTENTION_STACK_DEPTH),
->>>>>>> 7365df19
 	};
 	unsigned int rec_argc, i, j, ret;
 	unsigned int nr_tracepoints;
@@ -1954,8 +1845,6 @@
 		    "combine locks in the same class"),
 	OPT_BOOLEAN('t', "threads", &show_thread_stats,
 		    "show per-thread lock stats"),
-<<<<<<< HEAD
-=======
 	OPT_PARENT(lock_options)
 	};
 
@@ -1977,7 +1866,6 @@
 		   "Trace on existing thread id (exclusive to --pid)"),
 	OPT_CALLBACK(0, "map-nr-entries", &bpf_map_entries, "num",
 		     "Max number of BPF map entries", parse_map_entry),
->>>>>>> 7365df19
 	OPT_PARENT(lock_options)
 	};
 
