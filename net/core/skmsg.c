--- conflicted
+++ resolved
@@ -510,7 +510,6 @@
 		psock = ERR_PTR(-EBUSY);
 		goto out;
 	}
-<<<<<<< HEAD
 
 	psock = kzalloc_node(sizeof(*psock), GFP_ATOMIC | __GFP_NOWARN, node);
 	if (!psock) {
@@ -518,15 +517,6 @@
 		goto out;
 	}
 
-=======
-
-	psock = kzalloc_node(sizeof(*psock), GFP_ATOMIC | __GFP_NOWARN, node);
-	if (!psock) {
-		psock = ERR_PTR(-ENOMEM);
-		goto out;
-	}
-
->>>>>>> 105faa87
 	prot = READ_ONCE(sk->sk_prot);
 	psock->sk = sk;
 	psock->eval = __SK_NONE;
