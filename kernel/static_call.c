--- conflicted
+++ resolved
@@ -170,10 +170,6 @@
 			stop = mod->static_call_sites +
 			       mod->num_static_call_sites;
 			init = mod->state == MODULE_STATE_COMING;
-<<<<<<< HEAD
-		}
-=======
->>>>>>> 11e4b63a
 #endif
 		}
 
