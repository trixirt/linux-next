--- conflicted
+++ resolved
@@ -656,11 +656,7 @@
 	struct xfs_log_vec	lvhdr = { NULL };
 	xfs_lsn_t		preflush_tail_lsn;
 	xfs_lsn_t		commit_lsn;
-<<<<<<< HEAD
-	xfs_lsn_t		push_seq;
-=======
 	xfs_csn_t		push_seq;
->>>>>>> f37d84f0
 	struct bio		bio;
 	DECLARE_COMPLETION_ONSTACK(bdev_flush);
 
@@ -735,9 +731,6 @@
 	 * because we hold the flush lock exclusively. Hence we can now issue
 	 * a cache flush to ensure all the completed metadata in the journal we
 	 * are about to overwrite is on stable storage.
-<<<<<<< HEAD
-	 */
-=======
 	 *
 	 * Because we are issuing this cache flush before we've written the
 	 * tail lsn to the iclog, we can have metadata IO completions move the
@@ -747,7 +740,6 @@
 	 * the tail LSN *before* we issue the flush.
 	 */
 	preflush_tail_lsn = atomic64_read(&log->l_tail_lsn);
->>>>>>> f37d84f0
 	xfs_flush_bdev_async(&bio, log->l_mp->m_ddev_targp->bt_bdev,
 				&bdev_flush);
 
@@ -958,11 +950,7 @@
 	 * storage.
 	 */
 	commit_iclog->ic_flags |= XLOG_ICL_NEED_FUA;
-<<<<<<< HEAD
-	xlog_state_release_iclog(log, commit_iclog);
-=======
 	xlog_state_release_iclog(log, commit_iclog, preflush_tail_lsn);
->>>>>>> f37d84f0
 	spin_unlock(&log->l_icloglock);
 	return;
 
