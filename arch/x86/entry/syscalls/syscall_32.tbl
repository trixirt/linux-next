--- conflicted
+++ resolved
@@ -443,12 +443,7 @@
 436	i386	close_range		sys_close_range
 437	i386	openat2			sys_openat2
 438	i386	pidfd_getfd		sys_pidfd_getfd
-<<<<<<< HEAD
 439	i386	faccessat2		sys_faccessat2
 440	i386	watch_mount		sys_watch_mount
 441	i386	watch_sb		sys_watch_sb
-=======
-439	i386	watch_mount		sys_watch_mount
-440	i386	watch_sb		sys_watch_sb
-441	i386	fsinfo			sys_fsinfo
->>>>>>> 93737ccf
+442	i386	fsinfo			sys_fsinfo