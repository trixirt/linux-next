--- conflicted
+++ resolved
@@ -880,12 +880,7 @@
 
 			input_mt_slot(input, i);
 			input_mt_report_slot_state(input, tool_type, true);
-<<<<<<< HEAD
-			input_event(input, EV_ABS, ABS_MT_POSITION_X, x);
-			input_event(input, EV_ABS, ABS_MT_POSITION_Y, y);
-=======
 			touchscreen_report_pos(input, &ts->prop, x, y, true);
->>>>>>> 970841d7
 			input_event(input, EV_ABS, ABS_MT_PRESSURE, p);
 			input_event(input, EV_ABS, ABS_MT_TOUCH_MAJOR, w);
 
