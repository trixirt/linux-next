--- conflicted
+++ resolved
@@ -860,17 +860,10 @@
 			mpext->mpc_map = 1;
 			mpext->data_fin = 0;
 		} else {
-<<<<<<< HEAD
-			mpext->data_seq = mp_opt->data_seq;
-			mpext->subflow_seq = mp_opt->subflow_seq;
-			mpext->dsn64 = mp_opt->dsn64;
-			mpext->data_fin = mp_opt->data_fin;
-=======
 			mpext->data_seq = mp_opt.data_seq;
 			mpext->subflow_seq = mp_opt.subflow_seq;
 			mpext->dsn64 = mp_opt.dsn64;
 			mpext->data_fin = mp_opt.data_fin;
->>>>>>> b9bbe6ed
 		}
 		mpext->data_len = mp_opt.data_len;
 		mpext->use_map = 1;
