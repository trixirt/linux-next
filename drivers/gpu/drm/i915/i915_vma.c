/*
 * Copyright © 2016 Intel Corporation
 *
 * Permission is hereby granted, free of charge, to any person obtaining a
 * copy of this software and associated documentation files (the "Software"),
 * to deal in the Software without restriction, including without limitation
 * the rights to use, copy, modify, merge, publish, distribute, sublicense,
 * and/or sell copies of the Software, and to permit persons to whom the
 * Software is furnished to do so, subject to the following conditions:
 *
 * The above copyright notice and this permission notice (including the next
 * paragraph) shall be included in all copies or substantial portions of the
 * Software.
 *
 * THE SOFTWARE IS PROVIDED "AS IS", WITHOUT WARRANTY OF ANY KIND, EXPRESS OR
 * IMPLIED, INCLUDING BUT NOT LIMITED TO THE WARRANTIES OF MERCHANTABILITY,
 * FITNESS FOR A PARTICULAR PURPOSE AND NONINFRINGEMENT.  IN NO EVENT SHALL
 * THE AUTHORS OR COPYRIGHT HOLDERS BE LIABLE FOR ANY CLAIM, DAMAGES OR OTHER
 * LIABILITY, WHETHER IN AN ACTION OF CONTRACT, TORT OR OTHERWISE, ARISING
 * FROM, OUT OF OR IN CONNECTION WITH THE SOFTWARE OR THE USE OR OTHER DEALINGS
 * IN THE SOFTWARE.
 *
 */

#include <linux/sched/mm.h>
#include <drm/drm_gem.h>

#include "display/intel_frontbuffer.h"

#include "gt/intel_engine.h"
#include "gt/intel_engine_heartbeat.h"
#include "gt/intel_gt.h"
#include "gt/intel_gt_requests.h"

#include "i915_drv.h"
#include "i915_globals.h"
#include "i915_sw_fence_work.h"
#include "i915_trace.h"
#include "i915_vma.h"

static struct i915_global_vma {
	struct i915_global base;
	struct kmem_cache *slab_vmas;
} global;

struct i915_vma *i915_vma_alloc(void)
{
	return kmem_cache_zalloc(global.slab_vmas, GFP_KERNEL);
}

void i915_vma_free(struct i915_vma *vma)
{
	return kmem_cache_free(global.slab_vmas, vma);
}

#if IS_ENABLED(CONFIG_DRM_I915_ERRLOG_GEM) && IS_ENABLED(CONFIG_DRM_DEBUG_MM)

#include <linux/stackdepot.h>

static void vma_print_allocator(struct i915_vma *vma, const char *reason)
{
	unsigned long *entries;
	unsigned int nr_entries;
	char buf[512];

	if (!vma->node.stack) {
		DRM_DEBUG_DRIVER("vma.node [%08llx + %08llx] %s: unknown owner\n",
				 vma->node.start, vma->node.size, reason);
		return;
	}

	nr_entries = stack_depot_fetch(vma->node.stack, &entries);
	stack_trace_snprint(buf, sizeof(buf), entries, nr_entries, 0);
	DRM_DEBUG_DRIVER("vma.node [%08llx + %08llx] %s: inserted at %s\n",
			 vma->node.start, vma->node.size, reason, buf);
}

#else

static void vma_print_allocator(struct i915_vma *vma, const char *reason)
{
}

#endif

static inline struct i915_vma *active_to_vma(struct i915_active *ref)
{
	return container_of(ref, typeof(struct i915_vma), active);
}

static int __i915_vma_active(struct i915_active *ref)
{
	return i915_vma_tryget(active_to_vma(ref)) ? 0 : -ENOENT;
}

__i915_active_call
static void __i915_vma_retire(struct i915_active *ref)
{
	i915_vma_put(active_to_vma(ref));
}

static struct i915_vma *
vma_create(struct drm_i915_gem_object *obj,
	   struct i915_address_space *vm,
	   const struct i915_ggtt_view *view)
{
	struct i915_vma *pos = ERR_PTR(-E2BIG);
	struct i915_vma *vma;
	struct rb_node *rb, **p;

	/* The aliasing_ppgtt should never be used directly! */
	GEM_BUG_ON(vm == &vm->gt->ggtt->alias->vm);

	vma = i915_vma_alloc();
	if (vma == NULL)
		return ERR_PTR(-ENOMEM);

	kref_init(&vma->ref);
	mutex_init(&vma->pages_mutex);
	vma->vm = i915_vm_get(vm);
	vma->ops = &vm->vma_ops;
	vma->obj = obj;
	vma->resv = obj->base.resv;
	vma->size = obj->base.size;
	vma->display_alignment = I915_GTT_MIN_ALIGNMENT;

	i915_active_init(&vma->active, __i915_vma_active, __i915_vma_retire);

	/* Declare ourselves safe for use inside shrinkers */
	if (IS_ENABLED(CONFIG_LOCKDEP)) {
		fs_reclaim_acquire(GFP_KERNEL);
		might_lock(&vma->active.mutex);
		fs_reclaim_release(GFP_KERNEL);
	}

	INIT_LIST_HEAD(&vma->closed_link);

	if (view && view->type != I915_GGTT_VIEW_NORMAL) {
		vma->ggtt_view = *view;
		if (view->type == I915_GGTT_VIEW_PARTIAL) {
			GEM_BUG_ON(range_overflows_t(u64,
						     view->partial.offset,
						     view->partial.size,
						     obj->base.size >> PAGE_SHIFT));
			vma->size = view->partial.size;
			vma->size <<= PAGE_SHIFT;
			GEM_BUG_ON(vma->size > obj->base.size);
		} else if (view->type == I915_GGTT_VIEW_ROTATED) {
			vma->size = intel_rotation_info_size(&view->rotated);
			vma->size <<= PAGE_SHIFT;
		} else if (view->type == I915_GGTT_VIEW_REMAPPED) {
			vma->size = intel_remapped_info_size(&view->remapped);
			vma->size <<= PAGE_SHIFT;
		}
	}

	if (unlikely(vma->size > vm->total))
		goto err_vma;

	GEM_BUG_ON(!IS_ALIGNED(vma->size, I915_GTT_PAGE_SIZE));

	spin_lock(&obj->vma.lock);

	if (i915_is_ggtt(vm)) {
		if (unlikely(overflows_type(vma->size, u32)))
			goto err_unlock;

		vma->fence_size = i915_gem_fence_size(vm->i915, vma->size,
						      i915_gem_object_get_tiling(obj),
						      i915_gem_object_get_stride(obj));
		if (unlikely(vma->fence_size < vma->size || /* overflow */
			     vma->fence_size > vm->total))
			goto err_unlock;

		GEM_BUG_ON(!IS_ALIGNED(vma->fence_size, I915_GTT_MIN_ALIGNMENT));

		vma->fence_alignment = i915_gem_fence_alignment(vm->i915, vma->size,
								i915_gem_object_get_tiling(obj),
								i915_gem_object_get_stride(obj));
		GEM_BUG_ON(!is_power_of_2(vma->fence_alignment));

		__set_bit(I915_VMA_GGTT_BIT, __i915_vma_flags(vma));
	}

	rb = NULL;
	p = &obj->vma.tree.rb_node;
	while (*p) {
		long cmp;

		rb = *p;
		pos = rb_entry(rb, struct i915_vma, obj_node);

		/*
		 * If the view already exists in the tree, another thread
		 * already created a matching vma, so return the older instance
		 * and dispose of ours.
		 */
		cmp = i915_vma_compare(pos, vm, view);
<<<<<<< HEAD
=======
		if (cmp == 0) {
			spin_unlock(&obj->vma.lock);
			i915_vm_put(vm);
			i915_vma_free(vma);
			return pos;
		}

>>>>>>> 3ffff3c6
		if (cmp < 0)
			p = &rb->rb_right;
		else if (cmp > 0)
			p = &rb->rb_left;
		else
			goto err_unlock;
	}
	rb_link_node(&vma->obj_node, rb, p);
	rb_insert_color(&vma->obj_node, &obj->vma.tree);

	if (i915_vma_is_ggtt(vma))
		/*
		 * We put the GGTT vma at the start of the vma-list, followed
		 * by the ppGGTT vma. This allows us to break early when
		 * iterating over only the GGTT vma for an object, see
		 * for_each_ggtt_vma()
		 */
		list_add(&vma->obj_link, &obj->vma.list);
	else
		list_add_tail(&vma->obj_link, &obj->vma.list);

	spin_unlock(&obj->vma.lock);

	return vma;

err_unlock:
	spin_unlock(&obj->vma.lock);
err_vma:
	i915_vm_put(vm);
	i915_vma_free(vma);
	return pos;
}

static struct i915_vma *
vma_lookup(struct drm_i915_gem_object *obj,
	   struct i915_address_space *vm,
	   const struct i915_ggtt_view *view)
{
	struct rb_node *rb;

	rb = obj->vma.tree.rb_node;
	while (rb) {
		struct i915_vma *vma = rb_entry(rb, struct i915_vma, obj_node);
		long cmp;

		cmp = i915_vma_compare(vma, vm, view);
		if (cmp == 0)
			return vma;

		if (cmp < 0)
			rb = rb->rb_right;
		else
			rb = rb->rb_left;
	}

	return NULL;
}

/**
 * i915_vma_instance - return the singleton instance of the VMA
 * @obj: parent &struct drm_i915_gem_object to be mapped
 * @vm: address space in which the mapping is located
 * @view: additional mapping requirements
 *
 * i915_vma_instance() looks up an existing VMA of the @obj in the @vm with
 * the same @view characteristics. If a match is not found, one is created.
 * Once created, the VMA is kept until either the object is freed, or the
 * address space is closed.
 *
 * Returns the vma, or an error pointer.
 */
struct i915_vma *
i915_vma_instance(struct drm_i915_gem_object *obj,
		  struct i915_address_space *vm,
		  const struct i915_ggtt_view *view)
{
	struct i915_vma *vma;

	GEM_BUG_ON(view && !i915_is_ggtt(vm));
	GEM_BUG_ON(!atomic_read(&vm->open));

	spin_lock(&obj->vma.lock);
	vma = vma_lookup(obj, vm, view);
	spin_unlock(&obj->vma.lock);

	/* vma_create() will resolve the race if another creates the vma */
	if (unlikely(!vma))
		vma = vma_create(obj, vm, view);

	GEM_BUG_ON(!IS_ERR(vma) && i915_vma_compare(vma, vm, view));
	return vma;
}

struct i915_vma_work {
	struct dma_fence_work base;
	struct i915_vma *vma;
	struct drm_i915_gem_object *pinned;
	struct i915_sw_dma_fence_cb cb;
	enum i915_cache_level cache_level;
	unsigned int flags;
};

static int __vma_bind(struct dma_fence_work *work)
{
	struct i915_vma_work *vw = container_of(work, typeof(*vw), base);
	struct i915_vma *vma = vw->vma;
	int err;

	err = vma->ops->bind_vma(vma, vw->cache_level, vw->flags);
	if (err)
		atomic_or(I915_VMA_ERROR, &vma->flags);

	return err;
}

static void __vma_release(struct dma_fence_work *work)
{
	struct i915_vma_work *vw = container_of(work, typeof(*vw), base);

	if (vw->pinned)
		__i915_gem_object_unpin_pages(vw->pinned);
}

static const struct dma_fence_work_ops bind_ops = {
	.name = "bind",
	.work = __vma_bind,
	.release = __vma_release,
};

struct i915_vma_work *i915_vma_work(void)
{
	struct i915_vma_work *vw;

	vw = kzalloc(sizeof(*vw), GFP_KERNEL);
	if (!vw)
		return NULL;

	dma_fence_work_init(&vw->base, &bind_ops);
	vw->base.dma.error = -EAGAIN; /* disable the worker by default */

	return vw;
}

int i915_vma_wait_for_bind(struct i915_vma *vma)
{
	int err = 0;

	if (rcu_access_pointer(vma->active.excl.fence)) {
		struct dma_fence *fence;

		rcu_read_lock();
		fence = dma_fence_get_rcu_safe(&vma->active.excl.fence);
		rcu_read_unlock();
		if (fence) {
			err = dma_fence_wait(fence, MAX_SCHEDULE_TIMEOUT);
			dma_fence_put(fence);
		}
	}

	return err;
}

/**
 * i915_vma_bind - Sets up PTEs for an VMA in it's corresponding address space.
 * @vma: VMA to map
 * @cache_level: mapping cache level
 * @flags: flags like global or local mapping
 * @work: preallocated worker for allocating and binding the PTE
 *
 * DMA addresses are taken from the scatter-gather table of this object (or of
 * this VMA in case of non-default GGTT views) and PTE entries set up.
 * Note that DMA addresses are also the only part of the SG table we care about.
 */
int i915_vma_bind(struct i915_vma *vma,
		  enum i915_cache_level cache_level,
		  u32 flags,
		  struct i915_vma_work *work)
{
	u32 bind_flags;
	u32 vma_flags;
	int ret;

	GEM_BUG_ON(!drm_mm_node_allocated(&vma->node));
	GEM_BUG_ON(vma->size > vma->node.size);

	if (GEM_DEBUG_WARN_ON(range_overflows(vma->node.start,
					      vma->node.size,
					      vma->vm->total)))
		return -ENODEV;

	if (GEM_DEBUG_WARN_ON(!flags))
		return -EINVAL;

	bind_flags = flags;
	bind_flags &= I915_VMA_GLOBAL_BIND | I915_VMA_LOCAL_BIND;

	vma_flags = atomic_read(&vma->flags);
	vma_flags &= I915_VMA_GLOBAL_BIND | I915_VMA_LOCAL_BIND;

	bind_flags &= ~vma_flags;
	if (bind_flags == 0)
		return 0;

	GEM_BUG_ON(!vma->pages);

	trace_i915_vma_bind(vma, bind_flags);
	if (work && bind_flags & vma->vm->bind_async_flags) {
		struct dma_fence *prev;

		work->vma = vma;
		work->cache_level = cache_level;
		work->flags = bind_flags | I915_VMA_ALLOC;

		/*
		 * Note we only want to chain up to the migration fence on
		 * the pages (not the object itself). As we don't track that,
		 * yet, we have to use the exclusive fence instead.
		 *
		 * Also note that we do not want to track the async vma as
		 * part of the obj->resv->excl_fence as it only affects
		 * execution and not content or object's backing store lifetime.
		 */
		prev = i915_active_set_exclusive(&vma->active, &work->base.dma);
		if (prev) {
			__i915_sw_fence_await_dma_fence(&work->base.chain,
							prev,
							&work->cb);
			dma_fence_put(prev);
		}

		work->base.dma.error = 0; /* enable the queue_work() */

		if (vma->obj) {
			__i915_gem_object_pin_pages(vma->obj);
			work->pinned = vma->obj;
		}
	} else {
		ret = vma->ops->bind_vma(vma, cache_level, bind_flags);
		if (ret)
			return ret;
	}

	atomic_or(bind_flags, &vma->flags);
	return 0;
}

void __iomem *i915_vma_pin_iomap(struct i915_vma *vma)
{
	void __iomem *ptr;
	int err;

	if (GEM_WARN_ON(!i915_vma_is_map_and_fenceable(vma))) {
		err = -ENODEV;
		goto err;
	}

	GEM_BUG_ON(!i915_vma_is_ggtt(vma));
	GEM_BUG_ON(!i915_vma_is_bound(vma, I915_VMA_GLOBAL_BIND));

	ptr = READ_ONCE(vma->iomap);
	if (ptr == NULL) {
		ptr = io_mapping_map_wc(&i915_vm_to_ggtt(vma->vm)->iomap,
					vma->node.start,
					vma->node.size);
		if (ptr == NULL) {
			err = -ENOMEM;
			goto err;
		}

		if (unlikely(cmpxchg(&vma->iomap, NULL, ptr))) {
			io_mapping_unmap(ptr);
			ptr = vma->iomap;
		}
	}

	__i915_vma_pin(vma);

	err = i915_vma_pin_fence(vma);
	if (err)
		goto err_unpin;

	i915_vma_set_ggtt_write(vma);

	/* NB Access through the GTT requires the device to be awake. */
	return ptr;

err_unpin:
	__i915_vma_unpin(vma);
err:
	return IO_ERR_PTR(err);
}

void i915_vma_flush_writes(struct i915_vma *vma)
{
	if (i915_vma_unset_ggtt_write(vma))
		intel_gt_flush_ggtt_writes(vma->vm->gt);
}

void i915_vma_unpin_iomap(struct i915_vma *vma)
{
	GEM_BUG_ON(vma->iomap == NULL);

	i915_vma_flush_writes(vma);

	i915_vma_unpin_fence(vma);
	i915_vma_unpin(vma);
}

void i915_vma_unpin_and_release(struct i915_vma **p_vma, unsigned int flags)
{
	struct i915_vma *vma;
	struct drm_i915_gem_object *obj;

	vma = fetch_and_zero(p_vma);
	if (!vma)
		return;

	obj = vma->obj;
	GEM_BUG_ON(!obj);

	i915_vma_unpin(vma);

	if (flags & I915_VMA_RELEASE_MAP)
		i915_gem_object_unpin_map(obj);

	i915_gem_object_put(obj);
}

bool i915_vma_misplaced(const struct i915_vma *vma,
			u64 size, u64 alignment, u64 flags)
{
	if (!drm_mm_node_allocated(&vma->node))
		return false;

	if (test_bit(I915_VMA_ERROR_BIT, __i915_vma_flags(vma)))
		return true;

	if (vma->node.size < size)
		return true;

	GEM_BUG_ON(alignment && !is_power_of_2(alignment));
	if (alignment && !IS_ALIGNED(vma->node.start, alignment))
		return true;

	if (flags & PIN_MAPPABLE && !i915_vma_is_map_and_fenceable(vma))
		return true;

	if (flags & PIN_OFFSET_BIAS &&
	    vma->node.start < (flags & PIN_OFFSET_MASK))
		return true;

	if (flags & PIN_OFFSET_FIXED &&
	    vma->node.start != (flags & PIN_OFFSET_MASK))
		return true;

	return false;
}

void __i915_vma_set_map_and_fenceable(struct i915_vma *vma)
{
	bool mappable, fenceable;

	GEM_BUG_ON(!i915_vma_is_ggtt(vma));
	GEM_BUG_ON(!vma->fence_size);

	fenceable = (vma->node.size >= vma->fence_size &&
		     IS_ALIGNED(vma->node.start, vma->fence_alignment));

	mappable = vma->node.start + vma->fence_size <= i915_vm_to_ggtt(vma->vm)->mappable_end;

	if (mappable && fenceable)
		set_bit(I915_VMA_CAN_FENCE_BIT, __i915_vma_flags(vma));
	else
		clear_bit(I915_VMA_CAN_FENCE_BIT, __i915_vma_flags(vma));
}

bool i915_gem_valid_gtt_space(struct i915_vma *vma, unsigned long color)
{
	struct drm_mm_node *node = &vma->node;
	struct drm_mm_node *other;

	/*
	 * On some machines we have to be careful when putting differing types
	 * of snoopable memory together to avoid the prefetcher crossing memory
	 * domains and dying. During vm initialisation, we decide whether or not
	 * these constraints apply and set the drm_mm.color_adjust
	 * appropriately.
	 */
	if (!i915_vm_has_cache_coloring(vma->vm))
		return true;

	/* Only valid to be called on an already inserted vma */
	GEM_BUG_ON(!drm_mm_node_allocated(node));
	GEM_BUG_ON(list_empty(&node->node_list));

	other = list_prev_entry(node, node_list);
	if (i915_node_color_differs(other, color) &&
	    !drm_mm_hole_follows(other))
		return false;

	other = list_next_entry(node, node_list);
	if (i915_node_color_differs(other, color) &&
	    !drm_mm_hole_follows(node))
		return false;

	return true;
}

/**
 * i915_vma_insert - finds a slot for the vma in its address space
 * @vma: the vma
 * @size: requested size in bytes (can be larger than the VMA)
 * @alignment: required alignment
 * @flags: mask of PIN_* flags to use
 *
 * First we try to allocate some free space that meets the requirements for
 * the VMA. Failiing that, if the flags permit, it will evict an old VMA,
 * preferrably the oldest idle entry to make room for the new VMA.
 *
 * Returns:
 * 0 on success, negative error code otherwise.
 */
static int
i915_vma_insert(struct i915_vma *vma, u64 size, u64 alignment, u64 flags)
{
	unsigned long color;
	u64 start, end;
	int ret;

	GEM_BUG_ON(i915_vma_is_bound(vma, I915_VMA_GLOBAL_BIND | I915_VMA_LOCAL_BIND));
	GEM_BUG_ON(drm_mm_node_allocated(&vma->node));

	size = max(size, vma->size);
	alignment = max(alignment, vma->display_alignment);
	if (flags & PIN_MAPPABLE) {
		size = max_t(typeof(size), size, vma->fence_size);
		alignment = max_t(typeof(alignment),
				  alignment, vma->fence_alignment);
	}

	GEM_BUG_ON(!IS_ALIGNED(size, I915_GTT_PAGE_SIZE));
	GEM_BUG_ON(!IS_ALIGNED(alignment, I915_GTT_MIN_ALIGNMENT));
	GEM_BUG_ON(!is_power_of_2(alignment));

	start = flags & PIN_OFFSET_BIAS ? flags & PIN_OFFSET_MASK : 0;
	GEM_BUG_ON(!IS_ALIGNED(start, I915_GTT_PAGE_SIZE));

	end = vma->vm->total;
	if (flags & PIN_MAPPABLE)
		end = min_t(u64, end, i915_vm_to_ggtt(vma->vm)->mappable_end);
	if (flags & PIN_ZONE_4G)
		end = min_t(u64, end, (1ULL << 32) - I915_GTT_PAGE_SIZE);
	GEM_BUG_ON(!IS_ALIGNED(end, I915_GTT_PAGE_SIZE));

	/* If binding the object/GGTT view requires more space than the entire
	 * aperture has, reject it early before evicting everything in a vain
	 * attempt to find space.
	 */
	if (size > end) {
		DRM_DEBUG("Attempting to bind an object larger than the aperture: request=%llu > %s aperture=%llu\n",
			  size, flags & PIN_MAPPABLE ? "mappable" : "total",
			  end);
		return -ENOSPC;
	}

	color = 0;
	if (vma->obj && i915_vm_has_cache_coloring(vma->vm))
		color = vma->obj->cache_level;

	if (flags & PIN_OFFSET_FIXED) {
		u64 offset = flags & PIN_OFFSET_MASK;
		if (!IS_ALIGNED(offset, alignment) ||
		    range_overflows(offset, size, end))
			return -EINVAL;

		ret = i915_gem_gtt_reserve(vma->vm, &vma->node,
					   size, offset, color,
					   flags);
		if (ret)
			return ret;
	} else {
		/*
		 * We only support huge gtt pages through the 48b PPGTT,
		 * however we also don't want to force any alignment for
		 * objects which need to be tightly packed into the low 32bits.
		 *
		 * Note that we assume that GGTT are limited to 4GiB for the
		 * forseeable future. See also i915_ggtt_offset().
		 */
		if (upper_32_bits(end - 1) &&
		    vma->page_sizes.sg > I915_GTT_PAGE_SIZE) {
			/*
			 * We can't mix 64K and 4K PTEs in the same page-table
			 * (2M block), and so to avoid the ugliness and
			 * complexity of coloring we opt for just aligning 64K
			 * objects to 2M.
			 */
			u64 page_alignment =
				rounddown_pow_of_two(vma->page_sizes.sg |
						     I915_GTT_PAGE_SIZE_2M);

			/*
			 * Check we don't expand for the limited Global GTT
			 * (mappable aperture is even more precious!). This
			 * also checks that we exclude the aliasing-ppgtt.
			 */
			GEM_BUG_ON(i915_vma_is_ggtt(vma));

			alignment = max(alignment, page_alignment);

			if (vma->page_sizes.sg & I915_GTT_PAGE_SIZE_64K)
				size = round_up(size, I915_GTT_PAGE_SIZE_2M);
		}

		ret = i915_gem_gtt_insert(vma->vm, &vma->node,
					  size, alignment, color,
					  start, end, flags);
		if (ret)
			return ret;

		GEM_BUG_ON(vma->node.start < start);
		GEM_BUG_ON(vma->node.start + vma->node.size > end);
	}
	GEM_BUG_ON(!drm_mm_node_allocated(&vma->node));
	GEM_BUG_ON(!i915_gem_valid_gtt_space(vma, color));

	list_add_tail(&vma->vm_link, &vma->vm->bound_list);

	return 0;
}

static void
i915_vma_detach(struct i915_vma *vma)
{
	GEM_BUG_ON(!drm_mm_node_allocated(&vma->node));
	GEM_BUG_ON(i915_vma_is_bound(vma, I915_VMA_GLOBAL_BIND | I915_VMA_LOCAL_BIND));

	/*
	 * And finally now the object is completely decoupled from this
	 * vma, we can drop its hold on the backing storage and allow
	 * it to be reaped by the shrinker.
	 */
	list_del(&vma->vm_link);
}

static bool try_qad_pin(struct i915_vma *vma, unsigned int flags)
{
	unsigned int bound;
	bool pinned = true;

	bound = atomic_read(&vma->flags);
	do {
		if (unlikely(flags & ~bound))
			return false;

		if (unlikely(bound & (I915_VMA_OVERFLOW | I915_VMA_ERROR)))
			return false;

		if (!(bound & I915_VMA_PIN_MASK))
			goto unpinned;

		GEM_BUG_ON(((bound + 1) & I915_VMA_PIN_MASK) == 0);
	} while (!atomic_try_cmpxchg(&vma->flags, &bound, bound + 1));

	return true;

unpinned:
	/*
	 * If pin_count==0, but we are bound, check under the lock to avoid
	 * racing with a concurrent i915_vma_unbind().
	 */
	mutex_lock(&vma->vm->mutex);
	do {
		if (unlikely(bound & (I915_VMA_OVERFLOW | I915_VMA_ERROR))) {
			pinned = false;
			break;
		}

		if (unlikely(flags & ~bound)) {
			pinned = false;
			break;
		}
	} while (!atomic_try_cmpxchg(&vma->flags, &bound, bound + 1));
	mutex_unlock(&vma->vm->mutex);

	return pinned;
}

static int vma_get_pages(struct i915_vma *vma)
{
	int err = 0;

	if (atomic_add_unless(&vma->pages_count, 1, 0))
		return 0;

	/* Allocations ahoy! */
	if (mutex_lock_interruptible(&vma->pages_mutex))
		return -EINTR;

	if (!atomic_read(&vma->pages_count)) {
		if (vma->obj) {
			err = i915_gem_object_pin_pages(vma->obj);
			if (err)
				goto unlock;
		}

		err = vma->ops->set_pages(vma);
		if (err) {
			if (vma->obj)
				i915_gem_object_unpin_pages(vma->obj);
			goto unlock;
		}
	}
	atomic_inc(&vma->pages_count);

unlock:
	mutex_unlock(&vma->pages_mutex);

	return err;
}

static void __vma_put_pages(struct i915_vma *vma, unsigned int count)
{
	/* We allocate under vma_get_pages, so beware the shrinker */
	mutex_lock_nested(&vma->pages_mutex, SINGLE_DEPTH_NESTING);
	GEM_BUG_ON(atomic_read(&vma->pages_count) < count);
	if (atomic_sub_return(count, &vma->pages_count) == 0) {
		vma->ops->clear_pages(vma);
		GEM_BUG_ON(vma->pages);
		if (vma->obj)
			i915_gem_object_unpin_pages(vma->obj);
	}
	mutex_unlock(&vma->pages_mutex);
}

static void vma_put_pages(struct i915_vma *vma)
{
	if (atomic_add_unless(&vma->pages_count, -1, 1))
		return;

	__vma_put_pages(vma, 1);
}

static void vma_unbind_pages(struct i915_vma *vma)
{
	unsigned int count;

	lockdep_assert_held(&vma->vm->mutex);

	/* The upper portion of pages_count is the number of bindings */
	count = atomic_read(&vma->pages_count);
	count >>= I915_VMA_PAGES_BIAS;
	GEM_BUG_ON(!count);

	__vma_put_pages(vma, count | count << I915_VMA_PAGES_BIAS);
}

int i915_vma_pin(struct i915_vma *vma, u64 size, u64 alignment, u64 flags)
{
	struct i915_vma_work *work = NULL;
	intel_wakeref_t wakeref = 0;
	unsigned int bound;
	int err;

	BUILD_BUG_ON(PIN_GLOBAL != I915_VMA_GLOBAL_BIND);
	BUILD_BUG_ON(PIN_USER != I915_VMA_LOCAL_BIND);

	GEM_BUG_ON(!(flags & (PIN_USER | PIN_GLOBAL)));

	/* First try and grab the pin without rebinding the vma */
	if (try_qad_pin(vma, flags & I915_VMA_BIND_MASK))
		return 0;

	err = vma_get_pages(vma);
	if (err)
		return err;

	if (flags & vma->vm->bind_async_flags) {
		work = i915_vma_work();
		if (!work) {
			err = -ENOMEM;
			goto err_pages;
		}
	}

	if (flags & PIN_GLOBAL)
		wakeref = intel_runtime_pm_get(&vma->vm->i915->runtime_pm);

	/*
	 * Differentiate between user/kernel vma inside the aliasing-ppgtt.
	 *
	 * We conflate the Global GTT with the user's vma when using the
	 * aliasing-ppgtt, but it is still vitally important to try and
	 * keep the use cases distinct. For example, userptr objects are
	 * not allowed inside the Global GTT as that will cause lock
	 * inversions when we have to evict them the mmu_notifier callbacks -
	 * but they are allowed to be part of the user ppGTT which can never
	 * be mapped. As such we try to give the distinct users of the same
	 * mutex, distinct lockclasses [equivalent to how we keep i915_ggtt
	 * and i915_ppgtt separate].
	 *
	 * NB this may cause us to mask real lock inversions -- while the
	 * code is safe today, lockdep may not be able to spot future
	 * transgressions.
	 */
	err = mutex_lock_interruptible_nested(&vma->vm->mutex,
					      !(flags & PIN_GLOBAL));
	if (err)
		goto err_fence;

	/* No more allocations allowed now we hold vm->mutex */

	if (unlikely(i915_vma_is_closed(vma))) {
		err = -ENOENT;
		goto err_unlock;
	}

	bound = atomic_read(&vma->flags);
	if (unlikely(bound & I915_VMA_ERROR)) {
		err = -ENOMEM;
		goto err_unlock;
	}

	if (unlikely(!((bound + 1) & I915_VMA_PIN_MASK))) {
		err = -EAGAIN; /* pins are meant to be fairly temporary */
		goto err_unlock;
	}

	if (unlikely(!(flags & ~bound & I915_VMA_BIND_MASK))) {
		__i915_vma_pin(vma);
		goto err_unlock;
	}

	err = i915_active_acquire(&vma->active);
	if (err)
		goto err_unlock;

	if (!(bound & I915_VMA_BIND_MASK)) {
		err = i915_vma_insert(vma, size, alignment, flags);
		if (err)
			goto err_active;

		if (i915_is_ggtt(vma->vm))
			__i915_vma_set_map_and_fenceable(vma);
	}

	GEM_BUG_ON(!vma->pages);
	err = i915_vma_bind(vma,
			    vma->obj ? vma->obj->cache_level : 0,
			    flags, work);
	if (err)
		goto err_remove;

	/* There should only be at most 2 active bindings (user, global) */
	GEM_BUG_ON(bound + I915_VMA_PAGES_ACTIVE < bound);
	atomic_add(I915_VMA_PAGES_ACTIVE, &vma->pages_count);
	list_move_tail(&vma->vm_link, &vma->vm->bound_list);

	__i915_vma_pin(vma);
	GEM_BUG_ON(!i915_vma_is_pinned(vma));
	GEM_BUG_ON(!i915_vma_is_bound(vma, flags));
	GEM_BUG_ON(i915_vma_misplaced(vma, size, alignment, flags));

err_remove:
	if (!i915_vma_is_bound(vma, I915_VMA_BIND_MASK)) {
		i915_vma_detach(vma);
		drm_mm_remove_node(&vma->node);
	}
err_active:
	i915_active_release(&vma->active);
err_unlock:
	mutex_unlock(&vma->vm->mutex);
err_fence:
	if (work)
		dma_fence_work_commit_imm(&work->base);
	if (wakeref)
		intel_runtime_pm_put(&vma->vm->i915->runtime_pm, wakeref);
err_pages:
	vma_put_pages(vma);
	return err;
}

static void flush_idle_contexts(struct intel_gt *gt)
{
	struct intel_engine_cs *engine;
	enum intel_engine_id id;

	for_each_engine(engine, gt, id)
		intel_engine_flush_barriers(engine);

	intel_gt_wait_for_idle(gt, MAX_SCHEDULE_TIMEOUT);
}

int i915_ggtt_pin(struct i915_vma *vma, u32 align, unsigned int flags)
{
	struct i915_address_space *vm = vma->vm;
	int err;

	GEM_BUG_ON(!i915_vma_is_ggtt(vma));

	do {
		err = i915_vma_pin(vma, 0, align, flags | PIN_GLOBAL);
		if (err != -ENOSPC) {
			if (!err) {
				err = i915_vma_wait_for_bind(vma);
				if (err)
					i915_vma_unpin(vma);
			}
			return err;
		}

		/* Unlike i915_vma_pin, we don't take no for an answer! */
		flush_idle_contexts(vm->gt);
		if (mutex_lock_interruptible(&vm->mutex) == 0) {
			i915_gem_evict_vm(vm);
			mutex_unlock(&vm->mutex);
		}
	} while (1);
}

static void __vma_close(struct i915_vma *vma, struct intel_gt *gt)
{
	/*
	 * We defer actually closing, unbinding and destroying the VMA until
	 * the next idle point, or if the object is freed in the meantime. By
	 * postponing the unbind, we allow for it to be resurrected by the
	 * client, avoiding the work required to rebind the VMA. This is
	 * advantageous for DRI, where the client/server pass objects
	 * between themselves, temporarily opening a local VMA to the
	 * object, and then closing it again. The same object is then reused
	 * on the next frame (or two, depending on the depth of the swap queue)
	 * causing us to rebind the VMA once more. This ends up being a lot
	 * of wasted work for the steady state.
	 */
	GEM_BUG_ON(i915_vma_is_closed(vma));
	list_add(&vma->closed_link, &gt->closed_vma);
}

void i915_vma_close(struct i915_vma *vma)
{
	struct intel_gt *gt = vma->vm->gt;
	unsigned long flags;

	if (i915_vma_is_ggtt(vma))
		return;

	GEM_BUG_ON(!atomic_read(&vma->open_count));
	if (atomic_dec_and_lock_irqsave(&vma->open_count,
					&gt->closed_lock,
					flags)) {
		__vma_close(vma, gt);
		spin_unlock_irqrestore(&gt->closed_lock, flags);
	}
}

static void __i915_vma_remove_closed(struct i915_vma *vma)
{
	struct intel_gt *gt = vma->vm->gt;

	spin_lock_irq(&gt->closed_lock);
	list_del_init(&vma->closed_link);
	spin_unlock_irq(&gt->closed_lock);
}

void i915_vma_reopen(struct i915_vma *vma)
{
	if (i915_vma_is_closed(vma))
		__i915_vma_remove_closed(vma);
}

void i915_vma_release(struct kref *ref)
{
	struct i915_vma *vma = container_of(ref, typeof(*vma), ref);

	if (drm_mm_node_allocated(&vma->node)) {
		mutex_lock(&vma->vm->mutex);
		atomic_and(~I915_VMA_PIN_MASK, &vma->flags);
		WARN_ON(__i915_vma_unbind(vma));
		mutex_unlock(&vma->vm->mutex);
		GEM_BUG_ON(drm_mm_node_allocated(&vma->node));
	}
	GEM_BUG_ON(i915_vma_is_active(vma));

	if (vma->obj) {
		struct drm_i915_gem_object *obj = vma->obj;

		spin_lock(&obj->vma.lock);
		list_del(&vma->obj_link);
		if (!RB_EMPTY_NODE(&vma->obj_node))
			rb_erase(&vma->obj_node, &obj->vma.tree);
		spin_unlock(&obj->vma.lock);
	}

	__i915_vma_remove_closed(vma);
	i915_vm_put(vma->vm);

	i915_active_fini(&vma->active);
	i915_vma_free(vma);
}

void i915_vma_parked(struct intel_gt *gt)
{
	struct i915_vma *vma, *next;
	LIST_HEAD(closed);

	spin_lock_irq(&gt->closed_lock);
	list_for_each_entry_safe(vma, next, &gt->closed_vma, closed_link) {
		struct drm_i915_gem_object *obj = vma->obj;
		struct i915_address_space *vm = vma->vm;

		/* XXX All to avoid keeping a reference on i915_vma itself */

		if (!kref_get_unless_zero(&obj->base.refcount))
			continue;

		if (!i915_vm_tryopen(vm)) {
			i915_gem_object_put(obj);
			continue;
		}

		list_move(&vma->closed_link, &closed);
	}
	spin_unlock_irq(&gt->closed_lock);

	/* As the GT is held idle, no vma can be reopened as we destroy them */
	list_for_each_entry_safe(vma, next, &closed, closed_link) {
		struct drm_i915_gem_object *obj = vma->obj;
		struct i915_address_space *vm = vma->vm;

		INIT_LIST_HEAD(&vma->closed_link);
		__i915_vma_put(vma);

		i915_gem_object_put(obj);
		i915_vm_close(vm);
	}
}

static void __i915_vma_iounmap(struct i915_vma *vma)
{
	GEM_BUG_ON(i915_vma_is_pinned(vma));

	if (vma->iomap == NULL)
		return;

	io_mapping_unmap(vma->iomap);
	vma->iomap = NULL;
}

void i915_vma_revoke_mmap(struct i915_vma *vma)
{
	struct drm_vma_offset_node *node;
	u64 vma_offset;

	if (!i915_vma_has_userfault(vma))
		return;

	GEM_BUG_ON(!i915_vma_is_map_and_fenceable(vma));
	GEM_BUG_ON(!vma->obj->userfault_count);

	node = &vma->mmo->vma_node;
	vma_offset = vma->ggtt_view.partial.offset << PAGE_SHIFT;
	unmap_mapping_range(vma->vm->i915->drm.anon_inode->i_mapping,
			    drm_vma_node_offset_addr(node) + vma_offset,
			    vma->size,
			    1);

	i915_vma_unset_userfault(vma);
	if (!--vma->obj->userfault_count)
		list_del(&vma->obj->userfault_link);
}

int __i915_vma_move_to_active(struct i915_vma *vma, struct i915_request *rq)
{
	int err;

	GEM_BUG_ON(!i915_vma_is_pinned(vma));

	/* Wait for the vma to be bound before we start! */
	err = i915_request_await_active(rq, &vma->active,
					I915_ACTIVE_AWAIT_EXCL);
	if (err)
		return err;

	return i915_active_add_request(&vma->active, rq);
}

int i915_vma_move_to_active(struct i915_vma *vma,
			    struct i915_request *rq,
			    unsigned int flags)
{
	struct drm_i915_gem_object *obj = vma->obj;
	int err;

	assert_object_held(obj);

	err = __i915_vma_move_to_active(vma, rq);
	if (unlikely(err))
		return err;

	if (flags & EXEC_OBJECT_WRITE) {
		struct intel_frontbuffer *front;

		front = __intel_frontbuffer_get(obj);
		if (unlikely(front)) {
			if (intel_frontbuffer_invalidate(front, ORIGIN_CS))
				i915_active_add_request(&front->write, rq);
			intel_frontbuffer_put(front);
		}

		dma_resv_add_excl_fence(vma->resv, &rq->fence);
		obj->write_domain = I915_GEM_DOMAIN_RENDER;
		obj->read_domains = 0;
	} else {
		err = dma_resv_reserve_shared(vma->resv, 1);
		if (unlikely(err))
			return err;

		dma_resv_add_shared_fence(vma->resv, &rq->fence);
		obj->write_domain = 0;
	}

	if (flags & EXEC_OBJECT_NEEDS_FENCE && vma->fence)
		i915_active_add_request(&vma->fence->active, rq);

	obj->read_domains |= I915_GEM_GPU_DOMAINS;
	obj->mm.dirty = true;

	GEM_BUG_ON(!i915_vma_is_active(vma));
	return 0;
}

void __i915_vma_evict(struct i915_vma *vma)
{
	GEM_BUG_ON(i915_vma_is_pinned(vma));

	if (i915_vma_is_map_and_fenceable(vma)) {
		/* Force a pagefault for domain tracking on next user access */
		i915_vma_revoke_mmap(vma);

		/*
		 * Check that we have flushed all writes through the GGTT
		 * before the unbind, other due to non-strict nature of those
		 * indirect writes they may end up referencing the GGTT PTE
		 * after the unbind.
		 *
		 * Note that we may be concurrently poking at the GGTT_WRITE
		 * bit from set-domain, as we mark all GGTT vma associated
		 * with an object. We know this is for another vma, as we
		 * are currently unbinding this one -- so if this vma will be
		 * reused, it will be refaulted and have its dirty bit set
		 * before the next write.
		 */
		i915_vma_flush_writes(vma);

		/* release the fence reg _after_ flushing */
		i915_vma_revoke_fence(vma);

		__i915_vma_iounmap(vma);
		clear_bit(I915_VMA_CAN_FENCE_BIT, __i915_vma_flags(vma));
	}
	GEM_BUG_ON(vma->fence);
	GEM_BUG_ON(i915_vma_has_userfault(vma));

	if (likely(atomic_read(&vma->vm->open))) {
		trace_i915_vma_unbind(vma);
		vma->ops->unbind_vma(vma);
	}
	atomic_and(~(I915_VMA_BIND_MASK | I915_VMA_ERROR | I915_VMA_GGTT_WRITE),
		   &vma->flags);

	i915_vma_detach(vma);
	vma_unbind_pages(vma);
}

int __i915_vma_unbind(struct i915_vma *vma)
{
	int ret;

	lockdep_assert_held(&vma->vm->mutex);

	if (!drm_mm_node_allocated(&vma->node))
		return 0;

	if (i915_vma_is_pinned(vma)) {
		vma_print_allocator(vma, "is pinned");
		return -EAGAIN;
	}

	/*
	 * After confirming that no one else is pinning this vma, wait for
	 * any laggards who may have crept in during the wait (through
	 * a residual pin skipping the vm->mutex) to complete.
	 */
	ret = i915_vma_sync(vma);
	if (ret)
		return ret;

	GEM_BUG_ON(i915_vma_is_active(vma));
	__i915_vma_evict(vma);

	drm_mm_remove_node(&vma->node); /* pairs with i915_vma_release() */
	return 0;
}

int i915_vma_unbind(struct i915_vma *vma)
{
	struct i915_address_space *vm = vma->vm;
	intel_wakeref_t wakeref = 0;
	int err;

	/* Optimistic wait before taking the mutex */
	err = i915_vma_sync(vma);
	if (err)
		return err;

	if (!drm_mm_node_allocated(&vma->node))
		return 0;

	if (i915_vma_is_pinned(vma)) {
		vma_print_allocator(vma, "is pinned");
		return -EAGAIN;
	}

	if (i915_vma_is_bound(vma, I915_VMA_GLOBAL_BIND))
		/* XXX not always required: nop_clear_range */
		wakeref = intel_runtime_pm_get(&vm->i915->runtime_pm);

	err = mutex_lock_interruptible_nested(&vma->vm->mutex, !wakeref);
	if (err)
		goto out_rpm;

	err = __i915_vma_unbind(vma);
	mutex_unlock(&vm->mutex);

out_rpm:
	if (wakeref)
		intel_runtime_pm_put(&vm->i915->runtime_pm, wakeref);
	return err;
}

struct i915_vma *i915_vma_make_unshrinkable(struct i915_vma *vma)
{
	i915_gem_object_make_unshrinkable(vma->obj);
	return vma;
}

void i915_vma_make_shrinkable(struct i915_vma *vma)
{
	i915_gem_object_make_shrinkable(vma->obj);
}

void i915_vma_make_purgeable(struct i915_vma *vma)
{
	i915_gem_object_make_purgeable(vma->obj);
}

#if IS_ENABLED(CONFIG_DRM_I915_SELFTEST)
#include "selftests/i915_vma.c"
#endif

static void i915_global_vma_shrink(void)
{
	kmem_cache_shrink(global.slab_vmas);
}

static void i915_global_vma_exit(void)
{
	kmem_cache_destroy(global.slab_vmas);
}

static struct i915_global_vma global = { {
	.shrink = i915_global_vma_shrink,
	.exit = i915_global_vma_exit,
} };

int __init i915_global_vma_init(void)
{
	global.slab_vmas = KMEM_CACHE(i915_vma, SLAB_HWCACHE_ALIGN);
	if (!global.slab_vmas)
		return -ENOMEM;

	i915_global_register(&global.base);
	return 0;
}<|MERGE_RESOLUTION|>--- conflicted
+++ resolved
@@ -196,16 +196,6 @@
 		 * and dispose of ours.
 		 */
 		cmp = i915_vma_compare(pos, vm, view);
-<<<<<<< HEAD
-=======
-		if (cmp == 0) {
-			spin_unlock(&obj->vma.lock);
-			i915_vm_put(vm);
-			i915_vma_free(vma);
-			return pos;
-		}
-
->>>>>>> 3ffff3c6
 		if (cmp < 0)
 			p = &rb->rb_right;
 		else if (cmp > 0)
