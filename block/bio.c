// SPDX-License-Identifier: GPL-2.0
/*
 * Copyright (C) 2001 Jens Axboe <axboe@kernel.dk>
 */
#include <linux/mm.h>
#include <linux/swap.h>
#include <linux/bio.h>
#include <linux/blkdev.h>
#include <linux/uio.h>
#include <linux/iocontext.h>
#include <linux/slab.h>
#include <linux/init.h>
#include <linux/kernel.h>
#include <linux/export.h>
#include <linux/mempool.h>
#include <linux/workqueue.h>
#include <linux/cgroup.h>
#include <linux/highmem.h>
#include <linux/sched/sysctl.h>
#include <linux/blk-crypto.h>
#include <linux/xarray.h>

#include <trace/events/block.h>
#include "blk.h"
#include "blk-rq-qos.h"
#include "blk-cgroup.h"

struct bio_alloc_cache {
	struct bio		*free_list;
	unsigned int		nr;
};

static struct biovec_slab {
	int nr_vecs;
	char *name;
	struct kmem_cache *slab;
} bvec_slabs[] __read_mostly = {
	{ .nr_vecs = 16, .name = "biovec-16" },
	{ .nr_vecs = 64, .name = "biovec-64" },
	{ .nr_vecs = 128, .name = "biovec-128" },
	{ .nr_vecs = BIO_MAX_VECS, .name = "biovec-max" },
};

static struct biovec_slab *biovec_slab(unsigned short nr_vecs)
{
	switch (nr_vecs) {
	/* smaller bios use inline vecs */
	case 5 ... 16:
		return &bvec_slabs[0];
	case 17 ... 64:
		return &bvec_slabs[1];
	case 65 ... 128:
		return &bvec_slabs[2];
	case 129 ... BIO_MAX_VECS:
		return &bvec_slabs[3];
	default:
		BUG();
		return NULL;
	}
}

/*
 * fs_bio_set is the bio_set containing bio and iovec memory pools used by
 * IO code that does not need private memory pools.
 */
struct bio_set fs_bio_set;
EXPORT_SYMBOL(fs_bio_set);

/*
 * Our slab pool management
 */
struct bio_slab {
	struct kmem_cache *slab;
	unsigned int slab_ref;
	unsigned int slab_size;
	char name[8];
};
static DEFINE_MUTEX(bio_slab_lock);
static DEFINE_XARRAY(bio_slabs);

static struct bio_slab *create_bio_slab(unsigned int size)
{
	struct bio_slab *bslab = kzalloc(sizeof(*bslab), GFP_KERNEL);

	if (!bslab)
		return NULL;

	snprintf(bslab->name, sizeof(bslab->name), "bio-%d", size);
	bslab->slab = kmem_cache_create(bslab->name, size,
			ARCH_KMALLOC_MINALIGN,
			SLAB_HWCACHE_ALIGN | SLAB_TYPESAFE_BY_RCU, NULL);
	if (!bslab->slab)
		goto fail_alloc_slab;

	bslab->slab_ref = 1;
	bslab->slab_size = size;

	if (!xa_err(xa_store(&bio_slabs, size, bslab, GFP_KERNEL)))
		return bslab;

	kmem_cache_destroy(bslab->slab);

fail_alloc_slab:
	kfree(bslab);
	return NULL;
}

static inline unsigned int bs_bio_slab_size(struct bio_set *bs)
{
	return bs->front_pad + sizeof(struct bio) + bs->back_pad;
}

static struct kmem_cache *bio_find_or_create_slab(struct bio_set *bs)
{
	unsigned int size = bs_bio_slab_size(bs);
	struct bio_slab *bslab;

	mutex_lock(&bio_slab_lock);
	bslab = xa_load(&bio_slabs, size);
	if (bslab)
		bslab->slab_ref++;
	else
		bslab = create_bio_slab(size);
	mutex_unlock(&bio_slab_lock);

	if (bslab)
		return bslab->slab;
	return NULL;
}

static void bio_put_slab(struct bio_set *bs)
{
	struct bio_slab *bslab = NULL;
	unsigned int slab_size = bs_bio_slab_size(bs);

	mutex_lock(&bio_slab_lock);

	bslab = xa_load(&bio_slabs, slab_size);
	if (WARN(!bslab, KERN_ERR "bio: unable to find slab!\n"))
		goto out;

	WARN_ON_ONCE(bslab->slab != bs->bio_slab);

	WARN_ON(!bslab->slab_ref);

	if (--bslab->slab_ref)
		goto out;

	xa_erase(&bio_slabs, slab_size);

	kmem_cache_destroy(bslab->slab);
	kfree(bslab);

out:
	mutex_unlock(&bio_slab_lock);
}

void bvec_free(mempool_t *pool, struct bio_vec *bv, unsigned short nr_vecs)
{
	BUG_ON(nr_vecs > BIO_MAX_VECS);

	if (nr_vecs == BIO_MAX_VECS)
		mempool_free(bv, pool);
	else if (nr_vecs > BIO_INLINE_VECS)
		kmem_cache_free(biovec_slab(nr_vecs)->slab, bv);
}

/*
 * Make the first allocation restricted and don't dump info on allocation
 * failures, since we'll fall back to the mempool in case of failure.
 */
static inline gfp_t bvec_alloc_gfp(gfp_t gfp)
{
	return (gfp & ~(__GFP_DIRECT_RECLAIM | __GFP_IO)) |
		__GFP_NOMEMALLOC | __GFP_NORETRY | __GFP_NOWARN;
}

struct bio_vec *bvec_alloc(mempool_t *pool, unsigned short *nr_vecs,
		gfp_t gfp_mask)
{
	struct biovec_slab *bvs = biovec_slab(*nr_vecs);

	if (WARN_ON_ONCE(!bvs))
		return NULL;

	/*
	 * Upgrade the nr_vecs request to take full advantage of the allocation.
	 * We also rely on this in the bvec_free path.
	 */
	*nr_vecs = bvs->nr_vecs;

	/*
	 * Try a slab allocation first for all smaller allocations.  If that
	 * fails and __GFP_DIRECT_RECLAIM is set retry with the mempool.
	 * The mempool is sized to handle up to BIO_MAX_VECS entries.
	 */
	if (*nr_vecs < BIO_MAX_VECS) {
		struct bio_vec *bvl;

		bvl = kmem_cache_alloc(bvs->slab, bvec_alloc_gfp(gfp_mask));
		if (likely(bvl) || !(gfp_mask & __GFP_DIRECT_RECLAIM))
			return bvl;
		*nr_vecs = BIO_MAX_VECS;
	}

	return mempool_alloc(pool, gfp_mask);
}

void bio_uninit(struct bio *bio)
{
#ifdef CONFIG_BLK_CGROUP
	if (bio->bi_blkg) {
		blkg_put(bio->bi_blkg);
		bio->bi_blkg = NULL;
	}
#endif
	if (bio_integrity(bio))
		bio_integrity_free(bio);

	bio_crypt_free_ctx(bio);
}
EXPORT_SYMBOL(bio_uninit);

static void bio_free(struct bio *bio)
{
	struct bio_set *bs = bio->bi_pool;
	void *p = bio;

	WARN_ON_ONCE(!bs);

	bio_uninit(bio);
	bvec_free(&bs->bvec_pool, bio->bi_io_vec, bio->bi_max_vecs);
	mempool_free(p - bs->front_pad, &bs->bio_pool);
}

/*
 * Users of this function have their own bio allocation. Subsequently,
 * they must remember to pair any call to bio_init() with bio_uninit()
 * when IO has completed, or when the bio is released.
 */
void bio_init(struct bio *bio, struct block_device *bdev, struct bio_vec *table,
	      unsigned short max_vecs, blk_opf_t opf)
{
	bio->bi_next = NULL;
	bio->bi_bdev = bdev;
	bio->bi_opf = opf;
	bio->bi_flags = 0;
	bio->bi_ioprio = 0;
	bio->bi_status = 0;
	bio->bi_iter.bi_sector = 0;
	bio->bi_iter.bi_size = 0;
	bio->bi_iter.bi_idx = 0;
	bio->bi_iter.bi_bvec_done = 0;
	bio->bi_end_io = NULL;
	bio->bi_private = NULL;
#ifdef CONFIG_BLK_CGROUP
	bio->bi_blkg = NULL;
	bio->bi_issue.value = 0;
	if (bdev)
		bio_associate_blkg(bio);
#ifdef CONFIG_BLK_CGROUP_IOCOST
	bio->bi_iocost_cost = 0;
#endif
#endif
#ifdef CONFIG_BLK_INLINE_ENCRYPTION
	bio->bi_crypt_context = NULL;
#endif
#ifdef CONFIG_BLK_DEV_INTEGRITY
	bio->bi_integrity = NULL;
#endif
	bio->bi_vcnt = 0;

	atomic_set(&bio->__bi_remaining, 1);
	atomic_set(&bio->__bi_cnt, 1);
	bio->bi_cookie = BLK_QC_T_NONE;

	bio->bi_max_vecs = max_vecs;
	bio->bi_io_vec = table;
	bio->bi_pool = NULL;
}
EXPORT_SYMBOL(bio_init);

/**
 * bio_reset - reinitialize a bio
 * @bio:	bio to reset
 * @bdev:	block device to use the bio for
 * @opf:	operation and flags for bio
 *
 * Description:
 *   After calling bio_reset(), @bio will be in the same state as a freshly
 *   allocated bio returned bio bio_alloc_bioset() - the only fields that are
 *   preserved are the ones that are initialized by bio_alloc_bioset(). See
 *   comment in struct bio.
 */
void bio_reset(struct bio *bio, struct block_device *bdev, blk_opf_t opf)
{
	bio_uninit(bio);
	memset(bio, 0, BIO_RESET_BYTES);
	atomic_set(&bio->__bi_remaining, 1);
	bio->bi_bdev = bdev;
	if (bio->bi_bdev)
		bio_associate_blkg(bio);
	bio->bi_opf = opf;
}
EXPORT_SYMBOL(bio_reset);

static struct bio *__bio_chain_endio(struct bio *bio)
{
	struct bio *parent = bio->bi_private;

	if (bio->bi_status && !parent->bi_status)
		parent->bi_status = bio->bi_status;
	bio_put(bio);
	return parent;
}

static void bio_chain_endio(struct bio *bio)
{
	bio_endio(__bio_chain_endio(bio));
}

/**
 * bio_chain - chain bio completions
 * @bio: the target bio
 * @parent: the parent bio of @bio
 *
 * The caller won't have a bi_end_io called when @bio completes - instead,
 * @parent's bi_end_io won't be called until both @parent and @bio have
 * completed; the chained bio will also be freed when it completes.
 *
 * The caller must not set bi_private or bi_end_io in @bio.
 */
void bio_chain(struct bio *bio, struct bio *parent)
{
	BUG_ON(bio->bi_private || bio->bi_end_io);

	bio->bi_private = parent;
	bio->bi_end_io	= bio_chain_endio;
	bio_inc_remaining(parent);
}
EXPORT_SYMBOL(bio_chain);

struct bio *blk_next_bio(struct bio *bio, struct block_device *bdev,
		unsigned int nr_pages, blk_opf_t opf, gfp_t gfp)
{
	struct bio *new = bio_alloc(bdev, nr_pages, opf, gfp);

	if (bio) {
		bio_chain(bio, new);
		submit_bio(bio);
	}

	return new;
}
EXPORT_SYMBOL_GPL(blk_next_bio);

static void bio_alloc_rescue(struct work_struct *work)
{
	struct bio_set *bs = container_of(work, struct bio_set, rescue_work);
	struct bio *bio;

	while (1) {
		spin_lock(&bs->rescue_lock);
		bio = bio_list_pop(&bs->rescue_list);
		spin_unlock(&bs->rescue_lock);

		if (!bio)
			break;

		submit_bio_noacct(bio);
	}
}

static void punt_bios_to_rescuer(struct bio_set *bs)
{
	struct bio_list punt, nopunt;
	struct bio *bio;

	if (WARN_ON_ONCE(!bs->rescue_workqueue))
		return;
	/*
	 * In order to guarantee forward progress we must punt only bios that
	 * were allocated from this bio_set; otherwise, if there was a bio on
	 * there for a stacking driver higher up in the stack, processing it
	 * could require allocating bios from this bio_set, and doing that from
	 * our own rescuer would be bad.
	 *
	 * Since bio lists are singly linked, pop them all instead of trying to
	 * remove from the middle of the list:
	 */

	bio_list_init(&punt);
	bio_list_init(&nopunt);

	while ((bio = bio_list_pop(&current->bio_list[0])))
		bio_list_add(bio->bi_pool == bs ? &punt : &nopunt, bio);
	current->bio_list[0] = nopunt;

	bio_list_init(&nopunt);
	while ((bio = bio_list_pop(&current->bio_list[1])))
		bio_list_add(bio->bi_pool == bs ? &punt : &nopunt, bio);
	current->bio_list[1] = nopunt;

	spin_lock(&bs->rescue_lock);
	bio_list_merge(&bs->rescue_list, &punt);
	spin_unlock(&bs->rescue_lock);

	queue_work(bs->rescue_workqueue, &bs->rescue_work);
}

static struct bio *bio_alloc_percpu_cache(struct block_device *bdev,
		unsigned short nr_vecs, blk_opf_t opf, gfp_t gfp,
		struct bio_set *bs)
{
	struct bio_alloc_cache *cache;
	struct bio *bio;

	cache = per_cpu_ptr(bs->cache, get_cpu());
	if (!cache->free_list) {
		put_cpu();
		return NULL;
	}
	bio = cache->free_list;
	cache->free_list = bio->bi_next;
	cache->nr--;
	put_cpu();

	bio_init(bio, bdev, nr_vecs ? bio->bi_inline_vecs : NULL, nr_vecs, opf);
	bio->bi_pool = bs;
	return bio;
}

/**
 * bio_alloc_bioset - allocate a bio for I/O
 * @bdev:	block device to allocate the bio for (can be %NULL)
 * @nr_vecs:	number of bvecs to pre-allocate
 * @opf:	operation and flags for bio
 * @gfp_mask:   the GFP_* mask given to the slab allocator
 * @bs:		the bio_set to allocate from.
 *
 * Allocate a bio from the mempools in @bs.
 *
 * If %__GFP_DIRECT_RECLAIM is set then bio_alloc will always be able to
 * allocate a bio.  This is due to the mempool guarantees.  To make this work,
 * callers must never allocate more than 1 bio at a time from the general pool.
 * Callers that need to allocate more than 1 bio must always submit the
 * previously allocated bio for IO before attempting to allocate a new one.
 * Failure to do so can cause deadlocks under memory pressure.
 *
 * Note that when running under submit_bio_noacct() (i.e. any block driver),
 * bios are not submitted until after you return - see the code in
 * submit_bio_noacct() that converts recursion into iteration, to prevent
 * stack overflows.
 *
 * This would normally mean allocating multiple bios under submit_bio_noacct()
 * would be susceptible to deadlocks, but we have
 * deadlock avoidance code that resubmits any blocked bios from a rescuer
 * thread.
 *
 * However, we do not guarantee forward progress for allocations from other
 * mempools. Doing multiple allocations from the same mempool under
 * submit_bio_noacct() should be avoided - instead, use bio_set's front_pad
 * for per bio allocations.
 *
 * If REQ_ALLOC_CACHE is set, the final put of the bio MUST be done from process
 * context, not hard/soft IRQ.
 *
 * Returns: Pointer to new bio on success, NULL on failure.
 */
struct bio *bio_alloc_bioset(struct block_device *bdev, unsigned short nr_vecs,
			     blk_opf_t opf, gfp_t gfp_mask,
			     struct bio_set *bs)
{
	gfp_t saved_gfp = gfp_mask;
	struct bio *bio;
	void *p;

	/* should not use nobvec bioset for nr_vecs > 0 */
	if (WARN_ON_ONCE(!mempool_initialized(&bs->bvec_pool) && nr_vecs > 0))
		return NULL;

	if (opf & REQ_ALLOC_CACHE) {
		if (bs->cache && nr_vecs <= BIO_INLINE_VECS) {
			bio = bio_alloc_percpu_cache(bdev, nr_vecs, opf,
						     gfp_mask, bs);
			if (bio)
				return bio;
			/*
			 * No cached bio available, bio returned below marked with
			 * REQ_ALLOC_CACHE to particpate in per-cpu alloc cache.
			 */
		} else {
			opf &= ~REQ_ALLOC_CACHE;
		}
	}

	/*
	 * submit_bio_noacct() converts recursion to iteration; this means if
	 * we're running beneath it, any bios we allocate and submit will not be
	 * submitted (and thus freed) until after we return.
	 *
	 * This exposes us to a potential deadlock if we allocate multiple bios
	 * from the same bio_set() while running underneath submit_bio_noacct().
	 * If we were to allocate multiple bios (say a stacking block driver
	 * that was splitting bios), we would deadlock if we exhausted the
	 * mempool's reserve.
	 *
	 * We solve this, and guarantee forward progress, with a rescuer
	 * workqueue per bio_set. If we go to allocate and there are bios on
	 * current->bio_list, we first try the allocation without
	 * __GFP_DIRECT_RECLAIM; if that fails, we punt those bios we would be
	 * blocking to the rescuer workqueue before we retry with the original
	 * gfp_flags.
	 */
	if (current->bio_list &&
	    (!bio_list_empty(&current->bio_list[0]) ||
	     !bio_list_empty(&current->bio_list[1])) &&
	    bs->rescue_workqueue)
		gfp_mask &= ~__GFP_DIRECT_RECLAIM;

	p = mempool_alloc(&bs->bio_pool, gfp_mask);
	if (!p && gfp_mask != saved_gfp) {
		punt_bios_to_rescuer(bs);
		gfp_mask = saved_gfp;
		p = mempool_alloc(&bs->bio_pool, gfp_mask);
	}
	if (unlikely(!p))
		return NULL;

	bio = p + bs->front_pad;
	if (nr_vecs > BIO_INLINE_VECS) {
		struct bio_vec *bvl = NULL;

		bvl = bvec_alloc(&bs->bvec_pool, &nr_vecs, gfp_mask);
		if (!bvl && gfp_mask != saved_gfp) {
			punt_bios_to_rescuer(bs);
			gfp_mask = saved_gfp;
			bvl = bvec_alloc(&bs->bvec_pool, &nr_vecs, gfp_mask);
		}
		if (unlikely(!bvl))
			goto err_free;

		bio_init(bio, bdev, bvl, nr_vecs, opf);
	} else if (nr_vecs) {
		bio_init(bio, bdev, bio->bi_inline_vecs, BIO_INLINE_VECS, opf);
	} else {
		bio_init(bio, bdev, NULL, 0, opf);
	}

	bio->bi_pool = bs;
	return bio;

err_free:
	mempool_free(p, &bs->bio_pool);
	return NULL;
}
EXPORT_SYMBOL(bio_alloc_bioset);

/**
 * bio_kmalloc - kmalloc a bio
 * @nr_vecs:	number of bio_vecs to allocate
 * @gfp_mask:   the GFP_* mask given to the slab allocator
 *
 * Use kmalloc to allocate a bio (including bvecs).  The bio must be initialized
 * using bio_init() before use.  To free a bio returned from this function use
 * kfree() after calling bio_uninit().  A bio returned from this function can
 * be reused by calling bio_uninit() before calling bio_init() again.
 *
 * Note that unlike bio_alloc() or bio_alloc_bioset() allocations from this
 * function are not backed by a mempool can can fail.  Do not use this function
 * for allocations in the file system I/O path.
 *
 * Returns: Pointer to new bio on success, NULL on failure.
 */
struct bio *bio_kmalloc(unsigned short nr_vecs, gfp_t gfp_mask)
{
	struct bio *bio;

	if (nr_vecs > UIO_MAXIOV)
		return NULL;
	return kmalloc(struct_size(bio, bi_inline_vecs, nr_vecs), gfp_mask);
}
EXPORT_SYMBOL(bio_kmalloc);

void zero_fill_bio(struct bio *bio)
{
	struct bio_vec bv;
	struct bvec_iter iter;

	bio_for_each_segment(bv, bio, iter)
		memzero_bvec(&bv);
}
EXPORT_SYMBOL(zero_fill_bio);

/**
 * bio_truncate - truncate the bio to small size of @new_size
 * @bio:	the bio to be truncated
 * @new_size:	new size for truncating the bio
 *
 * Description:
 *   Truncate the bio to new size of @new_size. If bio_op(bio) is
 *   REQ_OP_READ, zero the truncated part. This function should only
 *   be used for handling corner cases, such as bio eod.
 */
static void bio_truncate(struct bio *bio, unsigned new_size)
{
	struct bio_vec bv;
	struct bvec_iter iter;
	unsigned int done = 0;
	bool truncated = false;

	if (new_size >= bio->bi_iter.bi_size)
		return;

	if (bio_op(bio) != REQ_OP_READ)
		goto exit;

	bio_for_each_segment(bv, bio, iter) {
		if (done + bv.bv_len > new_size) {
			unsigned offset;

			if (!truncated)
				offset = new_size - done;
			else
				offset = 0;
			zero_user(bv.bv_page, bv.bv_offset + offset,
				  bv.bv_len - offset);
			truncated = true;
		}
		done += bv.bv_len;
	}

 exit:
	/*
	 * Don't touch bvec table here and make it really immutable, since
	 * fs bio user has to retrieve all pages via bio_for_each_segment_all
	 * in its .end_bio() callback.
	 *
	 * It is enough to truncate bio by updating .bi_size since we can make
	 * correct bvec with the updated .bi_size for drivers.
	 */
	bio->bi_iter.bi_size = new_size;
}

/**
 * guard_bio_eod - truncate a BIO to fit the block device
 * @bio:	bio to truncate
 *
 * This allows us to do IO even on the odd last sectors of a device, even if the
 * block size is some multiple of the physical sector size.
 *
 * We'll just truncate the bio to the size of the device, and clear the end of
 * the buffer head manually.  Truly out-of-range accesses will turn into actual
 * I/O errors, this only handles the "we need to be able to do I/O at the final
 * sector" case.
 */
void guard_bio_eod(struct bio *bio)
{
	sector_t maxsector = bdev_nr_sectors(bio->bi_bdev);

	if (!maxsector)
		return;

	/*
	 * If the *whole* IO is past the end of the device,
	 * let it through, and the IO layer will turn it into
	 * an EIO.
	 */
	if (unlikely(bio->bi_iter.bi_sector >= maxsector))
		return;

	maxsector -= bio->bi_iter.bi_sector;
	if (likely((bio->bi_iter.bi_size >> 9) <= maxsector))
		return;

	bio_truncate(bio, maxsector << 9);
}

#define ALLOC_CACHE_MAX		512
#define ALLOC_CACHE_SLACK	 64

static void bio_alloc_cache_prune(struct bio_alloc_cache *cache,
				  unsigned int nr)
{
	unsigned int i = 0;
	struct bio *bio;

	while ((bio = cache->free_list) != NULL) {
		cache->free_list = bio->bi_next;
		cache->nr--;
		bio_free(bio);
		if (++i == nr)
			break;
	}
}

static int bio_cpu_dead(unsigned int cpu, struct hlist_node *node)
{
	struct bio_set *bs;

	bs = hlist_entry_safe(node, struct bio_set, cpuhp_dead);
	if (bs->cache) {
		struct bio_alloc_cache *cache = per_cpu_ptr(bs->cache, cpu);

		bio_alloc_cache_prune(cache, -1U);
	}
	return 0;
}

static void bio_alloc_cache_destroy(struct bio_set *bs)
{
	int cpu;

	if (!bs->cache)
		return;

	cpuhp_state_remove_instance_nocalls(CPUHP_BIO_DEAD, &bs->cpuhp_dead);
	for_each_possible_cpu(cpu) {
		struct bio_alloc_cache *cache;

		cache = per_cpu_ptr(bs->cache, cpu);
		bio_alloc_cache_prune(cache, -1U);
	}
	free_percpu(bs->cache);
	bs->cache = NULL;
}

/**
 * bio_put - release a reference to a bio
 * @bio:   bio to release reference to
 *
 * Description:
 *   Put a reference to a &struct bio, either one you have gotten with
 *   bio_alloc, bio_get or bio_clone_*. The last put of a bio will free it.
 **/
void bio_put(struct bio *bio)
{
	if (unlikely(bio_flagged(bio, BIO_REFFED))) {
		BUG_ON(!atomic_read(&bio->__bi_cnt));
		if (!atomic_dec_and_test(&bio->__bi_cnt))
			return;
	}

	if (bio->bi_opf & REQ_ALLOC_CACHE) {
		struct bio_alloc_cache *cache;

		bio_uninit(bio);
		cache = per_cpu_ptr(bio->bi_pool->cache, get_cpu());
		bio->bi_next = cache->free_list;
		cache->free_list = bio;
		if (++cache->nr > ALLOC_CACHE_MAX + ALLOC_CACHE_SLACK)
			bio_alloc_cache_prune(cache, ALLOC_CACHE_SLACK);
		put_cpu();
	} else {
		bio_free(bio);
	}
}
EXPORT_SYMBOL(bio_put);

static int __bio_clone(struct bio *bio, struct bio *bio_src, gfp_t gfp)
{
	bio_set_flag(bio, BIO_CLONED);
	bio->bi_ioprio = bio_src->bi_ioprio;
	bio->bi_iter = bio_src->bi_iter;

	if (bio->bi_bdev) {
		if (bio->bi_bdev == bio_src->bi_bdev &&
		    bio_flagged(bio_src, BIO_REMAPPED))
			bio_set_flag(bio, BIO_REMAPPED);
		bio_clone_blkg_association(bio, bio_src);
	}

	if (bio_crypt_clone(bio, bio_src, gfp) < 0)
		return -ENOMEM;
	if (bio_integrity(bio_src) &&
	    bio_integrity_clone(bio, bio_src, gfp) < 0)
		return -ENOMEM;
	return 0;
}

/**
 * bio_alloc_clone - clone a bio that shares the original bio's biovec
 * @bdev: block_device to clone onto
 * @bio_src: bio to clone from
 * @gfp: allocation priority
 * @bs: bio_set to allocate from
 *
 * Allocate a new bio that is a clone of @bio_src. The caller owns the returned
 * bio, but not the actual data it points to.
 *
 * The caller must ensure that the return bio is not freed before @bio_src.
 */
struct bio *bio_alloc_clone(struct block_device *bdev, struct bio *bio_src,
		gfp_t gfp, struct bio_set *bs)
{
	struct bio *bio;

	bio = bio_alloc_bioset(bdev, 0, bio_src->bi_opf, gfp, bs);
	if (!bio)
		return NULL;

	if (__bio_clone(bio, bio_src, gfp) < 0) {
		bio_put(bio);
		return NULL;
	}
	bio->bi_io_vec = bio_src->bi_io_vec;

	return bio;
}
EXPORT_SYMBOL(bio_alloc_clone);

/**
 * bio_init_clone - clone a bio that shares the original bio's biovec
 * @bdev: block_device to clone onto
 * @bio: bio to clone into
 * @bio_src: bio to clone from
 * @gfp: allocation priority
 *
 * Initialize a new bio in caller provided memory that is a clone of @bio_src.
 * The caller owns the returned bio, but not the actual data it points to.
 *
 * The caller must ensure that @bio_src is not freed before @bio.
 */
int bio_init_clone(struct block_device *bdev, struct bio *bio,
		struct bio *bio_src, gfp_t gfp)
{
	int ret;

	bio_init(bio, bdev, bio_src->bi_io_vec, 0, bio_src->bi_opf);
	ret = __bio_clone(bio, bio_src, gfp);
	if (ret)
		bio_uninit(bio);
	return ret;
}
EXPORT_SYMBOL(bio_init_clone);

/**
 * bio_full - check if the bio is full
 * @bio:	bio to check
 * @len:	length of one segment to be added
 *
 * Return true if @bio is full and one segment with @len bytes can't be
 * added to the bio, otherwise return false
 */
static inline bool bio_full(struct bio *bio, unsigned len)
{
	if (bio->bi_vcnt >= bio->bi_max_vecs)
		return true;
	if (bio->bi_iter.bi_size > UINT_MAX - len)
		return true;
	return false;
}

static inline bool page_is_mergeable(const struct bio_vec *bv,
		struct page *page, unsigned int len, unsigned int off,
		bool *same_page)
{
	size_t bv_end = bv->bv_offset + bv->bv_len;
	phys_addr_t vec_end_addr = page_to_phys(bv->bv_page) + bv_end - 1;
	phys_addr_t page_addr = page_to_phys(page);

	if (vec_end_addr + 1 != page_addr + off)
		return false;
	if (xen_domain() && !xen_biovec_phys_mergeable(bv, page))
		return false;

	*same_page = ((vec_end_addr & PAGE_MASK) == page_addr);
	if (*same_page)
		return true;
	return (bv->bv_page + bv_end / PAGE_SIZE) == (page + off / PAGE_SIZE);
}

/**
 * __bio_try_merge_page - try appending data to an existing bvec.
 * @bio: destination bio
 * @page: start page to add
 * @len: length of the data to add
 * @off: offset of the data relative to @page
 * @same_page: return if the segment has been merged inside the same page
 *
 * Try to add the data at @page + @off to the last bvec of @bio.  This is a
 * useful optimisation for file systems with a block size smaller than the
 * page size.
 *
 * Warn if (@len, @off) crosses pages in case that @same_page is true.
 *
 * Return %true on success or %false on failure.
 */
static bool __bio_try_merge_page(struct bio *bio, struct page *page,
		unsigned int len, unsigned int off, bool *same_page)
{
	if (WARN_ON_ONCE(bio_flagged(bio, BIO_CLONED)))
		return false;

	if (bio->bi_vcnt > 0) {
		struct bio_vec *bv = &bio->bi_io_vec[bio->bi_vcnt - 1];

		if (page_is_mergeable(bv, page, len, off, same_page)) {
			if (bio->bi_iter.bi_size > UINT_MAX - len) {
				*same_page = false;
				return false;
			}
			bv->bv_len += len;
			bio->bi_iter.bi_size += len;
			return true;
		}
	}
	return false;
}

/*
 * Try to merge a page into a segment, while obeying the hardware segment
 * size limit.  This is not for normal read/write bios, but for passthrough
 * or Zone Append operations that we can't split.
 */
static bool bio_try_merge_hw_seg(struct request_queue *q, struct bio *bio,
				 struct page *page, unsigned len,
				 unsigned offset, bool *same_page)
{
	struct bio_vec *bv = &bio->bi_io_vec[bio->bi_vcnt - 1];
	unsigned long mask = queue_segment_boundary(q);
	phys_addr_t addr1 = page_to_phys(bv->bv_page) + bv->bv_offset;
	phys_addr_t addr2 = page_to_phys(page) + offset + len - 1;

	if ((addr1 | mask) != (addr2 | mask))
		return false;
	if (bv->bv_len + len > queue_max_segment_size(q))
		return false;
	return __bio_try_merge_page(bio, page, len, offset, same_page);
}

/**
 * bio_add_hw_page - attempt to add a page to a bio with hw constraints
 * @q: the target queue
 * @bio: destination bio
 * @page: page to add
 * @len: vec entry length
 * @offset: vec entry offset
 * @max_sectors: maximum number of sectors that can be added
 * @same_page: return if the segment has been merged inside the same page
 *
 * Add a page to a bio while respecting the hardware max_sectors, max_segment
 * and gap limitations.
 */
int bio_add_hw_page(struct request_queue *q, struct bio *bio,
		struct page *page, unsigned int len, unsigned int offset,
		unsigned int max_sectors, bool *same_page)
{
	struct bio_vec *bvec;

	if (WARN_ON_ONCE(bio_flagged(bio, BIO_CLONED)))
		return 0;

	if (((bio->bi_iter.bi_size + len) >> 9) > max_sectors)
		return 0;

	if (bio->bi_vcnt > 0) {
		if (bio_try_merge_hw_seg(q, bio, page, len, offset, same_page))
			return len;

		/*
		 * If the queue doesn't support SG gaps and adding this segment
		 * would create a gap, disallow it.
		 */
		bvec = &bio->bi_io_vec[bio->bi_vcnt - 1];
		if (bvec_gap_to_prev(&q->limits, bvec, offset))
			return 0;
	}

	if (bio_full(bio, len))
		return 0;

	if (bio->bi_vcnt >= queue_max_segments(q))
		return 0;

	bvec = &bio->bi_io_vec[bio->bi_vcnt];
	bvec->bv_page = page;
	bvec->bv_len = len;
	bvec->bv_offset = offset;
	bio->bi_vcnt++;
	bio->bi_iter.bi_size += len;
	return len;
}

/**
 * bio_add_pc_page	- attempt to add page to passthrough bio
 * @q: the target queue
 * @bio: destination bio
 * @page: page to add
 * @len: vec entry length
 * @offset: vec entry offset
 *
 * Attempt to add a page to the bio_vec maplist. This can fail for a
 * number of reasons, such as the bio being full or target block device
 * limitations. The target block device must allow bio's up to PAGE_SIZE,
 * so it is always possible to add a single page to an empty bio.
 *
 * This should only be used by passthrough bios.
 */
int bio_add_pc_page(struct request_queue *q, struct bio *bio,
		struct page *page, unsigned int len, unsigned int offset)
{
	bool same_page = false;
	return bio_add_hw_page(q, bio, page, len, offset,
			queue_max_hw_sectors(q), &same_page);
}
EXPORT_SYMBOL(bio_add_pc_page);

/**
 * bio_add_zone_append_page - attempt to add page to zone-append bio
 * @bio: destination bio
 * @page: page to add
 * @len: vec entry length
 * @offset: vec entry offset
 *
 * Attempt to add a page to the bio_vec maplist of a bio that will be submitted
 * for a zone-append request. This can fail for a number of reasons, such as the
 * bio being full or the target block device is not a zoned block device or
 * other limitations of the target block device. The target block device must
 * allow bio's up to PAGE_SIZE, so it is always possible to add a single page
 * to an empty bio.
 *
 * Returns: number of bytes added to the bio, or 0 in case of a failure.
 */
int bio_add_zone_append_page(struct bio *bio, struct page *page,
			     unsigned int len, unsigned int offset)
{
	struct request_queue *q = bdev_get_queue(bio->bi_bdev);
	bool same_page = false;

	if (WARN_ON_ONCE(bio_op(bio) != REQ_OP_ZONE_APPEND))
		return 0;

	if (WARN_ON_ONCE(!bdev_is_zoned(bio->bi_bdev)))
		return 0;

	return bio_add_hw_page(q, bio, page, len, offset,
			       queue_max_zone_append_sectors(q), &same_page);
}
EXPORT_SYMBOL_GPL(bio_add_zone_append_page);

/**
 * __bio_add_page - add page(s) to a bio in a new segment
 * @bio: destination bio
 * @page: start page to add
 * @len: length of the data to add, may cross pages
 * @off: offset of the data relative to @page, may cross pages
 *
 * Add the data at @page + @off to @bio as a new bvec.  The caller must ensure
 * that @bio has space for another bvec.
 */
void __bio_add_page(struct bio *bio, struct page *page,
		unsigned int len, unsigned int off)
{
	struct bio_vec *bv = &bio->bi_io_vec[bio->bi_vcnt];

	WARN_ON_ONCE(bio_flagged(bio, BIO_CLONED));
	WARN_ON_ONCE(bio_full(bio, len));

	bv->bv_page = page;
	bv->bv_offset = off;
	bv->bv_len = len;

	bio->bi_iter.bi_size += len;
	bio->bi_vcnt++;
}
EXPORT_SYMBOL_GPL(__bio_add_page);

/**
 *	bio_add_page	-	attempt to add page(s) to bio
 *	@bio: destination bio
 *	@page: start page to add
 *	@len: vec entry length, may cross pages
 *	@offset: vec entry offset relative to @page, may cross pages
 *
 *	Attempt to add page(s) to the bio_vec maplist. This will only fail
 *	if either bio->bi_vcnt == bio->bi_max_vecs or it's a cloned bio.
 */
int bio_add_page(struct bio *bio, struct page *page,
		 unsigned int len, unsigned int offset)
{
	bool same_page = false;

	if (!__bio_try_merge_page(bio, page, len, offset, &same_page)) {
		if (bio_full(bio, len))
			return 0;
		__bio_add_page(bio, page, len, offset);
	}
	return len;
}
EXPORT_SYMBOL(bio_add_page);

/**
 * bio_add_folio - Attempt to add part of a folio to a bio.
 * @bio: BIO to add to.
 * @folio: Folio to add.
 * @len: How many bytes from the folio to add.
 * @off: First byte in this folio to add.
 *
 * Filesystems that use folios can call this function instead of calling
 * bio_add_page() for each page in the folio.  If @off is bigger than
 * PAGE_SIZE, this function can create a bio_vec that starts in a page
 * after the bv_page.  BIOs do not support folios that are 4GiB or larger.
 *
 * Return: Whether the addition was successful.
 */
bool bio_add_folio(struct bio *bio, struct folio *folio, size_t len,
		   size_t off)
{
	if (len > UINT_MAX || off > UINT_MAX)
		return false;
	return bio_add_page(bio, &folio->page, len, off) > 0;
}

void __bio_release_pages(struct bio *bio, bool mark_dirty)
{
	struct bvec_iter_all iter_all;
	struct bio_vec *bvec;

	bio_for_each_segment_all(bvec, bio, iter_all) {
		if (mark_dirty && !PageCompound(bvec->bv_page))
			set_page_dirty_lock(bvec->bv_page);
		put_page(bvec->bv_page);
	}
}
EXPORT_SYMBOL_GPL(__bio_release_pages);

void bio_iov_bvec_set(struct bio *bio, struct iov_iter *iter)
{
	size_t size = iov_iter_count(iter);

	WARN_ON_ONCE(bio->bi_max_vecs);

	if (bio_op(bio) == REQ_OP_ZONE_APPEND) {
		struct request_queue *q = bdev_get_queue(bio->bi_bdev);
		size_t max_sectors = queue_max_zone_append_sectors(q);

		size = min(size, max_sectors << SECTOR_SHIFT);
	}

	bio->bi_vcnt = iter->nr_segs;
	bio->bi_io_vec = (struct bio_vec *)iter->bvec;
	bio->bi_iter.bi_bvec_done = iter->iov_offset;
	bio->bi_iter.bi_size = size;
	bio_set_flag(bio, BIO_NO_PAGE_REF);
	bio_set_flag(bio, BIO_CLONED);
}

static int bio_iov_add_page(struct bio *bio, struct page *page,
		unsigned int len, unsigned int offset)
{
	bool same_page = false;

	if (!__bio_try_merge_page(bio, page, len, offset, &same_page)) {
		__bio_add_page(bio, page, len, offset);
		return 0;
	}

	if (same_page)
		put_page(page);
	return 0;
}

static int bio_iov_add_zone_append_page(struct bio *bio, struct page *page,
		unsigned int len, unsigned int offset)
{
	struct request_queue *q = bdev_get_queue(bio->bi_bdev);
	bool same_page = false;

	if (bio_add_hw_page(q, bio, page, len, offset,
			queue_max_zone_append_sectors(q), &same_page) != len)
		return -EINVAL;
	if (same_page)
		put_page(page);
	return 0;
}

#define PAGE_PTRS_PER_BVEC     (sizeof(struct bio_vec) / sizeof(struct page *))

/**
 * __bio_iov_iter_get_pages - pin user or kernel pages and add them to a bio
 * @bio: bio to add pages to
 * @iter: iov iterator describing the region to be mapped
 *
 * Pins pages from *iter and appends them to @bio's bvec array. The
 * pages will have to be released using put_page() when done.
 * For multi-segment *iter, this function only adds pages from the
 * next non-empty segment of the iov iterator.
 */
static int __bio_iov_iter_get_pages(struct bio *bio, struct iov_iter *iter)
{
	unsigned short nr_pages = bio->bi_max_vecs - bio->bi_vcnt;
	unsigned short entries_left = bio->bi_max_vecs - bio->bi_vcnt;
	struct bio_vec *bv = bio->bi_io_vec + bio->bi_vcnt;
	struct page **pages = (struct page **)bv;
	ssize_t size, left;
	unsigned len, i = 0;
<<<<<<< HEAD
	size_t offset;
=======
	size_t offset, trim;
>>>>>>> 7365df19
	int ret = 0;

	/*
	 * Move page array up in the allocated memory for the bio vecs as far as
	 * possible so that we can start filling biovecs from the beginning
	 * without overwriting the temporary page array.
	 */
	BUILD_BUG_ON(PAGE_PTRS_PER_BVEC < 2);
	pages += entries_left * (PAGE_PTRS_PER_BVEC - 1);

	/*
	 * Each segment in the iov is required to be a block size multiple.
	 * However, we may not be able to get the entire segment if it spans
	 * more pages than bi_max_vecs allows, so we have to ALIGN_DOWN the
	 * result to ensure the bio's total size is correct. The remainder of
	 * the iov data will be picked up in the next bio iteration.
	 */
<<<<<<< HEAD
	size = iov_iter_get_pages(iter, pages, UINT_MAX - bio->bi_iter.bi_size,
				  nr_pages, &offset);
	if (size > 0) {
		nr_pages = DIV_ROUND_UP(offset + size, PAGE_SIZE);
		size = ALIGN_DOWN(size, bdev_logical_block_size(bio->bi_bdev));
	} else
		nr_pages = 0;

	if (unlikely(size <= 0)) {
		ret = size ? size : -EFAULT;
=======
	size = iov_iter_get_pages2(iter, pages, UINT_MAX - bio->bi_iter.bi_size,
				  nr_pages, &offset);
	if (unlikely(size <= 0))
		return size ? size : -EFAULT;

	nr_pages = DIV_ROUND_UP(offset + size, PAGE_SIZE);

	trim = size & (bdev_logical_block_size(bio->bi_bdev) - 1);
	iov_iter_revert(iter, trim);

	size -= trim;
	if (unlikely(!size)) {
		ret = -EFAULT;
>>>>>>> 7365df19
		goto out;
	}

	for (left = size, i = 0; left > 0; left -= len, i++) {
		struct page *page = pages[i];

		len = min_t(size_t, PAGE_SIZE - offset, left);
		if (bio_op(bio) == REQ_OP_ZONE_APPEND) {
			ret = bio_iov_add_zone_append_page(bio, page, len,
					offset);
			if (ret)
				break;
		} else
			bio_iov_add_page(bio, page, len, offset);

		offset = 0;
	}

<<<<<<< HEAD
	iov_iter_advance(iter, size - left);
=======
	iov_iter_revert(iter, left);
>>>>>>> 7365df19
out:
	while (i < nr_pages)
		put_page(pages[i++]);

	return ret;
}

/**
 * bio_iov_iter_get_pages - add user or kernel pages to a bio
 * @bio: bio to add pages to
 * @iter: iov iterator describing the region to be added
 *
 * This takes either an iterator pointing to user memory, or one pointing to
 * kernel pages (BVEC iterator). If we're adding user pages, we pin them and
 * map them into the kernel. On IO completion, the caller should put those
 * pages. For bvec based iterators bio_iov_iter_get_pages() uses the provided
 * bvecs rather than copying them. Hence anyone issuing kiocb based IO needs
 * to ensure the bvecs and pages stay referenced until the submitted I/O is
 * completed by a call to ->ki_complete() or returns with an error other than
 * -EIOCBQUEUED. The caller needs to check if the bio is flagged BIO_NO_PAGE_REF
 * on IO completion. If it isn't, then pages should be released.
 *
 * The function tries, but does not guarantee, to pin as many pages as
 * fit into the bio, or are requested in @iter, whatever is smaller. If
 * MM encounters an error pinning the requested pages, it stops. Error
 * is returned only if 0 pages could be pinned.
 */
int bio_iov_iter_get_pages(struct bio *bio, struct iov_iter *iter)
{
	int ret = 0;

	if (iov_iter_is_bvec(iter)) {
		bio_iov_bvec_set(bio, iter);
		iov_iter_advance(iter, bio->bi_iter.bi_size);
		return 0;
	}

	do {
		ret = __bio_iov_iter_get_pages(bio, iter);
	} while (!ret && iov_iter_count(iter) && !bio_full(bio, 0));

	return bio->bi_vcnt ? 0 : ret;
}
EXPORT_SYMBOL_GPL(bio_iov_iter_get_pages);

static void submit_bio_wait_endio(struct bio *bio)
{
	complete(bio->bi_private);
}

/**
 * submit_bio_wait - submit a bio, and wait until it completes
 * @bio: The &struct bio which describes the I/O
 *
 * Simple wrapper around submit_bio(). Returns 0 on success, or the error from
 * bio_endio() on failure.
 *
 * WARNING: Unlike to how submit_bio() is usually used, this function does not
 * result in bio reference to be consumed. The caller must drop the reference
 * on his own.
 */
int submit_bio_wait(struct bio *bio)
{
	DECLARE_COMPLETION_ONSTACK_MAP(done,
			bio->bi_bdev->bd_disk->lockdep_map);
	unsigned long hang_check;

	bio->bi_private = &done;
	bio->bi_end_io = submit_bio_wait_endio;
	bio->bi_opf |= REQ_SYNC;
	submit_bio(bio);

	/* Prevent hang_check timer from firing at us during very long I/O */
	hang_check = sysctl_hung_task_timeout_secs;
	if (hang_check)
		while (!wait_for_completion_io_timeout(&done,
					hang_check * (HZ/2)))
			;
	else
		wait_for_completion_io(&done);

	return blk_status_to_errno(bio->bi_status);
}
EXPORT_SYMBOL(submit_bio_wait);

void __bio_advance(struct bio *bio, unsigned bytes)
{
	if (bio_integrity(bio))
		bio_integrity_advance(bio, bytes);

	bio_crypt_advance(bio, bytes);
	bio_advance_iter(bio, &bio->bi_iter, bytes);
}
EXPORT_SYMBOL(__bio_advance);

void bio_copy_data_iter(struct bio *dst, struct bvec_iter *dst_iter,
			struct bio *src, struct bvec_iter *src_iter)
{
	while (src_iter->bi_size && dst_iter->bi_size) {
		struct bio_vec src_bv = bio_iter_iovec(src, *src_iter);
		struct bio_vec dst_bv = bio_iter_iovec(dst, *dst_iter);
		unsigned int bytes = min(src_bv.bv_len, dst_bv.bv_len);
		void *src_buf = bvec_kmap_local(&src_bv);
		void *dst_buf = bvec_kmap_local(&dst_bv);

		memcpy(dst_buf, src_buf, bytes);

		kunmap_local(dst_buf);
		kunmap_local(src_buf);

		bio_advance_iter_single(src, src_iter, bytes);
		bio_advance_iter_single(dst, dst_iter, bytes);
	}
}
EXPORT_SYMBOL(bio_copy_data_iter);

/**
 * bio_copy_data - copy contents of data buffers from one bio to another
 * @src: source bio
 * @dst: destination bio
 *
 * Stops when it reaches the end of either @src or @dst - that is, copies
 * min(src->bi_size, dst->bi_size) bytes (or the equivalent for lists of bios).
 */
void bio_copy_data(struct bio *dst, struct bio *src)
{
	struct bvec_iter src_iter = src->bi_iter;
	struct bvec_iter dst_iter = dst->bi_iter;

	bio_copy_data_iter(dst, &dst_iter, src, &src_iter);
}
EXPORT_SYMBOL(bio_copy_data);

void bio_free_pages(struct bio *bio)
{
	struct bio_vec *bvec;
	struct bvec_iter_all iter_all;

	bio_for_each_segment_all(bvec, bio, iter_all)
		__free_page(bvec->bv_page);
}
EXPORT_SYMBOL(bio_free_pages);

/*
 * bio_set_pages_dirty() and bio_check_pages_dirty() are support functions
 * for performing direct-IO in BIOs.
 *
 * The problem is that we cannot run set_page_dirty() from interrupt context
 * because the required locks are not interrupt-safe.  So what we can do is to
 * mark the pages dirty _before_ performing IO.  And in interrupt context,
 * check that the pages are still dirty.   If so, fine.  If not, redirty them
 * in process context.
 *
 * We special-case compound pages here: normally this means reads into hugetlb
 * pages.  The logic in here doesn't really work right for compound pages
 * because the VM does not uniformly chase down the head page in all cases.
 * But dirtiness of compound pages is pretty meaningless anyway: the VM doesn't
 * handle them at all.  So we skip compound pages here at an early stage.
 *
 * Note that this code is very hard to test under normal circumstances because
 * direct-io pins the pages with get_user_pages().  This makes
 * is_page_cache_freeable return false, and the VM will not clean the pages.
 * But other code (eg, flusher threads) could clean the pages if they are mapped
 * pagecache.
 *
 * Simply disabling the call to bio_set_pages_dirty() is a good way to test the
 * deferred bio dirtying paths.
 */

/*
 * bio_set_pages_dirty() will mark all the bio's pages as dirty.
 */
void bio_set_pages_dirty(struct bio *bio)
{
	struct bio_vec *bvec;
	struct bvec_iter_all iter_all;

	bio_for_each_segment_all(bvec, bio, iter_all) {
		if (!PageCompound(bvec->bv_page))
			set_page_dirty_lock(bvec->bv_page);
	}
}

/*
 * bio_check_pages_dirty() will check that all the BIO's pages are still dirty.
 * If they are, then fine.  If, however, some pages are clean then they must
 * have been written out during the direct-IO read.  So we take another ref on
 * the BIO and re-dirty the pages in process context.
 *
 * It is expected that bio_check_pages_dirty() will wholly own the BIO from
 * here on.  It will run one put_page() against each page and will run one
 * bio_put() against the BIO.
 */

static void bio_dirty_fn(struct work_struct *work);

static DECLARE_WORK(bio_dirty_work, bio_dirty_fn);
static DEFINE_SPINLOCK(bio_dirty_lock);
static struct bio *bio_dirty_list;

/*
 * This runs in process context
 */
static void bio_dirty_fn(struct work_struct *work)
{
	struct bio *bio, *next;

	spin_lock_irq(&bio_dirty_lock);
	next = bio_dirty_list;
	bio_dirty_list = NULL;
	spin_unlock_irq(&bio_dirty_lock);

	while ((bio = next) != NULL) {
		next = bio->bi_private;

		bio_release_pages(bio, true);
		bio_put(bio);
	}
}

void bio_check_pages_dirty(struct bio *bio)
{
	struct bio_vec *bvec;
	unsigned long flags;
	struct bvec_iter_all iter_all;

	bio_for_each_segment_all(bvec, bio, iter_all) {
		if (!PageDirty(bvec->bv_page) && !PageCompound(bvec->bv_page))
			goto defer;
	}

	bio_release_pages(bio, false);
	bio_put(bio);
	return;
defer:
	spin_lock_irqsave(&bio_dirty_lock, flags);
	bio->bi_private = bio_dirty_list;
	bio_dirty_list = bio;
	spin_unlock_irqrestore(&bio_dirty_lock, flags);
	schedule_work(&bio_dirty_work);
}

static inline bool bio_remaining_done(struct bio *bio)
{
	/*
	 * If we're not chaining, then ->__bi_remaining is always 1 and
	 * we always end io on the first invocation.
	 */
	if (!bio_flagged(bio, BIO_CHAIN))
		return true;

	BUG_ON(atomic_read(&bio->__bi_remaining) <= 0);

	if (atomic_dec_and_test(&bio->__bi_remaining)) {
		bio_clear_flag(bio, BIO_CHAIN);
		return true;
	}

	return false;
}

/**
 * bio_endio - end I/O on a bio
 * @bio:	bio
 *
 * Description:
 *   bio_endio() will end I/O on the whole bio. bio_endio() is the preferred
 *   way to end I/O on a bio. No one should call bi_end_io() directly on a
 *   bio unless they own it and thus know that it has an end_io function.
 *
 *   bio_endio() can be called several times on a bio that has been chained
 *   using bio_chain().  The ->bi_end_io() function will only be called the
 *   last time.
 **/
void bio_endio(struct bio *bio)
{
again:
	if (!bio_remaining_done(bio))
		return;
	if (!bio_integrity_endio(bio))
		return;

	rq_qos_done_bio(bio);

	if (bio->bi_bdev && bio_flagged(bio, BIO_TRACE_COMPLETION)) {
		trace_block_bio_complete(bdev_get_queue(bio->bi_bdev), bio);
		bio_clear_flag(bio, BIO_TRACE_COMPLETION);
	}

	/*
	 * Need to have a real endio function for chained bios, otherwise
	 * various corner cases will break (like stacking block devices that
	 * save/restore bi_end_io) - however, we want to avoid unbounded
	 * recursion and blowing the stack. Tail call optimization would
	 * handle this, but compiling with frame pointers also disables
	 * gcc's sibling call optimization.
	 */
	if (bio->bi_end_io == bio_chain_endio) {
		bio = __bio_chain_endio(bio);
		goto again;
	}

	blk_throtl_bio_endio(bio);
	/* release cgroup info */
	bio_uninit(bio);
	if (bio->bi_end_io)
		bio->bi_end_io(bio);
}
EXPORT_SYMBOL(bio_endio);

/**
 * bio_split - split a bio
 * @bio:	bio to split
 * @sectors:	number of sectors to split from the front of @bio
 * @gfp:	gfp mask
 * @bs:		bio set to allocate from
 *
 * Allocates and returns a new bio which represents @sectors from the start of
 * @bio, and updates @bio to represent the remaining sectors.
 *
 * Unless this is a discard request the newly allocated bio will point
 * to @bio's bi_io_vec. It is the caller's responsibility to ensure that
 * neither @bio nor @bs are freed before the split bio.
 */
struct bio *bio_split(struct bio *bio, int sectors,
		      gfp_t gfp, struct bio_set *bs)
{
	struct bio *split;

	BUG_ON(sectors <= 0);
	BUG_ON(sectors >= bio_sectors(bio));

	/* Zone append commands cannot be split */
	if (WARN_ON_ONCE(bio_op(bio) == REQ_OP_ZONE_APPEND))
		return NULL;

	split = bio_alloc_clone(bio->bi_bdev, bio, gfp, bs);
	if (!split)
		return NULL;

	split->bi_iter.bi_size = sectors << 9;

	if (bio_integrity(split))
		bio_integrity_trim(split);

	bio_advance(bio, split->bi_iter.bi_size);

	if (bio_flagged(bio, BIO_TRACE_COMPLETION))
		bio_set_flag(split, BIO_TRACE_COMPLETION);

	return split;
}
EXPORT_SYMBOL(bio_split);

/**
 * bio_trim - trim a bio
 * @bio:	bio to trim
 * @offset:	number of sectors to trim from the front of @bio
 * @size:	size we want to trim @bio to, in sectors
 *
 * This function is typically used for bios that are cloned and submitted
 * to the underlying device in parts.
 */
void bio_trim(struct bio *bio, sector_t offset, sector_t size)
{
	if (WARN_ON_ONCE(offset > BIO_MAX_SECTORS || size > BIO_MAX_SECTORS ||
			 offset + size > bio_sectors(bio)))
		return;

	size <<= 9;
	if (offset == 0 && size == bio->bi_iter.bi_size)
		return;

	bio_advance(bio, offset << 9);
	bio->bi_iter.bi_size = size;

	if (bio_integrity(bio))
		bio_integrity_trim(bio);
}
EXPORT_SYMBOL_GPL(bio_trim);

/*
 * create memory pools for biovec's in a bio_set.
 * use the global biovec slabs created for general use.
 */
int biovec_init_pool(mempool_t *pool, int pool_entries)
{
	struct biovec_slab *bp = bvec_slabs + ARRAY_SIZE(bvec_slabs) - 1;

	return mempool_init_slab_pool(pool, pool_entries, bp->slab);
}

/*
 * bioset_exit - exit a bioset initialized with bioset_init()
 *
 * May be called on a zeroed but uninitialized bioset (i.e. allocated with
 * kzalloc()).
 */
void bioset_exit(struct bio_set *bs)
{
	bio_alloc_cache_destroy(bs);
	if (bs->rescue_workqueue)
		destroy_workqueue(bs->rescue_workqueue);
	bs->rescue_workqueue = NULL;

	mempool_exit(&bs->bio_pool);
	mempool_exit(&bs->bvec_pool);

	bioset_integrity_free(bs);
	if (bs->bio_slab)
		bio_put_slab(bs);
	bs->bio_slab = NULL;
}
EXPORT_SYMBOL(bioset_exit);

/**
 * bioset_init - Initialize a bio_set
 * @bs:		pool to initialize
 * @pool_size:	Number of bio and bio_vecs to cache in the mempool
 * @front_pad:	Number of bytes to allocate in front of the returned bio
 * @flags:	Flags to modify behavior, currently %BIOSET_NEED_BVECS
 *              and %BIOSET_NEED_RESCUER
 *
 * Description:
 *    Set up a bio_set to be used with @bio_alloc_bioset. Allows the caller
 *    to ask for a number of bytes to be allocated in front of the bio.
 *    Front pad allocation is useful for embedding the bio inside
 *    another structure, to avoid allocating extra data to go with the bio.
 *    Note that the bio must be embedded at the END of that structure always,
 *    or things will break badly.
 *    If %BIOSET_NEED_BVECS is set in @flags, a separate pool will be allocated
 *    for allocating iovecs.  This pool is not needed e.g. for bio_init_clone().
 *    If %BIOSET_NEED_RESCUER is set, a workqueue is created which can be used
 *    to dispatch queued requests when the mempool runs out of space.
 *
 */
int bioset_init(struct bio_set *bs,
		unsigned int pool_size,
		unsigned int front_pad,
		int flags)
{
	bs->front_pad = front_pad;
	if (flags & BIOSET_NEED_BVECS)
		bs->back_pad = BIO_INLINE_VECS * sizeof(struct bio_vec);
	else
		bs->back_pad = 0;

	spin_lock_init(&bs->rescue_lock);
	bio_list_init(&bs->rescue_list);
	INIT_WORK(&bs->rescue_work, bio_alloc_rescue);

	bs->bio_slab = bio_find_or_create_slab(bs);
	if (!bs->bio_slab)
		return -ENOMEM;

	if (mempool_init_slab_pool(&bs->bio_pool, pool_size, bs->bio_slab))
		goto bad;

	if ((flags & BIOSET_NEED_BVECS) &&
	    biovec_init_pool(&bs->bvec_pool, pool_size))
		goto bad;

	if (flags & BIOSET_NEED_RESCUER) {
		bs->rescue_workqueue = alloc_workqueue("bioset",
							WQ_MEM_RECLAIM, 0);
		if (!bs->rescue_workqueue)
			goto bad;
	}
	if (flags & BIOSET_PERCPU_CACHE) {
		bs->cache = alloc_percpu(struct bio_alloc_cache);
		if (!bs->cache)
			goto bad;
		cpuhp_state_add_instance_nocalls(CPUHP_BIO_DEAD, &bs->cpuhp_dead);
	}

	return 0;
bad:
	bioset_exit(bs);
	return -ENOMEM;
}
EXPORT_SYMBOL(bioset_init);

static int __init init_bio(void)
{
	int i;

	bio_integrity_init();

	for (i = 0; i < ARRAY_SIZE(bvec_slabs); i++) {
		struct biovec_slab *bvs = bvec_slabs + i;

		bvs->slab = kmem_cache_create(bvs->name,
				bvs->nr_vecs * sizeof(struct bio_vec), 0,
				SLAB_HWCACHE_ALIGN | SLAB_PANIC, NULL);
	}

	cpuhp_setup_state_multi(CPUHP_BIO_DEAD, "block/bio:dead", NULL,
					bio_cpu_dead);

	if (bioset_init(&fs_bio_set, BIO_POOL_SIZE, 0,
			BIOSET_NEED_BVECS | BIOSET_PERCPU_CACHE))
		panic("bio: can't allocate bios\n");

	if (bioset_integrity_create(&fs_bio_set, BIO_POOL_SIZE))
		panic("bio: can't create integrity pool\n");

	return 0;
}
subsys_initcall(init_bio);<|MERGE_RESOLUTION|>--- conflicted
+++ resolved
@@ -1195,11 +1195,7 @@
 	struct page **pages = (struct page **)bv;
 	ssize_t size, left;
 	unsigned len, i = 0;
-<<<<<<< HEAD
-	size_t offset;
-=======
 	size_t offset, trim;
->>>>>>> 7365df19
 	int ret = 0;
 
 	/*
@@ -1217,18 +1213,6 @@
 	 * result to ensure the bio's total size is correct. The remainder of
 	 * the iov data will be picked up in the next bio iteration.
 	 */
-<<<<<<< HEAD
-	size = iov_iter_get_pages(iter, pages, UINT_MAX - bio->bi_iter.bi_size,
-				  nr_pages, &offset);
-	if (size > 0) {
-		nr_pages = DIV_ROUND_UP(offset + size, PAGE_SIZE);
-		size = ALIGN_DOWN(size, bdev_logical_block_size(bio->bi_bdev));
-	} else
-		nr_pages = 0;
-
-	if (unlikely(size <= 0)) {
-		ret = size ? size : -EFAULT;
-=======
 	size = iov_iter_get_pages2(iter, pages, UINT_MAX - bio->bi_iter.bi_size,
 				  nr_pages, &offset);
 	if (unlikely(size <= 0))
@@ -1242,7 +1226,6 @@
 	size -= trim;
 	if (unlikely(!size)) {
 		ret = -EFAULT;
->>>>>>> 7365df19
 		goto out;
 	}
 
@@ -1261,11 +1244,7 @@
 		offset = 0;
 	}
 
-<<<<<<< HEAD
-	iov_iter_advance(iter, size - left);
-=======
 	iov_iter_revert(iter, left);
->>>>>>> 7365df19
 out:
 	while (i < nr_pages)
 		put_page(pages[i++]);
