--- conflicted
+++ resolved
@@ -422,12 +422,8 @@
  * @mapping: mapping to truncate
  * @lstart: offset from which to truncate
  *
-<<<<<<< HEAD
  * Called under (and serialised by) inode->i_rwsem and
  * mapping->invalidate_lock.
-=======
- * Called under (and serialised by) inode->i_rwsem.
->>>>>>> 26707fdd
  *
  * Note: When this function returns, there can be a page in the process of
  * deletion (inside __delete_from_page_cache()) in the specified range.  Thus
