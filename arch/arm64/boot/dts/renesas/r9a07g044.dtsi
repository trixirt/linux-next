// SPDX-License-Identifier: (GPL-2.0-only OR BSD-2-Clause)
/*
 * Device Tree Source for the RZ/G2L and RZ/G2LC common SoC parts
 *
 * Copyright (C) 2021 Renesas Electronics Corp.
 */

#include <dt-bindings/interrupt-controller/arm-gic.h>
#include <dt-bindings/clock/r9a07g044-cpg.h>

/ {
	compatible = "renesas,r9a07g044";
	#address-cells = <2>;
	#size-cells = <2>;

	audio_clk1: audio_clk1 {
		compatible = "fixed-clock";
		#clock-cells = <0>;
		/* This value must be overridden by boards that provide it */
		clock-frequency = <0>;
	};

	audio_clk2: audio_clk2 {
		compatible = "fixed-clock";
		#clock-cells = <0>;
		/* This value must be overridden by boards that provide it */
		clock-frequency = <0>;
	};

	/* External CAN clock - to be overridden by boards that provide it */
	can_clk: can {
		compatible = "fixed-clock";
		#clock-cells = <0>;
		clock-frequency = <0>;
	};

	/* clock can be either from exclk or crystal oscillator (XIN/XOUT) */
	extal_clk: extal {
		compatible = "fixed-clock";
		#clock-cells = <0>;
		/* This value must be overridden by the board */
		clock-frequency = <0>;
	};

	cluster0_opp: opp-table-0 {
		compatible = "operating-points-v2";
		opp-shared;

		opp-150000000 {
			opp-hz = /bits/ 64 <150000000>;
			opp-microvolt = <1100000>;
			clock-latency-ns = <300000>;
		};
		opp-300000000 {
			opp-hz = /bits/ 64 <300000000>;
			opp-microvolt = <1100000>;
			clock-latency-ns = <300000>;
		};
		opp-600000000 {
			opp-hz = /bits/ 64 <600000000>;
			opp-microvolt = <1100000>;
			clock-latency-ns = <300000>;
		};
		opp-1200000000 {
			opp-hz = /bits/ 64 <1200000000>;
			opp-microvolt = <1100000>;
			clock-latency-ns = <300000>;
			opp-suspend;
		};
	};

	cpus {
		#address-cells = <1>;
		#size-cells = <0>;

		cpu-map {
			cluster0 {
				core0 {
					cpu = <&cpu0>;
				};
				core1 {
					cpu = <&cpu1>;
				};
			};
		};

		cpu0: cpu@0 {
			compatible = "arm,cortex-a55";
			reg = <0>;
			device_type = "cpu";
			#cooling-cells = <2>;
			next-level-cache = <&L3_CA55>;
			enable-method = "psci";
			clocks = <&cpg CPG_CORE R9A07G044_CLK_I>;
			operating-points-v2 = <&cluster0_opp>;
		};

		cpu1: cpu@100 {
			compatible = "arm,cortex-a55";
			reg = <0x100>;
			device_type = "cpu";
			next-level-cache = <&L3_CA55>;
			enable-method = "psci";
			clocks = <&cpg CPG_CORE R9A07G044_CLK_I>;
			operating-points-v2 = <&cluster0_opp>;
		};

		L3_CA55: cache-controller-0 {
			compatible = "cache";
			cache-unified;
			cache-size = <0x40000>;
		};
	};

<<<<<<< HEAD
=======
	gpu_opp_table: opp-table-1 {
		compatible = "operating-points-v2";

		opp-500000000 {
			opp-hz = /bits/ 64 <500000000>;
			opp-microvolt = <1100000>;
		};

		opp-400000000 {
			opp-hz = /bits/ 64 <400000000>;
			opp-microvolt = <1100000>;
		};

		opp-250000000 {
			opp-hz = /bits/ 64 <250000000>;
			opp-microvolt = <1100000>;
		};

		opp-200000000 {
			opp-hz = /bits/ 64 <200000000>;
			opp-microvolt = <1100000>;
		};

		opp-125000000 {
			opp-hz = /bits/ 64 <125000000>;
			opp-microvolt = <1100000>;
		};

		opp-100000000 {
			opp-hz = /bits/ 64 <100000000>;
			opp-microvolt = <1100000>;
		};

		opp-62500000 {
			opp-hz = /bits/ 64 <62500000>;
			opp-microvolt = <1100000>;
		};

		opp-50000000 {
			opp-hz = /bits/ 64 <50000000>;
			opp-microvolt = <1100000>;
		};
	};

>>>>>>> a155038f
	psci {
		compatible = "arm,psci-1.0", "arm,psci-0.2";
		method = "smc";
	};

	soc: soc {
		compatible = "simple-bus";
		interrupt-parent = <&gic>;
		#address-cells = <2>;
		#size-cells = <2>;
		ranges;

		ssi0: ssi@10049c00 {
			compatible = "renesas,r9a07g044-ssi",
				     "renesas,rz-ssi";
			reg = <0 0x10049c00 0 0x400>;
			interrupts = <GIC_SPI 326 IRQ_TYPE_LEVEL_HIGH>,
				     <GIC_SPI 327 IRQ_TYPE_EDGE_RISING>,
				     <GIC_SPI 328 IRQ_TYPE_EDGE_RISING>,
				     <GIC_SPI 329 IRQ_TYPE_EDGE_RISING>;
			interrupt-names = "int_req", "dma_rx", "dma_tx", "dma_rt";
			clocks = <&cpg CPG_MOD R9A07G044_SSI0_PCLK2>,
				 <&cpg CPG_MOD R9A07G044_SSI0_PCLK_SFR>,
				 <&audio_clk1>, <&audio_clk2>;
			clock-names = "ssi", "ssi_sfr", "audio_clk1", "audio_clk2";
			resets = <&cpg R9A07G044_SSI0_RST_M2_REG>;
			dmas = <&dmac 0x2655>, <&dmac 0x2656>;
			dma-names = "tx", "rx";
			power-domains = <&cpg>;
			#sound-dai-cells = <0>;
			status = "disabled";
		};

		ssi1: ssi@1004a000 {
			compatible = "renesas,r9a07g044-ssi",
				     "renesas,rz-ssi";
			reg = <0 0x1004a000 0 0x400>;
			interrupts = <GIC_SPI 330 IRQ_TYPE_LEVEL_HIGH>,
				     <GIC_SPI 331 IRQ_TYPE_EDGE_RISING>,
				     <GIC_SPI 332 IRQ_TYPE_EDGE_RISING>,
				     <GIC_SPI 333 IRQ_TYPE_EDGE_RISING>;
			interrupt-names = "int_req", "dma_rx", "dma_tx", "dma_rt";
			clocks = <&cpg CPG_MOD R9A07G044_SSI1_PCLK2>,
				 <&cpg CPG_MOD R9A07G044_SSI1_PCLK_SFR>,
				 <&audio_clk1>, <&audio_clk2>;
			clock-names = "ssi", "ssi_sfr", "audio_clk1", "audio_clk2";
			resets = <&cpg R9A07G044_SSI1_RST_M2_REG>;
			dmas = <&dmac 0x2659>, <&dmac 0x265a>;
			dma-names = "tx", "rx";
			power-domains = <&cpg>;
			#sound-dai-cells = <0>;
			status = "disabled";
		};

		ssi2: ssi@1004a400 {
			compatible = "renesas,r9a07g044-ssi",
				     "renesas,rz-ssi";
			reg = <0 0x1004a400 0 0x400>;
			interrupts = <GIC_SPI 334 IRQ_TYPE_LEVEL_HIGH>,
				     <GIC_SPI 335 IRQ_TYPE_EDGE_RISING>,
				     <GIC_SPI 336 IRQ_TYPE_EDGE_RISING>,
				     <GIC_SPI 337 IRQ_TYPE_EDGE_RISING>;
			interrupt-names = "int_req", "dma_rx", "dma_tx", "dma_rt";
			clocks = <&cpg CPG_MOD R9A07G044_SSI2_PCLK2>,
				 <&cpg CPG_MOD R9A07G044_SSI2_PCLK_SFR>,
				 <&audio_clk1>, <&audio_clk2>;
			clock-names = "ssi", "ssi_sfr", "audio_clk1", "audio_clk2";
			resets = <&cpg R9A07G044_SSI2_RST_M2_REG>;
			dmas = <&dmac 0x265f>;
			dma-names = "rt";
			power-domains = <&cpg>;
			#sound-dai-cells = <0>;
			status = "disabled";
		};

		ssi3: ssi@1004a800 {
			compatible = "renesas,r9a07g044-ssi",
				     "renesas,rz-ssi";
			reg = <0 0x1004a800 0 0x400>;
			interrupts = <GIC_SPI 338 IRQ_TYPE_LEVEL_HIGH>,
				     <GIC_SPI 339 IRQ_TYPE_EDGE_RISING>,
				     <GIC_SPI 340 IRQ_TYPE_EDGE_RISING>,
				     <GIC_SPI 341 IRQ_TYPE_EDGE_RISING>;
			interrupt-names = "int_req", "dma_rx", "dma_tx", "dma_rt";
			clocks = <&cpg CPG_MOD R9A07G044_SSI3_PCLK2>,
				 <&cpg CPG_MOD R9A07G044_SSI3_PCLK_SFR>,
				 <&audio_clk1>, <&audio_clk2>;
			clock-names = "ssi", "ssi_sfr", "audio_clk1", "audio_clk2";
			resets = <&cpg R9A07G044_SSI3_RST_M2_REG>;
			dmas = <&dmac 0x2661>, <&dmac 0x2662>;
			dma-names = "tx", "rx";
			power-domains = <&cpg>;
			#sound-dai-cells = <0>;
			status = "disabled";
		};

		spi0: spi@1004ac00 {
			compatible = "renesas,r9a07g044-rspi", "renesas,rspi-rz";
			reg = <0 0x1004ac00 0 0x400>;
			interrupts = <GIC_SPI 415 IRQ_TYPE_LEVEL_HIGH>,
				     <GIC_SPI 413 IRQ_TYPE_LEVEL_HIGH>,
				     <GIC_SPI 414 IRQ_TYPE_LEVEL_HIGH>;
			interrupt-names = "error", "rx", "tx";
			clocks = <&cpg CPG_MOD R9A07G044_RSPI0_CLKB>;
			resets = <&cpg R9A07G044_RSPI0_RST>;
			power-domains = <&cpg>;
			num-cs = <1>;
			#address-cells = <1>;
			#size-cells = <0>;
			status = "disabled";
		};

		spi1: spi@1004b000 {
			compatible = "renesas,r9a07g044-rspi", "renesas,rspi-rz";
			reg = <0 0x1004b000 0 0x400>;
			interrupts = <GIC_SPI 418 IRQ_TYPE_LEVEL_HIGH>,
				     <GIC_SPI 416 IRQ_TYPE_LEVEL_HIGH>,
				     <GIC_SPI 417 IRQ_TYPE_LEVEL_HIGH>;
			interrupt-names = "error", "rx", "tx";
			clocks = <&cpg CPG_MOD R9A07G044_RSPI1_CLKB>;
			resets = <&cpg R9A07G044_RSPI1_RST>;
			power-domains = <&cpg>;
			num-cs = <1>;
			#address-cells = <1>;
			#size-cells = <0>;
			status = "disabled";
		};

		spi2: spi@1004b400 {
			compatible = "renesas,r9a07g044-rspi", "renesas,rspi-rz";
			reg = <0 0x1004b400 0 0x400>;
			interrupts = <GIC_SPI 421 IRQ_TYPE_LEVEL_HIGH>,
				     <GIC_SPI 419 IRQ_TYPE_LEVEL_HIGH>,
				     <GIC_SPI 420 IRQ_TYPE_LEVEL_HIGH>;
			interrupt-names = "error", "rx", "tx";
			clocks = <&cpg CPG_MOD R9A07G044_RSPI2_CLKB>;
			resets = <&cpg R9A07G044_RSPI2_RST>;
			power-domains = <&cpg>;
			num-cs = <1>;
			#address-cells = <1>;
			#size-cells = <0>;
			status = "disabled";
		};

		scif0: serial@1004b800 {
			compatible = "renesas,scif-r9a07g044";
			reg = <0 0x1004b800 0 0x400>;
			interrupts = <GIC_SPI 380 IRQ_TYPE_LEVEL_HIGH>,
				     <GIC_SPI 382 IRQ_TYPE_LEVEL_HIGH>,
				     <GIC_SPI 383 IRQ_TYPE_LEVEL_HIGH>,
				     <GIC_SPI 381 IRQ_TYPE_LEVEL_HIGH>,
				     <GIC_SPI 384 IRQ_TYPE_LEVEL_HIGH>,
				     <GIC_SPI 384 IRQ_TYPE_LEVEL_HIGH>;
			interrupt-names = "eri", "rxi", "txi",
					  "bri", "dri", "tei";
			clocks = <&cpg CPG_MOD R9A07G044_SCIF0_CLK_PCK>;
			clock-names = "fck";
			power-domains = <&cpg>;
			resets = <&cpg R9A07G044_SCIF0_RST_SYSTEM_N>;
			status = "disabled";
		};

		scif1: serial@1004bc00 {
			compatible = "renesas,scif-r9a07g044";
			reg = <0 0x1004bc00 0 0x400>;
			interrupts = <GIC_SPI 385 IRQ_TYPE_LEVEL_HIGH>,
				     <GIC_SPI 387 IRQ_TYPE_LEVEL_HIGH>,
				     <GIC_SPI 388 IRQ_TYPE_LEVEL_HIGH>,
				     <GIC_SPI 386 IRQ_TYPE_LEVEL_HIGH>,
				     <GIC_SPI 389 IRQ_TYPE_LEVEL_HIGH>,
				     <GIC_SPI 389 IRQ_TYPE_LEVEL_HIGH>;
			interrupt-names = "eri", "rxi", "txi",
					  "bri", "dri", "tei";
			clocks = <&cpg CPG_MOD R9A07G044_SCIF1_CLK_PCK>;
			clock-names = "fck";
			power-domains = <&cpg>;
			resets = <&cpg R9A07G044_SCIF1_RST_SYSTEM_N>;
			status = "disabled";
		};

		scif2: serial@1004c000 {
			compatible = "renesas,scif-r9a07g044";
			reg = <0 0x1004c000 0 0x400>;
			interrupts = <GIC_SPI 390 IRQ_TYPE_LEVEL_HIGH>,
				     <GIC_SPI 392 IRQ_TYPE_LEVEL_HIGH>,
				     <GIC_SPI 393 IRQ_TYPE_LEVEL_HIGH>,
				     <GIC_SPI 391 IRQ_TYPE_LEVEL_HIGH>,
				     <GIC_SPI 394 IRQ_TYPE_LEVEL_HIGH>,
				     <GIC_SPI 394 IRQ_TYPE_LEVEL_HIGH>;
			interrupt-names = "eri", "rxi", "txi",
					  "bri", "dri", "tei";
			clocks = <&cpg CPG_MOD R9A07G044_SCIF2_CLK_PCK>;
			clock-names = "fck";
			power-domains = <&cpg>;
			resets = <&cpg R9A07G044_SCIF2_RST_SYSTEM_N>;
			status = "disabled";
		};

		scif3: serial@1004c400 {
			compatible = "renesas,scif-r9a07g044";
			reg = <0 0x1004c400 0 0x400>;
			interrupts = <GIC_SPI 395 IRQ_TYPE_LEVEL_HIGH>,
				     <GIC_SPI 397 IRQ_TYPE_LEVEL_HIGH>,
				     <GIC_SPI 398 IRQ_TYPE_LEVEL_HIGH>,
				     <GIC_SPI 396 IRQ_TYPE_LEVEL_HIGH>,
				     <GIC_SPI 399 IRQ_TYPE_LEVEL_HIGH>,
				     <GIC_SPI 399 IRQ_TYPE_LEVEL_HIGH>;
			interrupt-names = "eri", "rxi", "txi",
					  "bri", "dri", "tei";
			clocks = <&cpg CPG_MOD R9A07G044_SCIF3_CLK_PCK>;
			clock-names = "fck";
			power-domains = <&cpg>;
			resets = <&cpg R9A07G044_SCIF3_RST_SYSTEM_N>;
			status = "disabled";
		};

		scif4: serial@1004c800 {
			compatible = "renesas,scif-r9a07g044";
			reg = <0 0x1004c800 0 0x400>;
			interrupts = <GIC_SPI 400 IRQ_TYPE_LEVEL_HIGH>,
				     <GIC_SPI 402 IRQ_TYPE_LEVEL_HIGH>,
				     <GIC_SPI 403 IRQ_TYPE_LEVEL_HIGH>,
				     <GIC_SPI 401 IRQ_TYPE_LEVEL_HIGH>,
				     <GIC_SPI 404 IRQ_TYPE_LEVEL_HIGH>,
				     <GIC_SPI 404 IRQ_TYPE_LEVEL_HIGH>;
			interrupt-names = "eri", "rxi", "txi",
					  "bri", "dri", "tei";
			clocks = <&cpg CPG_MOD R9A07G044_SCIF4_CLK_PCK>;
			clock-names = "fck";
			power-domains = <&cpg>;
			resets = <&cpg R9A07G044_SCIF4_RST_SYSTEM_N>;
			status = "disabled";
		};

		sci0: serial@1004d000 {
			compatible = "renesas,r9a07g044-sci", "renesas,sci";
			reg = <0 0x1004d000 0 0x400>;
			interrupts = <GIC_SPI 405 IRQ_TYPE_LEVEL_HIGH>,
				     <GIC_SPI 406 IRQ_TYPE_LEVEL_HIGH>,
				     <GIC_SPI 407 IRQ_TYPE_LEVEL_HIGH>,
				     <GIC_SPI 408 IRQ_TYPE_LEVEL_HIGH>;
			interrupt-names = "eri", "rxi", "txi", "tei";
			clocks = <&cpg CPG_MOD R9A07G044_SCI0_CLKP>;
			clock-names = "fck";
			power-domains = <&cpg>;
			resets = <&cpg R9A07G044_SCI0_RST>;
			status = "disabled";
		};

		sci1: serial@1004d400 {
			compatible = "renesas,r9a07g044-sci", "renesas,sci";
			reg = <0 0x1004d400 0 0x400>;
			interrupts = <GIC_SPI 409 IRQ_TYPE_LEVEL_HIGH>,
				     <GIC_SPI 410 IRQ_TYPE_LEVEL_HIGH>,
				     <GIC_SPI 411 IRQ_TYPE_LEVEL_HIGH>,
				     <GIC_SPI 412 IRQ_TYPE_LEVEL_HIGH>;
			interrupt-names = "eri", "rxi", "txi", "tei";
			clocks = <&cpg CPG_MOD R9A07G044_SCI1_CLKP>;
			clock-names = "fck";
			power-domains = <&cpg>;
			resets = <&cpg R9A07G044_SCI1_RST>;
			status = "disabled";
		};

		canfd: can@10050000 {
			compatible = "renesas,r9a07g044-canfd", "renesas,rzg2l-canfd";
			reg = <0 0x10050000 0 0x8000>;
			interrupts = <GIC_SPI 426 IRQ_TYPE_LEVEL_HIGH>,
				     <GIC_SPI 427 IRQ_TYPE_LEVEL_HIGH>,
				     <GIC_SPI 422 IRQ_TYPE_LEVEL_HIGH>,
				     <GIC_SPI 424 IRQ_TYPE_LEVEL_HIGH>,
				     <GIC_SPI 428 IRQ_TYPE_LEVEL_HIGH>,
				     <GIC_SPI 423 IRQ_TYPE_LEVEL_HIGH>,
				     <GIC_SPI 425 IRQ_TYPE_LEVEL_HIGH>,
				     <GIC_SPI 429 IRQ_TYPE_LEVEL_HIGH>;
			interrupt-names = "g_err", "g_recc",
					  "ch0_err", "ch0_rec", "ch0_trx",
					  "ch1_err", "ch1_rec", "ch1_trx";
			clocks = <&cpg CPG_MOD R9A07G044_CANFD_PCLK>,
				 <&cpg CPG_CORE R9A07G044_CLK_P0_DIV2>,
				 <&can_clk>;
			clock-names = "fck", "canfd", "can_clk";
			assigned-clocks = <&cpg CPG_CORE R9A07G044_CLK_P0_DIV2>;
			assigned-clock-rates = <50000000>;
			resets = <&cpg R9A07G044_CANFD_RSTP_N>,
				 <&cpg R9A07G044_CANFD_RSTC_N>;
			reset-names = "rstp_n", "rstc_n";
			power-domains = <&cpg>;
			status = "disabled";

			channel0 {
				status = "disabled";
			};
			channel1 {
				status = "disabled";
			};
		};

		i2c0: i2c@10058000 {
			#address-cells = <1>;
			#size-cells = <0>;
			compatible = "renesas,riic-r9a07g044", "renesas,riic-rz";
			reg = <0 0x10058000 0 0x400>;
			interrupts = <GIC_SPI 350 IRQ_TYPE_LEVEL_HIGH>,
				     <GIC_SPI 348 IRQ_TYPE_EDGE_RISING>,
				     <GIC_SPI 349 IRQ_TYPE_EDGE_RISING>,
				     <GIC_SPI 352 IRQ_TYPE_LEVEL_HIGH>,
				     <GIC_SPI 353 IRQ_TYPE_LEVEL_HIGH>,
				     <GIC_SPI 351 IRQ_TYPE_LEVEL_HIGH>,
				     <GIC_SPI 354 IRQ_TYPE_LEVEL_HIGH>,
				     <GIC_SPI 355 IRQ_TYPE_LEVEL_HIGH>;
			interrupt-names = "tei", "ri", "ti", "spi", "sti",
					  "naki", "ali", "tmoi";
			clocks = <&cpg CPG_MOD R9A07G044_I2C0_PCLK>;
			clock-frequency = <100000>;
			resets = <&cpg R9A07G044_I2C0_MRST>;
			power-domains = <&cpg>;
			status = "disabled";
		};

		i2c1: i2c@10058400 {
			#address-cells = <1>;
			#size-cells = <0>;
			compatible = "renesas,riic-r9a07g044", "renesas,riic-rz";
			reg = <0 0x10058400 0 0x400>;
			interrupts = <GIC_SPI 358 IRQ_TYPE_LEVEL_HIGH>,
				     <GIC_SPI 356 IRQ_TYPE_EDGE_RISING>,
				     <GIC_SPI 357 IRQ_TYPE_EDGE_RISING>,
				     <GIC_SPI 360 IRQ_TYPE_LEVEL_HIGH>,
				     <GIC_SPI 361 IRQ_TYPE_LEVEL_HIGH>,
				     <GIC_SPI 359 IRQ_TYPE_LEVEL_HIGH>,
				     <GIC_SPI 362 IRQ_TYPE_LEVEL_HIGH>,
				     <GIC_SPI 363 IRQ_TYPE_LEVEL_HIGH>;
			interrupt-names = "tei", "ri", "ti", "spi", "sti",
					  "naki", "ali", "tmoi";
			clocks = <&cpg CPG_MOD R9A07G044_I2C1_PCLK>;
			clock-frequency = <100000>;
			resets = <&cpg R9A07G044_I2C1_MRST>;
			power-domains = <&cpg>;
			status = "disabled";
		};

		i2c2: i2c@10058800 {
			#address-cells = <1>;
			#size-cells = <0>;
			compatible = "renesas,riic-r9a07g044", "renesas,riic-rz";
			reg = <0 0x10058800 0 0x400>;
			interrupts = <GIC_SPI 366 IRQ_TYPE_LEVEL_HIGH>,
				     <GIC_SPI 364 IRQ_TYPE_EDGE_RISING>,
				     <GIC_SPI 365 IRQ_TYPE_EDGE_RISING>,
				     <GIC_SPI 368 IRQ_TYPE_LEVEL_HIGH>,
				     <GIC_SPI 369 IRQ_TYPE_LEVEL_HIGH>,
				     <GIC_SPI 367 IRQ_TYPE_LEVEL_HIGH>,
				     <GIC_SPI 370 IRQ_TYPE_LEVEL_HIGH>,
				     <GIC_SPI 371 IRQ_TYPE_LEVEL_HIGH>;
			interrupt-names = "tei", "ri", "ti", "spi", "sti",
					  "naki", "ali", "tmoi";
			clocks = <&cpg CPG_MOD R9A07G044_I2C2_PCLK>;
			clock-frequency = <100000>;
			resets = <&cpg R9A07G044_I2C2_MRST>;
			power-domains = <&cpg>;
			status = "disabled";
		};

		i2c3: i2c@10058c00 {
			#address-cells = <1>;
			#size-cells = <0>;
			compatible = "renesas,riic-r9a07g044", "renesas,riic-rz";
			reg = <0 0x10058c00 0 0x400>;
			interrupts = <GIC_SPI 374 IRQ_TYPE_LEVEL_HIGH>,
				     <GIC_SPI 372 IRQ_TYPE_EDGE_RISING>,
				     <GIC_SPI 373 IRQ_TYPE_EDGE_RISING>,
				     <GIC_SPI 376 IRQ_TYPE_LEVEL_HIGH>,
				     <GIC_SPI 377 IRQ_TYPE_LEVEL_HIGH>,
				     <GIC_SPI 375 IRQ_TYPE_LEVEL_HIGH>,
				     <GIC_SPI 378 IRQ_TYPE_LEVEL_HIGH>,
				     <GIC_SPI 379 IRQ_TYPE_LEVEL_HIGH>;
			interrupt-names = "tei", "ri", "ti", "spi", "sti",
					  "naki", "ali", "tmoi";
			clocks = <&cpg CPG_MOD R9A07G044_I2C3_PCLK>;
			clock-frequency = <100000>;
			resets = <&cpg R9A07G044_I2C3_MRST>;
			power-domains = <&cpg>;
			status = "disabled";
		};

		adc: adc@10059000 {
			compatible = "renesas,r9a07g044-adc", "renesas,rzg2l-adc";
			reg = <0 0x10059000 0 0x400>;
			interrupts = <GIC_SPI 347 IRQ_TYPE_EDGE_RISING>;
			clocks = <&cpg CPG_MOD R9A07G044_ADC_ADCLK>,
				 <&cpg CPG_MOD R9A07G044_ADC_PCLK>;
			clock-names = "adclk", "pclk";
			resets = <&cpg R9A07G044_ADC_PRESETN>,
				 <&cpg R9A07G044_ADC_ADRST_N>;
			reset-names = "presetn", "adrst-n";
			power-domains = <&cpg>;
			status = "disabled";

			#address-cells = <1>;
			#size-cells = <0>;

			channel@0 {
				reg = <0>;
			};
			channel@1 {
				reg = <1>;
			};
			channel@2 {
				reg = <2>;
			};
			channel@3 {
				reg = <3>;
			};
			channel@4 {
				reg = <4>;
			};
			channel@5 {
				reg = <5>;
			};
			channel@6 {
				reg = <6>;
			};
			channel@7 {
				reg = <7>;
			};
		};

		tsu: thermal@10059400 {
			compatible = "renesas,r9a07g044-tsu",
				     "renesas,rzg2l-tsu";
			reg = <0 0x10059400 0 0x400>;
			clocks = <&cpg CPG_MOD R9A07G044_TSU_PCLK>;
			resets = <&cpg R9A07G044_TSU_PRESETN>;
			power-domains = <&cpg>;
			#thermal-sensor-cells = <1>;
		};

		sbc: spi@10060000 {
			compatible = "renesas,r9a07g044-rpc-if",
				     "renesas,rzg2l-rpc-if";
			reg = <0 0x10060000 0 0x10000>,
			      <0 0x20000000 0 0x10000000>,
			      <0 0x10070000 0 0x10000>;
			reg-names = "regs", "dirmap", "wbuf";
			interrupts = <GIC_SPI 41 IRQ_TYPE_LEVEL_HIGH>;
			clocks = <&cpg CPG_MOD R9A07G044_SPI_CLK2>,
				 <&cpg CPG_MOD R9A07G044_SPI_CLK>;
			resets = <&cpg R9A07G044_SPI_RST>;
			power-domains = <&cpg>;
			#address-cells = <1>;
			#size-cells = <0>;
			status = "disabled";
		};

		cpg: clock-controller@11010000 {
			compatible = "renesas,r9a07g044-cpg";
			reg = <0 0x11010000 0 0x10000>;
			clocks = <&extal_clk>;
			clock-names = "extal";
			#clock-cells = <2>;
			#reset-cells = <1>;
			#power-domain-cells = <0>;
		};

		sysc: system-controller@11020000 {
			compatible = "renesas,r9a07g044-sysc";
			reg = <0 0x11020000 0 0x10000>;
			interrupts = <GIC_SPI 42 IRQ_TYPE_LEVEL_HIGH>,
				     <GIC_SPI 43 IRQ_TYPE_LEVEL_HIGH>,
				     <GIC_SPI 44 IRQ_TYPE_LEVEL_HIGH>,
				     <GIC_SPI 45 IRQ_TYPE_LEVEL_HIGH>;
			interrupt-names = "lpm_int", "ca55stbydone_int",
					  "cm33stbyr_int", "ca55_deny";
			status = "disabled";
		};

		pinctrl: pin-controller@11030000 {
			compatible = "renesas,r9a07g044-pinctrl";
			reg = <0 0x11030000 0 0x10000>;
			gpio-controller;
			#gpio-cells = <2>;
			gpio-ranges = <&pinctrl 0 0 392>;
			clocks = <&cpg CPG_MOD R9A07G044_GPIO_HCLK>;
			power-domains = <&cpg>;
			resets = <&cpg R9A07G044_GPIO_RSTN>,
				 <&cpg R9A07G044_GPIO_PORT_RESETN>,
				 <&cpg R9A07G044_GPIO_SPARE_RESETN>;
		};

		dmac: dma-controller@11820000 {
			compatible = "renesas,r9a07g044-dmac",
				     "renesas,rz-dmac";
			reg = <0 0x11820000 0 0x10000>,
			      <0 0x11830000 0 0x10000>;
			interrupts = <GIC_SPI 141 IRQ_TYPE_EDGE_RISING>,
				     <GIC_SPI 125 IRQ_TYPE_EDGE_RISING>,
				     <GIC_SPI 126 IRQ_TYPE_EDGE_RISING>,
				     <GIC_SPI 127 IRQ_TYPE_EDGE_RISING>,
				     <GIC_SPI 128 IRQ_TYPE_EDGE_RISING>,
				     <GIC_SPI 129 IRQ_TYPE_EDGE_RISING>,
				     <GIC_SPI 130 IRQ_TYPE_EDGE_RISING>,
				     <GIC_SPI 131 IRQ_TYPE_EDGE_RISING>,
				     <GIC_SPI 132 IRQ_TYPE_EDGE_RISING>,
				     <GIC_SPI 133 IRQ_TYPE_EDGE_RISING>,
				     <GIC_SPI 134 IRQ_TYPE_EDGE_RISING>,
				     <GIC_SPI 135 IRQ_TYPE_EDGE_RISING>,
				     <GIC_SPI 136 IRQ_TYPE_EDGE_RISING>,
				     <GIC_SPI 137 IRQ_TYPE_EDGE_RISING>,
				     <GIC_SPI 138 IRQ_TYPE_EDGE_RISING>,
				     <GIC_SPI 139 IRQ_TYPE_EDGE_RISING>,
				     <GIC_SPI 140 IRQ_TYPE_EDGE_RISING>;
			interrupt-names = "error",
					  "ch0", "ch1", "ch2", "ch3",
					  "ch4", "ch5", "ch6", "ch7",
					  "ch8", "ch9", "ch10", "ch11",
					  "ch12", "ch13", "ch14", "ch15";
			clocks = <&cpg CPG_MOD R9A07G044_DMAC_ACLK>,
				 <&cpg CPG_MOD R9A07G044_DMAC_PCLK>;
			power-domains = <&cpg>;
			resets = <&cpg R9A07G044_DMAC_ARESETN>,
				 <&cpg R9A07G044_DMAC_RST_ASYNC>;
			#dma-cells = <1>;
			dma-channels = <16>;
		};

		gpu: gpu@11840000 {
			compatible = "renesas,r9a07g044-mali",
				     "arm,mali-bifrost";
			reg = <0x0 0x11840000 0x0 0x10000>;
			interrupts = <GIC_SPI 154 IRQ_TYPE_LEVEL_HIGH>,
				     <GIC_SPI 155 IRQ_TYPE_LEVEL_HIGH>,
				     <GIC_SPI 153 IRQ_TYPE_LEVEL_HIGH>,
				     <GIC_SPI 156 IRQ_TYPE_LEVEL_HIGH>;
			interrupt-names = "job", "mmu", "gpu", "event";
			clocks = <&cpg CPG_MOD R9A07G044_GPU_CLK>,
				 <&cpg CPG_MOD R9A07G044_GPU_AXI_CLK>,
				 <&cpg CPG_MOD R9A07G044_GPU_ACE_CLK>;
			clock-names = "gpu", "bus", "bus_ace";
			power-domains = <&cpg>;
			resets = <&cpg R9A07G044_GPU_RESETN>,
				 <&cpg R9A07G044_GPU_AXI_RESETN>,
				 <&cpg R9A07G044_GPU_ACE_RESETN>;
			reset-names = "rst", "axi_rst", "ace_rst";
			operating-points-v2 = <&gpu_opp_table>;
		};

		gic: interrupt-controller@11900000 {
			compatible = "arm,gic-v3";
			#interrupt-cells = <3>;
			#address-cells = <0>;
			interrupt-controller;
			reg = <0x0 0x11900000 0 0x40000>,
			      <0x0 0x11940000 0 0x60000>;
			interrupts = <GIC_PPI 9 IRQ_TYPE_LEVEL_LOW>;
		};

		sdhi0: mmc@11c00000  {
			compatible = "renesas,sdhi-r9a07g044",
				     "renesas,rcar-gen3-sdhi";
			reg = <0x0 0x11c00000 0 0x10000>;
			interrupts = <GIC_SPI 104 IRQ_TYPE_LEVEL_HIGH>,
				     <GIC_SPI 105 IRQ_TYPE_LEVEL_HIGH>;
			clocks = <&cpg CPG_MOD R9A07G044_SDHI0_IMCLK>,
				 <&cpg CPG_MOD R9A07G044_SDHI0_CLK_HS>,
				 <&cpg CPG_MOD R9A07G044_SDHI0_IMCLK2>,
				 <&cpg CPG_MOD R9A07G044_SDHI0_ACLK>;
			clock-names = "core", "clkh", "cd", "aclk";
			resets = <&cpg R9A07G044_SDHI0_IXRST>;
			power-domains = <&cpg>;
			status = "disabled";
		};

		sdhi1: mmc@11c10000 {
			compatible = "renesas,sdhi-r9a07g044",
				     "renesas,rcar-gen3-sdhi";
			reg = <0x0 0x11c10000 0 0x10000>;
			interrupts = <GIC_SPI 106 IRQ_TYPE_LEVEL_HIGH>,
				     <GIC_SPI 107 IRQ_TYPE_LEVEL_HIGH>;
			clocks = <&cpg CPG_MOD R9A07G044_SDHI1_IMCLK>,
				 <&cpg CPG_MOD R9A07G044_SDHI1_CLK_HS>,
				 <&cpg CPG_MOD R9A07G044_SDHI1_IMCLK2>,
				 <&cpg CPG_MOD R9A07G044_SDHI1_ACLK>;
			clock-names = "core", "clkh", "cd", "aclk";
			resets = <&cpg R9A07G044_SDHI1_IXRST>;
			power-domains = <&cpg>;
			status = "disabled";
		};

		eth0: ethernet@11c20000 {
			compatible = "renesas,r9a07g044-gbeth",
				     "renesas,rzg2l-gbeth";
			reg = <0 0x11c20000 0 0x10000>;
			interrupts = <GIC_SPI 84 IRQ_TYPE_LEVEL_HIGH>,
				     <GIC_SPI 85 IRQ_TYPE_LEVEL_HIGH>,
				     <GIC_SPI 86 IRQ_TYPE_LEVEL_HIGH>;
			interrupt-names = "mux", "fil", "arp_ns";
			phy-mode = "rgmii";
			clocks = <&cpg CPG_MOD R9A07G044_ETH0_CLK_AXI>,
				 <&cpg CPG_MOD R9A07G044_ETH0_CLK_CHI>,
				 <&cpg CPG_CORE R9A07G044_CLK_HP>;
			clock-names = "axi", "chi", "refclk";
			resets = <&cpg R9A07G044_ETH0_RST_HW_N>;
			power-domains = <&cpg>;
			#address-cells = <1>;
			#size-cells = <0>;
			status = "disabled";
		};

		eth1: ethernet@11c30000 {
			compatible = "renesas,r9a07g044-gbeth",
				     "renesas,rzg2l-gbeth";
			reg = <0 0x11c30000 0 0x10000>;
			interrupts = <GIC_SPI 87 IRQ_TYPE_LEVEL_HIGH>,
				     <GIC_SPI 88 IRQ_TYPE_LEVEL_HIGH>,
				     <GIC_SPI 89 IRQ_TYPE_LEVEL_HIGH>;
			interrupt-names = "mux", "fil", "arp_ns";
			phy-mode = "rgmii";
			clocks = <&cpg CPG_MOD R9A07G044_ETH1_CLK_AXI>,
				 <&cpg CPG_MOD R9A07G044_ETH1_CLK_CHI>,
				 <&cpg CPG_CORE R9A07G044_CLK_HP>;
			clock-names = "axi", "chi", "refclk";
			resets = <&cpg R9A07G044_ETH1_RST_HW_N>;
			power-domains = <&cpg>;
			#address-cells = <1>;
			#size-cells = <0>;
			status = "disabled";
		};

		phyrst: usbphy-ctrl@11c40000 {
			compatible = "renesas,r9a07g044-usbphy-ctrl",
				     "renesas,rzg2l-usbphy-ctrl";
			reg = <0 0x11c40000 0 0x10000>;
			clocks = <&cpg CPG_MOD R9A07G044_USB_PCLK>;
			resets = <&cpg R9A07G044_USB_PRESETN>;
			power-domains = <&cpg>;
			#reset-cells = <1>;
			status = "disabled";
		};

		ohci0: usb@11c50000 {
			compatible = "generic-ohci";
			reg = <0 0x11c50000 0 0x100>;
			interrupts = <GIC_SPI 91 IRQ_TYPE_LEVEL_HIGH>;
			clocks = <&cpg CPG_MOD R9A07G044_USB_PCLK>,
				 <&cpg CPG_MOD R9A07G044_USB_U2H0_HCLK>;
			resets = <&phyrst 0>,
				 <&cpg R9A07G044_USB_U2H0_HRESETN>;
			phys = <&usb2_phy0 1>;
			phy-names = "usb";
			power-domains = <&cpg>;
			status = "disabled";
		};

		ohci1: usb@11c70000 {
			compatible = "generic-ohci";
			reg = <0 0x11c70000 0 0x100>;
			interrupts = <GIC_SPI 96 IRQ_TYPE_LEVEL_HIGH>;
			clocks = <&cpg CPG_MOD R9A07G044_USB_PCLK>,
				 <&cpg CPG_MOD R9A07G044_USB_U2H1_HCLK>;
			resets = <&phyrst 1>,
				 <&cpg R9A07G044_USB_U2H1_HRESETN>;
			phys = <&usb2_phy1 1>;
			phy-names = "usb";
			power-domains = <&cpg>;
			status = "disabled";
		};

		ehci0: usb@11c50100 {
			compatible = "generic-ehci";
			reg = <0 0x11c50100 0 0x100>;
			interrupts = <GIC_SPI 92 IRQ_TYPE_LEVEL_HIGH>;
			clocks = <&cpg CPG_MOD R9A07G044_USB_PCLK>,
				 <&cpg CPG_MOD R9A07G044_USB_U2H0_HCLK>;
			resets = <&phyrst 0>,
				 <&cpg R9A07G044_USB_U2H0_HRESETN>;
			phys = <&usb2_phy0 2>;
			phy-names = "usb";
			companion = <&ohci0>;
			power-domains = <&cpg>;
			status = "disabled";
		};

		ehci1: usb@11c70100 {
			compatible = "generic-ehci";
			reg = <0 0x11c70100 0 0x100>;
			interrupts = <GIC_SPI 97 IRQ_TYPE_LEVEL_HIGH>;
			clocks = <&cpg CPG_MOD R9A07G044_USB_PCLK>,
				 <&cpg CPG_MOD R9A07G044_USB_U2H1_HCLK>;
			resets = <&phyrst 1>,
				 <&cpg R9A07G044_USB_U2H1_HRESETN>;
			phys = <&usb2_phy1 2>;
			phy-names = "usb";
			companion = <&ohci1>;
			power-domains = <&cpg>;
			status = "disabled";
		};

		usb2_phy0: usb-phy@11c50200 {
			compatible = "renesas,usb2-phy-r9a07g044",
				     "renesas,rzg2l-usb2-phy";
			reg = <0 0x11c50200 0 0x700>;
			interrupts = <GIC_SPI 94 IRQ_TYPE_LEVEL_HIGH>;
			clocks = <&cpg CPG_MOD R9A07G044_USB_PCLK>,
				 <&cpg CPG_MOD R9A07G044_USB_U2H0_HCLK>;
			resets = <&phyrst 0>;
			#phy-cells = <1>;
			power-domains = <&cpg>;
			status = "disabled";
		};

		usb2_phy1: usb-phy@11c70200 {
			compatible = "renesas,usb2-phy-r9a07g044",
				     "renesas,rzg2l-usb2-phy";
			reg = <0 0x11c70200 0 0x700>;
			interrupts = <GIC_SPI 99 IRQ_TYPE_LEVEL_HIGH>;
			clocks = <&cpg CPG_MOD R9A07G044_USB_PCLK>,
				 <&cpg CPG_MOD R9A07G044_USB_U2H1_HCLK>;
			resets = <&phyrst 1>;
			#phy-cells = <1>;
			power-domains = <&cpg>;
			status = "disabled";
		};

		hsusb: usb@11c60000 {
			compatible = "renesas,usbhs-r9a07g044",
				     "renesas,rza2-usbhs";
			reg = <0 0x11c60000 0 0x10000>;
			interrupts = <GIC_SPI 100 IRQ_TYPE_EDGE_RISING>,
				     <GIC_SPI 101 IRQ_TYPE_LEVEL_HIGH>,
				     <GIC_SPI 102 IRQ_TYPE_LEVEL_HIGH>,
				     <GIC_SPI 103 IRQ_TYPE_LEVEL_HIGH>;
			clocks = <&cpg CPG_MOD R9A07G044_USB_PCLK>,
				 <&cpg CPG_MOD R9A07G044_USB_U2P_EXR_CPUCLK>;
			resets = <&phyrst 0>,
				 <&cpg R9A07G044_USB_U2P_EXL_SYSRST>;
			renesas,buswait = <7>;
			phys = <&usb2_phy0 3>;
			phy-names = "usb";
			power-domains = <&cpg>;
			status = "disabled";
		};

		wdt0: watchdog@12800800 {
			compatible = "renesas,r9a07g044-wdt",
				     "renesas,rzg2l-wdt";
			reg = <0 0x12800800 0 0x400>;
			clocks = <&cpg CPG_MOD R9A07G044_WDT0_PCLK>,
				 <&cpg CPG_MOD R9A07G044_WDT0_CLK>;
			clock-names = "pclk", "oscclk";
			interrupts = <GIC_SPI 49 IRQ_TYPE_LEVEL_HIGH>,
				     <GIC_SPI 50 IRQ_TYPE_LEVEL_HIGH>;
			interrupt-names = "wdt", "perrout";
			resets = <&cpg R9A07G044_WDT0_PRESETN>;
			power-domains = <&cpg>;
			status = "disabled";
		};

		wdt1: watchdog@12800c00 {
			compatible = "renesas,r9a07g044-wdt",
				     "renesas,rzg2l-wdt";
			reg = <0 0x12800C00 0 0x400>;
			clocks = <&cpg CPG_MOD R9A07G044_WDT1_PCLK>,
				 <&cpg CPG_MOD R9A07G044_WDT1_CLK>;
			clock-names = "pclk", "oscclk";
			interrupts = <GIC_SPI 51 IRQ_TYPE_LEVEL_HIGH>,
				     <GIC_SPI 52 IRQ_TYPE_LEVEL_HIGH>;
			interrupt-names = "wdt", "perrout";
			resets = <&cpg R9A07G044_WDT1_PRESETN>;
			power-domains = <&cpg>;
			status = "disabled";
		};

		wdt2: watchdog@12800400 {
			compatible = "renesas,r9a07g044-wdt",
				     "renesas,rzg2l-wdt";
			reg = <0 0x12800400 0 0x400>;
			clocks = <&cpg CPG_MOD R9A07G044_WDT2_PCLK>,
				 <&cpg CPG_MOD R9A07G044_WDT2_CLK>;
			clock-names = "pclk", "oscclk";
			interrupts = <GIC_SPI 53 IRQ_TYPE_LEVEL_HIGH>,
				     <GIC_SPI 54 IRQ_TYPE_LEVEL_HIGH>;
			interrupt-names = "wdt", "perrout";
			resets = <&cpg R9A07G044_WDT2_PRESETN>;
			power-domains = <&cpg>;
			status = "disabled";
		};

		ostm0: timer@12801000 {
			compatible = "renesas,r9a07g044-ostm",
				     "renesas,ostm";
			reg = <0x0 0x12801000 0x0 0x400>;
			interrupts = <GIC_SPI 46 IRQ_TYPE_EDGE_RISING>;
			clocks = <&cpg CPG_MOD R9A07G044_OSTM0_PCLK>;
			resets = <&cpg R9A07G044_OSTM0_PRESETZ>;
			power-domains = <&cpg>;
			status = "disabled";
		};

		ostm1: timer@12801400 {
			compatible = "renesas,r9a07g044-ostm",
				     "renesas,ostm";
			reg = <0x0 0x12801400 0x0 0x400>;
			interrupts = <GIC_SPI 47 IRQ_TYPE_EDGE_RISING>;
			clocks = <&cpg CPG_MOD R9A07G044_OSTM1_PCLK>;
			resets = <&cpg R9A07G044_OSTM1_PRESETZ>;
			power-domains = <&cpg>;
			status = "disabled";
		};

		ostm2: timer@12801800 {
			compatible = "renesas,r9a07g044-ostm",
				     "renesas,ostm";
			reg = <0x0 0x12801800 0x0 0x400>;
			interrupts = <GIC_SPI 48 IRQ_TYPE_EDGE_RISING>;
			clocks = <&cpg CPG_MOD R9A07G044_OSTM2_PCLK>;
			resets = <&cpg R9A07G044_OSTM2_PRESETZ>;
			power-domains = <&cpg>;
			status = "disabled";
		};
<<<<<<< HEAD
=======
	};

	thermal-zones {
		cpu-thermal {
			polling-delay-passive = <250>;
			polling-delay = <1000>;
			thermal-sensors = <&tsu 0>;
			sustainable-power = <717>;

			cooling-maps {
				map0 {
					trip = <&target>;
					cooling-device = <&cpu0 0 2>;
					contribution = <1024>;
				};
			};

			trips {
				sensor_crit: sensor-crit {
					temperature = <125000>;
					hysteresis = <1000>;
					type = "critical";
				};

				target: trip-point {
					temperature = <100000>;
					hysteresis = <1000>;
					type = "passive";
				};
			};
		};
>>>>>>> a155038f
	};

	timer {
		compatible = "arm,armv8-timer";
		interrupts-extended = <&gic GIC_PPI 13 (GIC_CPU_MASK_SIMPLE(2) | IRQ_TYPE_LEVEL_LOW)>,
				      <&gic GIC_PPI 14 (GIC_CPU_MASK_SIMPLE(2) | IRQ_TYPE_LEVEL_LOW)>,
				      <&gic GIC_PPI 11 (GIC_CPU_MASK_SIMPLE(2) | IRQ_TYPE_LEVEL_LOW)>,
				      <&gic GIC_PPI 10 (GIC_CPU_MASK_SIMPLE(2) | IRQ_TYPE_LEVEL_LOW)>;
	};
};<|MERGE_RESOLUTION|>--- conflicted
+++ resolved
@@ -112,8 +112,6 @@
 		};
 	};
 
-<<<<<<< HEAD
-=======
 	gpu_opp_table: opp-table-1 {
 		compatible = "operating-points-v2";
 
@@ -158,7 +156,6 @@
 		};
 	};
 
->>>>>>> a155038f
 	psci {
 		compatible = "arm,psci-1.0", "arm,psci-0.2";
 		method = "smc";
@@ -979,8 +976,6 @@
 			power-domains = <&cpg>;
 			status = "disabled";
 		};
-<<<<<<< HEAD
-=======
 	};
 
 	thermal-zones {
@@ -1012,7 +1007,6 @@
 				};
 			};
 		};
->>>>>>> a155038f
 	};
 
 	timer {
