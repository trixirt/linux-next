--- conflicted
+++ resolved
@@ -68,8 +68,5 @@
 USERCOPY_KERNEL
 STACKLEAK_ERASING OK: the rest of the thread stack is properly erased
 CFI_FORWARD_PROTO
-<<<<<<< HEAD
-PPC_SLB_MULTIHIT Recovered
-=======
 FORTIFIED_STRSCPY
->>>>>>> 7d8a0010
+PPC_SLB_MULTIHIT Recovered