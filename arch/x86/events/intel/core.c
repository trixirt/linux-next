--- conflicted
+++ resolved
@@ -6172,10 +6172,7 @@
 		pmu = &x86_pmu.hybrid_pmu[X86_HYBRID_PMU_CORE_IDX];
 		pmu->name = "cpu_core";
 		pmu->cpu_type = hybrid_big;
-<<<<<<< HEAD
-=======
 		pmu->late_ack = true;
->>>>>>> f37d84f0
 		if (cpu_feature_enabled(X86_FEATURE_HYBRID_CPU)) {
 			pmu->num_counters = x86_pmu.num_counters + 2;
 			pmu->num_counters_fixed = x86_pmu.num_counters_fixed + 1;
