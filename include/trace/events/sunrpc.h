--- conflicted
+++ resolved
@@ -14,9 +14,6 @@
 #include <linux/net.h>
 #include <linux/tracepoint.h>
 
-<<<<<<< HEAD
-DECLARE_EVENT_CLASS(rpc_xdr_buf_class,
-=======
 TRACE_DEFINE_ENUM(SOCK_STREAM);
 TRACE_DEFINE_ENUM(SOCK_DGRAM);
 TRACE_DEFINE_ENUM(SOCK_RAW);
@@ -50,8 +47,7 @@
 		{ AF_INET,		"AF_INET" },		\
 		{ AF_INET6,		"AF_INET6" })
 
-DECLARE_EVENT_CLASS(xdr_buf_class,
->>>>>>> 037e910b
+DECLARE_EVENT_CLASS(rpc_xdr_buf_class,
 	TP_PROTO(
 		const struct rpc_task *task,
 		const struct xdr_buf *xdr
