// SPDX-License-Identifier: (LGPL-2.1 OR BSD-2-Clause)

/*
 * AF_XDP user-space access library.
 *
 * Copyright(c) 2018 - 2019 Intel Corporation.
 *
 * Author(s): Magnus Karlsson <magnus.karlsson@intel.com>
 */

#include <errno.h>
#include <stdlib.h>
#include <string.h>
#include <unistd.h>
#include <arpa/inet.h>
#include <asm/barrier.h>
#include <linux/compiler.h>
#include <linux/ethtool.h>
#include <linux/filter.h>
#include <linux/if_ether.h>
#include <linux/if_packet.h>
#include <linux/if_xdp.h>
#include <linux/kernel.h>
#include <linux/list.h>
#include <linux/sockios.h>
#include <net/if.h>
#include <sys/ioctl.h>
#include <sys/mman.h>
#include <sys/socket.h>
#include <sys/types.h>

#include "bpf.h"
#include "libbpf.h"
#include "libbpf_internal.h"
#include "xsk.h"

#ifndef SOL_XDP
 #define SOL_XDP 283
#endif

#ifndef AF_XDP
 #define AF_XDP 44
#endif

#ifndef PF_XDP
 #define PF_XDP AF_XDP
#endif

struct xsk_umem {
	struct xsk_ring_prod *fill_save;
	struct xsk_ring_cons *comp_save;
	char *umem_area;
	struct xsk_umem_config config;
	int fd;
	int refcount;
	struct list_head ctx_list;
};

struct xsk_ctx {
	struct xsk_ring_prod *fill;
	struct xsk_ring_cons *comp;
	__u32 queue_id;
	struct xsk_umem *umem;
	int refcount;
	int ifindex;
	struct list_head list;
	int prog_fd;
	int xsks_map_fd;
	char ifname[IFNAMSIZ];
};

struct xsk_socket {
	struct xsk_ring_cons *rx;
	struct xsk_ring_prod *tx;
	__u64 outstanding_tx;
	struct xsk_ctx *ctx;
	struct xsk_socket_config config;
	int fd;
};

struct xsk_nl_info {
	bool xdp_prog_attached;
	int ifindex;
	int fd;
};

/* Up until and including Linux 5.3 */
struct xdp_ring_offset_v1 {
	__u64 producer;
	__u64 consumer;
	__u64 desc;
};

/* Up until and including Linux 5.3 */
struct xdp_mmap_offsets_v1 {
	struct xdp_ring_offset_v1 rx;
	struct xdp_ring_offset_v1 tx;
	struct xdp_ring_offset_v1 fr;
	struct xdp_ring_offset_v1 cr;
};

int xsk_umem__fd(const struct xsk_umem *umem)
{
	return umem ? umem->fd : -EINVAL;
}

int xsk_socket__fd(const struct xsk_socket *xsk)
{
	return xsk ? xsk->fd : -EINVAL;
}

static bool xsk_page_aligned(void *buffer)
{
	unsigned long addr = (unsigned long)buffer;

	return !(addr & (getpagesize() - 1));
}

static void xsk_set_umem_config(struct xsk_umem_config *cfg,
				const struct xsk_umem_config *usr_cfg)
{
	if (!usr_cfg) {
		cfg->fill_size = XSK_RING_PROD__DEFAULT_NUM_DESCS;
		cfg->comp_size = XSK_RING_CONS__DEFAULT_NUM_DESCS;
		cfg->frame_size = XSK_UMEM__DEFAULT_FRAME_SIZE;
		cfg->frame_headroom = XSK_UMEM__DEFAULT_FRAME_HEADROOM;
		cfg->flags = XSK_UMEM__DEFAULT_FLAGS;
		return;
	}

	cfg->fill_size = usr_cfg->fill_size;
	cfg->comp_size = usr_cfg->comp_size;
	cfg->frame_size = usr_cfg->frame_size;
	cfg->frame_headroom = usr_cfg->frame_headroom;
	cfg->flags = usr_cfg->flags;
}

static int xsk_set_xdp_socket_config(struct xsk_socket_config *cfg,
				     const struct xsk_socket_config *usr_cfg)
{
	if (!usr_cfg) {
		cfg->rx_size = XSK_RING_CONS__DEFAULT_NUM_DESCS;
		cfg->tx_size = XSK_RING_PROD__DEFAULT_NUM_DESCS;
		cfg->libbpf_flags = 0;
		cfg->xdp_flags = 0;
		cfg->bind_flags = 0;
		return 0;
	}

	if (usr_cfg->libbpf_flags & ~XSK_LIBBPF_FLAGS__INHIBIT_PROG_LOAD)
		return -EINVAL;

	cfg->rx_size = usr_cfg->rx_size;
	cfg->tx_size = usr_cfg->tx_size;
	cfg->libbpf_flags = usr_cfg->libbpf_flags;
	cfg->xdp_flags = usr_cfg->xdp_flags;
	cfg->bind_flags = usr_cfg->bind_flags;

	return 0;
}

static void xsk_mmap_offsets_v1(struct xdp_mmap_offsets *off)
{
	struct xdp_mmap_offsets_v1 off_v1;

	/* getsockopt on a kernel <= 5.3 has no flags fields.
	 * Copy over the offsets to the correct places in the >=5.4 format
	 * and put the flags where they would have been on that kernel.
	 */
	memcpy(&off_v1, off, sizeof(off_v1));

	off->rx.producer = off_v1.rx.producer;
	off->rx.consumer = off_v1.rx.consumer;
	off->rx.desc = off_v1.rx.desc;
	off->rx.flags = off_v1.rx.consumer + sizeof(__u32);

	off->tx.producer = off_v1.tx.producer;
	off->tx.consumer = off_v1.tx.consumer;
	off->tx.desc = off_v1.tx.desc;
	off->tx.flags = off_v1.tx.consumer + sizeof(__u32);

	off->fr.producer = off_v1.fr.producer;
	off->fr.consumer = off_v1.fr.consumer;
	off->fr.desc = off_v1.fr.desc;
	off->fr.flags = off_v1.fr.consumer + sizeof(__u32);

	off->cr.producer = off_v1.cr.producer;
	off->cr.consumer = off_v1.cr.consumer;
	off->cr.desc = off_v1.cr.desc;
	off->cr.flags = off_v1.cr.consumer + sizeof(__u32);
}

static int xsk_get_mmap_offsets(int fd, struct xdp_mmap_offsets *off)
{
	socklen_t optlen;
	int err;

	optlen = sizeof(*off);
	err = getsockopt(fd, SOL_XDP, XDP_MMAP_OFFSETS, off, &optlen);
	if (err)
		return err;

	if (optlen == sizeof(*off))
		return 0;

	if (optlen == sizeof(struct xdp_mmap_offsets_v1)) {
		xsk_mmap_offsets_v1(off);
		return 0;
	}

	return -EINVAL;
}

static int xsk_create_umem_rings(struct xsk_umem *umem, int fd,
				 struct xsk_ring_prod *fill,
				 struct xsk_ring_cons *comp)
{
	struct xdp_mmap_offsets off;
	void *map;
	int err;

	err = setsockopt(fd, SOL_XDP, XDP_UMEM_FILL_RING,
			 &umem->config.fill_size,
			 sizeof(umem->config.fill_size));
	if (err)
		return -errno;

	err = setsockopt(fd, SOL_XDP, XDP_UMEM_COMPLETION_RING,
			 &umem->config.comp_size,
			 sizeof(umem->config.comp_size));
	if (err)
		return -errno;

	err = xsk_get_mmap_offsets(fd, &off);
	if (err)
		return -errno;

	map = mmap(NULL, off.fr.desc + umem->config.fill_size * sizeof(__u64),
		   PROT_READ | PROT_WRITE, MAP_SHARED | MAP_POPULATE, fd,
		   XDP_UMEM_PGOFF_FILL_RING);
	if (map == MAP_FAILED)
		return -errno;

	fill->mask = umem->config.fill_size - 1;
	fill->size = umem->config.fill_size;
	fill->producer = map + off.fr.producer;
	fill->consumer = map + off.fr.consumer;
	fill->flags = map + off.fr.flags;
	fill->ring = map + off.fr.desc;
	fill->cached_cons = umem->config.fill_size;

	map = mmap(NULL, off.cr.desc + umem->config.comp_size * sizeof(__u64),
		   PROT_READ | PROT_WRITE, MAP_SHARED | MAP_POPULATE, fd,
		   XDP_UMEM_PGOFF_COMPLETION_RING);
	if (map == MAP_FAILED) {
		err = -errno;
		goto out_mmap;
	}

	comp->mask = umem->config.comp_size - 1;
	comp->size = umem->config.comp_size;
	comp->producer = map + off.cr.producer;
	comp->consumer = map + off.cr.consumer;
	comp->flags = map + off.cr.flags;
	comp->ring = map + off.cr.desc;

	return 0;

out_mmap:
	munmap(map, off.fr.desc + umem->config.fill_size * sizeof(__u64));
	return err;
}

int xsk_umem__create_v0_0_4(struct xsk_umem **umem_ptr, void *umem_area,
			    __u64 size, struct xsk_ring_prod *fill,
			    struct xsk_ring_cons *comp,
			    const struct xsk_umem_config *usr_config)
{
	struct xdp_umem_reg mr;
	struct xsk_umem *umem;
	int err;

	if (!umem_area || !umem_ptr || !fill || !comp)
		return -EFAULT;
	if (!size && !xsk_page_aligned(umem_area))
		return -EINVAL;

	umem = calloc(1, sizeof(*umem));
	if (!umem)
		return -ENOMEM;

	umem->fd = socket(AF_XDP, SOCK_RAW, 0);
	if (umem->fd < 0) {
		err = -errno;
		goto out_umem_alloc;
	}

	umem->umem_area = umem_area;
	INIT_LIST_HEAD(&umem->ctx_list);
	xsk_set_umem_config(&umem->config, usr_config);

	memset(&mr, 0, sizeof(mr));
	mr.addr = (uintptr_t)umem_area;
	mr.len = size;
	mr.chunk_size = umem->config.frame_size;
	mr.headroom = umem->config.frame_headroom;
	mr.flags = umem->config.flags;

	err = setsockopt(umem->fd, SOL_XDP, XDP_UMEM_REG, &mr, sizeof(mr));
	if (err) {
		err = -errno;
		goto out_socket;
	}

	err = xsk_create_umem_rings(umem, umem->fd, fill, comp);
	if (err)
		goto out_socket;

	umem->fill_save = fill;
	umem->comp_save = comp;
	*umem_ptr = umem;
	return 0;

out_socket:
	close(umem->fd);
out_umem_alloc:
	free(umem);
	return err;
}

struct xsk_umem_config_v1 {
	__u32 fill_size;
	__u32 comp_size;
	__u32 frame_size;
	__u32 frame_headroom;
};

int xsk_umem__create_v0_0_2(struct xsk_umem **umem_ptr, void *umem_area,
			    __u64 size, struct xsk_ring_prod *fill,
			    struct xsk_ring_cons *comp,
			    const struct xsk_umem_config *usr_config)
{
	struct xsk_umem_config config;

	memcpy(&config, usr_config, sizeof(struct xsk_umem_config_v1));
	config.flags = 0;

	return xsk_umem__create_v0_0_4(umem_ptr, umem_area, size, fill, comp,
					&config);
}
COMPAT_VERSION(xsk_umem__create_v0_0_2, xsk_umem__create, LIBBPF_0.0.2)
DEFAULT_VERSION(xsk_umem__create_v0_0_4, xsk_umem__create, LIBBPF_0.0.4)

static int xsk_load_xdp_prog(struct xsk_socket *xsk)
{
	static const int log_buf_size = 16 * 1024;
	struct xsk_ctx *ctx = xsk->ctx;
	char log_buf[log_buf_size];
	int err, prog_fd;

	/* This is the C-program:
	 * SEC("xdp_sock") int xdp_sock_prog(struct xdp_md *ctx)
	 * {
	 *     int ret, index = ctx->rx_queue_index;
	 *
	 *     // A set entry here means that the correspnding queue_id
	 *     // has an active AF_XDP socket bound to it.
	 *     ret = bpf_redirect_map(&xsks_map, index, XDP_PASS);
	 *     if (ret > 0)
	 *         return ret;
	 *
	 *     // Fallback for pre-5.3 kernels, not supporting default
	 *     // action in the flags parameter.
	 *     if (bpf_map_lookup_elem(&xsks_map, &index))
	 *         return bpf_redirect_map(&xsks_map, index, 0);
	 *     return XDP_PASS;
	 * }
	 */
	struct bpf_insn prog[] = {
		/* r2 = *(u32 *)(r1 + 16) */
		BPF_LDX_MEM(BPF_W, BPF_REG_2, BPF_REG_1, 16),
		/* *(u32 *)(r10 - 4) = r2 */
		BPF_STX_MEM(BPF_W, BPF_REG_10, BPF_REG_2, -4),
		/* r1 = xskmap[] */
		BPF_LD_MAP_FD(BPF_REG_1, ctx->xsks_map_fd),
		/* r3 = XDP_PASS */
		BPF_MOV64_IMM(BPF_REG_3, 2),
		/* call bpf_redirect_map */
		BPF_EMIT_CALL(BPF_FUNC_redirect_map),
		/* if w0 != 0 goto pc+13 */
		BPF_JMP32_IMM(BPF_JSGT, BPF_REG_0, 0, 13),
		/* r2 = r10 */
		BPF_MOV64_REG(BPF_REG_2, BPF_REG_10),
		/* r2 += -4 */
		BPF_ALU64_IMM(BPF_ADD, BPF_REG_2, -4),
		/* r1 = xskmap[] */
		BPF_LD_MAP_FD(BPF_REG_1, ctx->xsks_map_fd),
		/* call bpf_map_lookup_elem */
		BPF_EMIT_CALL(BPF_FUNC_map_lookup_elem),
		/* r1 = r0 */
		BPF_MOV64_REG(BPF_REG_1, BPF_REG_0),
		/* r0 = XDP_PASS */
		BPF_MOV64_IMM(BPF_REG_0, 2),
		/* if r1 == 0 goto pc+5 */
		BPF_JMP_IMM(BPF_JEQ, BPF_REG_1, 0, 5),
		/* r2 = *(u32 *)(r10 - 4) */
		BPF_LDX_MEM(BPF_W, BPF_REG_2, BPF_REG_10, -4),
		/* r1 = xskmap[] */
		BPF_LD_MAP_FD(BPF_REG_1, ctx->xsks_map_fd),
		/* r3 = 0 */
		BPF_MOV64_IMM(BPF_REG_3, 0),
		/* call bpf_redirect_map */
		BPF_EMIT_CALL(BPF_FUNC_redirect_map),
		/* The jumps are to this instruction */
		BPF_EXIT_INSN(),
	};
	size_t insns_cnt = sizeof(prog) / sizeof(struct bpf_insn);

	prog_fd = bpf_load_program(BPF_PROG_TYPE_XDP, prog, insns_cnt,
				   "LGPL-2.1 or BSD-2-Clause", 0, log_buf,
				   log_buf_size);
	if (prog_fd < 0) {
		pr_warn("BPF log buffer:\n%s", log_buf);
		return prog_fd;
	}

	err = bpf_set_link_xdp_fd(xsk->ctx->ifindex, prog_fd,
				  xsk->config.xdp_flags);
	if (err) {
		close(prog_fd);
		return err;
	}

	ctx->prog_fd = prog_fd;
	return 0;
}

static int xsk_get_max_queues(struct xsk_socket *xsk)
{
	struct ethtool_channels channels = { .cmd = ETHTOOL_GCHANNELS };
	struct xsk_ctx *ctx = xsk->ctx;
	struct ifreq ifr = {};
	int fd, err, ret;

	fd = socket(AF_INET, SOCK_DGRAM, 0);
	if (fd < 0)
		return -errno;

	ifr.ifr_data = (void *)&channels;
	memcpy(ifr.ifr_name, ctx->ifname, IFNAMSIZ - 1);
	ifr.ifr_name[IFNAMSIZ - 1] = '\0';
	err = ioctl(fd, SIOCETHTOOL, &ifr);
	if (err && errno != EOPNOTSUPP) {
		ret = -errno;
		goto out;
	}

	if (err) {
		/* If the device says it has no channels, then all traffic
		 * is sent to a single stream, so max queues = 1.
		 */
		ret = 1;
	} else {
		/* Take the max of rx, tx, combined. Drivers return
		 * the number of channels in different ways.
		 */
		ret = max(channels.max_rx, channels.max_tx);
		ret = max(ret, (int)channels.max_combined);
	}

out:
	close(fd);
	return ret;
}

static int xsk_create_bpf_maps(struct xsk_socket *xsk)
{
	struct xsk_ctx *ctx = xsk->ctx;
	int max_queues;
	int fd;

	max_queues = xsk_get_max_queues(xsk);
	if (max_queues < 0)
		return max_queues;

	fd = bpf_create_map_name(BPF_MAP_TYPE_XSKMAP, "xsks_map",
				 sizeof(int), sizeof(int), max_queues, 0);
	if (fd < 0)
		return fd;

	ctx->xsks_map_fd = fd;

	return 0;
}

static void xsk_delete_bpf_maps(struct xsk_socket *xsk)
{
	struct xsk_ctx *ctx = xsk->ctx;

	bpf_map_delete_elem(ctx->xsks_map_fd, &ctx->queue_id);
	close(ctx->xsks_map_fd);
}

static int xsk_lookup_bpf_maps(struct xsk_socket *xsk)
{
	__u32 i, *map_ids, num_maps, prog_len = sizeof(struct bpf_prog_info);
	__u32 map_len = sizeof(struct bpf_map_info);
	struct bpf_prog_info prog_info = {};
	struct xsk_ctx *ctx = xsk->ctx;
	struct bpf_map_info map_info;
	int fd, err;

	err = bpf_obj_get_info_by_fd(ctx->prog_fd, &prog_info, &prog_len);
	if (err)
		return err;

	num_maps = prog_info.nr_map_ids;

	map_ids = calloc(prog_info.nr_map_ids, sizeof(*map_ids));
	if (!map_ids)
		return -ENOMEM;

	memset(&prog_info, 0, prog_len);
	prog_info.nr_map_ids = num_maps;
	prog_info.map_ids = (__u64)(unsigned long)map_ids;

	err = bpf_obj_get_info_by_fd(ctx->prog_fd, &prog_info, &prog_len);
	if (err)
		goto out_map_ids;

	ctx->xsks_map_fd = -1;

	for (i = 0; i < prog_info.nr_map_ids; i++) {
		fd = bpf_map_get_fd_by_id(map_ids[i]);
		if (fd < 0)
			continue;

		err = bpf_obj_get_info_by_fd(fd, &map_info, &map_len);
		if (err) {
			close(fd);
			continue;
		}

		if (!strcmp(map_info.name, "xsks_map")) {
			ctx->xsks_map_fd = fd;
			continue;
		}

		close(fd);
	}

	err = 0;
	if (ctx->xsks_map_fd == -1)
		err = -ENOENT;

out_map_ids:
	free(map_ids);
	return err;
}

static int xsk_set_bpf_maps(struct xsk_socket *xsk)
{
	struct xsk_ctx *ctx = xsk->ctx;

	return bpf_map_update_elem(ctx->xsks_map_fd, &ctx->queue_id,
				   &xsk->fd, 0);
}

static int xsk_setup_xdp_prog(struct xsk_socket *xsk)
{
	struct xsk_ctx *ctx = xsk->ctx;
	__u32 prog_id = 0;
	int err;

	err = bpf_get_link_xdp_id(ctx->ifindex, &prog_id,
				  xsk->config.xdp_flags);
	if (err)
		return err;

	if (!prog_id) {
		err = xsk_create_bpf_maps(xsk);
		if (err)
			return err;

		err = xsk_load_xdp_prog(xsk);
		if (err) {
			xsk_delete_bpf_maps(xsk);
			return err;
		}
	} else {
		ctx->prog_fd = bpf_prog_get_fd_by_id(prog_id);
		if (ctx->prog_fd < 0)
			return -errno;
		err = xsk_lookup_bpf_maps(xsk);
		if (err) {
			close(ctx->prog_fd);
			return err;
		}
	}

	if (xsk->rx)
		err = xsk_set_bpf_maps(xsk);
	if (err) {
		xsk_delete_bpf_maps(xsk);
		close(ctx->prog_fd);
		return err;
	}

	return 0;
}

static struct xsk_ctx *xsk_get_ctx(struct xsk_umem *umem, int ifindex,
				   __u32 queue_id)
{
	struct xsk_ctx *ctx;

	if (list_empty(&umem->ctx_list))
		return NULL;

	list_for_each_entry(ctx, &umem->ctx_list, list) {
		if (ctx->ifindex == ifindex && ctx->queue_id == queue_id) {
			ctx->refcount++;
			return ctx;
		}
	}

	return NULL;
}

static void xsk_put_ctx(struct xsk_ctx *ctx)
{
	struct xsk_umem *umem = ctx->umem;
	struct xdp_mmap_offsets off;
	int err;

	if (--ctx->refcount == 0) {
		err = xsk_get_mmap_offsets(umem->fd, &off);
		if (!err) {
			munmap(ctx->fill->ring - off.fr.desc,
			       off.fr.desc + umem->config.fill_size *
			       sizeof(__u64));
			munmap(ctx->comp->ring - off.cr.desc,
			       off.cr.desc + umem->config.comp_size *
			       sizeof(__u64));
		}

		list_del(&ctx->list);
		free(ctx);
	}
}

static struct xsk_ctx *xsk_create_ctx(struct xsk_socket *xsk,
				      struct xsk_umem *umem, int ifindex,
				      const char *ifname, __u32 queue_id,
				      struct xsk_ring_prod *fill,
				      struct xsk_ring_cons *comp)
{
	struct xsk_ctx *ctx;
	int err;

	ctx = calloc(1, sizeof(*ctx));
	if (!ctx)
		return NULL;

	if (!umem->fill_save) {
		err = xsk_create_umem_rings(umem, xsk->fd, fill, comp);
		if (err) {
			free(ctx);
			return NULL;
		}
	} else if (umem->fill_save != fill || umem->comp_save != comp) {
		/* Copy over rings to new structs. */
		memcpy(fill, umem->fill_save, sizeof(*fill));
		memcpy(comp, umem->comp_save, sizeof(*comp));
	}

	ctx->ifindex = ifindex;
	ctx->refcount = 1;
	ctx->umem = umem;
	ctx->queue_id = queue_id;
	memcpy(ctx->ifname, ifname, IFNAMSIZ - 1);
	ctx->ifname[IFNAMSIZ - 1] = '\0';

	umem->fill_save = NULL;
	umem->comp_save = NULL;
	ctx->fill = fill;
	ctx->comp = comp;
	list_add(&ctx->list, &umem->ctx_list);
	return ctx;
}

int xsk_socket__create_shared(struct xsk_socket **xsk_ptr,
			      const char *ifname,
			      __u32 queue_id, struct xsk_umem *umem,
			      struct xsk_ring_cons *rx,
			      struct xsk_ring_prod *tx,
			      struct xsk_ring_prod *fill,
			      struct xsk_ring_cons *comp,
			      const struct xsk_socket_config *usr_config)
{
	void *rx_map = NULL, *tx_map = NULL;
	struct sockaddr_xdp sxdp = {};
	struct xdp_mmap_offsets off;
	struct xsk_socket *xsk;
	struct xsk_ctx *ctx;
	int err, ifindex;

	if (!umem || !xsk_ptr || !(rx || tx) || !fill || !comp)
		return -EFAULT;

	xsk = calloc(1, sizeof(*xsk));
	if (!xsk)
		return -ENOMEM;

	err = xsk_set_xdp_socket_config(&xsk->config, usr_config);
	if (err)
		goto out_xsk_alloc;

	xsk->outstanding_tx = 0;
	ifindex = if_nametoindex(ifname);
	if (!ifindex) {
		err = -errno;
		goto out_xsk_alloc;
	}

	if (umem->refcount++ > 0) {
		xsk->fd = socket(AF_XDP, SOCK_RAW, 0);
		if (xsk->fd < 0) {
			err = -errno;
			goto out_xsk_alloc;
		}
	} else {
		xsk->fd = umem->fd;
	}

	ctx = xsk_get_ctx(umem, ifindex, queue_id);
	if (!ctx) {
<<<<<<< HEAD
=======
		if (!fill || !comp) {
			err = -EFAULT;
			goto out_socket;
		}

>>>>>>> 105faa87
		ctx = xsk_create_ctx(xsk, umem, ifindex, ifname, queue_id,
				     fill, comp);
		if (!ctx) {
			err = -ENOMEM;
			goto out_socket;
		}
	}
	xsk->ctx = ctx;

	if (rx) {
		err = setsockopt(xsk->fd, SOL_XDP, XDP_RX_RING,
				 &xsk->config.rx_size,
				 sizeof(xsk->config.rx_size));
		if (err) {
			err = -errno;
			goto out_put_ctx;
		}
	}
	if (tx) {
		err = setsockopt(xsk->fd, SOL_XDP, XDP_TX_RING,
				 &xsk->config.tx_size,
				 sizeof(xsk->config.tx_size));
		if (err) {
			err = -errno;
			goto out_put_ctx;
		}
	}

	err = xsk_get_mmap_offsets(xsk->fd, &off);
	if (err) {
		err = -errno;
		goto out_put_ctx;
	}

	if (rx) {
		rx_map = mmap(NULL, off.rx.desc +
			      xsk->config.rx_size * sizeof(struct xdp_desc),
			      PROT_READ | PROT_WRITE, MAP_SHARED | MAP_POPULATE,
			      xsk->fd, XDP_PGOFF_RX_RING);
		if (rx_map == MAP_FAILED) {
			err = -errno;
			goto out_put_ctx;
		}

		rx->mask = xsk->config.rx_size - 1;
		rx->size = xsk->config.rx_size;
		rx->producer = rx_map + off.rx.producer;
		rx->consumer = rx_map + off.rx.consumer;
		rx->flags = rx_map + off.rx.flags;
		rx->ring = rx_map + off.rx.desc;
		rx->cached_prod = *rx->producer;
		rx->cached_cons = *rx->consumer;
	}
	xsk->rx = rx;

	if (tx) {
		tx_map = mmap(NULL, off.tx.desc +
			      xsk->config.tx_size * sizeof(struct xdp_desc),
			      PROT_READ | PROT_WRITE, MAP_SHARED | MAP_POPULATE,
			      xsk->fd, XDP_PGOFF_TX_RING);
		if (tx_map == MAP_FAILED) {
			err = -errno;
			goto out_mmap_rx;
		}

		tx->mask = xsk->config.tx_size - 1;
		tx->size = xsk->config.tx_size;
		tx->producer = tx_map + off.tx.producer;
		tx->consumer = tx_map + off.tx.consumer;
		tx->flags = tx_map + off.tx.flags;
		tx->ring = tx_map + off.tx.desc;
		tx->cached_prod = *tx->producer;
		/* cached_cons is r->size bigger than the real consumer pointer
		 * See xsk_prod_nb_free
		 */
		tx->cached_cons = *tx->consumer + xsk->config.tx_size;
	}
	xsk->tx = tx;

	sxdp.sxdp_family = PF_XDP;
	sxdp.sxdp_ifindex = ctx->ifindex;
	sxdp.sxdp_queue_id = ctx->queue_id;
	if (umem->refcount > 1) {
		sxdp.sxdp_flags |= XDP_SHARED_UMEM;
		sxdp.sxdp_shared_umem_fd = umem->fd;
	} else {
		sxdp.sxdp_flags = xsk->config.bind_flags;
	}

	err = bind(xsk->fd, (struct sockaddr *)&sxdp, sizeof(sxdp));
	if (err) {
		err = -errno;
		goto out_mmap_tx;
	}

	ctx->prog_fd = -1;

	if (!(xsk->config.libbpf_flags & XSK_LIBBPF_FLAGS__INHIBIT_PROG_LOAD)) {
		err = xsk_setup_xdp_prog(xsk);
		if (err)
			goto out_mmap_tx;
	}

	*xsk_ptr = xsk;
	return 0;

out_mmap_tx:
	if (tx)
		munmap(tx_map, off.tx.desc +
		       xsk->config.tx_size * sizeof(struct xdp_desc));
out_mmap_rx:
	if (rx)
		munmap(rx_map, off.rx.desc +
		       xsk->config.rx_size * sizeof(struct xdp_desc));
out_put_ctx:
	xsk_put_ctx(ctx);
out_socket:
	if (--umem->refcount)
		close(xsk->fd);
out_xsk_alloc:
	free(xsk);
	return err;
}

int xsk_socket__create(struct xsk_socket **xsk_ptr, const char *ifname,
		       __u32 queue_id, struct xsk_umem *umem,
		       struct xsk_ring_cons *rx, struct xsk_ring_prod *tx,
		       const struct xsk_socket_config *usr_config)
{
	return xsk_socket__create_shared(xsk_ptr, ifname, queue_id, umem,
					 rx, tx, umem->fill_save,
					 umem->comp_save, usr_config);
}

int xsk_umem__delete(struct xsk_umem *umem)
{
	if (!umem)
		return 0;

	if (umem->refcount)
		return -EBUSY;

	close(umem->fd);
	free(umem);

	return 0;
}

void xsk_socket__delete(struct xsk_socket *xsk)
{
	size_t desc_sz = sizeof(struct xdp_desc);
	struct xsk_ctx *ctx = xsk->ctx;
	struct xdp_mmap_offsets off;
	int err;

	if (!xsk)
		return;

	if (ctx->prog_fd != -1) {
		xsk_delete_bpf_maps(xsk);
		close(ctx->prog_fd);
	}

	err = xsk_get_mmap_offsets(xsk->fd, &off);
	if (!err) {
		if (xsk->rx) {
			munmap(xsk->rx->ring - off.rx.desc,
			       off.rx.desc + xsk->config.rx_size * desc_sz);
		}
		if (xsk->tx) {
			munmap(xsk->tx->ring - off.tx.desc,
			       off.tx.desc + xsk->config.tx_size * desc_sz);
		}
	}

	xsk_put_ctx(ctx);

	ctx->umem->refcount--;
	/* Do not close an fd that also has an associated umem connected
	 * to it.
	 */
	if (xsk->fd != ctx->umem->fd)
		close(xsk->fd);
	free(xsk);
}<|MERGE_RESOLUTION|>--- conflicted
+++ resolved
@@ -705,7 +705,7 @@
 	struct xsk_ctx *ctx;
 	int err, ifindex;
 
-	if (!umem || !xsk_ptr || !(rx || tx) || !fill || !comp)
+	if (!umem || !xsk_ptr || !(rx || tx))
 		return -EFAULT;
 
 	xsk = calloc(1, sizeof(*xsk));
@@ -735,14 +735,11 @@
 
 	ctx = xsk_get_ctx(umem, ifindex, queue_id);
 	if (!ctx) {
-<<<<<<< HEAD
-=======
 		if (!fill || !comp) {
 			err = -EFAULT;
 			goto out_socket;
 		}
 
->>>>>>> 105faa87
 		ctx = xsk_create_ctx(xsk, umem, ifindex, ifname, queue_id,
 				     fill, comp);
 		if (!ctx) {
