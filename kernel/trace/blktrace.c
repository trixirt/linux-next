/*
 * Copyright (C) 2006 Jens Axboe <axboe@kernel.dk>
 *
 * This program is free software; you can redistribute it and/or modify
 * it under the terms of the GNU General Public License version 2 as
 * published by the Free Software Foundation.
 *
 * This program is distributed in the hope that it will be useful,
 * but WITHOUT ANY WARRANTY; without even the implied warranty of
 * MERCHANTABILITY or FITNESS FOR A PARTICULAR PURPOSE.  See the
 * GNU General Public License for more details.
 *
 * You should have received a copy of the GNU General Public License
 * along with this program; if not, write to the Free Software
 * Foundation, Inc., 51 Franklin St, Fifth Floor, Boston, MA  02110-1301  USA
 *
 */
#include <linux/kernel.h>
#include <linux/blkdev.h>
#include <linux/blktrace_api.h>
#include <linux/percpu.h>
#include <linux/init.h>
#include <linux/mutex.h>
#include <linux/slab.h>
#include <linux/debugfs.h>
#include <linux/export.h>
#include <linux/time.h>
#include <linux/uaccess.h>
#include <linux/list.h>
#include <linux/blk-cgroup.h>

#include "../../block/blk.h"

#include <trace/events/block.h>

#include "trace_output.h"

#ifdef CONFIG_BLK_DEV_IO_TRACE

static unsigned int blktrace_seq __read_mostly = 1;

static struct trace_array *blk_tr;
static bool blk_tracer_enabled __read_mostly;

static LIST_HEAD(running_trace_list);
static __cacheline_aligned_in_smp DEFINE_SPINLOCK(running_trace_lock);

/* Select an alternative, minimalistic output than the original one */
#define TRACE_BLK_OPT_CLASSIC	0x1
#define TRACE_BLK_OPT_CGROUP	0x2
#define TRACE_BLK_OPT_CGNAME	0x4

static struct tracer_opt blk_tracer_opts[] = {
	/* Default disable the minimalistic output */
	{ TRACER_OPT(blk_classic, TRACE_BLK_OPT_CLASSIC) },
#ifdef CONFIG_BLK_CGROUP
	{ TRACER_OPT(blk_cgroup, TRACE_BLK_OPT_CGROUP) },
	{ TRACER_OPT(blk_cgname, TRACE_BLK_OPT_CGNAME) },
#endif
	{ }
};

static struct tracer_flags blk_tracer_flags = {
	.val  = 0,
	.opts = blk_tracer_opts,
};

/* Global reference count of probes */
static atomic_t blk_probes_ref = ATOMIC_INIT(0);

static void blk_register_tracepoints(void);
static void blk_unregister_tracepoints(void);

/*
 * Send out a notify message.
 */
static void trace_note(struct blk_trace *bt, pid_t pid, int action,
		       const void *data, size_t len,
		       union kernfs_node_id *cgid)
{
	struct blk_io_trace *t;
	struct ring_buffer_event *event = NULL;
	struct ring_buffer *buffer = NULL;
	int pc = 0;
	int cpu = smp_processor_id();
	bool blk_tracer = blk_tracer_enabled;
	ssize_t cgid_len = cgid ? sizeof(*cgid) : 0;

	if (blk_tracer) {
		buffer = blk_tr->trace_buffer.buffer;
		pc = preempt_count();
		event = trace_buffer_lock_reserve(buffer, TRACE_BLK,
						  sizeof(*t) + len + cgid_len,
						  0, pc);
		if (!event)
			return;
		t = ring_buffer_event_data(event);
		goto record_it;
	}

	if (!bt->rchan)
		return;

	t = relay_reserve(bt->rchan, sizeof(*t) + len + cgid_len);
	if (t) {
		t->magic = BLK_IO_TRACE_MAGIC | BLK_IO_TRACE_VERSION;
		t->time = ktime_to_ns(ktime_get());
record_it:
		t->device = bt->dev;
		t->action = action | (cgid ? __BLK_TN_CGROUP : 0);
		t->pid = pid;
		t->cpu = cpu;
		t->pdu_len = len + cgid_len;
		if (cgid)
			memcpy((void *)t + sizeof(*t), cgid, cgid_len);
		memcpy((void *) t + sizeof(*t) + cgid_len, data, len);

		if (blk_tracer)
			trace_buffer_unlock_commit(blk_tr, buffer, event, 0, pc);
	}
}

/*
 * Send out a notify for this process, if we haven't done so since a trace
 * started
 */
static void trace_note_tsk(struct task_struct *tsk)
{
	unsigned long flags;
	struct blk_trace *bt;

	tsk->btrace_seq = blktrace_seq;
	spin_lock_irqsave(&running_trace_lock, flags);
	list_for_each_entry(bt, &running_trace_list, running_list) {
		trace_note(bt, tsk->pid, BLK_TN_PROCESS, tsk->comm,
			   sizeof(tsk->comm), NULL);
	}
	spin_unlock_irqrestore(&running_trace_lock, flags);
}

static void trace_note_time(struct blk_trace *bt)
{
	struct timespec64 now;
	unsigned long flags;
	u32 words[2];

	/* need to check user space to see if this breaks in y2038 or y2106 */
	ktime_get_real_ts64(&now);
	words[0] = (u32)now.tv_sec;
	words[1] = now.tv_nsec;

	local_irq_save(flags);
	trace_note(bt, 0, BLK_TN_TIMESTAMP, words, sizeof(words), NULL);
	local_irq_restore(flags);
}

void __trace_note_message(struct blk_trace *bt, struct blkcg *blkcg,
	const char *fmt, ...)
{
	int n;
	va_list args;
	unsigned long flags;
	char *buf;

	if (unlikely(bt->trace_state != Blktrace_running &&
		     !blk_tracer_enabled))
		return;

	/*
	 * If the BLK_TC_NOTIFY action mask isn't set, don't send any note
	 * message to the trace.
	 */
	if (!(bt->act_mask & BLK_TC_NOTIFY))
		return;

	local_irq_save(flags);
	buf = this_cpu_ptr(bt->msg_data);
	va_start(args, fmt);
	n = vscnprintf(buf, BLK_TN_MAX_MSG, fmt, args);
	va_end(args);

	if (!(blk_tracer_flags.val & TRACE_BLK_OPT_CGROUP))
		blkcg = NULL;
#ifdef CONFIG_BLK_CGROUP
	trace_note(bt, 0, BLK_TN_MESSAGE, buf, n,
		blkcg ? cgroup_get_kernfs_id(blkcg->css.cgroup) : NULL);
#else
	trace_note(bt, 0, BLK_TN_MESSAGE, buf, n, NULL);
#endif
	local_irq_restore(flags);
}
EXPORT_SYMBOL_GPL(__trace_note_message);

static int act_log_check(struct blk_trace *bt, u32 what, sector_t sector,
			 pid_t pid)
{
	if (((bt->act_mask << BLK_TC_SHIFT) & what) == 0)
		return 1;
	if (sector && (sector < bt->start_lba || sector > bt->end_lba))
		return 1;
	if (bt->pid && pid != bt->pid)
		return 1;

	return 0;
}

/*
 * Data direction bit lookup
 */
static const u32 ddir_act[2] = { BLK_TC_ACT(BLK_TC_READ),
				 BLK_TC_ACT(BLK_TC_WRITE) };

#define BLK_TC_RAHEAD		BLK_TC_AHEAD
#define BLK_TC_PREFLUSH		BLK_TC_FLUSH

/* The ilog2() calls fall out because they're constant */
#define MASK_TC_BIT(rw, __name) ((rw & REQ_ ## __name) << \
	  (ilog2(BLK_TC_ ## __name) + BLK_TC_SHIFT - __REQ_ ## __name))

/*
 * The worker for the various blk_add_trace*() types. Fills out a
 * blk_io_trace structure and places it in a per-cpu subbuffer.
 */
static void __blk_add_trace(struct blk_trace *bt, sector_t sector, int bytes,
		     int op, int op_flags, u32 what, int error, int pdu_len,
		     void *pdu_data, union kernfs_node_id *cgid)
{
	struct task_struct *tsk = current;
	struct ring_buffer_event *event = NULL;
	struct ring_buffer *buffer = NULL;
	struct blk_io_trace *t;
	unsigned long flags = 0;
	unsigned long *sequence;
	pid_t pid;
	int cpu, pc = 0;
	bool blk_tracer = blk_tracer_enabled;
	ssize_t cgid_len = cgid ? sizeof(*cgid) : 0;

	if (unlikely(bt->trace_state != Blktrace_running && !blk_tracer))
		return;

	what |= ddir_act[op_is_write(op) ? WRITE : READ];
	what |= MASK_TC_BIT(op_flags, SYNC);
	what |= MASK_TC_BIT(op_flags, RAHEAD);
	what |= MASK_TC_BIT(op_flags, META);
	what |= MASK_TC_BIT(op_flags, PREFLUSH);
	what |= MASK_TC_BIT(op_flags, FUA);
	if (op == REQ_OP_DISCARD || op == REQ_OP_SECURE_ERASE)
		what |= BLK_TC_ACT(BLK_TC_DISCARD);
	if (op == REQ_OP_FLUSH)
		what |= BLK_TC_ACT(BLK_TC_FLUSH);
	if (cgid)
		what |= __BLK_TA_CGROUP;

	pid = tsk->pid;
	if (act_log_check(bt, what, sector, pid))
		return;
	cpu = raw_smp_processor_id();

	if (blk_tracer) {
		tracing_record_cmdline(current);

		buffer = blk_tr->trace_buffer.buffer;
		pc = preempt_count();
		event = trace_buffer_lock_reserve(buffer, TRACE_BLK,
						  sizeof(*t) + pdu_len + cgid_len,
						  0, pc);
		if (!event)
			return;
		t = ring_buffer_event_data(event);
		goto record_it;
	}

	if (unlikely(tsk->btrace_seq != blktrace_seq))
		trace_note_tsk(tsk);

	/*
	 * A word about the locking here - we disable interrupts to reserve
	 * some space in the relay per-cpu buffer, to prevent an irq
	 * from coming in and stepping on our toes.
	 */
	local_irq_save(flags);
	t = relay_reserve(bt->rchan, sizeof(*t) + pdu_len + cgid_len);
	if (t) {
		sequence = per_cpu_ptr(bt->sequence, cpu);

		t->magic = BLK_IO_TRACE_MAGIC | BLK_IO_TRACE_VERSION;
		t->sequence = ++(*sequence);
		t->time = ktime_to_ns(ktime_get());
record_it:
		/*
		 * These two are not needed in ftrace as they are in the
		 * generic trace_entry, filled by tracing_generic_entry_update,
		 * but for the trace_event->bin() synthesizer benefit we do it
		 * here too.
		 */
		t->cpu = cpu;
		t->pid = pid;

		t->sector = sector;
		t->bytes = bytes;
		t->action = what;
		t->device = bt->dev;
		t->error = error;
		t->pdu_len = pdu_len + cgid_len;

		if (cgid_len)
			memcpy((void *)t + sizeof(*t), cgid, cgid_len);
		if (pdu_len)
			memcpy((void *)t + sizeof(*t) + cgid_len, pdu_data, pdu_len);

		if (blk_tracer) {
			trace_buffer_unlock_commit(blk_tr, buffer, event, 0, pc);
			return;
		}
	}

	local_irq_restore(flags);
}

static void blk_trace_free(struct blk_trace *bt)
{
	debugfs_remove(bt->msg_file);
	debugfs_remove(bt->dropped_file);
	relay_close(bt->rchan);
	debugfs_remove(bt->dir);
	free_percpu(bt->sequence);
	free_percpu(bt->msg_data);
	kfree(bt);
}

static void blk_trace_cleanup(struct blk_trace *bt)
{
	blk_trace_free(bt);
	if (atomic_dec_and_test(&blk_probes_ref))
		blk_unregister_tracepoints();
}

int blk_trace_remove(struct request_queue *q)
{
	struct blk_trace *bt;

	bt = xchg(&q->blk_trace, NULL);
	if (!bt)
		return -EINVAL;

	if (bt->trace_state != Blktrace_running)
		blk_trace_cleanup(bt);

	return 0;
}
EXPORT_SYMBOL_GPL(blk_trace_remove);

static ssize_t blk_dropped_read(struct file *filp, char __user *buffer,
				size_t count, loff_t *ppos)
{
	struct blk_trace *bt = filp->private_data;
	char buf[16];

	snprintf(buf, sizeof(buf), "%u\n", atomic_read(&bt->dropped));

	return simple_read_from_buffer(buffer, count, ppos, buf, strlen(buf));
}

static const struct file_operations blk_dropped_fops = {
	.owner =	THIS_MODULE,
	.open =		simple_open,
	.read =		blk_dropped_read,
	.llseek =	default_llseek,
};

static ssize_t blk_msg_write(struct file *filp, const char __user *buffer,
				size_t count, loff_t *ppos)
{
	char *msg;
	struct blk_trace *bt;

	if (count >= BLK_TN_MAX_MSG)
		return -EINVAL;

	msg = memdup_user_nul(buffer, count);
	if (IS_ERR(msg))
		return PTR_ERR(msg);

	bt = filp->private_data;
	__trace_note_message(bt, NULL, "%s", msg);
	kfree(msg);

	return count;
}

static const struct file_operations blk_msg_fops = {
	.owner =	THIS_MODULE,
	.open =		simple_open,
	.write =	blk_msg_write,
	.llseek =	noop_llseek,
};

/*
 * Keep track of how many times we encountered a full subbuffer, to aid
 * the user space app in telling how many lost events there were.
 */
static int blk_subbuf_start_callback(struct rchan_buf *buf, void *subbuf,
				     void *prev_subbuf, size_t prev_padding)
{
	struct blk_trace *bt;

	if (!relay_buf_full(buf))
		return 1;

	bt = buf->chan->private_data;
	atomic_inc(&bt->dropped);
	return 0;
}

static int blk_remove_buf_file_callback(struct dentry *dentry)
{
	debugfs_remove(dentry);

	return 0;
}

static struct dentry *blk_create_buf_file_callback(const char *filename,
						   struct dentry *parent,
						   umode_t mode,
						   struct rchan_buf *buf,
						   int *is_global)
{
	return debugfs_create_file(filename, mode, parent, buf,
					&relay_file_operations);
}

static struct rchan_callbacks blk_relay_callbacks = {
	.subbuf_start		= blk_subbuf_start_callback,
	.create_buf_file	= blk_create_buf_file_callback,
	.remove_buf_file	= blk_remove_buf_file_callback,
};

static void blk_trace_setup_lba(struct blk_trace *bt,
				struct block_device *bdev)
{
	struct hd_struct *part = NULL;

	if (bdev)
		part = bdev->bd_part;

	if (part) {
		bt->start_lba = part->start_sect;
		bt->end_lba = part->start_sect + part->nr_sects;
	} else {
		bt->start_lba = 0;
		bt->end_lba = -1ULL;
	}
}

/*
 * Setup everything required to start tracing
 */
static int do_blk_trace_setup(struct request_queue *q, char *name, dev_t dev,
			      struct block_device *bdev,
			      struct blk_user_trace_setup *buts)
{
	struct blk_trace *bt = NULL;
	struct dentry *dir = NULL;
	int ret;

	if (!buts->buf_size || !buts->buf_nr)
		return -EINVAL;

	strncpy(buts->name, name, BLKTRACE_BDEV_SIZE);
	buts->name[BLKTRACE_BDEV_SIZE - 1] = '\0';

	/*
	 * some device names have larger paths - convert the slashes
	 * to underscores for this to work as expected
	 */
	strreplace(buts->name, '/', '_');

	bt = kzalloc(sizeof(*bt), GFP_KERNEL);
	if (!bt)
		return -ENOMEM;

	ret = -ENOMEM;
	bt->sequence = alloc_percpu(unsigned long);
	if (!bt->sequence)
		goto err;

	bt->msg_data = __alloc_percpu(BLK_TN_MAX_MSG, __alignof__(char));
	if (!bt->msg_data)
		goto err;

	ret = -ENOENT;

	if (!blk_debugfs_root)
		goto err;

	dir = debugfs_lookup(buts->name, blk_debugfs_root);
	if (!dir)
		bt->dir = dir = debugfs_create_dir(buts->name, blk_debugfs_root);
	if (!dir)
		goto err;

	bt->dev = dev;
	atomic_set(&bt->dropped, 0);
	INIT_LIST_HEAD(&bt->running_list);

	ret = -EIO;
	bt->dropped_file = debugfs_create_file("dropped", 0444, dir, bt,
					       &blk_dropped_fops);
	if (!bt->dropped_file)
		goto err;

	bt->msg_file = debugfs_create_file("msg", 0222, dir, bt, &blk_msg_fops);
	if (!bt->msg_file)
		goto err;

	bt->rchan = relay_open("trace", dir, buts->buf_size,
				buts->buf_nr, &blk_relay_callbacks, bt);
	if (!bt->rchan)
		goto err;

	bt->act_mask = buts->act_mask;
	if (!bt->act_mask)
		bt->act_mask = (u16) -1;

	blk_trace_setup_lba(bt, bdev);

	/* overwrite with user settings */
	if (buts->start_lba)
		bt->start_lba = buts->start_lba;
	if (buts->end_lba)
		bt->end_lba = buts->end_lba;

	bt->pid = buts->pid;
	bt->trace_state = Blktrace_setup;

	ret = -EBUSY;
	if (cmpxchg(&q->blk_trace, NULL, bt))
		goto err;

	if (atomic_inc_return(&blk_probes_ref) == 1)
		blk_register_tracepoints();

	ret = 0;
err:
	if (dir && !bt->dir)
		dput(dir);
	if (ret)
		blk_trace_free(bt);
	return ret;
}

int blk_trace_setup(struct request_queue *q, char *name, dev_t dev,
		    struct block_device *bdev,
		    char __user *arg)
{
	struct blk_user_trace_setup buts;
	int ret;

	ret = copy_from_user(&buts, arg, sizeof(buts));
	if (ret)
		return -EFAULT;

	ret = do_blk_trace_setup(q, name, dev, bdev, &buts);
	if (ret)
		return ret;

	if (copy_to_user(arg, &buts, sizeof(buts))) {
		blk_trace_remove(q);
		return -EFAULT;
	}
	return 0;
}
EXPORT_SYMBOL_GPL(blk_trace_setup);

#if defined(CONFIG_COMPAT) && defined(CONFIG_X86_64)
static int compat_blk_trace_setup(struct request_queue *q, char *name,
				  dev_t dev, struct block_device *bdev,
				  char __user *arg)
{
	struct blk_user_trace_setup buts;
	struct compat_blk_user_trace_setup cbuts;
	int ret;

	if (copy_from_user(&cbuts, arg, sizeof(cbuts)))
		return -EFAULT;

	buts = (struct blk_user_trace_setup) {
		.act_mask = cbuts.act_mask,
		.buf_size = cbuts.buf_size,
		.buf_nr = cbuts.buf_nr,
		.start_lba = cbuts.start_lba,
		.end_lba = cbuts.end_lba,
		.pid = cbuts.pid,
	};

	ret = do_blk_trace_setup(q, name, dev, bdev, &buts);
	if (ret)
		return ret;

	if (copy_to_user(arg, &buts.name, ARRAY_SIZE(buts.name))) {
		blk_trace_remove(q);
		return -EFAULT;
	}

	return 0;
}
#endif

int blk_trace_startstop(struct request_queue *q, int start)
{
	int ret;
	struct blk_trace *bt = q->blk_trace;

	if (bt == NULL)
		return -EINVAL;

	/*
	 * For starting a trace, we can transition from a setup or stopped
	 * trace. For stopping a trace, the state must be running
	 */
	ret = -EINVAL;
	if (start) {
		if (bt->trace_state == Blktrace_setup ||
		    bt->trace_state == Blktrace_stopped) {
			blktrace_seq++;
			smp_mb();
			bt->trace_state = Blktrace_running;
			spin_lock_irq(&running_trace_lock);
			list_add(&bt->running_list, &running_trace_list);
			spin_unlock_irq(&running_trace_lock);

			trace_note_time(bt);
			ret = 0;
		}
	} else {
		if (bt->trace_state == Blktrace_running) {
			bt->trace_state = Blktrace_stopped;
			spin_lock_irq(&running_trace_lock);
			list_del_init(&bt->running_list);
			spin_unlock_irq(&running_trace_lock);
			relay_flush(bt->rchan);
			ret = 0;
		}
	}

	return ret;
}
EXPORT_SYMBOL_GPL(blk_trace_startstop);

/*
 * When reading or writing the blktrace sysfs files, the references to the
 * opened sysfs or device files should prevent the underlying block device
 * from being removed. So no further delete protection is really needed.
 */

/**
 * blk_trace_ioctl: - handle the ioctls associated with tracing
 * @bdev:	the block device
 * @cmd:	the ioctl cmd
 * @arg:	the argument data, if any
 *
 **/
int blk_trace_ioctl(struct block_device *bdev, unsigned cmd, char __user *arg)
{
	struct request_queue *q;
	int ret, start = 0;
	char b[BDEVNAME_SIZE];

	q = bdev_get_queue(bdev);
	if (!q)
		return -ENXIO;

	mutex_lock(&q->blk_trace_mutex);

	switch (cmd) {
	case BLKTRACESETUP:
		bdevname(bdev, b);
		ret = blk_trace_setup(q, b, bdev->bd_dev, bdev, arg);
		break;
#if defined(CONFIG_COMPAT) && defined(CONFIG_X86_64)
	case BLKTRACESETUP32:
		bdevname(bdev, b);
		ret = compat_blk_trace_setup(q, b, bdev->bd_dev, bdev, arg);
		break;
#endif
	case BLKTRACESTART:
		start = 1;
	case BLKTRACESTOP:
		ret = blk_trace_startstop(q, start);
		break;
	case BLKTRACETEARDOWN:
		ret = blk_trace_remove(q);
		break;
	default:
		ret = -ENOTTY;
		break;
	}

	mutex_unlock(&q->blk_trace_mutex);
	return ret;
}

/**
 * blk_trace_shutdown: - stop and cleanup trace structures
 * @q:    the request queue associated with the device
 *
 **/
void blk_trace_shutdown(struct request_queue *q)
{
	if (q->blk_trace) {
		blk_trace_startstop(q, 0);
		blk_trace_remove(q);
	}
}

#ifdef CONFIG_BLK_CGROUP
static union kernfs_node_id *
blk_trace_bio_get_cgid(struct request_queue *q, struct bio *bio)
{
	struct blk_trace *bt = q->blk_trace;

	if (!bt || !(blk_tracer_flags.val & TRACE_BLK_OPT_CGROUP))
		return NULL;

	if (!bio->bi_css)
		return NULL;
	return cgroup_get_kernfs_id(bio->bi_css->cgroup);
}
#else
static union kernfs_node_id *
blk_trace_bio_get_cgid(struct request_queue *q, struct bio *bio)
{
	return NULL;
}
#endif

static union kernfs_node_id *
blk_trace_request_get_cgid(struct request_queue *q, struct request *rq)
{
	if (!rq->bio)
		return NULL;
	/* Use the first bio */
	return blk_trace_bio_get_cgid(q, rq->bio);
}

/*
 * blktrace probes
 */

/**
 * blk_add_trace_rq - Add a trace for a request oriented action
 * @rq:		the source request
 * @error:	return status to log
 * @nr_bytes:	number of completed bytes
 * @what:	the action
 * @cgid:	the cgroup info
 *
 * Description:
 *     Records an action against a request. Will log the bio offset + size.
 *
 **/
static void blk_add_trace_rq(struct request *rq, int error,
			     unsigned int nr_bytes, u32 what,
			     union kernfs_node_id *cgid)
{
	struct blk_trace *bt = rq->q->blk_trace;

	if (likely(!bt))
		return;

	if (blk_rq_is_passthrough(rq))
		what |= BLK_TC_ACT(BLK_TC_PC);
	else
		what |= BLK_TC_ACT(BLK_TC_FS);

	__blk_add_trace(bt, blk_rq_trace_sector(rq), nr_bytes, req_op(rq),
			rq->cmd_flags, what, error, 0, NULL, cgid);
}

static void blk_add_trace_rq_insert(void *ignore,
				    struct request_queue *q, struct request *rq)
{
	blk_add_trace_rq(rq, 0, blk_rq_bytes(rq), BLK_TA_INSERT,
			 blk_trace_request_get_cgid(q, rq));
}

static void blk_add_trace_rq_issue(void *ignore,
				   struct request_queue *q, struct request *rq)
{
	blk_add_trace_rq(rq, 0, blk_rq_bytes(rq), BLK_TA_ISSUE,
			 blk_trace_request_get_cgid(q, rq));
}

static void blk_add_trace_rq_requeue(void *ignore,
				     struct request_queue *q,
				     struct request *rq)
{
	blk_add_trace_rq(rq, 0, blk_rq_bytes(rq), BLK_TA_REQUEUE,
			 blk_trace_request_get_cgid(q, rq));
}

static void blk_add_trace_rq_complete(void *ignore, struct request *rq,
			int error, unsigned int nr_bytes)
{
	blk_add_trace_rq(rq, error, nr_bytes, BLK_TA_COMPLETE,
			 blk_trace_request_get_cgid(rq->q, rq));
}

/**
 * blk_add_trace_bio - Add a trace for a bio oriented action
 * @q:		queue the io is for
 * @bio:	the source bio
 * @what:	the action
 * @error:	error, if any
 *
 * Description:
 *     Records an action against a bio. Will log the bio offset + size.
 *
 **/
static void blk_add_trace_bio(struct request_queue *q, struct bio *bio,
			      u32 what, int error, union kernfs_node_id *cgid)
{
	struct blk_trace *bt = q->blk_trace;

	if (likely(!bt))
		return;

	__blk_add_trace(bt, bio->bi_iter.bi_sector, bio->bi_iter.bi_size,
			bio_op(bio), bio->bi_opf, what, error, 0, NULL, cgid);
}

static void blk_add_trace_bio_bounce(void *ignore,
				     struct request_queue *q, struct bio *bio)
{
	blk_add_trace_bio(q, bio, BLK_TA_BOUNCE, 0,
			  blk_trace_bio_get_cgid(q, bio));
}

static void blk_add_trace_bio_complete(void *ignore,
				       struct request_queue *q, struct bio *bio,
				       int error)
{
	blk_add_trace_bio(q, bio, BLK_TA_COMPLETE, error,
			  blk_trace_bio_get_cgid(q, bio));
}

static void blk_add_trace_bio_backmerge(void *ignore,
					struct request_queue *q,
					struct request *rq,
					struct bio *bio)
{
	blk_add_trace_bio(q, bio, BLK_TA_BACKMERGE, 0,
			 blk_trace_bio_get_cgid(q, bio));
}

static void blk_add_trace_bio_frontmerge(void *ignore,
					 struct request_queue *q,
					 struct request *rq,
					 struct bio *bio)
{
	blk_add_trace_bio(q, bio, BLK_TA_FRONTMERGE, 0,
			  blk_trace_bio_get_cgid(q, bio));
}

static void blk_add_trace_bio_queue(void *ignore,
				    struct request_queue *q, struct bio *bio)
{
	blk_add_trace_bio(q, bio, BLK_TA_QUEUE, 0,
			  blk_trace_bio_get_cgid(q, bio));
}

static void blk_add_trace_getrq(void *ignore,
				struct request_queue *q,
				struct bio *bio, int rw)
{
	if (bio)
		blk_add_trace_bio(q, bio, BLK_TA_GETRQ, 0,
				  blk_trace_bio_get_cgid(q, bio));
	else {
		struct blk_trace *bt = q->blk_trace;

		if (bt)
			__blk_add_trace(bt, 0, 0, rw, 0, BLK_TA_GETRQ, 0, 0,
					NULL, NULL);
	}
}


static void blk_add_trace_sleeprq(void *ignore,
				  struct request_queue *q,
				  struct bio *bio, int rw)
{
	if (bio)
		blk_add_trace_bio(q, bio, BLK_TA_SLEEPRQ, 0,
				  blk_trace_bio_get_cgid(q, bio));
	else {
		struct blk_trace *bt = q->blk_trace;

		if (bt)
			__blk_add_trace(bt, 0, 0, rw, 0, BLK_TA_SLEEPRQ,
					0, 0, NULL, NULL);
	}
}

static void blk_add_trace_plug(void *ignore, struct request_queue *q)
{
	struct blk_trace *bt = q->blk_trace;

	if (bt)
		__blk_add_trace(bt, 0, 0, 0, 0, BLK_TA_PLUG, 0, 0, NULL, NULL);
}

static void blk_add_trace_unplug(void *ignore, struct request_queue *q,
				    unsigned int depth, bool explicit)
{
	struct blk_trace *bt = q->blk_trace;

	if (bt) {
		__be64 rpdu = cpu_to_be64(depth);
		u32 what;

		if (explicit)
			what = BLK_TA_UNPLUG_IO;
		else
			what = BLK_TA_UNPLUG_TIMER;

		__blk_add_trace(bt, 0, 0, 0, 0, what, 0, sizeof(rpdu), &rpdu, NULL);
	}
}

static void blk_add_trace_split(void *ignore,
				struct request_queue *q, struct bio *bio,
				unsigned int pdu)
{
	struct blk_trace *bt = q->blk_trace;

	if (bt) {
		__be64 rpdu = cpu_to_be64(pdu);

		__blk_add_trace(bt, bio->bi_iter.bi_sector,
				bio->bi_iter.bi_size, bio_op(bio), bio->bi_opf,
				BLK_TA_SPLIT, bio->bi_status, sizeof(rpdu),
<<<<<<< HEAD
				&rpdu);
=======
				&rpdu, blk_trace_bio_get_cgid(q, bio));
>>>>>>> bb176f67
	}
}

/**
 * blk_add_trace_bio_remap - Add a trace for a bio-remap operation
 * @ignore:	trace callback data parameter (not used)
 * @q:		queue the io is for
 * @bio:	the source bio
 * @dev:	target device
 * @from:	source sector
 *
 * Description:
 *     Device mapper or raid target sometimes need to split a bio because
 *     it spans a stripe (or similar). Add a trace for that action.
 *
 **/
static void blk_add_trace_bio_remap(void *ignore,
				    struct request_queue *q, struct bio *bio,
				    dev_t dev, sector_t from)
{
	struct blk_trace *bt = q->blk_trace;
	struct blk_io_trace_remap r;

	if (likely(!bt))
		return;

	r.device_from = cpu_to_be32(dev);
	r.device_to   = cpu_to_be32(bio_dev(bio));
	r.sector_from = cpu_to_be64(from);

	__blk_add_trace(bt, bio->bi_iter.bi_sector, bio->bi_iter.bi_size,
			bio_op(bio), bio->bi_opf, BLK_TA_REMAP, bio->bi_status,
<<<<<<< HEAD
			sizeof(r), &r);
=======
			sizeof(r), &r, blk_trace_bio_get_cgid(q, bio));
>>>>>>> bb176f67
}

/**
 * blk_add_trace_rq_remap - Add a trace for a request-remap operation
 * @ignore:	trace callback data parameter (not used)
 * @q:		queue the io is for
 * @rq:		the source request
 * @dev:	target device
 * @from:	source sector
 *
 * Description:
 *     Device mapper remaps request to other devices.
 *     Add a trace for that action.
 *
 **/
static void blk_add_trace_rq_remap(void *ignore,
				   struct request_queue *q,
				   struct request *rq, dev_t dev,
				   sector_t from)
{
	struct blk_trace *bt = q->blk_trace;
	struct blk_io_trace_remap r;

	if (likely(!bt))
		return;

	r.device_from = cpu_to_be32(dev);
	r.device_to   = cpu_to_be32(disk_devt(rq->rq_disk));
	r.sector_from = cpu_to_be64(from);

	__blk_add_trace(bt, blk_rq_pos(rq), blk_rq_bytes(rq),
			rq_data_dir(rq), 0, BLK_TA_REMAP, 0,
			sizeof(r), &r, blk_trace_request_get_cgid(q, rq));
}

/**
 * blk_add_driver_data - Add binary message with driver-specific data
 * @q:		queue the io is for
 * @rq:		io request
 * @data:	driver-specific data
 * @len:	length of driver-specific data
 *
 * Description:
 *     Some drivers might want to write driver-specific data per request.
 *
 **/
void blk_add_driver_data(struct request_queue *q,
			 struct request *rq,
			 void *data, size_t len)
{
	struct blk_trace *bt = q->blk_trace;

	if (likely(!bt))
		return;

	__blk_add_trace(bt, blk_rq_trace_sector(rq), blk_rq_bytes(rq), 0, 0,
				BLK_TA_DRV_DATA, 0, len, data,
				blk_trace_request_get_cgid(q, rq));
}
EXPORT_SYMBOL_GPL(blk_add_driver_data);

static void blk_register_tracepoints(void)
{
	int ret;

	ret = register_trace_block_rq_insert(blk_add_trace_rq_insert, NULL);
	WARN_ON(ret);
	ret = register_trace_block_rq_issue(blk_add_trace_rq_issue, NULL);
	WARN_ON(ret);
	ret = register_trace_block_rq_requeue(blk_add_trace_rq_requeue, NULL);
	WARN_ON(ret);
	ret = register_trace_block_rq_complete(blk_add_trace_rq_complete, NULL);
	WARN_ON(ret);
	ret = register_trace_block_bio_bounce(blk_add_trace_bio_bounce, NULL);
	WARN_ON(ret);
	ret = register_trace_block_bio_complete(blk_add_trace_bio_complete, NULL);
	WARN_ON(ret);
	ret = register_trace_block_bio_backmerge(blk_add_trace_bio_backmerge, NULL);
	WARN_ON(ret);
	ret = register_trace_block_bio_frontmerge(blk_add_trace_bio_frontmerge, NULL);
	WARN_ON(ret);
	ret = register_trace_block_bio_queue(blk_add_trace_bio_queue, NULL);
	WARN_ON(ret);
	ret = register_trace_block_getrq(blk_add_trace_getrq, NULL);
	WARN_ON(ret);
	ret = register_trace_block_sleeprq(blk_add_trace_sleeprq, NULL);
	WARN_ON(ret);
	ret = register_trace_block_plug(blk_add_trace_plug, NULL);
	WARN_ON(ret);
	ret = register_trace_block_unplug(blk_add_trace_unplug, NULL);
	WARN_ON(ret);
	ret = register_trace_block_split(blk_add_trace_split, NULL);
	WARN_ON(ret);
	ret = register_trace_block_bio_remap(blk_add_trace_bio_remap, NULL);
	WARN_ON(ret);
	ret = register_trace_block_rq_remap(blk_add_trace_rq_remap, NULL);
	WARN_ON(ret);
}

static void blk_unregister_tracepoints(void)
{
	unregister_trace_block_rq_remap(blk_add_trace_rq_remap, NULL);
	unregister_trace_block_bio_remap(blk_add_trace_bio_remap, NULL);
	unregister_trace_block_split(blk_add_trace_split, NULL);
	unregister_trace_block_unplug(blk_add_trace_unplug, NULL);
	unregister_trace_block_plug(blk_add_trace_plug, NULL);
	unregister_trace_block_sleeprq(blk_add_trace_sleeprq, NULL);
	unregister_trace_block_getrq(blk_add_trace_getrq, NULL);
	unregister_trace_block_bio_queue(blk_add_trace_bio_queue, NULL);
	unregister_trace_block_bio_frontmerge(blk_add_trace_bio_frontmerge, NULL);
	unregister_trace_block_bio_backmerge(blk_add_trace_bio_backmerge, NULL);
	unregister_trace_block_bio_complete(blk_add_trace_bio_complete, NULL);
	unregister_trace_block_bio_bounce(blk_add_trace_bio_bounce, NULL);
	unregister_trace_block_rq_complete(blk_add_trace_rq_complete, NULL);
	unregister_trace_block_rq_requeue(blk_add_trace_rq_requeue, NULL);
	unregister_trace_block_rq_issue(blk_add_trace_rq_issue, NULL);
	unregister_trace_block_rq_insert(blk_add_trace_rq_insert, NULL);

	tracepoint_synchronize_unregister();
}

/*
 * struct blk_io_tracer formatting routines
 */

static void fill_rwbs(char *rwbs, const struct blk_io_trace *t)
{
	int i = 0;
	int tc = t->action >> BLK_TC_SHIFT;

	if ((t->action & ~__BLK_TN_CGROUP) == BLK_TN_MESSAGE) {
		rwbs[i++] = 'N';
		goto out;
	}

	if (tc & BLK_TC_FLUSH)
		rwbs[i++] = 'F';

	if (tc & BLK_TC_DISCARD)
		rwbs[i++] = 'D';
	else if (tc & BLK_TC_WRITE)
		rwbs[i++] = 'W';
	else if (t->bytes)
		rwbs[i++] = 'R';
	else
		rwbs[i++] = 'N';

	if (tc & BLK_TC_FUA)
		rwbs[i++] = 'F';
	if (tc & BLK_TC_AHEAD)
		rwbs[i++] = 'A';
	if (tc & BLK_TC_SYNC)
		rwbs[i++] = 'S';
	if (tc & BLK_TC_META)
		rwbs[i++] = 'M';
out:
	rwbs[i] = '\0';
}

static inline
const struct blk_io_trace *te_blk_io_trace(const struct trace_entry *ent)
{
	return (const struct blk_io_trace *)ent;
}

static inline const void *pdu_start(const struct trace_entry *ent, bool has_cg)
{
	return (void *)(te_blk_io_trace(ent) + 1) +
		(has_cg ? sizeof(union kernfs_node_id) : 0);
}

static inline const void *cgid_start(const struct trace_entry *ent)
{
	return (void *)(te_blk_io_trace(ent) + 1);
}

static inline int pdu_real_len(const struct trace_entry *ent, bool has_cg)
{
	return te_blk_io_trace(ent)->pdu_len -
			(has_cg ? sizeof(union kernfs_node_id) : 0);
}

static inline u32 t_action(const struct trace_entry *ent)
{
	return te_blk_io_trace(ent)->action;
}

static inline u32 t_bytes(const struct trace_entry *ent)
{
	return te_blk_io_trace(ent)->bytes;
}

static inline u32 t_sec(const struct trace_entry *ent)
{
	return te_blk_io_trace(ent)->bytes >> 9;
}

static inline unsigned long long t_sector(const struct trace_entry *ent)
{
	return te_blk_io_trace(ent)->sector;
}

static inline __u16 t_error(const struct trace_entry *ent)
{
	return te_blk_io_trace(ent)->error;
}

static __u64 get_pdu_int(const struct trace_entry *ent, bool has_cg)
{
	const __u64 *val = pdu_start(ent, has_cg);
	return be64_to_cpu(*val);
}

static void get_pdu_remap(const struct trace_entry *ent,
			  struct blk_io_trace_remap *r, bool has_cg)
{
	const struct blk_io_trace_remap *__r = pdu_start(ent, has_cg);
	__u64 sector_from = __r->sector_from;

	r->device_from = be32_to_cpu(__r->device_from);
	r->device_to   = be32_to_cpu(__r->device_to);
	r->sector_from = be64_to_cpu(sector_from);
}

typedef void (blk_log_action_t) (struct trace_iterator *iter, const char *act,
	bool has_cg);

static void blk_log_action_classic(struct trace_iterator *iter, const char *act,
	bool has_cg)
{
	char rwbs[RWBS_LEN];
	unsigned long long ts  = iter->ts;
	unsigned long nsec_rem = do_div(ts, NSEC_PER_SEC);
	unsigned secs	       = (unsigned long)ts;
	const struct blk_io_trace *t = te_blk_io_trace(iter->ent);

	fill_rwbs(rwbs, t);

	trace_seq_printf(&iter->seq,
			 "%3d,%-3d %2d %5d.%09lu %5u %2s %3s ",
			 MAJOR(t->device), MINOR(t->device), iter->cpu,
			 secs, nsec_rem, iter->ent->pid, act, rwbs);
}

static void blk_log_action(struct trace_iterator *iter, const char *act,
	bool has_cg)
{
	char rwbs[RWBS_LEN];
	const struct blk_io_trace *t = te_blk_io_trace(iter->ent);

	fill_rwbs(rwbs, t);
	if (has_cg) {
		const union kernfs_node_id *id = cgid_start(iter->ent);

		if (blk_tracer_flags.val & TRACE_BLK_OPT_CGNAME) {
			char blkcg_name_buf[NAME_MAX + 1] = "<...>";

			cgroup_path_from_kernfs_id(id, blkcg_name_buf,
				sizeof(blkcg_name_buf));
			trace_seq_printf(&iter->seq, "%3d,%-3d %s %2s %3s ",
				 MAJOR(t->device), MINOR(t->device),
				 blkcg_name_buf, act, rwbs);
		} else
			trace_seq_printf(&iter->seq,
				 "%3d,%-3d %x,%-x %2s %3s ",
				 MAJOR(t->device), MINOR(t->device),
				 id->ino, id->generation, act, rwbs);
	} else
		trace_seq_printf(&iter->seq, "%3d,%-3d %2s %3s ",
				 MAJOR(t->device), MINOR(t->device), act, rwbs);
}

static void blk_log_dump_pdu(struct trace_seq *s,
	const struct trace_entry *ent, bool has_cg)
{
	const unsigned char *pdu_buf;
	int pdu_len;
	int i, end;

	pdu_buf = pdu_start(ent, has_cg);
	pdu_len = pdu_real_len(ent, has_cg);

	if (!pdu_len)
		return;

	/* find the last zero that needs to be printed */
	for (end = pdu_len - 1; end >= 0; end--)
		if (pdu_buf[end])
			break;
	end++;

	trace_seq_putc(s, '(');

	for (i = 0; i < pdu_len; i++) {

		trace_seq_printf(s, "%s%02x",
				 i == 0 ? "" : " ", pdu_buf[i]);

		/*
		 * stop when the rest is just zeroes and indicate so
		 * with a ".." appended
		 */
		if (i == end && end != pdu_len - 1) {
			trace_seq_puts(s, " ..) ");
			return;
		}
	}

	trace_seq_puts(s, ") ");
}

static void blk_log_generic(struct trace_seq *s, const struct trace_entry *ent, bool has_cg)
{
	char cmd[TASK_COMM_LEN];

	trace_find_cmdline(ent->pid, cmd);

	if (t_action(ent) & BLK_TC_ACT(BLK_TC_PC)) {
		trace_seq_printf(s, "%u ", t_bytes(ent));
		blk_log_dump_pdu(s, ent, has_cg);
		trace_seq_printf(s, "[%s]\n", cmd);
	} else {
		if (t_sec(ent))
			trace_seq_printf(s, "%llu + %u [%s]\n",
						t_sector(ent), t_sec(ent), cmd);
		else
			trace_seq_printf(s, "[%s]\n", cmd);
	}
}

static void blk_log_with_error(struct trace_seq *s,
			      const struct trace_entry *ent, bool has_cg)
{
	if (t_action(ent) & BLK_TC_ACT(BLK_TC_PC)) {
		blk_log_dump_pdu(s, ent, has_cg);
		trace_seq_printf(s, "[%d]\n", t_error(ent));
	} else {
		if (t_sec(ent))
			trace_seq_printf(s, "%llu + %u [%d]\n",
					 t_sector(ent),
					 t_sec(ent), t_error(ent));
		else
			trace_seq_printf(s, "%llu [%d]\n",
					 t_sector(ent), t_error(ent));
	}
}

static void blk_log_remap(struct trace_seq *s, const struct trace_entry *ent, bool has_cg)
{
	struct blk_io_trace_remap r = { .device_from = 0, };

	get_pdu_remap(ent, &r, has_cg);
	trace_seq_printf(s, "%llu + %u <- (%d,%d) %llu\n",
			 t_sector(ent), t_sec(ent),
			 MAJOR(r.device_from), MINOR(r.device_from),
			 (unsigned long long)r.sector_from);
}

static void blk_log_plug(struct trace_seq *s, const struct trace_entry *ent, bool has_cg)
{
	char cmd[TASK_COMM_LEN];

	trace_find_cmdline(ent->pid, cmd);

	trace_seq_printf(s, "[%s]\n", cmd);
}

static void blk_log_unplug(struct trace_seq *s, const struct trace_entry *ent, bool has_cg)
{
	char cmd[TASK_COMM_LEN];

	trace_find_cmdline(ent->pid, cmd);

	trace_seq_printf(s, "[%s] %llu\n", cmd, get_pdu_int(ent, has_cg));
}

static void blk_log_split(struct trace_seq *s, const struct trace_entry *ent, bool has_cg)
{
	char cmd[TASK_COMM_LEN];

	trace_find_cmdline(ent->pid, cmd);

	trace_seq_printf(s, "%llu / %llu [%s]\n", t_sector(ent),
			 get_pdu_int(ent, has_cg), cmd);
}

static void blk_log_msg(struct trace_seq *s, const struct trace_entry *ent,
			bool has_cg)
{

	trace_seq_putmem(s, pdu_start(ent, has_cg),
		pdu_real_len(ent, has_cg));
	trace_seq_putc(s, '\n');
}

/*
 * struct tracer operations
 */

static void blk_tracer_print_header(struct seq_file *m)
{
	if (!(blk_tracer_flags.val & TRACE_BLK_OPT_CLASSIC))
		return;
	seq_puts(m, "# DEV   CPU TIMESTAMP     PID ACT FLG\n"
		    "#  |     |     |           |   |   |\n");
}

static void blk_tracer_start(struct trace_array *tr)
{
	blk_tracer_enabled = true;
}

static int blk_tracer_init(struct trace_array *tr)
{
	blk_tr = tr;
	blk_tracer_start(tr);
	return 0;
}

static void blk_tracer_stop(struct trace_array *tr)
{
	blk_tracer_enabled = false;
}

static void blk_tracer_reset(struct trace_array *tr)
{
	blk_tracer_stop(tr);
}

static const struct {
	const char *act[2];
	void	   (*print)(struct trace_seq *s, const struct trace_entry *ent,
			    bool has_cg);
} what2act[] = {
	[__BLK_TA_QUEUE]	= {{  "Q", "queue" },	   blk_log_generic },
	[__BLK_TA_BACKMERGE]	= {{  "M", "backmerge" },  blk_log_generic },
	[__BLK_TA_FRONTMERGE]	= {{  "F", "frontmerge" }, blk_log_generic },
	[__BLK_TA_GETRQ]	= {{  "G", "getrq" },	   blk_log_generic },
	[__BLK_TA_SLEEPRQ]	= {{  "S", "sleeprq" },	   blk_log_generic },
	[__BLK_TA_REQUEUE]	= {{  "R", "requeue" },	   blk_log_with_error },
	[__BLK_TA_ISSUE]	= {{  "D", "issue" },	   blk_log_generic },
	[__BLK_TA_COMPLETE]	= {{  "C", "complete" },   blk_log_with_error },
	[__BLK_TA_PLUG]		= {{  "P", "plug" },	   blk_log_plug },
	[__BLK_TA_UNPLUG_IO]	= {{  "U", "unplug_io" },  blk_log_unplug },
	[__BLK_TA_UNPLUG_TIMER]	= {{ "UT", "unplug_timer" }, blk_log_unplug },
	[__BLK_TA_INSERT]	= {{  "I", "insert" },	   blk_log_generic },
	[__BLK_TA_SPLIT]	= {{  "X", "split" },	   blk_log_split },
	[__BLK_TA_BOUNCE]	= {{  "B", "bounce" },	   blk_log_generic },
	[__BLK_TA_REMAP]	= {{  "A", "remap" },	   blk_log_remap },
};

static enum print_line_t print_one_line(struct trace_iterator *iter,
					bool classic)
{
	struct trace_array *tr = iter->tr;
	struct trace_seq *s = &iter->seq;
	const struct blk_io_trace *t;
	u16 what;
	bool long_act;
	blk_log_action_t *log_action;
	bool has_cg;

	t	   = te_blk_io_trace(iter->ent);
	what	   = (t->action & ((1 << BLK_TC_SHIFT) - 1)) & ~__BLK_TA_CGROUP;
	long_act   = !!(tr->trace_flags & TRACE_ITER_VERBOSE);
	log_action = classic ? &blk_log_action_classic : &blk_log_action;
	has_cg	   = t->action & __BLK_TA_CGROUP;

	if ((t->action & ~__BLK_TN_CGROUP) == BLK_TN_MESSAGE) {
		log_action(iter, long_act ? "message" : "m", has_cg);
		blk_log_msg(s, iter->ent, has_cg);
		return trace_handle_return(s);
	}

	if (unlikely(what == 0 || what >= ARRAY_SIZE(what2act)))
		trace_seq_printf(s, "Unknown action %x\n", what);
	else {
		log_action(iter, what2act[what].act[long_act], has_cg);
		what2act[what].print(s, iter->ent, has_cg);
	}

	return trace_handle_return(s);
}

static enum print_line_t blk_trace_event_print(struct trace_iterator *iter,
					       int flags, struct trace_event *event)
{
	return print_one_line(iter, false);
}

static void blk_trace_synthesize_old_trace(struct trace_iterator *iter)
{
	struct trace_seq *s = &iter->seq;
	struct blk_io_trace *t = (struct blk_io_trace *)iter->ent;
	const int offset = offsetof(struct blk_io_trace, sector);
	struct blk_io_trace old = {
		.magic	  = BLK_IO_TRACE_MAGIC | BLK_IO_TRACE_VERSION,
		.time     = iter->ts,
	};

	trace_seq_putmem(s, &old, offset);
	trace_seq_putmem(s, &t->sector,
			 sizeof(old) - offset + t->pdu_len);
}

static enum print_line_t
blk_trace_event_print_binary(struct trace_iterator *iter, int flags,
			     struct trace_event *event)
{
	blk_trace_synthesize_old_trace(iter);

	return trace_handle_return(&iter->seq);
}

static enum print_line_t blk_tracer_print_line(struct trace_iterator *iter)
{
	if (!(blk_tracer_flags.val & TRACE_BLK_OPT_CLASSIC))
		return TRACE_TYPE_UNHANDLED;

	return print_one_line(iter, true);
}

static int
blk_tracer_set_flag(struct trace_array *tr, u32 old_flags, u32 bit, int set)
{
	/* don't output context-info for blk_classic output */
	if (bit == TRACE_BLK_OPT_CLASSIC) {
		if (set)
			tr->trace_flags &= ~TRACE_ITER_CONTEXT_INFO;
		else
			tr->trace_flags |= TRACE_ITER_CONTEXT_INFO;
	}
	return 0;
}

static struct tracer blk_tracer __read_mostly = {
	.name		= "blk",
	.init		= blk_tracer_init,
	.reset		= blk_tracer_reset,
	.start		= blk_tracer_start,
	.stop		= blk_tracer_stop,
	.print_header	= blk_tracer_print_header,
	.print_line	= blk_tracer_print_line,
	.flags		= &blk_tracer_flags,
	.set_flag	= blk_tracer_set_flag,
};

static struct trace_event_functions trace_blk_event_funcs = {
	.trace		= blk_trace_event_print,
	.binary		= blk_trace_event_print_binary,
};

static struct trace_event trace_blk_event = {
	.type		= TRACE_BLK,
	.funcs		= &trace_blk_event_funcs,
};

static int __init init_blk_tracer(void)
{
	if (!register_trace_event(&trace_blk_event)) {
		pr_warn("Warning: could not register block events\n");
		return 1;
	}

	if (register_tracer(&blk_tracer) != 0) {
		pr_warn("Warning: could not register the block tracer\n");
		unregister_trace_event(&trace_blk_event);
		return 1;
	}

	return 0;
}

device_initcall(init_blk_tracer);

static int blk_trace_remove_queue(struct request_queue *q)
{
	struct blk_trace *bt;

	bt = xchg(&q->blk_trace, NULL);
	if (bt == NULL)
		return -EINVAL;

	if (atomic_dec_and_test(&blk_probes_ref))
		blk_unregister_tracepoints();

	blk_trace_free(bt);
	return 0;
}

/*
 * Setup everything required to start tracing
 */
static int blk_trace_setup_queue(struct request_queue *q,
				 struct block_device *bdev)
{
	struct blk_trace *bt = NULL;
	int ret = -ENOMEM;

	bt = kzalloc(sizeof(*bt), GFP_KERNEL);
	if (!bt)
		return -ENOMEM;

	bt->msg_data = __alloc_percpu(BLK_TN_MAX_MSG, __alignof__(char));
	if (!bt->msg_data)
		goto free_bt;

	bt->dev = bdev->bd_dev;
	bt->act_mask = (u16)-1;

	blk_trace_setup_lba(bt, bdev);

	ret = -EBUSY;
	if (cmpxchg(&q->blk_trace, NULL, bt))
		goto free_bt;

	if (atomic_inc_return(&blk_probes_ref) == 1)
		blk_register_tracepoints();
	return 0;

free_bt:
	blk_trace_free(bt);
	return ret;
}

/*
 * sysfs interface to enable and configure tracing
 */

static ssize_t sysfs_blk_trace_attr_show(struct device *dev,
					 struct device_attribute *attr,
					 char *buf);
static ssize_t sysfs_blk_trace_attr_store(struct device *dev,
					  struct device_attribute *attr,
					  const char *buf, size_t count);
#define BLK_TRACE_DEVICE_ATTR(_name) \
	DEVICE_ATTR(_name, S_IRUGO | S_IWUSR, \
		    sysfs_blk_trace_attr_show, \
		    sysfs_blk_trace_attr_store)

static BLK_TRACE_DEVICE_ATTR(enable);
static BLK_TRACE_DEVICE_ATTR(act_mask);
static BLK_TRACE_DEVICE_ATTR(pid);
static BLK_TRACE_DEVICE_ATTR(start_lba);
static BLK_TRACE_DEVICE_ATTR(end_lba);

static struct attribute *blk_trace_attrs[] = {
	&dev_attr_enable.attr,
	&dev_attr_act_mask.attr,
	&dev_attr_pid.attr,
	&dev_attr_start_lba.attr,
	&dev_attr_end_lba.attr,
	NULL
};

struct attribute_group blk_trace_attr_group = {
	.name  = "trace",
	.attrs = blk_trace_attrs,
};

static const struct {
	int mask;
	const char *str;
} mask_maps[] = {
	{ BLK_TC_READ,		"read"		},
	{ BLK_TC_WRITE,		"write"		},
	{ BLK_TC_FLUSH,		"flush"		},
	{ BLK_TC_SYNC,		"sync"		},
	{ BLK_TC_QUEUE,		"queue"		},
	{ BLK_TC_REQUEUE,	"requeue"	},
	{ BLK_TC_ISSUE,		"issue"		},
	{ BLK_TC_COMPLETE,	"complete"	},
	{ BLK_TC_FS,		"fs"		},
	{ BLK_TC_PC,		"pc"		},
	{ BLK_TC_NOTIFY,	"notify"	},
	{ BLK_TC_AHEAD,		"ahead"		},
	{ BLK_TC_META,		"meta"		},
	{ BLK_TC_DISCARD,	"discard"	},
	{ BLK_TC_DRV_DATA,	"drv_data"	},
	{ BLK_TC_FUA,		"fua"		},
};

static int blk_trace_str2mask(const char *str)
{
	int i;
	int mask = 0;
	char *buf, *s, *token;

	buf = kstrdup(str, GFP_KERNEL);
	if (buf == NULL)
		return -ENOMEM;
	s = strstrip(buf);

	while (1) {
		token = strsep(&s, ",");
		if (token == NULL)
			break;

		if (*token == '\0')
			continue;

		for (i = 0; i < ARRAY_SIZE(mask_maps); i++) {
			if (strcasecmp(token, mask_maps[i].str) == 0) {
				mask |= mask_maps[i].mask;
				break;
			}
		}
		if (i == ARRAY_SIZE(mask_maps)) {
			mask = -EINVAL;
			break;
		}
	}
	kfree(buf);

	return mask;
}

static ssize_t blk_trace_mask2str(char *buf, int mask)
{
	int i;
	char *p = buf;

	for (i = 0; i < ARRAY_SIZE(mask_maps); i++) {
		if (mask & mask_maps[i].mask) {
			p += sprintf(p, "%s%s",
				    (p == buf) ? "" : ",", mask_maps[i].str);
		}
	}
	*p++ = '\n';

	return p - buf;
}

static struct request_queue *blk_trace_get_queue(struct block_device *bdev)
{
	if (bdev->bd_disk == NULL)
		return NULL;

	return bdev_get_queue(bdev);
}

static ssize_t sysfs_blk_trace_attr_show(struct device *dev,
					 struct device_attribute *attr,
					 char *buf)
{
	struct hd_struct *p = dev_to_part(dev);
	struct request_queue *q;
	struct block_device *bdev;
	ssize_t ret = -ENXIO;

	bdev = bdget(part_devt(p));
	if (bdev == NULL)
		goto out;

	q = blk_trace_get_queue(bdev);
	if (q == NULL)
		goto out_bdput;

	mutex_lock(&q->blk_trace_mutex);

	if (attr == &dev_attr_enable) {
		ret = sprintf(buf, "%u\n", !!q->blk_trace);
		goto out_unlock_bdev;
	}

	if (q->blk_trace == NULL)
		ret = sprintf(buf, "disabled\n");
	else if (attr == &dev_attr_act_mask)
		ret = blk_trace_mask2str(buf, q->blk_trace->act_mask);
	else if (attr == &dev_attr_pid)
		ret = sprintf(buf, "%u\n", q->blk_trace->pid);
	else if (attr == &dev_attr_start_lba)
		ret = sprintf(buf, "%llu\n", q->blk_trace->start_lba);
	else if (attr == &dev_attr_end_lba)
		ret = sprintf(buf, "%llu\n", q->blk_trace->end_lba);

out_unlock_bdev:
	mutex_unlock(&q->blk_trace_mutex);
out_bdput:
	bdput(bdev);
out:
	return ret;
}

static ssize_t sysfs_blk_trace_attr_store(struct device *dev,
					  struct device_attribute *attr,
					  const char *buf, size_t count)
{
	struct block_device *bdev;
	struct request_queue *q;
	struct hd_struct *p;
	u64 value;
	ssize_t ret = -EINVAL;

	if (count == 0)
		goto out;

	if (attr == &dev_attr_act_mask) {
		if (kstrtoull(buf, 0, &value)) {
			/* Assume it is a list of trace category names */
			ret = blk_trace_str2mask(buf);
			if (ret < 0)
				goto out;
			value = ret;
		}
	} else if (kstrtoull(buf, 0, &value))
		goto out;

	ret = -ENXIO;

	p = dev_to_part(dev);
	bdev = bdget(part_devt(p));
	if (bdev == NULL)
		goto out;

	q = blk_trace_get_queue(bdev);
	if (q == NULL)
		goto out_bdput;

	mutex_lock(&q->blk_trace_mutex);

	if (attr == &dev_attr_enable) {
		if (value)
			ret = blk_trace_setup_queue(q, bdev);
		else
			ret = blk_trace_remove_queue(q);
		goto out_unlock_bdev;
	}

	ret = 0;
	if (q->blk_trace == NULL)
		ret = blk_trace_setup_queue(q, bdev);

	if (ret == 0) {
		if (attr == &dev_attr_act_mask)
			q->blk_trace->act_mask = value;
		else if (attr == &dev_attr_pid)
			q->blk_trace->pid = value;
		else if (attr == &dev_attr_start_lba)
			q->blk_trace->start_lba = value;
		else if (attr == &dev_attr_end_lba)
			q->blk_trace->end_lba = value;
	}

out_unlock_bdev:
	mutex_unlock(&q->blk_trace_mutex);
out_bdput:
	bdput(bdev);
out:
	return ret ? ret : count;
}

int blk_trace_init_sysfs(struct device *dev)
{
	return sysfs_create_group(&dev->kobj, &blk_trace_attr_group);
}

void blk_trace_remove_sysfs(struct device *dev)
{
	sysfs_remove_group(&dev->kobj, &blk_trace_attr_group);
}

#endif /* CONFIG_BLK_DEV_IO_TRACE */

#ifdef CONFIG_EVENT_TRACING

void blk_fill_rwbs(char *rwbs, unsigned int op, int bytes)
{
	int i = 0;

	if (op & REQ_PREFLUSH)
		rwbs[i++] = 'F';

	switch (op & REQ_OP_MASK) {
	case REQ_OP_WRITE:
	case REQ_OP_WRITE_SAME:
		rwbs[i++] = 'W';
		break;
	case REQ_OP_DISCARD:
		rwbs[i++] = 'D';
		break;
	case REQ_OP_SECURE_ERASE:
		rwbs[i++] = 'D';
		rwbs[i++] = 'E';
		break;
	case REQ_OP_FLUSH:
		rwbs[i++] = 'F';
		break;
	case REQ_OP_READ:
		rwbs[i++] = 'R';
		break;
	default:
		rwbs[i++] = 'N';
	}

	if (op & REQ_FUA)
		rwbs[i++] = 'F';
	if (op & REQ_RAHEAD)
		rwbs[i++] = 'A';
	if (op & REQ_SYNC)
		rwbs[i++] = 'S';
	if (op & REQ_META)
		rwbs[i++] = 'M';

	rwbs[i] = '\0';
}
EXPORT_SYMBOL_GPL(blk_fill_rwbs);

#endif /* CONFIG_EVENT_TRACING */
<|MERGE_RESOLUTION|>--- conflicted
+++ resolved
@@ -941,11 +941,7 @@
 		__blk_add_trace(bt, bio->bi_iter.bi_sector,
 				bio->bi_iter.bi_size, bio_op(bio), bio->bi_opf,
 				BLK_TA_SPLIT, bio->bi_status, sizeof(rpdu),
-<<<<<<< HEAD
-				&rpdu);
-=======
 				&rpdu, blk_trace_bio_get_cgid(q, bio));
->>>>>>> bb176f67
 	}
 }
 
@@ -978,11 +974,7 @@
 
 	__blk_add_trace(bt, bio->bi_iter.bi_sector, bio->bi_iter.bi_size,
 			bio_op(bio), bio->bi_opf, BLK_TA_REMAP, bio->bi_status,
-<<<<<<< HEAD
-			sizeof(r), &r);
-=======
 			sizeof(r), &r, blk_trace_bio_get_cgid(q, bio));
->>>>>>> bb176f67
 }
 
 /**
