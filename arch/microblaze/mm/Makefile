# SPDX-License-Identifier: GPL-2.0-only
#
# Makefile
#

obj-y := consistent.o init.o

<<<<<<< HEAD
obj-y += pgtable.o mmu_context.o fault.o
obj-$(CONFIG_HIGHMEM) += highmem.o
=======
obj-$(CONFIG_MMU) += pgtable.o mmu_context.o fault.o
>>>>>>> 33eae21d
<|MERGE_RESOLUTION|>--- conflicted
+++ resolved
@@ -5,9 +5,4 @@
 
 obj-y := consistent.o init.o
 
-<<<<<<< HEAD
-obj-y += pgtable.o mmu_context.o fault.o
-obj-$(CONFIG_HIGHMEM) += highmem.o
-=======
-obj-$(CONFIG_MMU) += pgtable.o mmu_context.o fault.o
->>>>>>> 33eae21d
+obj-y += pgtable.o mmu_context.o fault.o