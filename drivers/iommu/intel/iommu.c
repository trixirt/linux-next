// SPDX-License-Identifier: GPL-2.0-only
/*
 * Copyright © 2006-2014 Intel Corporation.
 *
 * Authors: David Woodhouse <dwmw2@infradead.org>,
 *          Ashok Raj <ashok.raj@intel.com>,
 *          Shaohua Li <shaohua.li@intel.com>,
 *          Anil S Keshavamurthy <anil.s.keshavamurthy@intel.com>,
 *          Fenghua Yu <fenghua.yu@intel.com>
 *          Joerg Roedel <jroedel@suse.de>
 */

#define pr_fmt(fmt)     "DMAR: " fmt
#define dev_fmt(fmt)    pr_fmt(fmt)

#include <linux/crash_dump.h>
#include <linux/dma-direct.h>
#include <linux/dma-iommu.h>
#include <linux/dmi.h>
#include <linux/intel-svm.h>
#include <linux/memory.h>
#include <linux/pci.h>
#include <linux/pci-ats.h>
#include <linux/spinlock.h>
#include <linux/syscore_ops.h>
#include <linux/tboot.h>

#include "iommu.h"
#include "../irq_remapping.h"
#include "../iommu-sva-lib.h"
#include "pasid.h"
#include "cap_audit.h"

#define ROOT_SIZE		VTD_PAGE_SIZE
#define CONTEXT_SIZE		VTD_PAGE_SIZE

#define IS_GFX_DEVICE(pdev) ((pdev->class >> 16) == PCI_BASE_CLASS_DISPLAY)
#define IS_USB_DEVICE(pdev) ((pdev->class >> 8) == PCI_CLASS_SERIAL_USB)
#define IS_ISA_DEVICE(pdev) ((pdev->class >> 8) == PCI_CLASS_BRIDGE_ISA)
#define IS_AZALIA(pdev) ((pdev)->vendor == 0x8086 && (pdev)->device == 0x3a3e)

#define IOAPIC_RANGE_START	(0xfee00000)
#define IOAPIC_RANGE_END	(0xfeefffff)
#define IOVA_START_ADDR		(0x1000)

#define DEFAULT_DOMAIN_ADDRESS_WIDTH 57

#define MAX_AGAW_WIDTH 64
#define MAX_AGAW_PFN_WIDTH	(MAX_AGAW_WIDTH - VTD_PAGE_SHIFT)

#define __DOMAIN_MAX_PFN(gaw)  ((((uint64_t)1) << ((gaw) - VTD_PAGE_SHIFT)) - 1)
#define __DOMAIN_MAX_ADDR(gaw) ((((uint64_t)1) << (gaw)) - 1)

/* We limit DOMAIN_MAX_PFN to fit in an unsigned long, and DOMAIN_MAX_ADDR
   to match. That way, we can use 'unsigned long' for PFNs with impunity. */
#define DOMAIN_MAX_PFN(gaw)	((unsigned long) min_t(uint64_t, \
				__DOMAIN_MAX_PFN(gaw), (unsigned long)-1))
#define DOMAIN_MAX_ADDR(gaw)	(((uint64_t)__DOMAIN_MAX_PFN(gaw)) << VTD_PAGE_SHIFT)

/* IO virtual address start page frame number */
#define IOVA_START_PFN		(1)

#define IOVA_PFN(addr)		((addr) >> PAGE_SHIFT)

/* page table handling */
#define LEVEL_STRIDE		(9)
#define LEVEL_MASK		(((u64)1 << LEVEL_STRIDE) - 1)

static inline int agaw_to_level(int agaw)
{
	return agaw + 2;
}

static inline int agaw_to_width(int agaw)
{
	return min_t(int, 30 + agaw * LEVEL_STRIDE, MAX_AGAW_WIDTH);
}

static inline int width_to_agaw(int width)
{
	return DIV_ROUND_UP(width - 30, LEVEL_STRIDE);
}

static inline unsigned int level_to_offset_bits(int level)
{
	return (level - 1) * LEVEL_STRIDE;
}

static inline int pfn_level_offset(u64 pfn, int level)
{
	return (pfn >> level_to_offset_bits(level)) & LEVEL_MASK;
}

static inline u64 level_mask(int level)
{
	return -1ULL << level_to_offset_bits(level);
}

static inline u64 level_size(int level)
{
	return 1ULL << level_to_offset_bits(level);
}

static inline u64 align_to_level(u64 pfn, int level)
{
	return (pfn + level_size(level) - 1) & level_mask(level);
}

static inline unsigned long lvl_to_nr_pages(unsigned int lvl)
{
	return 1UL << min_t(int, (lvl - 1) * LEVEL_STRIDE, MAX_AGAW_PFN_WIDTH);
}

/* VT-d pages must always be _smaller_ than MM pages. Otherwise things
   are never going to work. */
static inline unsigned long mm_to_dma_pfn(unsigned long mm_pfn)
{
	return mm_pfn << (PAGE_SHIFT - VTD_PAGE_SHIFT);
}
static inline unsigned long page_to_dma_pfn(struct page *pg)
{
	return mm_to_dma_pfn(page_to_pfn(pg));
}
static inline unsigned long virt_to_dma_pfn(void *p)
{
	return page_to_dma_pfn(virt_to_page(p));
}

static void __init check_tylersburg_isoch(void);
static int rwbf_quirk;

/*
 * set to 1 to panic kernel if can't successfully enable VT-d
 * (used when kernel is launched w/ TXT)
 */
static int force_on = 0;
static int intel_iommu_tboot_noforce;
static int no_platform_optin;

#define ROOT_ENTRY_NR (VTD_PAGE_SIZE/sizeof(struct root_entry))

/*
 * Take a root_entry and return the Lower Context Table Pointer (LCTP)
 * if marked present.
 */
static phys_addr_t root_entry_lctp(struct root_entry *re)
{
	if (!(re->lo & 1))
		return 0;

	return re->lo & VTD_PAGE_MASK;
}

/*
 * Take a root_entry and return the Upper Context Table Pointer (UCTP)
 * if marked present.
 */
static phys_addr_t root_entry_uctp(struct root_entry *re)
{
	if (!(re->hi & 1))
		return 0;

	return re->hi & VTD_PAGE_MASK;
}

static inline void context_set_present(struct context_entry *context)
{
	context->lo |= 1;
}

static inline void context_set_fault_enable(struct context_entry *context)
{
	context->lo &= (((u64)-1) << 2) | 1;
}

static inline void context_set_translation_type(struct context_entry *context,
						unsigned long value)
{
	context->lo &= (((u64)-1) << 4) | 3;
	context->lo |= (value & 3) << 2;
}

static inline void context_set_address_root(struct context_entry *context,
					    unsigned long value)
{
	context->lo &= ~VTD_PAGE_MASK;
	context->lo |= value & VTD_PAGE_MASK;
}

static inline void context_set_address_width(struct context_entry *context,
					     unsigned long value)
{
	context->hi |= value & 7;
}

static inline void context_set_domain_id(struct context_entry *context,
					 unsigned long value)
{
	context->hi |= (value & ((1 << 16) - 1)) << 8;
}

static inline int context_domain_id(struct context_entry *c)
{
	return((c->hi >> 8) & 0xffff);
}

static inline void context_clear_entry(struct context_entry *context)
{
	context->lo = 0;
	context->hi = 0;
}

static inline bool context_copied(struct intel_iommu *iommu, u8 bus, u8 devfn)
{
	if (!iommu->copied_tables)
		return false;

	return test_bit(((long)bus << 8) | devfn, iommu->copied_tables);
}

static inline void
set_context_copied(struct intel_iommu *iommu, u8 bus, u8 devfn)
{
	set_bit(((long)bus << 8) | devfn, iommu->copied_tables);
}

static inline void
clear_context_copied(struct intel_iommu *iommu, u8 bus, u8 devfn)
{
	clear_bit(((long)bus << 8) | devfn, iommu->copied_tables);
}

/*
 * This domain is a statically identity mapping domain.
 *	1. This domain creats a static 1:1 mapping to all usable memory.
 * 	2. It maps to each iommu if successful.
 *	3. Each iommu mapps to this domain if successful.
 */
static struct dmar_domain *si_domain;
static int hw_pass_through = 1;

struct dmar_rmrr_unit {
	struct list_head list;		/* list of rmrr units	*/
	struct acpi_dmar_header *hdr;	/* ACPI header		*/
	u64	base_address;		/* reserved base address*/
	u64	end_address;		/* reserved end address */
	struct dmar_dev_scope *devices;	/* target devices */
	int	devices_cnt;		/* target device count */
};

struct dmar_atsr_unit {
	struct list_head list;		/* list of ATSR units */
	struct acpi_dmar_header *hdr;	/* ACPI header */
	struct dmar_dev_scope *devices;	/* target devices */
	int devices_cnt;		/* target device count */
	u8 include_all:1;		/* include all ports */
};

struct dmar_satc_unit {
	struct list_head list;		/* list of SATC units */
	struct acpi_dmar_header *hdr;	/* ACPI header */
	struct dmar_dev_scope *devices;	/* target devices */
	struct intel_iommu *iommu;	/* the corresponding iommu */
	int devices_cnt;		/* target device count */
	u8 atc_required:1;		/* ATS is required */
};

static LIST_HEAD(dmar_atsr_units);
static LIST_HEAD(dmar_rmrr_units);
static LIST_HEAD(dmar_satc_units);

#define for_each_rmrr_units(rmrr) \
	list_for_each_entry(rmrr, &dmar_rmrr_units, list)

static void dmar_remove_one_dev_info(struct device *dev);

int dmar_disabled = !IS_ENABLED(CONFIG_INTEL_IOMMU_DEFAULT_ON);
int intel_iommu_sm = IS_ENABLED(CONFIG_INTEL_IOMMU_SCALABLE_MODE_DEFAULT_ON);

int intel_iommu_enabled = 0;
EXPORT_SYMBOL_GPL(intel_iommu_enabled);

static int dmar_map_gfx = 1;
static int intel_iommu_superpage = 1;
static int iommu_identity_mapping;
static int iommu_skip_te_disable;

#define IDENTMAP_GFX		2
#define IDENTMAP_AZALIA		4

<<<<<<< HEAD
int intel_iommu_gfx_mapped;
EXPORT_SYMBOL_GPL(intel_iommu_gfx_mapped);

DEFINE_SPINLOCK(device_domain_lock);
static LIST_HEAD(device_domain_list);

=======
>>>>>>> 7365df19
const struct iommu_ops intel_iommu_ops;

static bool translation_pre_enabled(struct intel_iommu *iommu)
{
	return (iommu->flags & VTD_FLAG_TRANS_PRE_ENABLED);
}

static void clear_translation_pre_enabled(struct intel_iommu *iommu)
{
	iommu->flags &= ~VTD_FLAG_TRANS_PRE_ENABLED;
}

static void init_translation_status(struct intel_iommu *iommu)
{
	u32 gsts;

	gsts = readl(iommu->reg + DMAR_GSTS_REG);
	if (gsts & DMA_GSTS_TES)
		iommu->flags |= VTD_FLAG_TRANS_PRE_ENABLED;
}

static int __init intel_iommu_setup(char *str)
{
	if (!str)
		return -EINVAL;

	while (*str) {
		if (!strncmp(str, "on", 2)) {
			dmar_disabled = 0;
			pr_info("IOMMU enabled\n");
		} else if (!strncmp(str, "off", 3)) {
			dmar_disabled = 1;
			no_platform_optin = 1;
			pr_info("IOMMU disabled\n");
		} else if (!strncmp(str, "igfx_off", 8)) {
			dmar_map_gfx = 0;
			pr_info("Disable GFX device mapping\n");
		} else if (!strncmp(str, "forcedac", 8)) {
			pr_warn("intel_iommu=forcedac deprecated; use iommu.forcedac instead\n");
			iommu_dma_forcedac = true;
		} else if (!strncmp(str, "strict", 6)) {
			pr_warn("intel_iommu=strict deprecated; use iommu.strict=1 instead\n");
			iommu_set_dma_strict();
		} else if (!strncmp(str, "sp_off", 6)) {
			pr_info("Disable supported super page\n");
			intel_iommu_superpage = 0;
		} else if (!strncmp(str, "sm_on", 5)) {
			pr_info("Enable scalable mode if hardware supports\n");
			intel_iommu_sm = 1;
		} else if (!strncmp(str, "sm_off", 6)) {
			pr_info("Scalable mode is disallowed\n");
			intel_iommu_sm = 0;
		} else if (!strncmp(str, "tboot_noforce", 13)) {
			pr_info("Intel-IOMMU: not forcing on after tboot. This could expose security risk for tboot\n");
			intel_iommu_tboot_noforce = 1;
		} else {
			pr_notice("Unknown option - '%s'\n", str);
		}

		str += strcspn(str, ",");
		while (*str == ',')
			str++;
	}

	return 1;
}
__setup("intel_iommu=", intel_iommu_setup);

void *alloc_pgtable_page(int node)
{
	struct page *page;
	void *vaddr = NULL;

	page = alloc_pages_node(node, GFP_ATOMIC | __GFP_ZERO, 0);
	if (page)
		vaddr = page_address(page);
	return vaddr;
}

void free_pgtable_page(void *vaddr)
{
	free_page((unsigned long)vaddr);
}

static inline int domain_type_is_si(struct dmar_domain *domain)
{
	return domain->domain.type == IOMMU_DOMAIN_IDENTITY;
}

static inline bool domain_use_first_level(struct dmar_domain *domain)
{
	return domain->flags & DOMAIN_FLAG_USE_FIRST_LEVEL;
}

static inline int domain_pfn_supported(struct dmar_domain *domain,
				       unsigned long pfn)
{
	int addr_width = agaw_to_width(domain->agaw) - VTD_PAGE_SHIFT;

	return !(addr_width < BITS_PER_LONG && pfn >> addr_width);
}

/*
 * Calculate the Supported Adjusted Guest Address Widths of an IOMMU.
 * Refer to 11.4.2 of the VT-d spec for the encoding of each bit of
 * the returned SAGAW.
 */
static unsigned long __iommu_calculate_sagaw(struct intel_iommu *iommu)
{
	unsigned long fl_sagaw, sl_sagaw;

	fl_sagaw = BIT(2) | (cap_5lp_support(iommu->cap) ? BIT(3) : 0);
	sl_sagaw = cap_sagaw(iommu->cap);

	/* Second level only. */
	if (!sm_supported(iommu) || !ecap_flts(iommu->ecap))
		return sl_sagaw;

	/* First level only. */
	if (!ecap_slts(iommu->ecap))
		return fl_sagaw;

	return fl_sagaw & sl_sagaw;
}

static int __iommu_calculate_agaw(struct intel_iommu *iommu, int max_gaw)
{
	unsigned long sagaw;
	int agaw;

	sagaw = __iommu_calculate_sagaw(iommu);
	for (agaw = width_to_agaw(max_gaw); agaw >= 0; agaw--) {
		if (test_bit(agaw, &sagaw))
			break;
	}

	return agaw;
}

/*
 * Calculate max SAGAW for each iommu.
 */
int iommu_calculate_max_sagaw(struct intel_iommu *iommu)
{
	return __iommu_calculate_agaw(iommu, MAX_AGAW_WIDTH);
}

/*
 * calculate agaw for each iommu.
 * "SAGAW" may be different across iommus, use a default agaw, and
 * get a supported less agaw for iommus that don't support the default agaw.
 */
int iommu_calculate_agaw(struct intel_iommu *iommu)
{
	return __iommu_calculate_agaw(iommu, DEFAULT_DOMAIN_ADDRESS_WIDTH);
}

static inline bool iommu_paging_structure_coherency(struct intel_iommu *iommu)
{
	return sm_supported(iommu) ?
			ecap_smpwc(iommu->ecap) : ecap_coherent(iommu->ecap);
}

static void domain_update_iommu_coherency(struct dmar_domain *domain)
{
	struct iommu_domain_info *info;
	struct dmar_drhd_unit *drhd;
	struct intel_iommu *iommu;
	bool found = false;
	unsigned long i;

	domain->iommu_coherency = true;
	xa_for_each(&domain->iommu_array, i, info) {
		found = true;
		if (!iommu_paging_structure_coherency(info->iommu)) {
			domain->iommu_coherency = false;
			break;
		}
	}
	if (found)
		return;

	/* No hardware attached; use lowest common denominator */
	rcu_read_lock();
	for_each_active_iommu(iommu, drhd) {
		if (!iommu_paging_structure_coherency(iommu)) {
			domain->iommu_coherency = false;
			break;
		}
	}
	rcu_read_unlock();
}

static int domain_update_iommu_superpage(struct dmar_domain *domain,
					 struct intel_iommu *skip)
{
	struct dmar_drhd_unit *drhd;
	struct intel_iommu *iommu;
	int mask = 0x3;

	if (!intel_iommu_superpage)
		return 0;

	/* set iommu_superpage to the smallest common denominator */
	rcu_read_lock();
	for_each_active_iommu(iommu, drhd) {
		if (iommu != skip) {
			if (domain && domain_use_first_level(domain)) {
				if (!cap_fl1gp_support(iommu->cap))
					mask = 0x1;
			} else {
				mask &= cap_super_page_val(iommu->cap);
			}

			if (!mask)
				break;
		}
	}
	rcu_read_unlock();

	return fls(mask);
}

static int domain_update_device_node(struct dmar_domain *domain)
{
	struct device_domain_info *info;
	int nid = NUMA_NO_NODE;
	unsigned long flags;

	spin_lock_irqsave(&domain->lock, flags);
	list_for_each_entry(info, &domain->devices, link) {
		/*
		 * There could possibly be multiple device numa nodes as devices
		 * within the same domain may sit behind different IOMMUs. There
		 * isn't perfect answer in such situation, so we select first
		 * come first served policy.
		 */
		nid = dev_to_node(info->dev);
		if (nid != NUMA_NO_NODE)
			break;
	}
	spin_unlock_irqrestore(&domain->lock, flags);

	return nid;
}

static void domain_update_iotlb(struct dmar_domain *domain);

/* Return the super pagesize bitmap if supported. */
static unsigned long domain_super_pgsize_bitmap(struct dmar_domain *domain)
{
	unsigned long bitmap = 0;

	/*
	 * 1-level super page supports page size of 2MiB, 2-level super page
	 * supports page size of both 2MiB and 1GiB.
	 */
	if (domain->iommu_superpage == 1)
		bitmap |= SZ_2M;
	else if (domain->iommu_superpage == 2)
		bitmap |= SZ_2M | SZ_1G;

	return bitmap;
}

/* Some capabilities may be different across iommus */
static void domain_update_iommu_cap(struct dmar_domain *domain)
{
	domain_update_iommu_coherency(domain);
	domain->iommu_superpage = domain_update_iommu_superpage(domain, NULL);

	/*
	 * If RHSA is missing, we should default to the device numa domain
	 * as fall back.
	 */
	if (domain->nid == NUMA_NO_NODE)
		domain->nid = domain_update_device_node(domain);

	/*
	 * First-level translation restricts the input-address to a
	 * canonical address (i.e., address bits 63:N have the same
	 * value as address bit [N-1], where N is 48-bits with 4-level
	 * paging and 57-bits with 5-level paging). Hence, skip bit
	 * [N-1].
	 */
	if (domain_use_first_level(domain))
		domain->domain.geometry.aperture_end = __DOMAIN_MAX_ADDR(domain->gaw - 1);
	else
		domain->domain.geometry.aperture_end = __DOMAIN_MAX_ADDR(domain->gaw);

	domain->domain.pgsize_bitmap |= domain_super_pgsize_bitmap(domain);
	domain_update_iotlb(domain);
}

struct context_entry *iommu_context_addr(struct intel_iommu *iommu, u8 bus,
					 u8 devfn, int alloc)
{
	struct root_entry *root = &iommu->root_entry[bus];
	struct context_entry *context;
	u64 *entry;

	/*
	 * Except that the caller requested to allocate a new entry,
	 * returning a copied context entry makes no sense.
	 */
	if (!alloc && context_copied(iommu, bus, devfn))
		return NULL;

	entry = &root->lo;
	if (sm_supported(iommu)) {
		if (devfn >= 0x80) {
			devfn -= 0x80;
			entry = &root->hi;
		}
		devfn *= 2;
	}
	if (*entry & 1)
		context = phys_to_virt(*entry & VTD_PAGE_MASK);
	else {
		unsigned long phy_addr;
		if (!alloc)
			return NULL;

		context = alloc_pgtable_page(iommu->node);
		if (!context)
			return NULL;

		__iommu_flush_cache(iommu, (void *)context, CONTEXT_SIZE);
		phy_addr = virt_to_phys((void *)context);
		*entry = phy_addr | 1;
		__iommu_flush_cache(iommu, entry, sizeof(*entry));
	}
	return &context[devfn];
}

/**
 * is_downstream_to_pci_bridge - test if a device belongs to the PCI
 *				 sub-hierarchy of a candidate PCI-PCI bridge
 * @dev: candidate PCI device belonging to @bridge PCI sub-hierarchy
 * @bridge: the candidate PCI-PCI bridge
 *
 * Return: true if @dev belongs to @bridge PCI sub-hierarchy, else false.
 */
static bool
is_downstream_to_pci_bridge(struct device *dev, struct device *bridge)
{
	struct pci_dev *pdev, *pbridge;

	if (!dev_is_pci(dev) || !dev_is_pci(bridge))
		return false;

	pdev = to_pci_dev(dev);
	pbridge = to_pci_dev(bridge);

	if (pbridge->subordinate &&
	    pbridge->subordinate->number <= pdev->bus->number &&
	    pbridge->subordinate->busn_res.end >= pdev->bus->number)
		return true;

	return false;
}

static bool quirk_ioat_snb_local_iommu(struct pci_dev *pdev)
{
	struct dmar_drhd_unit *drhd;
	u32 vtbar;
	int rc;

	/* We know that this device on this chipset has its own IOMMU.
	 * If we find it under a different IOMMU, then the BIOS is lying
	 * to us. Hope that the IOMMU for this device is actually
	 * disabled, and it needs no translation...
	 */
	rc = pci_bus_read_config_dword(pdev->bus, PCI_DEVFN(0, 0), 0xb0, &vtbar);
	if (rc) {
		/* "can't" happen */
		dev_info(&pdev->dev, "failed to run vt-d quirk\n");
		return false;
	}
	vtbar &= 0xffff0000;

	/* we know that the this iommu should be at offset 0xa000 from vtbar */
	drhd = dmar_find_matched_drhd_unit(pdev);
	if (!drhd || drhd->reg_base_addr - vtbar != 0xa000) {
		pr_warn_once(FW_BUG "BIOS assigned incorrect VT-d unit for Intel(R) QuickData Technology device\n");
		add_taint(TAINT_FIRMWARE_WORKAROUND, LOCKDEP_STILL_OK);
		return true;
	}

	return false;
}

static bool iommu_is_dummy(struct intel_iommu *iommu, struct device *dev)
{
	if (!iommu || iommu->drhd->ignored)
		return true;

	if (dev_is_pci(dev)) {
		struct pci_dev *pdev = to_pci_dev(dev);

		if (pdev->vendor == PCI_VENDOR_ID_INTEL &&
		    pdev->device == PCI_DEVICE_ID_INTEL_IOAT_SNB &&
		    quirk_ioat_snb_local_iommu(pdev))
			return true;
	}

	return false;
}

struct intel_iommu *device_to_iommu(struct device *dev, u8 *bus, u8 *devfn)
{
	struct dmar_drhd_unit *drhd = NULL;
	struct pci_dev *pdev = NULL;
	struct intel_iommu *iommu;
	struct device *tmp;
	u16 segment = 0;
	int i;

	if (!dev)
		return NULL;

	if (dev_is_pci(dev)) {
		struct pci_dev *pf_pdev;

		pdev = pci_real_dma_dev(to_pci_dev(dev));

		/* VFs aren't listed in scope tables; we need to look up
		 * the PF instead to find the IOMMU. */
		pf_pdev = pci_physfn(pdev);
		dev = &pf_pdev->dev;
		segment = pci_domain_nr(pdev->bus);
	} else if (has_acpi_companion(dev))
		dev = &ACPI_COMPANION(dev)->dev;

	rcu_read_lock();
	for_each_iommu(iommu, drhd) {
		if (pdev && segment != drhd->segment)
			continue;

		for_each_active_dev_scope(drhd->devices,
					  drhd->devices_cnt, i, tmp) {
			if (tmp == dev) {
				/* For a VF use its original BDF# not that of the PF
				 * which we used for the IOMMU lookup. Strictly speaking
				 * we could do this for all PCI devices; we only need to
				 * get the BDF# from the scope table for ACPI matches. */
				if (pdev && pdev->is_virtfn)
					goto got_pdev;

				if (bus && devfn) {
					*bus = drhd->devices[i].bus;
					*devfn = drhd->devices[i].devfn;
				}
				goto out;
			}

			if (is_downstream_to_pci_bridge(dev, tmp))
				goto got_pdev;
		}

		if (pdev && drhd->include_all) {
got_pdev:
			if (bus && devfn) {
				*bus = pdev->bus->number;
				*devfn = pdev->devfn;
			}
			goto out;
		}
	}
	iommu = NULL;
out:
	if (iommu_is_dummy(iommu, dev))
		iommu = NULL;

	rcu_read_unlock();

	return iommu;
}

static void domain_flush_cache(struct dmar_domain *domain,
			       void *addr, int size)
{
	if (!domain->iommu_coherency)
		clflush_cache_range(addr, size);
}

static int device_context_mapped(struct intel_iommu *iommu, u8 bus, u8 devfn)
{
	struct context_entry *context;
	int ret = 0;

	spin_lock(&iommu->lock);
	context = iommu_context_addr(iommu, bus, devfn, 0);
	if (context)
		ret = context_present(context);
	spin_unlock(&iommu->lock);
	return ret;
}

static void free_context_table(struct intel_iommu *iommu)
{
	struct context_entry *context;
	int i;

	if (!iommu->root_entry)
		return;

	for (i = 0; i < ROOT_ENTRY_NR; i++) {
		context = iommu_context_addr(iommu, i, 0, 0);
		if (context)
			free_pgtable_page(context);

		if (!sm_supported(iommu))
			continue;

		context = iommu_context_addr(iommu, i, 0x80, 0);
		if (context)
			free_pgtable_page(context);
	}

	free_pgtable_page(iommu->root_entry);
	iommu->root_entry = NULL;
}

#ifdef CONFIG_DMAR_DEBUG
static void pgtable_walk(struct intel_iommu *iommu, unsigned long pfn,
			 u8 bus, u8 devfn, struct dma_pte *parent, int level)
{
	struct dma_pte *pte;
	int offset;

	while (1) {
		offset = pfn_level_offset(pfn, level);
		pte = &parent[offset];
		if (!pte || (dma_pte_superpage(pte) || !dma_pte_present(pte))) {
			pr_info("PTE not present at level %d\n", level);
			break;
		}

		pr_info("pte level: %d, pte value: 0x%016llx\n", level, pte->val);

		if (level == 1)
			break;

		parent = phys_to_virt(dma_pte_addr(pte));
		level--;
	}
}

void dmar_fault_dump_ptes(struct intel_iommu *iommu, u16 source_id,
			  unsigned long long addr, u32 pasid)
{
	struct pasid_dir_entry *dir, *pde;
	struct pasid_entry *entries, *pte;
	struct context_entry *ctx_entry;
	struct root_entry *rt_entry;
	int i, dir_index, index, level;
	u8 devfn = source_id & 0xff;
	u8 bus = source_id >> 8;
	struct dma_pte *pgtable;

	pr_info("Dump %s table entries for IOVA 0x%llx\n", iommu->name, addr);

	/* root entry dump */
	rt_entry = &iommu->root_entry[bus];
	if (!rt_entry) {
		pr_info("root table entry is not present\n");
		return;
	}

	if (sm_supported(iommu))
		pr_info("scalable mode root entry: hi 0x%016llx, low 0x%016llx\n",
			rt_entry->hi, rt_entry->lo);
	else
		pr_info("root entry: 0x%016llx", rt_entry->lo);

	/* context entry dump */
	ctx_entry = iommu_context_addr(iommu, bus, devfn, 0);
	if (!ctx_entry) {
		pr_info("context table entry is not present\n");
		return;
	}

	pr_info("context entry: hi 0x%016llx, low 0x%016llx\n",
		ctx_entry->hi, ctx_entry->lo);

	/* legacy mode does not require PASID entries */
	if (!sm_supported(iommu)) {
		level = agaw_to_level(ctx_entry->hi & 7);
		pgtable = phys_to_virt(ctx_entry->lo & VTD_PAGE_MASK);
		goto pgtable_walk;
	}

	/* get the pointer to pasid directory entry */
	dir = phys_to_virt(ctx_entry->lo & VTD_PAGE_MASK);
	if (!dir) {
		pr_info("pasid directory entry is not present\n");
		return;
	}
	/* For request-without-pasid, get the pasid from context entry */
	if (intel_iommu_sm && pasid == INVALID_IOASID)
		pasid = PASID_RID2PASID;

	dir_index = pasid >> PASID_PDE_SHIFT;
	pde = &dir[dir_index];
	pr_info("pasid dir entry: 0x%016llx\n", pde->val);

	/* get the pointer to the pasid table entry */
	entries = get_pasid_table_from_pde(pde);
	if (!entries) {
		pr_info("pasid table entry is not present\n");
		return;
	}
	index = pasid & PASID_PTE_MASK;
	pte = &entries[index];
	for (i = 0; i < ARRAY_SIZE(pte->val); i++)
		pr_info("pasid table entry[%d]: 0x%016llx\n", i, pte->val[i]);

	if (pasid_pte_get_pgtt(pte) == PASID_ENTRY_PGTT_FL_ONLY) {
		level = pte->val[2] & BIT_ULL(2) ? 5 : 4;
		pgtable = phys_to_virt(pte->val[2] & VTD_PAGE_MASK);
	} else {
		level = agaw_to_level((pte->val[0] >> 2) & 0x7);
		pgtable = phys_to_virt(pte->val[0] & VTD_PAGE_MASK);
	}

pgtable_walk:
	pgtable_walk(iommu, addr >> VTD_PAGE_SHIFT, bus, devfn, pgtable, level);
}
#endif

static struct dma_pte *pfn_to_dma_pte(struct dmar_domain *domain,
				      unsigned long pfn, int *target_level)
{
	struct dma_pte *parent, *pte;
	int level = agaw_to_level(domain->agaw);
	int offset;

	BUG_ON(!domain->pgd);

	if (!domain_pfn_supported(domain, pfn))
		/* Address beyond IOMMU's addressing capabilities. */
		return NULL;

	parent = domain->pgd;

	while (1) {
		void *tmp_page;

		offset = pfn_level_offset(pfn, level);
		pte = &parent[offset];
		if (!*target_level && (dma_pte_superpage(pte) || !dma_pte_present(pte)))
			break;
		if (level == *target_level)
			break;

		if (!dma_pte_present(pte)) {
			uint64_t pteval;

			tmp_page = alloc_pgtable_page(domain->nid);

			if (!tmp_page)
				return NULL;

			domain_flush_cache(domain, tmp_page, VTD_PAGE_SIZE);
			pteval = ((uint64_t)virt_to_dma_pfn(tmp_page) << VTD_PAGE_SHIFT) | DMA_PTE_READ | DMA_PTE_WRITE;
			if (domain_use_first_level(domain)) {
				pteval |= DMA_FL_PTE_XD | DMA_FL_PTE_US;
				if (iommu_is_dma_domain(&domain->domain))
					pteval |= DMA_FL_PTE_ACCESS;
			}
			if (cmpxchg64(&pte->val, 0ULL, pteval))
				/* Someone else set it while we were thinking; use theirs. */
				free_pgtable_page(tmp_page);
			else
				domain_flush_cache(domain, pte, sizeof(*pte));
		}
		if (level == 1)
			break;

		parent = phys_to_virt(dma_pte_addr(pte));
		level--;
	}

	if (!*target_level)
		*target_level = level;

	return pte;
}

/* return address's pte at specific level */
static struct dma_pte *dma_pfn_level_pte(struct dmar_domain *domain,
					 unsigned long pfn,
					 int level, int *large_page)
{
	struct dma_pte *parent, *pte;
	int total = agaw_to_level(domain->agaw);
	int offset;

	parent = domain->pgd;
	while (level <= total) {
		offset = pfn_level_offset(pfn, total);
		pte = &parent[offset];
		if (level == total)
			return pte;

		if (!dma_pte_present(pte)) {
			*large_page = total;
			break;
		}

		if (dma_pte_superpage(pte)) {
			*large_page = total;
			return pte;
		}

		parent = phys_to_virt(dma_pte_addr(pte));
		total--;
	}
	return NULL;
}

/* clear last level pte, a tlb flush should be followed */
static void dma_pte_clear_range(struct dmar_domain *domain,
				unsigned long start_pfn,
				unsigned long last_pfn)
{
	unsigned int large_page;
	struct dma_pte *first_pte, *pte;

	BUG_ON(!domain_pfn_supported(domain, start_pfn));
	BUG_ON(!domain_pfn_supported(domain, last_pfn));
	BUG_ON(start_pfn > last_pfn);

	/* we don't need lock here; nobody else touches the iova range */
	do {
		large_page = 1;
		first_pte = pte = dma_pfn_level_pte(domain, start_pfn, 1, &large_page);
		if (!pte) {
			start_pfn = align_to_level(start_pfn + 1, large_page + 1);
			continue;
		}
		do {
			dma_clear_pte(pte);
			start_pfn += lvl_to_nr_pages(large_page);
			pte++;
		} while (start_pfn <= last_pfn && !first_pte_in_page(pte));

		domain_flush_cache(domain, first_pte,
				   (void *)pte - (void *)first_pte);

	} while (start_pfn && start_pfn <= last_pfn);
}

static void dma_pte_free_level(struct dmar_domain *domain, int level,
			       int retain_level, struct dma_pte *pte,
			       unsigned long pfn, unsigned long start_pfn,
			       unsigned long last_pfn)
{
	pfn = max(start_pfn, pfn);
	pte = &pte[pfn_level_offset(pfn, level)];

	do {
		unsigned long level_pfn;
		struct dma_pte *level_pte;

		if (!dma_pte_present(pte) || dma_pte_superpage(pte))
			goto next;

		level_pfn = pfn & level_mask(level);
		level_pte = phys_to_virt(dma_pte_addr(pte));

		if (level > 2) {
			dma_pte_free_level(domain, level - 1, retain_level,
					   level_pte, level_pfn, start_pfn,
					   last_pfn);
		}

		/*
		 * Free the page table if we're below the level we want to
		 * retain and the range covers the entire table.
		 */
		if (level < retain_level && !(start_pfn > level_pfn ||
		      last_pfn < level_pfn + level_size(level) - 1)) {
			dma_clear_pte(pte);
			domain_flush_cache(domain, pte, sizeof(*pte));
			free_pgtable_page(level_pte);
		}
next:
		pfn += level_size(level);
	} while (!first_pte_in_page(++pte) && pfn <= last_pfn);
}

/*
 * clear last level (leaf) ptes and free page table pages below the
 * level we wish to keep intact.
 */
static void dma_pte_free_pagetable(struct dmar_domain *domain,
				   unsigned long start_pfn,
				   unsigned long last_pfn,
				   int retain_level)
{
	dma_pte_clear_range(domain, start_pfn, last_pfn);

	/* We don't need lock here; nobody else touches the iova range */
	dma_pte_free_level(domain, agaw_to_level(domain->agaw), retain_level,
			   domain->pgd, 0, start_pfn, last_pfn);

	/* free pgd */
	if (start_pfn == 0 && last_pfn == DOMAIN_MAX_PFN(domain->gaw)) {
		free_pgtable_page(domain->pgd);
		domain->pgd = NULL;
	}
}

/* When a page at a given level is being unlinked from its parent, we don't
   need to *modify* it at all. All we need to do is make a list of all the
   pages which can be freed just as soon as we've flushed the IOTLB and we
   know the hardware page-walk will no longer touch them.
   The 'pte' argument is the *parent* PTE, pointing to the page that is to
   be freed. */
static void dma_pte_list_pagetables(struct dmar_domain *domain,
				    int level, struct dma_pte *pte,
				    struct list_head *freelist)
{
	struct page *pg;

	pg = pfn_to_page(dma_pte_addr(pte) >> PAGE_SHIFT);
	list_add_tail(&pg->lru, freelist);

	if (level == 1)
		return;

	pte = page_address(pg);
	do {
		if (dma_pte_present(pte) && !dma_pte_superpage(pte))
			dma_pte_list_pagetables(domain, level - 1, pte, freelist);
		pte++;
	} while (!first_pte_in_page(pte));
}

static void dma_pte_clear_level(struct dmar_domain *domain, int level,
				struct dma_pte *pte, unsigned long pfn,
				unsigned long start_pfn, unsigned long last_pfn,
				struct list_head *freelist)
{
	struct dma_pte *first_pte = NULL, *last_pte = NULL;

	pfn = max(start_pfn, pfn);
	pte = &pte[pfn_level_offset(pfn, level)];

	do {
		unsigned long level_pfn = pfn & level_mask(level);

		if (!dma_pte_present(pte))
			goto next;

		/* If range covers entire pagetable, free it */
		if (start_pfn <= level_pfn &&
		    last_pfn >= level_pfn + level_size(level) - 1) {
			/* These suborbinate page tables are going away entirely. Don't
			   bother to clear them; we're just going to *free* them. */
			if (level > 1 && !dma_pte_superpage(pte))
				dma_pte_list_pagetables(domain, level - 1, pte, freelist);

			dma_clear_pte(pte);
			if (!first_pte)
				first_pte = pte;
			last_pte = pte;
		} else if (level > 1) {
			/* Recurse down into a level that isn't *entirely* obsolete */
			dma_pte_clear_level(domain, level - 1,
					    phys_to_virt(dma_pte_addr(pte)),
					    level_pfn, start_pfn, last_pfn,
					    freelist);
		}
next:
		pfn = level_pfn + level_size(level);
	} while (!first_pte_in_page(++pte) && pfn <= last_pfn);

	if (first_pte)
		domain_flush_cache(domain, first_pte,
				   (void *)++last_pte - (void *)first_pte);
}

/* We can't just free the pages because the IOMMU may still be walking
   the page tables, and may have cached the intermediate levels. The
   pages can only be freed after the IOTLB flush has been done. */
static void domain_unmap(struct dmar_domain *domain, unsigned long start_pfn,
			 unsigned long last_pfn, struct list_head *freelist)
{
	BUG_ON(!domain_pfn_supported(domain, start_pfn));
	BUG_ON(!domain_pfn_supported(domain, last_pfn));
	BUG_ON(start_pfn > last_pfn);

	/* we don't need lock here; nobody else touches the iova range */
	dma_pte_clear_level(domain, agaw_to_level(domain->agaw),
			    domain->pgd, 0, start_pfn, last_pfn, freelist);

	/* free pgd */
	if (start_pfn == 0 && last_pfn == DOMAIN_MAX_PFN(domain->gaw)) {
		struct page *pgd_page = virt_to_page(domain->pgd);
		list_add_tail(&pgd_page->lru, freelist);
		domain->pgd = NULL;
	}
}

/* iommu handling */
static int iommu_alloc_root_entry(struct intel_iommu *iommu)
{
	struct root_entry *root;

	root = (struct root_entry *)alloc_pgtable_page(iommu->node);
	if (!root) {
		pr_err("Allocating root entry for %s failed\n",
			iommu->name);
		return -ENOMEM;
	}

	__iommu_flush_cache(iommu, root, ROOT_SIZE);
	iommu->root_entry = root;

	return 0;
}

static void iommu_set_root_entry(struct intel_iommu *iommu)
{
	u64 addr;
	u32 sts;
	unsigned long flag;

	addr = virt_to_phys(iommu->root_entry);
	if (sm_supported(iommu))
		addr |= DMA_RTADDR_SMT;

	raw_spin_lock_irqsave(&iommu->register_lock, flag);
	dmar_writeq(iommu->reg + DMAR_RTADDR_REG, addr);

	writel(iommu->gcmd | DMA_GCMD_SRTP, iommu->reg + DMAR_GCMD_REG);

	/* Make sure hardware complete it */
	IOMMU_WAIT_OP(iommu, DMAR_GSTS_REG,
		      readl, (sts & DMA_GSTS_RTPS), sts);

	raw_spin_unlock_irqrestore(&iommu->register_lock, flag);

	iommu->flush.flush_context(iommu, 0, 0, 0, DMA_CCMD_GLOBAL_INVL);
	if (sm_supported(iommu))
		qi_flush_pasid_cache(iommu, 0, QI_PC_GLOBAL, 0);
	iommu->flush.flush_iotlb(iommu, 0, 0, 0, DMA_TLB_GLOBAL_FLUSH);
}

void iommu_flush_write_buffer(struct intel_iommu *iommu)
{
	u32 val;
	unsigned long flag;

	if (!rwbf_quirk && !cap_rwbf(iommu->cap))
		return;

	raw_spin_lock_irqsave(&iommu->register_lock, flag);
	writel(iommu->gcmd | DMA_GCMD_WBF, iommu->reg + DMAR_GCMD_REG);

	/* Make sure hardware complete it */
	IOMMU_WAIT_OP(iommu, DMAR_GSTS_REG,
		      readl, (!(val & DMA_GSTS_WBFS)), val);

	raw_spin_unlock_irqrestore(&iommu->register_lock, flag);
}

/* return value determine if we need a write buffer flush */
static void __iommu_flush_context(struct intel_iommu *iommu,
				  u16 did, u16 source_id, u8 function_mask,
				  u64 type)
{
	u64 val = 0;
	unsigned long flag;

	switch (type) {
	case DMA_CCMD_GLOBAL_INVL:
		val = DMA_CCMD_GLOBAL_INVL;
		break;
	case DMA_CCMD_DOMAIN_INVL:
		val = DMA_CCMD_DOMAIN_INVL|DMA_CCMD_DID(did);
		break;
	case DMA_CCMD_DEVICE_INVL:
		val = DMA_CCMD_DEVICE_INVL|DMA_CCMD_DID(did)
			| DMA_CCMD_SID(source_id) | DMA_CCMD_FM(function_mask);
		break;
	default:
		BUG();
	}
	val |= DMA_CCMD_ICC;

	raw_spin_lock_irqsave(&iommu->register_lock, flag);
	dmar_writeq(iommu->reg + DMAR_CCMD_REG, val);

	/* Make sure hardware complete it */
	IOMMU_WAIT_OP(iommu, DMAR_CCMD_REG,
		dmar_readq, (!(val & DMA_CCMD_ICC)), val);

	raw_spin_unlock_irqrestore(&iommu->register_lock, flag);
}

/* return value determine if we need a write buffer flush */
static void __iommu_flush_iotlb(struct intel_iommu *iommu, u16 did,
				u64 addr, unsigned int size_order, u64 type)
{
	int tlb_offset = ecap_iotlb_offset(iommu->ecap);
	u64 val = 0, val_iva = 0;
	unsigned long flag;

	switch (type) {
	case DMA_TLB_GLOBAL_FLUSH:
		/* global flush doesn't need set IVA_REG */
		val = DMA_TLB_GLOBAL_FLUSH|DMA_TLB_IVT;
		break;
	case DMA_TLB_DSI_FLUSH:
		val = DMA_TLB_DSI_FLUSH|DMA_TLB_IVT|DMA_TLB_DID(did);
		break;
	case DMA_TLB_PSI_FLUSH:
		val = DMA_TLB_PSI_FLUSH|DMA_TLB_IVT|DMA_TLB_DID(did);
		/* IH bit is passed in as part of address */
		val_iva = size_order | addr;
		break;
	default:
		BUG();
	}
	/* Note: set drain read/write */
#if 0
	/*
	 * This is probably to be super secure.. Looks like we can
	 * ignore it without any impact.
	 */
	if (cap_read_drain(iommu->cap))
		val |= DMA_TLB_READ_DRAIN;
#endif
	if (cap_write_drain(iommu->cap))
		val |= DMA_TLB_WRITE_DRAIN;

	raw_spin_lock_irqsave(&iommu->register_lock, flag);
	/* Note: Only uses first TLB reg currently */
	if (val_iva)
		dmar_writeq(iommu->reg + tlb_offset, val_iva);
	dmar_writeq(iommu->reg + tlb_offset + 8, val);

	/* Make sure hardware complete it */
	IOMMU_WAIT_OP(iommu, tlb_offset + 8,
		dmar_readq, (!(val & DMA_TLB_IVT)), val);

	raw_spin_unlock_irqrestore(&iommu->register_lock, flag);

	/* check IOTLB invalidation granularity */
	if (DMA_TLB_IAIG(val) == 0)
		pr_err("Flush IOTLB failed\n");
	if (DMA_TLB_IAIG(val) != DMA_TLB_IIRG(type))
		pr_debug("TLB flush request %Lx, actual %Lx\n",
			(unsigned long long)DMA_TLB_IIRG(type),
			(unsigned long long)DMA_TLB_IAIG(val));
}

static struct device_domain_info *
iommu_support_dev_iotlb(struct dmar_domain *domain, struct intel_iommu *iommu,
			u8 bus, u8 devfn)
{
	struct device_domain_info *info;
	unsigned long flags;

	if (!iommu->qi)
		return NULL;

	spin_lock_irqsave(&domain->lock, flags);
	list_for_each_entry(info, &domain->devices, link) {
		if (info->iommu == iommu && info->bus == bus &&
		    info->devfn == devfn) {
			spin_unlock_irqrestore(&domain->lock, flags);
			return info->ats_supported ? info : NULL;
		}
	}
	spin_unlock_irqrestore(&domain->lock, flags);

	return NULL;
}

static void domain_update_iotlb(struct dmar_domain *domain)
{
	struct device_domain_info *info;
	bool has_iotlb_device = false;
	unsigned long flags;

	spin_lock_irqsave(&domain->lock, flags);
	list_for_each_entry(info, &domain->devices, link) {
		if (info->ats_enabled) {
			has_iotlb_device = true;
			break;
		}
	}
	domain->has_iotlb_device = has_iotlb_device;
	spin_unlock_irqrestore(&domain->lock, flags);
}

static void iommu_enable_dev_iotlb(struct device_domain_info *info)
{
	struct pci_dev *pdev;

	if (!info || !dev_is_pci(info->dev))
		return;

	pdev = to_pci_dev(info->dev);
	/* For IOMMU that supports device IOTLB throttling (DIT), we assign
	 * PFSID to the invalidation desc of a VF such that IOMMU HW can gauge
	 * queue depth at PF level. If DIT is not set, PFSID will be treated as
	 * reserved, which should be set to 0.
	 */
	if (!ecap_dit(info->iommu->ecap))
		info->pfsid = 0;
	else {
		struct pci_dev *pf_pdev;

		/* pdev will be returned if device is not a vf */
		pf_pdev = pci_physfn(pdev);
		info->pfsid = pci_dev_id(pf_pdev);
	}

#ifdef CONFIG_INTEL_IOMMU_SVM
	/* The PCIe spec, in its wisdom, declares that the behaviour of
	   the device if you enable PASID support after ATS support is
	   undefined. So always enable PASID support on devices which
	   have it, even if we can't yet know if we're ever going to
	   use it. */
	if (info->pasid_supported && !pci_enable_pasid(pdev, info->pasid_supported & ~1))
		info->pasid_enabled = 1;

	if (info->pri_supported &&
	    (info->pasid_enabled ? pci_prg_resp_pasid_required(pdev) : 1)  &&
	    !pci_reset_pri(pdev) && !pci_enable_pri(pdev, PRQ_DEPTH))
		info->pri_enabled = 1;
#endif
	if (info->ats_supported && pci_ats_page_aligned(pdev) &&
	    !pci_enable_ats(pdev, VTD_PAGE_SHIFT)) {
		info->ats_enabled = 1;
		domain_update_iotlb(info->domain);
		info->ats_qdep = pci_ats_queue_depth(pdev);
	}
}

static void iommu_disable_dev_iotlb(struct device_domain_info *info)
{
	struct pci_dev *pdev;

	if (!dev_is_pci(info->dev))
		return;

	pdev = to_pci_dev(info->dev);

	if (info->ats_enabled) {
		pci_disable_ats(pdev);
		info->ats_enabled = 0;
		domain_update_iotlb(info->domain);
	}
#ifdef CONFIG_INTEL_IOMMU_SVM
	if (info->pri_enabled) {
		pci_disable_pri(pdev);
		info->pri_enabled = 0;
	}
	if (info->pasid_enabled) {
		pci_disable_pasid(pdev);
		info->pasid_enabled = 0;
	}
#endif
}

static void __iommu_flush_dev_iotlb(struct device_domain_info *info,
				    u64 addr, unsigned int mask)
{
	u16 sid, qdep;

	if (!info || !info->ats_enabled)
		return;

	sid = info->bus << 8 | info->devfn;
	qdep = info->ats_qdep;
	qi_flush_dev_iotlb(info->iommu, sid, info->pfsid,
			   qdep, addr, mask);
}

static void iommu_flush_dev_iotlb(struct dmar_domain *domain,
				  u64 addr, unsigned mask)
{
	struct device_domain_info *info;
	unsigned long flags;

	if (!domain->has_iotlb_device)
		return;

	spin_lock_irqsave(&domain->lock, flags);
	list_for_each_entry(info, &domain->devices, link)
		__iommu_flush_dev_iotlb(info, addr, mask);
	spin_unlock_irqrestore(&domain->lock, flags);
}

static void iommu_flush_iotlb_psi(struct intel_iommu *iommu,
				  struct dmar_domain *domain,
				  unsigned long pfn, unsigned int pages,
				  int ih, int map)
{
	unsigned int aligned_pages = __roundup_pow_of_two(pages);
	unsigned int mask = ilog2(aligned_pages);
	uint64_t addr = (uint64_t)pfn << VTD_PAGE_SHIFT;
	u16 did = domain_id_iommu(domain, iommu);

	BUG_ON(pages == 0);

	if (ih)
		ih = 1 << 6;

	if (domain_use_first_level(domain)) {
		qi_flush_piotlb(iommu, did, PASID_RID2PASID, addr, pages, ih);
	} else {
		unsigned long bitmask = aligned_pages - 1;

		/*
		 * PSI masks the low order bits of the base address. If the
		 * address isn't aligned to the mask, then compute a mask value
		 * needed to ensure the target range is flushed.
		 */
		if (unlikely(bitmask & pfn)) {
			unsigned long end_pfn = pfn + pages - 1, shared_bits;

			/*
			 * Since end_pfn <= pfn + bitmask, the only way bits
			 * higher than bitmask can differ in pfn and end_pfn is
			 * by carrying. This means after masking out bitmask,
			 * high bits starting with the first set bit in
			 * shared_bits are all equal in both pfn and end_pfn.
			 */
			shared_bits = ~(pfn ^ end_pfn) & ~bitmask;
			mask = shared_bits ? __ffs(shared_bits) : BITS_PER_LONG;
		}

		/*
		 * Fallback to domain selective flush if no PSI support or
		 * the size is too big.
		 */
		if (!cap_pgsel_inv(iommu->cap) ||
		    mask > cap_max_amask_val(iommu->cap))
			iommu->flush.flush_iotlb(iommu, did, 0, 0,
							DMA_TLB_DSI_FLUSH);
		else
			iommu->flush.flush_iotlb(iommu, did, addr | ih, mask,
							DMA_TLB_PSI_FLUSH);
	}

	/*
	 * In caching mode, changes of pages from non-present to present require
	 * flush. However, device IOTLB doesn't need to be flushed in this case.
	 */
	if (!cap_caching_mode(iommu->cap) || !map)
		iommu_flush_dev_iotlb(domain, addr, mask);
}

/* Notification for newly created mappings */
static inline void __mapping_notify_one(struct intel_iommu *iommu,
					struct dmar_domain *domain,
					unsigned long pfn, unsigned int pages)
{
	/*
	 * It's a non-present to present mapping. Only flush if caching mode
	 * and second level.
	 */
	if (cap_caching_mode(iommu->cap) && !domain_use_first_level(domain))
		iommu_flush_iotlb_psi(iommu, domain, pfn, pages, 0, 1);
	else
		iommu_flush_write_buffer(iommu);
}

static void intel_flush_iotlb_all(struct iommu_domain *domain)
{
	struct dmar_domain *dmar_domain = to_dmar_domain(domain);
	struct iommu_domain_info *info;
	unsigned long idx;

	xa_for_each(&dmar_domain->iommu_array, idx, info) {
		struct intel_iommu *iommu = info->iommu;
		u16 did = domain_id_iommu(dmar_domain, iommu);

		if (domain_use_first_level(dmar_domain))
			qi_flush_piotlb(iommu, did, PASID_RID2PASID, 0, -1, 0);
		else
			iommu->flush.flush_iotlb(iommu, did, 0, 0,
						 DMA_TLB_DSI_FLUSH);

		if (!cap_caching_mode(iommu->cap))
			iommu_flush_dev_iotlb(dmar_domain, 0, MAX_AGAW_PFN_WIDTH);
	}
}

static void iommu_disable_protect_mem_regions(struct intel_iommu *iommu)
{
	u32 pmen;
	unsigned long flags;

	if (!cap_plmr(iommu->cap) && !cap_phmr(iommu->cap))
		return;

	raw_spin_lock_irqsave(&iommu->register_lock, flags);
	pmen = readl(iommu->reg + DMAR_PMEN_REG);
	pmen &= ~DMA_PMEN_EPM;
	writel(pmen, iommu->reg + DMAR_PMEN_REG);

	/* wait for the protected region status bit to clear */
	IOMMU_WAIT_OP(iommu, DMAR_PMEN_REG,
		readl, !(pmen & DMA_PMEN_PRS), pmen);

	raw_spin_unlock_irqrestore(&iommu->register_lock, flags);
}

static void iommu_enable_translation(struct intel_iommu *iommu)
{
	u32 sts;
	unsigned long flags;

	raw_spin_lock_irqsave(&iommu->register_lock, flags);
	iommu->gcmd |= DMA_GCMD_TE;
	writel(iommu->gcmd, iommu->reg + DMAR_GCMD_REG);

	/* Make sure hardware complete it */
	IOMMU_WAIT_OP(iommu, DMAR_GSTS_REG,
		      readl, (sts & DMA_GSTS_TES), sts);

	raw_spin_unlock_irqrestore(&iommu->register_lock, flags);
}

static void iommu_disable_translation(struct intel_iommu *iommu)
{
	u32 sts;
	unsigned long flag;

	if (iommu_skip_te_disable && iommu->drhd->gfx_dedicated &&
	    (cap_read_drain(iommu->cap) || cap_write_drain(iommu->cap)))
		return;

	raw_spin_lock_irqsave(&iommu->register_lock, flag);
	iommu->gcmd &= ~DMA_GCMD_TE;
	writel(iommu->gcmd, iommu->reg + DMAR_GCMD_REG);

	/* Make sure hardware complete it */
	IOMMU_WAIT_OP(iommu, DMAR_GSTS_REG,
		      readl, (!(sts & DMA_GSTS_TES)), sts);

	raw_spin_unlock_irqrestore(&iommu->register_lock, flag);
}

static int iommu_init_domains(struct intel_iommu *iommu)
{
	u32 ndomains;

	ndomains = cap_ndoms(iommu->cap);
	pr_debug("%s: Number of Domains supported <%d>\n",
		 iommu->name, ndomains);

	spin_lock_init(&iommu->lock);

	iommu->domain_ids = bitmap_zalloc(ndomains, GFP_KERNEL);
	if (!iommu->domain_ids)
		return -ENOMEM;

	/*
	 * If Caching mode is set, then invalid translations are tagged
	 * with domain-id 0, hence we need to pre-allocate it. We also
	 * use domain-id 0 as a marker for non-allocated domain-id, so
	 * make sure it is not used for a real domain.
	 */
	set_bit(0, iommu->domain_ids);

	/*
	 * Vt-d spec rev3.0 (section 6.2.3.1) requires that each pasid
	 * entry for first-level or pass-through translation modes should
	 * be programmed with a domain id different from those used for
	 * second-level or nested translation. We reserve a domain id for
	 * this purpose.
	 */
	if (sm_supported(iommu))
		set_bit(FLPT_DEFAULT_DID, iommu->domain_ids);

	return 0;
}

static void disable_dmar_iommu(struct intel_iommu *iommu)
{
	if (!iommu->domain_ids)
		return;

	/*
	 * All iommu domains must have been detached from the devices,
	 * hence there should be no domain IDs in use.
	 */
	if (WARN_ON(bitmap_weight(iommu->domain_ids, cap_ndoms(iommu->cap))
		    > NUM_RESERVED_DID))
		return;

	if (iommu->gcmd & DMA_GCMD_TE)
		iommu_disable_translation(iommu);
}

static void free_dmar_iommu(struct intel_iommu *iommu)
{
	if (iommu->domain_ids) {
		bitmap_free(iommu->domain_ids);
		iommu->domain_ids = NULL;
	}

	if (iommu->copied_tables) {
		bitmap_free(iommu->copied_tables);
		iommu->copied_tables = NULL;
	}

	/* free context mapping */
	free_context_table(iommu);

#ifdef CONFIG_INTEL_IOMMU_SVM
	if (pasid_supported(iommu)) {
		if (ecap_prs(iommu->ecap))
			intel_svm_finish_prq(iommu);
	}
	if (vccap_pasid(iommu->vccap))
		ioasid_unregister_allocator(&iommu->pasid_allocator);

#endif
}

/*
 * Check and return whether first level is used by default for
 * DMA translation.
 */
static bool first_level_by_default(unsigned int type)
{
	/* Only SL is available in legacy mode */
	if (!scalable_mode_support())
		return false;

	/* Only level (either FL or SL) is available, just use it */
	if (intel_cap_flts_sanity() ^ intel_cap_slts_sanity())
		return intel_cap_flts_sanity();

	/* Both levels are available, decide it based on domain type */
	return type != IOMMU_DOMAIN_UNMANAGED;
}

static struct dmar_domain *alloc_domain(unsigned int type)
{
	struct dmar_domain *domain;

	domain = kzalloc(sizeof(*domain), GFP_KERNEL);
	if (!domain)
		return NULL;

	domain->nid = NUMA_NO_NODE;
	if (first_level_by_default(type))
		domain->flags |= DOMAIN_FLAG_USE_FIRST_LEVEL;
	domain->has_iotlb_device = false;
	INIT_LIST_HEAD(&domain->devices);
	spin_lock_init(&domain->lock);
	xa_init(&domain->iommu_array);

	return domain;
}

static int domain_attach_iommu(struct dmar_domain *domain,
			       struct intel_iommu *iommu)
{
	struct iommu_domain_info *info, *curr;
	unsigned long ndomains;
	int num, ret = -ENOSPC;

	info = kzalloc(sizeof(*info), GFP_KERNEL);
	if (!info)
		return -ENOMEM;

	spin_lock(&iommu->lock);
	curr = xa_load(&domain->iommu_array, iommu->seq_id);
	if (curr) {
		curr->refcnt++;
		spin_unlock(&iommu->lock);
		kfree(info);
		return 0;
	}

	ndomains = cap_ndoms(iommu->cap);
	num = find_first_zero_bit(iommu->domain_ids, ndomains);
	if (num >= ndomains) {
		pr_err("%s: No free domain ids\n", iommu->name);
		goto err_unlock;
	}

	set_bit(num, iommu->domain_ids);
	info->refcnt	= 1;
	info->did	= num;
	info->iommu	= iommu;
	curr = xa_cmpxchg(&domain->iommu_array, iommu->seq_id,
			  NULL, info, GFP_ATOMIC);
	if (curr) {
		ret = xa_err(curr) ? : -EBUSY;
		goto err_clear;
	}
	domain_update_iommu_cap(domain);

	spin_unlock(&iommu->lock);
	return 0;

err_clear:
	clear_bit(info->did, iommu->domain_ids);
err_unlock:
	spin_unlock(&iommu->lock);
	kfree(info);
	return ret;
}

static void domain_detach_iommu(struct dmar_domain *domain,
				struct intel_iommu *iommu)
{
	struct iommu_domain_info *info;

	spin_lock(&iommu->lock);
	info = xa_load(&domain->iommu_array, iommu->seq_id);
	if (--info->refcnt == 0) {
		clear_bit(info->did, iommu->domain_ids);
		xa_erase(&domain->iommu_array, iommu->seq_id);
		domain->nid = NUMA_NO_NODE;
		domain_update_iommu_cap(domain);
		kfree(info);
	}
	spin_unlock(&iommu->lock);
}

static inline int guestwidth_to_adjustwidth(int gaw)
{
	int agaw;
	int r = (gaw - 12) % 9;

	if (r == 0)
		agaw = gaw;
	else
		agaw = gaw + 9 - r;
	if (agaw > 64)
		agaw = 64;
	return agaw;
}

static void domain_exit(struct dmar_domain *domain)
{
	if (domain->pgd) {
		LIST_HEAD(freelist);

		domain_unmap(domain, 0, DOMAIN_MAX_PFN(domain->gaw), &freelist);
		put_pages_list(&freelist);
	}

	if (WARN_ON(!list_empty(&domain->devices)))
		return;

	kfree(domain);
}

/*
 * Get the PASID directory size for scalable mode context entry.
 * Value of X in the PDTS field of a scalable mode context entry
 * indicates PASID directory with 2^(X + 7) entries.
 */
static inline unsigned long context_get_sm_pds(struct pasid_table *table)
{
	unsigned long pds, max_pde;

	max_pde = table->max_pasid >> PASID_PDE_SHIFT;
	pds = find_first_bit(&max_pde, MAX_NR_PASID_BITS);
	if (pds < 7)
		return 0;

	return pds - 7;
}

/*
 * Set the RID_PASID field of a scalable mode context entry. The
 * IOMMU hardware will use the PASID value set in this field for
 * DMA translations of DMA requests without PASID.
 */
static inline void
context_set_sm_rid2pasid(struct context_entry *context, unsigned long pasid)
{
	context->hi |= pasid & ((1 << 20) - 1);
}

/*
 * Set the DTE(Device-TLB Enable) field of a scalable mode context
 * entry.
 */
static inline void context_set_sm_dte(struct context_entry *context)
{
	context->lo |= (1 << 2);
}

/*
 * Set the PRE(Page Request Enable) field of a scalable mode context
 * entry.
 */
static inline void context_set_sm_pre(struct context_entry *context)
{
	context->lo |= (1 << 4);
}

/* Convert value to context PASID directory size field coding. */
#define context_pdts(pds)	(((pds) & 0x7) << 9)

static int domain_context_mapping_one(struct dmar_domain *domain,
				      struct intel_iommu *iommu,
				      struct pasid_table *table,
				      u8 bus, u8 devfn)
{
	struct device_domain_info *info =
			iommu_support_dev_iotlb(domain, iommu, bus, devfn);
	u16 did = domain_id_iommu(domain, iommu);
	int translation = CONTEXT_TT_MULTI_LEVEL;
	struct context_entry *context;
	int ret;

	WARN_ON(did == 0);

	if (hw_pass_through && domain_type_is_si(domain))
		translation = CONTEXT_TT_PASS_THROUGH;

	pr_debug("Set context mapping for %02x:%02x.%d\n",
		bus, PCI_SLOT(devfn), PCI_FUNC(devfn));

	BUG_ON(!domain->pgd);

	spin_lock(&iommu->lock);
	ret = -ENOMEM;
	context = iommu_context_addr(iommu, bus, devfn, 1);
	if (!context)
		goto out_unlock;

	ret = 0;
	if (context_present(context) && !context_copied(iommu, bus, devfn))
		goto out_unlock;

	/*
	 * For kdump cases, old valid entries may be cached due to the
	 * in-flight DMA and copied pgtable, but there is no unmapping
	 * behaviour for them, thus we need an explicit cache flush for
	 * the newly-mapped device. For kdump, at this point, the device
	 * is supposed to finish reset at its driver probe stage, so no
	 * in-flight DMA will exist, and we don't need to worry anymore
	 * hereafter.
	 */
	if (context_copied(iommu, bus, devfn)) {
		u16 did_old = context_domain_id(context);

		if (did_old < cap_ndoms(iommu->cap)) {
			iommu->flush.flush_context(iommu, did_old,
						   (((u16)bus) << 8) | devfn,
						   DMA_CCMD_MASK_NOBIT,
						   DMA_CCMD_DEVICE_INVL);
			iommu->flush.flush_iotlb(iommu, did_old, 0, 0,
						 DMA_TLB_DSI_FLUSH);
		}

		clear_context_copied(iommu, bus, devfn);
	}

	context_clear_entry(context);

	if (sm_supported(iommu)) {
		unsigned long pds;

		WARN_ON(!table);

		/* Setup the PASID DIR pointer: */
		pds = context_get_sm_pds(table);
		context->lo = (u64)virt_to_phys(table->table) |
				context_pdts(pds);

		/* Setup the RID_PASID field: */
		context_set_sm_rid2pasid(context, PASID_RID2PASID);

		/*
		 * Setup the Device-TLB enable bit and Page request
		 * Enable bit:
		 */
		if (info && info->ats_supported)
			context_set_sm_dte(context);
		if (info && info->pri_supported)
			context_set_sm_pre(context);
	} else {
		struct dma_pte *pgd = domain->pgd;
		int agaw;

		context_set_domain_id(context, did);

		if (translation != CONTEXT_TT_PASS_THROUGH) {
			/*
			 * Skip top levels of page tables for iommu which has
			 * less agaw than default. Unnecessary for PT mode.
			 */
			for (agaw = domain->agaw; agaw > iommu->agaw; agaw--) {
				ret = -ENOMEM;
				pgd = phys_to_virt(dma_pte_addr(pgd));
				if (!dma_pte_present(pgd))
					goto out_unlock;
			}

			if (info && info->ats_supported)
				translation = CONTEXT_TT_DEV_IOTLB;
			else
				translation = CONTEXT_TT_MULTI_LEVEL;

			context_set_address_root(context, virt_to_phys(pgd));
			context_set_address_width(context, agaw);
		} else {
			/*
			 * In pass through mode, AW must be programmed to
			 * indicate the largest AGAW value supported by
			 * hardware. And ASR is ignored by hardware.
			 */
			context_set_address_width(context, iommu->msagaw);
		}

		context_set_translation_type(context, translation);
	}

	context_set_fault_enable(context);
	context_set_present(context);
	if (!ecap_coherent(iommu->ecap))
		clflush_cache_range(context, sizeof(*context));

	/*
	 * It's a non-present to present mapping. If hardware doesn't cache
	 * non-present entry we only need to flush the write-buffer. If the
	 * _does_ cache non-present entries, then it does so in the special
	 * domain #0, which we have to flush:
	 */
	if (cap_caching_mode(iommu->cap)) {
		iommu->flush.flush_context(iommu, 0,
					   (((u16)bus) << 8) | devfn,
					   DMA_CCMD_MASK_NOBIT,
					   DMA_CCMD_DEVICE_INVL);
		iommu->flush.flush_iotlb(iommu, did, 0, 0, DMA_TLB_DSI_FLUSH);
	} else {
		iommu_flush_write_buffer(iommu);
	}
	iommu_enable_dev_iotlb(info);

	ret = 0;

out_unlock:
	spin_unlock(&iommu->lock);

	return ret;
}

struct domain_context_mapping_data {
	struct dmar_domain *domain;
	struct intel_iommu *iommu;
	struct pasid_table *table;
};

static int domain_context_mapping_cb(struct pci_dev *pdev,
				     u16 alias, void *opaque)
{
	struct domain_context_mapping_data *data = opaque;

	return domain_context_mapping_one(data->domain, data->iommu,
					  data->table, PCI_BUS_NUM(alias),
					  alias & 0xff);
}

static int
domain_context_mapping(struct dmar_domain *domain, struct device *dev)
{
	struct domain_context_mapping_data data;
	struct pasid_table *table;
	struct intel_iommu *iommu;
	u8 bus, devfn;

	iommu = device_to_iommu(dev, &bus, &devfn);
	if (!iommu)
		return -ENODEV;

	table = intel_pasid_get_table(dev);

	if (!dev_is_pci(dev))
		return domain_context_mapping_one(domain, iommu, table,
						  bus, devfn);

	data.domain = domain;
	data.iommu = iommu;
	data.table = table;

	return pci_for_each_dma_alias(to_pci_dev(dev),
				      &domain_context_mapping_cb, &data);
}

static int domain_context_mapped_cb(struct pci_dev *pdev,
				    u16 alias, void *opaque)
{
	struct intel_iommu *iommu = opaque;

	return !device_context_mapped(iommu, PCI_BUS_NUM(alias), alias & 0xff);
}

static int domain_context_mapped(struct device *dev)
{
	struct intel_iommu *iommu;
	u8 bus, devfn;

	iommu = device_to_iommu(dev, &bus, &devfn);
	if (!iommu)
		return -ENODEV;

	if (!dev_is_pci(dev))
		return device_context_mapped(iommu, bus, devfn);

	return !pci_for_each_dma_alias(to_pci_dev(dev),
				       domain_context_mapped_cb, iommu);
}

/* Returns a number of VTD pages, but aligned to MM page size */
static inline unsigned long aligned_nrpages(unsigned long host_addr,
					    size_t size)
{
	host_addr &= ~PAGE_MASK;
	return PAGE_ALIGN(host_addr + size) >> VTD_PAGE_SHIFT;
}

/* Return largest possible superpage level for a given mapping */
static inline int hardware_largepage_caps(struct dmar_domain *domain,
					  unsigned long iov_pfn,
					  unsigned long phy_pfn,
					  unsigned long pages)
{
	int support, level = 1;
	unsigned long pfnmerge;

	support = domain->iommu_superpage;

	/* To use a large page, the virtual *and* physical addresses
	   must be aligned to 2MiB/1GiB/etc. Lower bits set in either
	   of them will mean we have to use smaller pages. So just
	   merge them and check both at once. */
	pfnmerge = iov_pfn | phy_pfn;

	while (support && !(pfnmerge & ~VTD_STRIDE_MASK)) {
		pages >>= VTD_STRIDE_SHIFT;
		if (!pages)
			break;
		pfnmerge >>= VTD_STRIDE_SHIFT;
		level++;
		support--;
	}
	return level;
}

/*
 * Ensure that old small page tables are removed to make room for superpage(s).
 * We're going to add new large pages, so make sure we don't remove their parent
 * tables. The IOTLB/devTLBs should be flushed if any PDE/PTEs are cleared.
 */
static void switch_to_super_page(struct dmar_domain *domain,
				 unsigned long start_pfn,
				 unsigned long end_pfn, int level)
{
	unsigned long lvl_pages = lvl_to_nr_pages(level);
	struct iommu_domain_info *info;
	struct dma_pte *pte = NULL;
	unsigned long i;

	while (start_pfn <= end_pfn) {
		if (!pte)
			pte = pfn_to_dma_pte(domain, start_pfn, &level);

		if (dma_pte_present(pte)) {
			dma_pte_free_pagetable(domain, start_pfn,
					       start_pfn + lvl_pages - 1,
					       level + 1);

			xa_for_each(&domain->iommu_array, i, info)
				iommu_flush_iotlb_psi(info->iommu, domain,
						      start_pfn, lvl_pages,
						      0, 0);
		}

		pte++;
		start_pfn += lvl_pages;
		if (first_pte_in_page(pte))
			pte = NULL;
	}
}

static int
__domain_mapping(struct dmar_domain *domain, unsigned long iov_pfn,
		 unsigned long phys_pfn, unsigned long nr_pages, int prot)
{
	struct dma_pte *first_pte = NULL, *pte = NULL;
	unsigned int largepage_lvl = 0;
	unsigned long lvl_pages = 0;
	phys_addr_t pteval;
	u64 attr;

	BUG_ON(!domain_pfn_supported(domain, iov_pfn + nr_pages - 1));

	if ((prot & (DMA_PTE_READ|DMA_PTE_WRITE)) == 0)
		return -EINVAL;

	attr = prot & (DMA_PTE_READ | DMA_PTE_WRITE | DMA_PTE_SNP);
	attr |= DMA_FL_PTE_PRESENT;
	if (domain_use_first_level(domain)) {
		attr |= DMA_FL_PTE_XD | DMA_FL_PTE_US | DMA_FL_PTE_ACCESS;
		if (prot & DMA_PTE_WRITE)
			attr |= DMA_FL_PTE_DIRTY;
	}

	pteval = ((phys_addr_t)phys_pfn << VTD_PAGE_SHIFT) | attr;

	while (nr_pages > 0) {
		uint64_t tmp;

		if (!pte) {
			largepage_lvl = hardware_largepage_caps(domain, iov_pfn,
					phys_pfn, nr_pages);

			pte = pfn_to_dma_pte(domain, iov_pfn, &largepage_lvl);
			if (!pte)
				return -ENOMEM;
			first_pte = pte;

			lvl_pages = lvl_to_nr_pages(largepage_lvl);

			/* It is large page*/
			if (largepage_lvl > 1) {
				unsigned long end_pfn;
				unsigned long pages_to_remove;

				pteval |= DMA_PTE_LARGE_PAGE;
				pages_to_remove = min_t(unsigned long, nr_pages,
							nr_pte_to_next_page(pte) * lvl_pages);
				end_pfn = iov_pfn + pages_to_remove - 1;
				switch_to_super_page(domain, iov_pfn, end_pfn, largepage_lvl);
			} else {
				pteval &= ~(uint64_t)DMA_PTE_LARGE_PAGE;
			}

		}
		/* We don't need lock here, nobody else
		 * touches the iova range
		 */
		tmp = cmpxchg64_local(&pte->val, 0ULL, pteval);
		if (tmp) {
			static int dumps = 5;
			pr_crit("ERROR: DMA PTE for vPFN 0x%lx already set (to %llx not %llx)\n",
				iov_pfn, tmp, (unsigned long long)pteval);
			if (dumps) {
				dumps--;
				debug_dma_dump_mappings(NULL);
			}
			WARN_ON(1);
		}

		nr_pages -= lvl_pages;
		iov_pfn += lvl_pages;
		phys_pfn += lvl_pages;
		pteval += lvl_pages * VTD_PAGE_SIZE;

		/* If the next PTE would be the first in a new page, then we
		 * need to flush the cache on the entries we've just written.
		 * And then we'll need to recalculate 'pte', so clear it and
		 * let it get set again in the if (!pte) block above.
		 *
		 * If we're done (!nr_pages) we need to flush the cache too.
		 *
		 * Also if we've been setting superpages, we may need to
		 * recalculate 'pte' and switch back to smaller pages for the
		 * end of the mapping, if the trailing size is not enough to
		 * use another superpage (i.e. nr_pages < lvl_pages).
		 */
		pte++;
		if (!nr_pages || first_pte_in_page(pte) ||
		    (largepage_lvl > 1 && nr_pages < lvl_pages)) {
			domain_flush_cache(domain, first_pte,
					   (void *)pte - (void *)first_pte);
			pte = NULL;
		}
	}

	return 0;
}

static void domain_context_clear_one(struct device_domain_info *info, u8 bus, u8 devfn)
{
	struct intel_iommu *iommu = info->iommu;
	struct context_entry *context;
	u16 did_old;

	if (!iommu)
		return;

	spin_lock(&iommu->lock);
	context = iommu_context_addr(iommu, bus, devfn, 0);
	if (!context) {
		spin_unlock(&iommu->lock);
		return;
	}

	if (sm_supported(iommu)) {
		if (hw_pass_through && domain_type_is_si(info->domain))
			did_old = FLPT_DEFAULT_DID;
		else
			did_old = domain_id_iommu(info->domain, iommu);
	} else {
		did_old = context_domain_id(context);
	}

	context_clear_entry(context);
	__iommu_flush_cache(iommu, context, sizeof(*context));
	spin_unlock(&iommu->lock);
	iommu->flush.flush_context(iommu,
				   did_old,
				   (((u16)bus) << 8) | devfn,
				   DMA_CCMD_MASK_NOBIT,
				   DMA_CCMD_DEVICE_INVL);

	if (sm_supported(iommu))
		qi_flush_pasid_cache(iommu, did_old, QI_PC_ALL_PASIDS, 0);

	iommu->flush.flush_iotlb(iommu,
				 did_old,
				 0,
				 0,
				 DMA_TLB_DSI_FLUSH);

	__iommu_flush_dev_iotlb(info, 0, MAX_AGAW_PFN_WIDTH);
}

static int domain_setup_first_level(struct intel_iommu *iommu,
				    struct dmar_domain *domain,
				    struct device *dev,
				    u32 pasid)
{
	struct dma_pte *pgd = domain->pgd;
	int agaw, level;
	int flags = 0;

	/*
	 * Skip top levels of page tables for iommu which has
	 * less agaw than default. Unnecessary for PT mode.
	 */
	for (agaw = domain->agaw; agaw > iommu->agaw; agaw--) {
		pgd = phys_to_virt(dma_pte_addr(pgd));
		if (!dma_pte_present(pgd))
			return -ENOMEM;
	}

	level = agaw_to_level(agaw);
	if (level != 4 && level != 5)
		return -EINVAL;

	if (pasid != PASID_RID2PASID)
		flags |= PASID_FLAG_SUPERVISOR_MODE;
	if (level == 5)
		flags |= PASID_FLAG_FL5LP;

	if (domain->force_snooping)
		flags |= PASID_FLAG_PAGE_SNOOP;

	return intel_pasid_setup_first_level(iommu, dev, (pgd_t *)pgd, pasid,
					     domain_id_iommu(domain, iommu),
					     flags);
}

static bool dev_is_real_dma_subdevice(struct device *dev)
{
	return dev && dev_is_pci(dev) &&
	       pci_real_dma_dev(to_pci_dev(dev)) != to_pci_dev(dev);
}

static int iommu_domain_identity_map(struct dmar_domain *domain,
				     unsigned long first_vpfn,
				     unsigned long last_vpfn)
{
	/*
	 * RMRR range might have overlap with physical memory range,
	 * clear it first
	 */
	dma_pte_clear_range(domain, first_vpfn, last_vpfn);

	return __domain_mapping(domain, first_vpfn,
				first_vpfn, last_vpfn - first_vpfn + 1,
				DMA_PTE_READ|DMA_PTE_WRITE);
}

static int md_domain_init(struct dmar_domain *domain, int guest_width);

static int __init si_domain_init(int hw)
{
	struct dmar_rmrr_unit *rmrr;
	struct device *dev;
	int i, nid, ret;

	si_domain = alloc_domain(IOMMU_DOMAIN_IDENTITY);
	if (!si_domain)
		return -EFAULT;

	if (md_domain_init(si_domain, DEFAULT_DOMAIN_ADDRESS_WIDTH)) {
		domain_exit(si_domain);
		return -EFAULT;
	}

	if (hw)
		return 0;

	for_each_online_node(nid) {
		unsigned long start_pfn, end_pfn;
		int i;

		for_each_mem_pfn_range(i, nid, &start_pfn, &end_pfn, NULL) {
			ret = iommu_domain_identity_map(si_domain,
					mm_to_dma_pfn(start_pfn),
					mm_to_dma_pfn(end_pfn));
			if (ret)
				return ret;
		}
	}

	/*
	 * Identity map the RMRRs so that devices with RMRRs could also use
	 * the si_domain.
	 */
	for_each_rmrr_units(rmrr) {
		for_each_active_dev_scope(rmrr->devices, rmrr->devices_cnt,
					  i, dev) {
			unsigned long long start = rmrr->base_address;
			unsigned long long end = rmrr->end_address;

			if (WARN_ON(end < start ||
				    end >> agaw_to_width(si_domain->agaw)))
				continue;

			ret = iommu_domain_identity_map(si_domain,
					mm_to_dma_pfn(start >> PAGE_SHIFT),
					mm_to_dma_pfn(end >> PAGE_SHIFT));
			if (ret)
				return ret;
		}
	}

	return 0;
}

static int domain_add_dev_info(struct dmar_domain *domain, struct device *dev)
{
	struct device_domain_info *info = dev_iommu_priv_get(dev);
	struct intel_iommu *iommu;
	unsigned long flags;
	u8 bus, devfn;
	int ret;

	iommu = device_to_iommu(dev, &bus, &devfn);
	if (!iommu)
		return -ENODEV;

<<<<<<< HEAD
	spin_lock_irqsave(&device_domain_lock, flags);
	info->domain = domain;
	spin_lock(&iommu->lock);
	ret = domain_attach_iommu(domain, iommu);
	spin_unlock(&iommu->lock);
	if (ret) {
		spin_unlock_irqrestore(&device_domain_lock, flags);
		return ret;
	}
	list_add(&info->link, &domain->devices);
	spin_unlock_irqrestore(&device_domain_lock, flags);
=======
	ret = domain_attach_iommu(domain, iommu);
	if (ret)
		return ret;
	info->domain = domain;
	spin_lock_irqsave(&domain->lock, flags);
	list_add(&info->link, &domain->devices);
	spin_unlock_irqrestore(&domain->lock, flags);
>>>>>>> 7365df19

	/* PASID table is mandatory for a PCI device in scalable mode. */
	if (sm_supported(iommu) && !dev_is_real_dma_subdevice(dev)) {
		ret = intel_pasid_alloc_table(dev);
		if (ret) {
			dev_err(dev, "PASID table allocation failed\n");
			dmar_remove_one_dev_info(dev);
			return ret;
		}

		/* Setup the PASID entry for requests without PASID: */
<<<<<<< HEAD
		spin_lock_irqsave(&iommu->lock, flags);
=======
>>>>>>> 7365df19
		if (hw_pass_through && domain_type_is_si(domain))
			ret = intel_pasid_setup_pass_through(iommu, domain,
					dev, PASID_RID2PASID);
		else if (domain_use_first_level(domain))
			ret = domain_setup_first_level(iommu, domain, dev,
					PASID_RID2PASID);
		else
			ret = intel_pasid_setup_second_level(iommu, domain,
					dev, PASID_RID2PASID);
<<<<<<< HEAD
		spin_unlock_irqrestore(&iommu->lock, flags);
=======
>>>>>>> 7365df19
		if (ret) {
			dev_err(dev, "Setup RID2PASID failed\n");
			dmar_remove_one_dev_info(dev);
			return ret;
		}
	}

	ret = domain_context_mapping(domain, dev);
	if (ret) {
		dev_err(dev, "Domain context map failed\n");
		dmar_remove_one_dev_info(dev);
		return ret;
	}

	return 0;
}

static bool device_has_rmrr(struct device *dev)
{
	struct dmar_rmrr_unit *rmrr;
	struct device *tmp;
	int i;

	rcu_read_lock();
	for_each_rmrr_units(rmrr) {
		/*
		 * Return TRUE if this RMRR contains the device that
		 * is passed in.
		 */
		for_each_active_dev_scope(rmrr->devices,
					  rmrr->devices_cnt, i, tmp)
			if (tmp == dev ||
			    is_downstream_to_pci_bridge(dev, tmp)) {
				rcu_read_unlock();
				return true;
			}
	}
	rcu_read_unlock();
	return false;
}

/**
 * device_rmrr_is_relaxable - Test whether the RMRR of this device
 * is relaxable (ie. is allowed to be not enforced under some conditions)
 * @dev: device handle
 *
 * We assume that PCI USB devices with RMRRs have them largely
 * for historical reasons and that the RMRR space is not actively used post
 * boot.  This exclusion may change if vendors begin to abuse it.
 *
 * The same exception is made for graphics devices, with the requirement that
 * any use of the RMRR regions will be torn down before assigning the device
 * to a guest.
 *
 * Return: true if the RMRR is relaxable, false otherwise
 */
static bool device_rmrr_is_relaxable(struct device *dev)
{
	struct pci_dev *pdev;

	if (!dev_is_pci(dev))
		return false;

	pdev = to_pci_dev(dev);
	if (IS_USB_DEVICE(pdev) || IS_GFX_DEVICE(pdev))
		return true;
	else
		return false;
}

/*
 * There are a couple cases where we need to restrict the functionality of
 * devices associated with RMRRs.  The first is when evaluating a device for
 * identity mapping because problems exist when devices are moved in and out
 * of domains and their respective RMRR information is lost.  This means that
 * a device with associated RMRRs will never be in a "passthrough" domain.
 * The second is use of the device through the IOMMU API.  This interface
 * expects to have full control of the IOVA space for the device.  We cannot
 * satisfy both the requirement that RMRR access is maintained and have an
 * unencumbered IOVA space.  We also have no ability to quiesce the device's
 * use of the RMRR space or even inform the IOMMU API user of the restriction.
 * We therefore prevent devices associated with an RMRR from participating in
 * the IOMMU API, which eliminates them from device assignment.
 *
 * In both cases, devices which have relaxable RMRRs are not concerned by this
 * restriction. See device_rmrr_is_relaxable comment.
 */
static bool device_is_rmrr_locked(struct device *dev)
{
	if (!device_has_rmrr(dev))
		return false;

	if (device_rmrr_is_relaxable(dev))
		return false;

	return true;
}

/*
 * Return the required default domain type for a specific device.
 *
 * @dev: the device in query
 * @startup: true if this is during early boot
 *
 * Returns:
 *  - IOMMU_DOMAIN_DMA: device requires a dynamic mapping domain
 *  - IOMMU_DOMAIN_IDENTITY: device requires an identical mapping domain
 *  - 0: both identity and dynamic domains work for this device
 */
static int device_def_domain_type(struct device *dev)
{
	if (dev_is_pci(dev)) {
		struct pci_dev *pdev = to_pci_dev(dev);

		if ((iommu_identity_mapping & IDENTMAP_AZALIA) && IS_AZALIA(pdev))
			return IOMMU_DOMAIN_IDENTITY;

		if ((iommu_identity_mapping & IDENTMAP_GFX) && IS_GFX_DEVICE(pdev))
			return IOMMU_DOMAIN_IDENTITY;
	}

	return 0;
}

static void intel_iommu_init_qi(struct intel_iommu *iommu)
{
	/*
	 * Start from the sane iommu hardware state.
	 * If the queued invalidation is already initialized by us
	 * (for example, while enabling interrupt-remapping) then
	 * we got the things already rolling from a sane state.
	 */
	if (!iommu->qi) {
		/*
		 * Clear any previous faults.
		 */
		dmar_fault(-1, iommu);
		/*
		 * Disable queued invalidation if supported and already enabled
		 * before OS handover.
		 */
		dmar_disable_qi(iommu);
	}

	if (dmar_enable_qi(iommu)) {
		/*
		 * Queued Invalidate not enabled, use Register Based Invalidate
		 */
		iommu->flush.flush_context = __iommu_flush_context;
		iommu->flush.flush_iotlb = __iommu_flush_iotlb;
		pr_info("%s: Using Register based invalidation\n",
			iommu->name);
	} else {
		iommu->flush.flush_context = qi_flush_context;
		iommu->flush.flush_iotlb = qi_flush_iotlb;
		pr_info("%s: Using Queued invalidation\n", iommu->name);
	}
}

static int copy_context_table(struct intel_iommu *iommu,
			      struct root_entry *old_re,
			      struct context_entry **tbl,
			      int bus, bool ext)
{
	int tbl_idx, pos = 0, idx, devfn, ret = 0, did;
	struct context_entry *new_ce = NULL, ce;
	struct context_entry *old_ce = NULL;
	struct root_entry re;
	phys_addr_t old_ce_phys;

	tbl_idx = ext ? bus * 2 : bus;
	memcpy(&re, old_re, sizeof(re));

	for (devfn = 0; devfn < 256; devfn++) {
		/* First calculate the correct index */
		idx = (ext ? devfn * 2 : devfn) % 256;

		if (idx == 0) {
			/* First save what we may have and clean up */
			if (new_ce) {
				tbl[tbl_idx] = new_ce;
				__iommu_flush_cache(iommu, new_ce,
						    VTD_PAGE_SIZE);
				pos = 1;
			}

			if (old_ce)
				memunmap(old_ce);

			ret = 0;
			if (devfn < 0x80)
				old_ce_phys = root_entry_lctp(&re);
			else
				old_ce_phys = root_entry_uctp(&re);

			if (!old_ce_phys) {
				if (ext && devfn == 0) {
					/* No LCTP, try UCTP */
					devfn = 0x7f;
					continue;
				} else {
					goto out;
				}
			}

			ret = -ENOMEM;
			old_ce = memremap(old_ce_phys, PAGE_SIZE,
					MEMREMAP_WB);
			if (!old_ce)
				goto out;

			new_ce = alloc_pgtable_page(iommu->node);
			if (!new_ce)
				goto out_unmap;

			ret = 0;
		}

		/* Now copy the context entry */
		memcpy(&ce, old_ce + idx, sizeof(ce));

		if (!context_present(&ce))
			continue;

		did = context_domain_id(&ce);
		if (did >= 0 && did < cap_ndoms(iommu->cap))
			set_bit(did, iommu->domain_ids);

		set_context_copied(iommu, bus, devfn);
		new_ce[idx] = ce;
	}

	tbl[tbl_idx + pos] = new_ce;

	__iommu_flush_cache(iommu, new_ce, VTD_PAGE_SIZE);

out_unmap:
	memunmap(old_ce);

out:
	return ret;
}

static int copy_translation_tables(struct intel_iommu *iommu)
{
	struct context_entry **ctxt_tbls;
	struct root_entry *old_rt;
	phys_addr_t old_rt_phys;
	int ctxt_table_entries;
	u64 rtaddr_reg;
	int bus, ret;
	bool new_ext, ext;

	rtaddr_reg = dmar_readq(iommu->reg + DMAR_RTADDR_REG);
	ext        = !!(rtaddr_reg & DMA_RTADDR_SMT);
	new_ext    = !!sm_supported(iommu);

	/*
	 * The RTT bit can only be changed when translation is disabled,
	 * but disabling translation means to open a window for data
	 * corruption. So bail out and don't copy anything if we would
	 * have to change the bit.
	 */
	if (new_ext != ext)
		return -EINVAL;

	iommu->copied_tables = bitmap_zalloc(BIT_ULL(16), GFP_KERNEL);
	if (!iommu->copied_tables)
		return -ENOMEM;

	old_rt_phys = rtaddr_reg & VTD_PAGE_MASK;
	if (!old_rt_phys)
		return -EINVAL;

	old_rt = memremap(old_rt_phys, PAGE_SIZE, MEMREMAP_WB);
	if (!old_rt)
		return -ENOMEM;

	/* This is too big for the stack - allocate it from slab */
	ctxt_table_entries = ext ? 512 : 256;
	ret = -ENOMEM;
	ctxt_tbls = kcalloc(ctxt_table_entries, sizeof(void *), GFP_KERNEL);
	if (!ctxt_tbls)
		goto out_unmap;

	for (bus = 0; bus < 256; bus++) {
		ret = copy_context_table(iommu, &old_rt[bus],
					 ctxt_tbls, bus, ext);
		if (ret) {
			pr_err("%s: Failed to copy context table for bus %d\n",
				iommu->name, bus);
			continue;
		}
	}

	spin_lock(&iommu->lock);

	/* Context tables are copied, now write them to the root_entry table */
	for (bus = 0; bus < 256; bus++) {
		int idx = ext ? bus * 2 : bus;
		u64 val;

		if (ctxt_tbls[idx]) {
			val = virt_to_phys(ctxt_tbls[idx]) | 1;
			iommu->root_entry[bus].lo = val;
		}

		if (!ext || !ctxt_tbls[idx + 1])
			continue;

		val = virt_to_phys(ctxt_tbls[idx + 1]) | 1;
		iommu->root_entry[bus].hi = val;
	}

	spin_unlock(&iommu->lock);

	kfree(ctxt_tbls);

	__iommu_flush_cache(iommu, iommu->root_entry, PAGE_SIZE);

	ret = 0;

out_unmap:
	memunmap(old_rt);

	return ret;
}

#ifdef CONFIG_INTEL_IOMMU_SVM
static ioasid_t intel_vcmd_ioasid_alloc(ioasid_t min, ioasid_t max, void *data)
{
	struct intel_iommu *iommu = data;
	ioasid_t ioasid;

	if (!iommu)
		return INVALID_IOASID;
	/*
	 * VT-d virtual command interface always uses the full 20 bit
	 * PASID range. Host can partition guest PASID range based on
	 * policies but it is out of guest's control.
	 */
	if (min < PASID_MIN || max > intel_pasid_max_id)
		return INVALID_IOASID;

	if (vcmd_alloc_pasid(iommu, &ioasid))
		return INVALID_IOASID;

	return ioasid;
}

static void intel_vcmd_ioasid_free(ioasid_t ioasid, void *data)
{
	struct intel_iommu *iommu = data;

	if (!iommu)
		return;
	/*
	 * Sanity check the ioasid owner is done at upper layer, e.g. VFIO
	 * We can only free the PASID when all the devices are unbound.
	 */
	if (ioasid_find(NULL, ioasid, NULL)) {
		pr_alert("Cannot free active IOASID %d\n", ioasid);
		return;
	}
	vcmd_free_pasid(iommu, ioasid);
}

static void register_pasid_allocator(struct intel_iommu *iommu)
{
	/*
	 * If we are running in the host, no need for custom allocator
	 * in that PASIDs are allocated from the host system-wide.
	 */
	if (!cap_caching_mode(iommu->cap))
		return;

	if (!sm_supported(iommu)) {
		pr_warn("VT-d Scalable Mode not enabled, no PASID allocation\n");
		return;
	}

	/*
	 * Register a custom PASID allocator if we are running in a guest,
	 * guest PASID must be obtained via virtual command interface.
	 * There can be multiple vIOMMUs in each guest but only one allocator
	 * is active. All vIOMMU allocators will eventually be calling the same
	 * host allocator.
	 */
	if (!vccap_pasid(iommu->vccap))
		return;

	pr_info("Register custom PASID allocator\n");
	iommu->pasid_allocator.alloc = intel_vcmd_ioasid_alloc;
	iommu->pasid_allocator.free = intel_vcmd_ioasid_free;
	iommu->pasid_allocator.pdata = (void *)iommu;
	if (ioasid_register_allocator(&iommu->pasid_allocator)) {
		pr_warn("Custom PASID allocator failed, scalable mode disabled\n");
		/*
		 * Disable scalable mode on this IOMMU if there
		 * is no custom allocator. Mixing SM capable vIOMMU
		 * and non-SM vIOMMU are not supported.
		 */
		intel_iommu_sm = 0;
	}
}
#endif

static int __init init_dmars(void)
{
	struct dmar_drhd_unit *drhd;
	struct intel_iommu *iommu;
	int ret;

	ret = intel_cap_audit(CAP_AUDIT_STATIC_DMAR, NULL);
	if (ret)
		goto free_iommu;

	for_each_iommu(iommu, drhd) {
		if (drhd->ignored) {
			iommu_disable_translation(iommu);
			continue;
		}

		/*
		 * Find the max pasid size of all IOMMU's in the system.
		 * We need to ensure the system pasid table is no bigger
		 * than the smallest supported.
		 */
		if (pasid_supported(iommu)) {
			u32 temp = 2 << ecap_pss(iommu->ecap);

			intel_pasid_max_id = min_t(u32, temp,
						   intel_pasid_max_id);
		}

		intel_iommu_init_qi(iommu);

		ret = iommu_init_domains(iommu);
		if (ret)
			goto free_iommu;

		init_translation_status(iommu);

		if (translation_pre_enabled(iommu) && !is_kdump_kernel()) {
			iommu_disable_translation(iommu);
			clear_translation_pre_enabled(iommu);
			pr_warn("Translation was enabled for %s but we are not in kdump mode\n",
				iommu->name);
		}

		/*
		 * TBD:
		 * we could share the same root & context tables
		 * among all IOMMU's. Need to Split it later.
		 */
		ret = iommu_alloc_root_entry(iommu);
		if (ret)
			goto free_iommu;

		if (translation_pre_enabled(iommu)) {
			pr_info("Translation already enabled - trying to copy translation structures\n");

			ret = copy_translation_tables(iommu);
			if (ret) {
				/*
				 * We found the IOMMU with translation
				 * enabled - but failed to copy over the
				 * old root-entry table. Try to proceed
				 * by disabling translation now and
				 * allocating a clean root-entry table.
				 * This might cause DMAR faults, but
				 * probably the dump will still succeed.
				 */
				pr_err("Failed to copy translation tables from previous kernel for %s\n",
				       iommu->name);
				iommu_disable_translation(iommu);
				clear_translation_pre_enabled(iommu);
			} else {
				pr_info("Copied translation tables from previous kernel for %s\n",
					iommu->name);
			}
		}

		if (!ecap_pass_through(iommu->ecap))
			hw_pass_through = 0;
		intel_svm_check(iommu);
	}

	/*
	 * Now that qi is enabled on all iommus, set the root entry and flush
	 * caches. This is required on some Intel X58 chipsets, otherwise the
	 * flush_context function will loop forever and the boot hangs.
	 */
	for_each_active_iommu(iommu, drhd) {
		iommu_flush_write_buffer(iommu);
#ifdef CONFIG_INTEL_IOMMU_SVM
		register_pasid_allocator(iommu);
#endif
		iommu_set_root_entry(iommu);
	}

#ifdef CONFIG_INTEL_IOMMU_BROKEN_GFX_WA
	dmar_map_gfx = 0;
#endif

	if (!dmar_map_gfx)
		iommu_identity_mapping |= IDENTMAP_GFX;

	check_tylersburg_isoch();

	ret = si_domain_init(hw_pass_through);
	if (ret)
		goto free_iommu;

	/*
	 * for each drhd
	 *   enable fault log
	 *   global invalidate context cache
	 *   global invalidate iotlb
	 *   enable translation
	 */
	for_each_iommu(iommu, drhd) {
		if (drhd->ignored) {
			/*
			 * we always have to disable PMRs or DMA may fail on
			 * this device
			 */
			if (force_on)
				iommu_disable_protect_mem_regions(iommu);
			continue;
		}

		iommu_flush_write_buffer(iommu);

#ifdef CONFIG_INTEL_IOMMU_SVM
		if (pasid_supported(iommu) && ecap_prs(iommu->ecap)) {
			/*
			 * Call dmar_alloc_hwirq() with dmar_global_lock held,
			 * could cause possible lock race condition.
			 */
			up_write(&dmar_global_lock);
			ret = intel_svm_enable_prq(iommu);
			down_write(&dmar_global_lock);
			if (ret)
				goto free_iommu;
		}
#endif
		ret = dmar_set_interrupt(iommu);
		if (ret)
			goto free_iommu;
	}

	return 0;

free_iommu:
	for_each_active_iommu(iommu, drhd) {
		disable_dmar_iommu(iommu);
		free_dmar_iommu(iommu);
	}

	return ret;
}

static void __init init_no_remapping_devices(void)
{
	struct dmar_drhd_unit *drhd;
	struct device *dev;
	int i;

	for_each_drhd_unit(drhd) {
		if (!drhd->include_all) {
			for_each_active_dev_scope(drhd->devices,
						  drhd->devices_cnt, i, dev)
				break;
			/* ignore DMAR unit if no devices exist */
			if (i == drhd->devices_cnt)
				drhd->ignored = 1;
		}
	}

	for_each_active_drhd_unit(drhd) {
		if (drhd->include_all)
			continue;

		for_each_active_dev_scope(drhd->devices,
					  drhd->devices_cnt, i, dev)
			if (!dev_is_pci(dev) || !IS_GFX_DEVICE(to_pci_dev(dev)))
				break;
		if (i < drhd->devices_cnt)
			continue;

		/* This IOMMU has *only* gfx devices. Either bypass it or
		   set the gfx_mapped flag, as appropriate */
		drhd->gfx_dedicated = 1;
		if (!dmar_map_gfx)
			drhd->ignored = 1;
	}
}

#ifdef CONFIG_SUSPEND
static int init_iommu_hw(void)
{
	struct dmar_drhd_unit *drhd;
	struct intel_iommu *iommu = NULL;

	for_each_active_iommu(iommu, drhd)
		if (iommu->qi)
			dmar_reenable_qi(iommu);

	for_each_iommu(iommu, drhd) {
		if (drhd->ignored) {
			/*
			 * we always have to disable PMRs or DMA may fail on
			 * this device
			 */
			if (force_on)
				iommu_disable_protect_mem_regions(iommu);
			continue;
		}

		iommu_flush_write_buffer(iommu);
		iommu_set_root_entry(iommu);
		iommu_enable_translation(iommu);
		iommu_disable_protect_mem_regions(iommu);
	}

	return 0;
}

static void iommu_flush_all(void)
{
	struct dmar_drhd_unit *drhd;
	struct intel_iommu *iommu;

	for_each_active_iommu(iommu, drhd) {
		iommu->flush.flush_context(iommu, 0, 0, 0,
					   DMA_CCMD_GLOBAL_INVL);
		iommu->flush.flush_iotlb(iommu, 0, 0, 0,
					 DMA_TLB_GLOBAL_FLUSH);
	}
}

static int iommu_suspend(void)
{
	struct dmar_drhd_unit *drhd;
	struct intel_iommu *iommu = NULL;
	unsigned long flag;

	for_each_active_iommu(iommu, drhd) {
		iommu->iommu_state = kcalloc(MAX_SR_DMAR_REGS, sizeof(u32),
					     GFP_KERNEL);
		if (!iommu->iommu_state)
			goto nomem;
	}

	iommu_flush_all();

	for_each_active_iommu(iommu, drhd) {
		iommu_disable_translation(iommu);

		raw_spin_lock_irqsave(&iommu->register_lock, flag);

		iommu->iommu_state[SR_DMAR_FECTL_REG] =
			readl(iommu->reg + DMAR_FECTL_REG);
		iommu->iommu_state[SR_DMAR_FEDATA_REG] =
			readl(iommu->reg + DMAR_FEDATA_REG);
		iommu->iommu_state[SR_DMAR_FEADDR_REG] =
			readl(iommu->reg + DMAR_FEADDR_REG);
		iommu->iommu_state[SR_DMAR_FEUADDR_REG] =
			readl(iommu->reg + DMAR_FEUADDR_REG);

		raw_spin_unlock_irqrestore(&iommu->register_lock, flag);
	}
	return 0;

nomem:
	for_each_active_iommu(iommu, drhd)
		kfree(iommu->iommu_state);

	return -ENOMEM;
}

static void iommu_resume(void)
{
	struct dmar_drhd_unit *drhd;
	struct intel_iommu *iommu = NULL;
	unsigned long flag;

	if (init_iommu_hw()) {
		if (force_on)
			panic("tboot: IOMMU setup failed, DMAR can not resume!\n");
		else
			WARN(1, "IOMMU setup failed, DMAR can not resume!\n");
		return;
	}

	for_each_active_iommu(iommu, drhd) {

		raw_spin_lock_irqsave(&iommu->register_lock, flag);

		writel(iommu->iommu_state[SR_DMAR_FECTL_REG],
			iommu->reg + DMAR_FECTL_REG);
		writel(iommu->iommu_state[SR_DMAR_FEDATA_REG],
			iommu->reg + DMAR_FEDATA_REG);
		writel(iommu->iommu_state[SR_DMAR_FEADDR_REG],
			iommu->reg + DMAR_FEADDR_REG);
		writel(iommu->iommu_state[SR_DMAR_FEUADDR_REG],
			iommu->reg + DMAR_FEUADDR_REG);

		raw_spin_unlock_irqrestore(&iommu->register_lock, flag);
	}

	for_each_active_iommu(iommu, drhd)
		kfree(iommu->iommu_state);
}

static struct syscore_ops iommu_syscore_ops = {
	.resume		= iommu_resume,
	.suspend	= iommu_suspend,
};

static void __init init_iommu_pm_ops(void)
{
	register_syscore_ops(&iommu_syscore_ops);
}

#else
static inline void init_iommu_pm_ops(void) {}
#endif	/* CONFIG_PM */

static int __init rmrr_sanity_check(struct acpi_dmar_reserved_memory *rmrr)
{
	if (!IS_ALIGNED(rmrr->base_address, PAGE_SIZE) ||
	    !IS_ALIGNED(rmrr->end_address + 1, PAGE_SIZE) ||
	    rmrr->end_address <= rmrr->base_address ||
	    arch_rmrr_sanity_check(rmrr))
		return -EINVAL;

	return 0;
}

int __init dmar_parse_one_rmrr(struct acpi_dmar_header *header, void *arg)
{
	struct acpi_dmar_reserved_memory *rmrr;
	struct dmar_rmrr_unit *rmrru;

	rmrr = (struct acpi_dmar_reserved_memory *)header;
	if (rmrr_sanity_check(rmrr)) {
		pr_warn(FW_BUG
			   "Your BIOS is broken; bad RMRR [%#018Lx-%#018Lx]\n"
			   "BIOS vendor: %s; Ver: %s; Product Version: %s\n",
			   rmrr->base_address, rmrr->end_address,
			   dmi_get_system_info(DMI_BIOS_VENDOR),
			   dmi_get_system_info(DMI_BIOS_VERSION),
			   dmi_get_system_info(DMI_PRODUCT_VERSION));
		add_taint(TAINT_FIRMWARE_WORKAROUND, LOCKDEP_STILL_OK);
	}

	rmrru = kzalloc(sizeof(*rmrru), GFP_KERNEL);
	if (!rmrru)
		goto out;

	rmrru->hdr = header;

	rmrru->base_address = rmrr->base_address;
	rmrru->end_address = rmrr->end_address;

	rmrru->devices = dmar_alloc_dev_scope((void *)(rmrr + 1),
				((void *)rmrr) + rmrr->header.length,
				&rmrru->devices_cnt);
	if (rmrru->devices_cnt && rmrru->devices == NULL)
		goto free_rmrru;

	list_add(&rmrru->list, &dmar_rmrr_units);

	return 0;
free_rmrru:
	kfree(rmrru);
out:
	return -ENOMEM;
}

static struct dmar_atsr_unit *dmar_find_atsr(struct acpi_dmar_atsr *atsr)
{
	struct dmar_atsr_unit *atsru;
	struct acpi_dmar_atsr *tmp;

	list_for_each_entry_rcu(atsru, &dmar_atsr_units, list,
				dmar_rcu_check()) {
		tmp = (struct acpi_dmar_atsr *)atsru->hdr;
		if (atsr->segment != tmp->segment)
			continue;
		if (atsr->header.length != tmp->header.length)
			continue;
		if (memcmp(atsr, tmp, atsr->header.length) == 0)
			return atsru;
	}

	return NULL;
}

int dmar_parse_one_atsr(struct acpi_dmar_header *hdr, void *arg)
{
	struct acpi_dmar_atsr *atsr;
	struct dmar_atsr_unit *atsru;

	if (system_state >= SYSTEM_RUNNING && !intel_iommu_enabled)
		return 0;

	atsr = container_of(hdr, struct acpi_dmar_atsr, header);
	atsru = dmar_find_atsr(atsr);
	if (atsru)
		return 0;

	atsru = kzalloc(sizeof(*atsru) + hdr->length, GFP_KERNEL);
	if (!atsru)
		return -ENOMEM;

	/*
	 * If memory is allocated from slab by ACPI _DSM method, we need to
	 * copy the memory content because the memory buffer will be freed
	 * on return.
	 */
	atsru->hdr = (void *)(atsru + 1);
	memcpy(atsru->hdr, hdr, hdr->length);
	atsru->include_all = atsr->flags & 0x1;
	if (!atsru->include_all) {
		atsru->devices = dmar_alloc_dev_scope((void *)(atsr + 1),
				(void *)atsr + atsr->header.length,
				&atsru->devices_cnt);
		if (atsru->devices_cnt && atsru->devices == NULL) {
			kfree(atsru);
			return -ENOMEM;
		}
	}

	list_add_rcu(&atsru->list, &dmar_atsr_units);

	return 0;
}

static void intel_iommu_free_atsr(struct dmar_atsr_unit *atsru)
{
	dmar_free_dev_scope(&atsru->devices, &atsru->devices_cnt);
	kfree(atsru);
}

int dmar_release_one_atsr(struct acpi_dmar_header *hdr, void *arg)
{
	struct acpi_dmar_atsr *atsr;
	struct dmar_atsr_unit *atsru;

	atsr = container_of(hdr, struct acpi_dmar_atsr, header);
	atsru = dmar_find_atsr(atsr);
	if (atsru) {
		list_del_rcu(&atsru->list);
		synchronize_rcu();
		intel_iommu_free_atsr(atsru);
	}

	return 0;
}

int dmar_check_one_atsr(struct acpi_dmar_header *hdr, void *arg)
{
	int i;
	struct device *dev;
	struct acpi_dmar_atsr *atsr;
	struct dmar_atsr_unit *atsru;

	atsr = container_of(hdr, struct acpi_dmar_atsr, header);
	atsru = dmar_find_atsr(atsr);
	if (!atsru)
		return 0;

	if (!atsru->include_all && atsru->devices && atsru->devices_cnt) {
		for_each_active_dev_scope(atsru->devices, atsru->devices_cnt,
					  i, dev)
			return -EBUSY;
	}

	return 0;
}

static struct dmar_satc_unit *dmar_find_satc(struct acpi_dmar_satc *satc)
{
	struct dmar_satc_unit *satcu;
	struct acpi_dmar_satc *tmp;

	list_for_each_entry_rcu(satcu, &dmar_satc_units, list,
				dmar_rcu_check()) {
		tmp = (struct acpi_dmar_satc *)satcu->hdr;
		if (satc->segment != tmp->segment)
			continue;
		if (satc->header.length != tmp->header.length)
			continue;
		if (memcmp(satc, tmp, satc->header.length) == 0)
			return satcu;
	}

	return NULL;
}

int dmar_parse_one_satc(struct acpi_dmar_header *hdr, void *arg)
{
	struct acpi_dmar_satc *satc;
	struct dmar_satc_unit *satcu;

	if (system_state >= SYSTEM_RUNNING && !intel_iommu_enabled)
		return 0;

	satc = container_of(hdr, struct acpi_dmar_satc, header);
	satcu = dmar_find_satc(satc);
	if (satcu)
		return 0;

	satcu = kzalloc(sizeof(*satcu) + hdr->length, GFP_KERNEL);
	if (!satcu)
		return -ENOMEM;

	satcu->hdr = (void *)(satcu + 1);
	memcpy(satcu->hdr, hdr, hdr->length);
	satcu->atc_required = satc->flags & 0x1;
	satcu->devices = dmar_alloc_dev_scope((void *)(satc + 1),
					      (void *)satc + satc->header.length,
					      &satcu->devices_cnt);
	if (satcu->devices_cnt && !satcu->devices) {
		kfree(satcu);
		return -ENOMEM;
	}
	list_add_rcu(&satcu->list, &dmar_satc_units);

	return 0;
}

static int intel_iommu_add(struct dmar_drhd_unit *dmaru)
{
	int sp, ret;
	struct intel_iommu *iommu = dmaru->iommu;

	ret = intel_cap_audit(CAP_AUDIT_HOTPLUG_DMAR, iommu);
	if (ret)
		goto out;

	if (hw_pass_through && !ecap_pass_through(iommu->ecap)) {
		pr_warn("%s: Doesn't support hardware pass through.\n",
			iommu->name);
		return -ENXIO;
	}

	sp = domain_update_iommu_superpage(NULL, iommu) - 1;
	if (sp >= 0 && !(cap_super_page_val(iommu->cap) & (1 << sp))) {
		pr_warn("%s: Doesn't support large page.\n",
			iommu->name);
		return -ENXIO;
	}

	/*
	 * Disable translation if already enabled prior to OS handover.
	 */
	if (iommu->gcmd & DMA_GCMD_TE)
		iommu_disable_translation(iommu);

	ret = iommu_init_domains(iommu);
	if (ret == 0)
		ret = iommu_alloc_root_entry(iommu);
	if (ret)
		goto out;

	intel_svm_check(iommu);

	if (dmaru->ignored) {
		/*
		 * we always have to disable PMRs or DMA may fail on this device
		 */
		if (force_on)
			iommu_disable_protect_mem_regions(iommu);
		return 0;
	}

	intel_iommu_init_qi(iommu);
	iommu_flush_write_buffer(iommu);

#ifdef CONFIG_INTEL_IOMMU_SVM
	if (pasid_supported(iommu) && ecap_prs(iommu->ecap)) {
		ret = intel_svm_enable_prq(iommu);
		if (ret)
			goto disable_iommu;
	}
#endif
	ret = dmar_set_interrupt(iommu);
	if (ret)
		goto disable_iommu;

	iommu_set_root_entry(iommu);
	iommu_enable_translation(iommu);

	iommu_disable_protect_mem_regions(iommu);
	return 0;

disable_iommu:
	disable_dmar_iommu(iommu);
out:
	free_dmar_iommu(iommu);
	return ret;
}

int dmar_iommu_hotplug(struct dmar_drhd_unit *dmaru, bool insert)
{
	int ret = 0;
	struct intel_iommu *iommu = dmaru->iommu;

	if (!intel_iommu_enabled)
		return 0;
	if (iommu == NULL)
		return -EINVAL;

	if (insert) {
		ret = intel_iommu_add(dmaru);
	} else {
		disable_dmar_iommu(iommu);
		free_dmar_iommu(iommu);
	}

	return ret;
}

static void intel_iommu_free_dmars(void)
{
	struct dmar_rmrr_unit *rmrru, *rmrr_n;
	struct dmar_atsr_unit *atsru, *atsr_n;
	struct dmar_satc_unit *satcu, *satc_n;

	list_for_each_entry_safe(rmrru, rmrr_n, &dmar_rmrr_units, list) {
		list_del(&rmrru->list);
		dmar_free_dev_scope(&rmrru->devices, &rmrru->devices_cnt);
		kfree(rmrru);
	}

	list_for_each_entry_safe(atsru, atsr_n, &dmar_atsr_units, list) {
		list_del(&atsru->list);
		intel_iommu_free_atsr(atsru);
	}
	list_for_each_entry_safe(satcu, satc_n, &dmar_satc_units, list) {
		list_del(&satcu->list);
		dmar_free_dev_scope(&satcu->devices, &satcu->devices_cnt);
		kfree(satcu);
	}
}

static struct dmar_satc_unit *dmar_find_matched_satc_unit(struct pci_dev *dev)
{
	struct dmar_satc_unit *satcu;
	struct acpi_dmar_satc *satc;
	struct device *tmp;
	int i;

	dev = pci_physfn(dev);
	rcu_read_lock();

	list_for_each_entry_rcu(satcu, &dmar_satc_units, list) {
		satc = container_of(satcu->hdr, struct acpi_dmar_satc, header);
		if (satc->segment != pci_domain_nr(dev->bus))
			continue;
		for_each_dev_scope(satcu->devices, satcu->devices_cnt, i, tmp)
			if (to_pci_dev(tmp) == dev)
				goto out;
	}
	satcu = NULL;
out:
	rcu_read_unlock();
	return satcu;
}

static int dmar_ats_supported(struct pci_dev *dev, struct intel_iommu *iommu)
{
	int i, ret = 1;
	struct pci_bus *bus;
	struct pci_dev *bridge = NULL;
	struct device *tmp;
	struct acpi_dmar_atsr *atsr;
	struct dmar_atsr_unit *atsru;
	struct dmar_satc_unit *satcu;

	dev = pci_physfn(dev);
	satcu = dmar_find_matched_satc_unit(dev);
	if (satcu)
		/*
		 * This device supports ATS as it is in SATC table.
		 * When IOMMU is in legacy mode, enabling ATS is done
		 * automatically by HW for the device that requires
		 * ATS, hence OS should not enable this device ATS
		 * to avoid duplicated TLB invalidation.
		 */
		return !(satcu->atc_required && !sm_supported(iommu));

	for (bus = dev->bus; bus; bus = bus->parent) {
		bridge = bus->self;
		/* If it's an integrated device, allow ATS */
		if (!bridge)
			return 1;
		/* Connected via non-PCIe: no ATS */
		if (!pci_is_pcie(bridge) ||
		    pci_pcie_type(bridge) == PCI_EXP_TYPE_PCI_BRIDGE)
			return 0;
		/* If we found the root port, look it up in the ATSR */
		if (pci_pcie_type(bridge) == PCI_EXP_TYPE_ROOT_PORT)
			break;
	}

	rcu_read_lock();
	list_for_each_entry_rcu(atsru, &dmar_atsr_units, list) {
		atsr = container_of(atsru->hdr, struct acpi_dmar_atsr, header);
		if (atsr->segment != pci_domain_nr(dev->bus))
			continue;

		for_each_dev_scope(atsru->devices, atsru->devices_cnt, i, tmp)
			if (tmp == &bridge->dev)
				goto out;

		if (atsru->include_all)
			goto out;
	}
	ret = 0;
out:
	rcu_read_unlock();

	return ret;
}

int dmar_iommu_notify_scope_dev(struct dmar_pci_notify_info *info)
{
	int ret;
	struct dmar_rmrr_unit *rmrru;
	struct dmar_atsr_unit *atsru;
	struct dmar_satc_unit *satcu;
	struct acpi_dmar_atsr *atsr;
	struct acpi_dmar_reserved_memory *rmrr;
	struct acpi_dmar_satc *satc;

	if (!intel_iommu_enabled && system_state >= SYSTEM_RUNNING)
		return 0;

	list_for_each_entry(rmrru, &dmar_rmrr_units, list) {
		rmrr = container_of(rmrru->hdr,
				    struct acpi_dmar_reserved_memory, header);
		if (info->event == BUS_NOTIFY_ADD_DEVICE) {
			ret = dmar_insert_dev_scope(info, (void *)(rmrr + 1),
				((void *)rmrr) + rmrr->header.length,
				rmrr->segment, rmrru->devices,
				rmrru->devices_cnt);
			if (ret < 0)
				return ret;
		} else if (info->event == BUS_NOTIFY_REMOVED_DEVICE) {
			dmar_remove_dev_scope(info, rmrr->segment,
				rmrru->devices, rmrru->devices_cnt);
		}
	}

	list_for_each_entry(atsru, &dmar_atsr_units, list) {
		if (atsru->include_all)
			continue;

		atsr = container_of(atsru->hdr, struct acpi_dmar_atsr, header);
		if (info->event == BUS_NOTIFY_ADD_DEVICE) {
			ret = dmar_insert_dev_scope(info, (void *)(atsr + 1),
					(void *)atsr + atsr->header.length,
					atsr->segment, atsru->devices,
					atsru->devices_cnt);
			if (ret > 0)
				break;
			else if (ret < 0)
				return ret;
		} else if (info->event == BUS_NOTIFY_REMOVED_DEVICE) {
			if (dmar_remove_dev_scope(info, atsr->segment,
					atsru->devices, atsru->devices_cnt))
				break;
		}
	}
	list_for_each_entry(satcu, &dmar_satc_units, list) {
		satc = container_of(satcu->hdr, struct acpi_dmar_satc, header);
		if (info->event == BUS_NOTIFY_ADD_DEVICE) {
			ret = dmar_insert_dev_scope(info, (void *)(satc + 1),
					(void *)satc + satc->header.length,
					satc->segment, satcu->devices,
					satcu->devices_cnt);
			if (ret > 0)
				break;
			else if (ret < 0)
				return ret;
		} else if (info->event == BUS_NOTIFY_REMOVED_DEVICE) {
			if (dmar_remove_dev_scope(info, satc->segment,
					satcu->devices, satcu->devices_cnt))
				break;
		}
	}

	return 0;
}

static int intel_iommu_memory_notifier(struct notifier_block *nb,
				       unsigned long val, void *v)
{
	struct memory_notify *mhp = v;
	unsigned long start_vpfn = mm_to_dma_pfn(mhp->start_pfn);
	unsigned long last_vpfn = mm_to_dma_pfn(mhp->start_pfn +
			mhp->nr_pages - 1);

	switch (val) {
	case MEM_GOING_ONLINE:
		if (iommu_domain_identity_map(si_domain,
					      start_vpfn, last_vpfn)) {
			pr_warn("Failed to build identity map for [%lx-%lx]\n",
				start_vpfn, last_vpfn);
			return NOTIFY_BAD;
		}
		break;

	case MEM_OFFLINE:
	case MEM_CANCEL_ONLINE:
		{
			struct dmar_drhd_unit *drhd;
			struct intel_iommu *iommu;
			LIST_HEAD(freelist);

			domain_unmap(si_domain, start_vpfn, last_vpfn, &freelist);

			rcu_read_lock();
			for_each_active_iommu(iommu, drhd)
				iommu_flush_iotlb_psi(iommu, si_domain,
					start_vpfn, mhp->nr_pages,
					list_empty(&freelist), 0);
			rcu_read_unlock();
			put_pages_list(&freelist);
		}
		break;
	}

	return NOTIFY_OK;
}

static struct notifier_block intel_iommu_memory_nb = {
	.notifier_call = intel_iommu_memory_notifier,
	.priority = 0
};

static void intel_disable_iommus(void)
{
	struct intel_iommu *iommu = NULL;
	struct dmar_drhd_unit *drhd;

	for_each_iommu(iommu, drhd)
		iommu_disable_translation(iommu);
}

void intel_iommu_shutdown(void)
{
	struct dmar_drhd_unit *drhd;
	struct intel_iommu *iommu = NULL;

	if (no_iommu || dmar_disabled)
		return;

	down_write(&dmar_global_lock);

	/* Disable PMRs explicitly here. */
	for_each_iommu(iommu, drhd)
		iommu_disable_protect_mem_regions(iommu);

	/* Make sure the IOMMUs are switched off */
	intel_disable_iommus();

	up_write(&dmar_global_lock);
}

static inline struct intel_iommu *dev_to_intel_iommu(struct device *dev)
{
	struct iommu_device *iommu_dev = dev_to_iommu_device(dev);

	return container_of(iommu_dev, struct intel_iommu, iommu);
}

static ssize_t version_show(struct device *dev,
			    struct device_attribute *attr, char *buf)
{
	struct intel_iommu *iommu = dev_to_intel_iommu(dev);
	u32 ver = readl(iommu->reg + DMAR_VER_REG);
	return sprintf(buf, "%d:%d\n",
		       DMAR_VER_MAJOR(ver), DMAR_VER_MINOR(ver));
}
static DEVICE_ATTR_RO(version);

static ssize_t address_show(struct device *dev,
			    struct device_attribute *attr, char *buf)
{
	struct intel_iommu *iommu = dev_to_intel_iommu(dev);
	return sprintf(buf, "%llx\n", iommu->reg_phys);
}
static DEVICE_ATTR_RO(address);

static ssize_t cap_show(struct device *dev,
			struct device_attribute *attr, char *buf)
{
	struct intel_iommu *iommu = dev_to_intel_iommu(dev);
	return sprintf(buf, "%llx\n", iommu->cap);
}
static DEVICE_ATTR_RO(cap);

static ssize_t ecap_show(struct device *dev,
			 struct device_attribute *attr, char *buf)
{
	struct intel_iommu *iommu = dev_to_intel_iommu(dev);
	return sprintf(buf, "%llx\n", iommu->ecap);
}
static DEVICE_ATTR_RO(ecap);

static ssize_t domains_supported_show(struct device *dev,
				      struct device_attribute *attr, char *buf)
{
	struct intel_iommu *iommu = dev_to_intel_iommu(dev);
	return sprintf(buf, "%ld\n", cap_ndoms(iommu->cap));
}
static DEVICE_ATTR_RO(domains_supported);

static ssize_t domains_used_show(struct device *dev,
				 struct device_attribute *attr, char *buf)
{
	struct intel_iommu *iommu = dev_to_intel_iommu(dev);
	return sprintf(buf, "%d\n", bitmap_weight(iommu->domain_ids,
						  cap_ndoms(iommu->cap)));
}
static DEVICE_ATTR_RO(domains_used);

static struct attribute *intel_iommu_attrs[] = {
	&dev_attr_version.attr,
	&dev_attr_address.attr,
	&dev_attr_cap.attr,
	&dev_attr_ecap.attr,
	&dev_attr_domains_supported.attr,
	&dev_attr_domains_used.attr,
	NULL,
};

static struct attribute_group intel_iommu_group = {
	.name = "intel-iommu",
	.attrs = intel_iommu_attrs,
};

const struct attribute_group *intel_iommu_groups[] = {
	&intel_iommu_group,
	NULL,
};

static inline bool has_external_pci(void)
{
	struct pci_dev *pdev = NULL;

	for_each_pci_dev(pdev)
		if (pdev->external_facing)
			return true;

	return false;
}

static int __init platform_optin_force_iommu(void)
{
	if (!dmar_platform_optin() || no_platform_optin || !has_external_pci())
		return 0;

	if (no_iommu || dmar_disabled)
		pr_info("Intel-IOMMU force enabled due to platform opt in\n");

	/*
	 * If Intel-IOMMU is disabled by default, we will apply identity
	 * map for all devices except those marked as being untrusted.
	 */
	if (dmar_disabled)
		iommu_set_default_passthrough(false);

	dmar_disabled = 0;
	no_iommu = 0;

	return 1;
}

static int __init probe_acpi_namespace_devices(void)
{
	struct dmar_drhd_unit *drhd;
	/* To avoid a -Wunused-but-set-variable warning. */
	struct intel_iommu *iommu __maybe_unused;
	struct device *dev;
	int i, ret = 0;

	for_each_active_iommu(iommu, drhd) {
		for_each_active_dev_scope(drhd->devices,
					  drhd->devices_cnt, i, dev) {
			struct acpi_device_physical_node *pn;
			struct iommu_group *group;
			struct acpi_device *adev;

			if (dev->bus != &acpi_bus_type)
				continue;

			adev = to_acpi_device(dev);
			mutex_lock(&adev->physical_node_lock);
			list_for_each_entry(pn,
					    &adev->physical_node_list, node) {
				group = iommu_group_get(pn->dev);
				if (group) {
					iommu_group_put(group);
					continue;
				}

				pn->dev->bus->iommu_ops = &intel_iommu_ops;
				ret = iommu_probe_device(pn->dev);
				if (ret)
					break;
			}
			mutex_unlock(&adev->physical_node_lock);

			if (ret)
				return ret;
		}
	}

	return 0;
}

static __init int tboot_force_iommu(void)
{
	if (!tboot_enabled())
		return 0;

	if (no_iommu || dmar_disabled)
		pr_warn("Forcing Intel-IOMMU to enabled\n");

	dmar_disabled = 0;
	no_iommu = 0;

	return 1;
}

int __init intel_iommu_init(void)
{
	int ret = -ENODEV;
	struct dmar_drhd_unit *drhd;
	struct intel_iommu *iommu;

	/*
	 * Intel IOMMU is required for a TXT/tboot launch or platform
	 * opt in, so enforce that.
	 */
	force_on = (!intel_iommu_tboot_noforce && tboot_force_iommu()) ||
		    platform_optin_force_iommu();

	down_write(&dmar_global_lock);
	if (dmar_table_init()) {
		if (force_on)
			panic("tboot: Failed to initialize DMAR table\n");
		goto out_free_dmar;
	}

	if (dmar_dev_scope_init() < 0) {
		if (force_on)
			panic("tboot: Failed to initialize DMAR device scope\n");
		goto out_free_dmar;
	}

	up_write(&dmar_global_lock);

	/*
	 * The bus notifier takes the dmar_global_lock, so lockdep will
	 * complain later when we register it under the lock.
	 */
	dmar_register_bus_notifier();

	down_write(&dmar_global_lock);

	if (!no_iommu)
		intel_iommu_debugfs_init();

	if (no_iommu || dmar_disabled) {
		/*
		 * We exit the function here to ensure IOMMU's remapping and
		 * mempool aren't setup, which means that the IOMMU's PMRs
		 * won't be disabled via the call to init_dmars(). So disable
		 * it explicitly here. The PMRs were setup by tboot prior to
		 * calling SENTER, but the kernel is expected to reset/tear
		 * down the PMRs.
		 */
		if (intel_iommu_tboot_noforce) {
			for_each_iommu(iommu, drhd)
				iommu_disable_protect_mem_regions(iommu);
		}

		/*
		 * Make sure the IOMMUs are switched off, even when we
		 * boot into a kexec kernel and the previous kernel left
		 * them enabled
		 */
		intel_disable_iommus();
		goto out_free_dmar;
	}

	if (list_empty(&dmar_rmrr_units))
		pr_info("No RMRR found\n");

	if (list_empty(&dmar_atsr_units))
		pr_info("No ATSR found\n");

	if (list_empty(&dmar_satc_units))
		pr_info("No SATC found\n");

	init_no_remapping_devices();

	ret = init_dmars();
	if (ret) {
		if (force_on)
			panic("tboot: Failed to initialize DMARs\n");
		pr_err("Initialization failed\n");
		goto out_free_dmar;
	}
	up_write(&dmar_global_lock);

	init_iommu_pm_ops();

	down_read(&dmar_global_lock);
	for_each_active_iommu(iommu, drhd) {
		/*
		 * The flush queue implementation does not perform
		 * page-selective invalidations that are required for efficient
		 * TLB flushes in virtual environments.  The benefit of batching
		 * is likely to be much lower than the overhead of synchronizing
		 * the virtual and physical IOMMU page-tables.
		 */
		if (cap_caching_mode(iommu->cap)) {
			pr_info_once("IOMMU batching disallowed due to virtualization\n");
			iommu_set_dma_strict();
		}
		iommu_device_sysfs_add(&iommu->iommu, NULL,
				       intel_iommu_groups,
				       "%s", iommu->name);
		iommu_device_register(&iommu->iommu, &intel_iommu_ops, NULL);
	}
	up_read(&dmar_global_lock);

	bus_set_iommu(&pci_bus_type, &intel_iommu_ops);
	if (si_domain && !hw_pass_through)
		register_memory_notifier(&intel_iommu_memory_nb);

	down_read(&dmar_global_lock);
	if (probe_acpi_namespace_devices())
		pr_warn("ACPI name space devices didn't probe correctly\n");

	/* Finally, we enable the DMA remapping hardware. */
	for_each_iommu(iommu, drhd) {
		if (!drhd->ignored && !translation_pre_enabled(iommu))
			iommu_enable_translation(iommu);

		iommu_disable_protect_mem_regions(iommu);
	}
	up_read(&dmar_global_lock);

	pr_info("Intel(R) Virtualization Technology for Directed I/O\n");

	intel_iommu_enabled = 1;

	return 0;

out_free_dmar:
	intel_iommu_free_dmars();
	up_write(&dmar_global_lock);
	return ret;
}

static int domain_context_clear_one_cb(struct pci_dev *pdev, u16 alias, void *opaque)
{
	struct device_domain_info *info = opaque;

	domain_context_clear_one(info, PCI_BUS_NUM(alias), alias & 0xff);
	return 0;
}

/*
 * NB - intel-iommu lacks any sort of reference counting for the users of
 * dependent devices.  If multiple endpoints have intersecting dependent
 * devices, unbinding the driver from any one of them will possibly leave
 * the others unable to operate.
 */
static void domain_context_clear(struct device_domain_info *info)
{
	if (!info->iommu || !info->dev || !dev_is_pci(info->dev))
		return;

	pci_for_each_dma_alias(to_pci_dev(info->dev),
			       &domain_context_clear_one_cb, info);
}

static void dmar_remove_one_dev_info(struct device *dev)
{
	struct device_domain_info *info = dev_iommu_priv_get(dev);
	struct dmar_domain *domain = info->domain;
	struct intel_iommu *iommu = info->iommu;
	unsigned long flags;

	if (!dev_is_real_dma_subdevice(info->dev)) {
		if (dev_is_pci(info->dev) && sm_supported(iommu))
			intel_pasid_tear_down_entry(iommu, info->dev,
					PASID_RID2PASID, false);

		iommu_disable_dev_iotlb(info);
		domain_context_clear(info);
		intel_pasid_free_table(info->dev);
	}

	spin_lock_irqsave(&domain->lock, flags);
	list_del(&info->link);
	spin_unlock_irqrestore(&domain->lock, flags);

	domain_detach_iommu(domain, iommu);
	info->domain = NULL;
}

static int md_domain_init(struct dmar_domain *domain, int guest_width)
{
	int adjust_width;

	/* calculate AGAW */
	domain->gaw = guest_width;
	adjust_width = guestwidth_to_adjustwidth(guest_width);
	domain->agaw = width_to_agaw(adjust_width);

	domain->iommu_coherency = false;
	domain->iommu_superpage = 0;
	domain->max_addr = 0;

	/* always allocate the top pgd */
	domain->pgd = alloc_pgtable_page(domain->nid);
	if (!domain->pgd)
		return -ENOMEM;
	domain_flush_cache(domain, domain->pgd, PAGE_SIZE);
	return 0;
}

static struct iommu_domain *intel_iommu_domain_alloc(unsigned type)
{
	struct dmar_domain *dmar_domain;
	struct iommu_domain *domain;

	switch (type) {
	case IOMMU_DOMAIN_DMA:
	case IOMMU_DOMAIN_DMA_FQ:
	case IOMMU_DOMAIN_UNMANAGED:
		dmar_domain = alloc_domain(type);
		if (!dmar_domain) {
			pr_err("Can't allocate dmar_domain\n");
			return NULL;
		}
		if (md_domain_init(dmar_domain, DEFAULT_DOMAIN_ADDRESS_WIDTH)) {
			pr_err("Domain initialization failed\n");
			domain_exit(dmar_domain);
			return NULL;
		}

		domain = &dmar_domain->domain;
		domain->geometry.aperture_start = 0;
		domain->geometry.aperture_end   =
				__DOMAIN_MAX_ADDR(dmar_domain->gaw);
		domain->geometry.force_aperture = true;

		return domain;
	case IOMMU_DOMAIN_IDENTITY:
		return &si_domain->domain;
	default:
		return NULL;
	}

	return NULL;
}

static void intel_iommu_domain_free(struct iommu_domain *domain)
{
	if (domain != &si_domain->domain)
		domain_exit(to_dmar_domain(domain));
}

static int prepare_domain_attach_device(struct iommu_domain *domain,
					struct device *dev)
{
	struct dmar_domain *dmar_domain = to_dmar_domain(domain);
	struct intel_iommu *iommu;
	int addr_width;

	iommu = device_to_iommu(dev, NULL, NULL);
	if (!iommu)
		return -ENODEV;

	if (dmar_domain->force_snooping && !ecap_sc_support(iommu->ecap))
		return -EOPNOTSUPP;

	/* check if this iommu agaw is sufficient for max mapped address */
	addr_width = agaw_to_width(iommu->agaw);
	if (addr_width > cap_mgaw(iommu->cap))
		addr_width = cap_mgaw(iommu->cap);

	if (dmar_domain->max_addr > (1LL << addr_width)) {
		dev_err(dev, "%s: iommu width (%d) is not "
		        "sufficient for the mapped address (%llx)\n",
		        __func__, addr_width, dmar_domain->max_addr);
		return -EFAULT;
	}
	dmar_domain->gaw = addr_width;

	/*
	 * Knock out extra levels of page tables if necessary
	 */
	while (iommu->agaw < dmar_domain->agaw) {
		struct dma_pte *pte;

		pte = dmar_domain->pgd;
		if (dma_pte_present(pte)) {
			dmar_domain->pgd = phys_to_virt(dma_pte_addr(pte));
			free_pgtable_page(pte);
		}
		dmar_domain->agaw--;
	}

	return 0;
}

static int intel_iommu_attach_device(struct iommu_domain *domain,
				     struct device *dev)
{
	int ret;

	if (domain->type == IOMMU_DOMAIN_UNMANAGED &&
	    device_is_rmrr_locked(dev)) {
		dev_warn(dev, "Device is ineligible for IOMMU domain attach due to platform RMRR requirement.  Contact your platform vendor.\n");
		return -EPERM;
	}

	/* normally dev is not mapped */
	if (unlikely(domain_context_mapped(dev))) {
		struct device_domain_info *info = dev_iommu_priv_get(dev);

		if (info->domain)
			dmar_remove_one_dev_info(dev);
	}

	ret = prepare_domain_attach_device(domain, dev);
	if (ret)
		return ret;

	return domain_add_dev_info(to_dmar_domain(domain), dev);
}

static void intel_iommu_detach_device(struct iommu_domain *domain,
				      struct device *dev)
{
	dmar_remove_one_dev_info(dev);
}

static int intel_iommu_map(struct iommu_domain *domain,
			   unsigned long iova, phys_addr_t hpa,
			   size_t size, int iommu_prot, gfp_t gfp)
{
	struct dmar_domain *dmar_domain = to_dmar_domain(domain);
	u64 max_addr;
	int prot = 0;

	if (iommu_prot & IOMMU_READ)
		prot |= DMA_PTE_READ;
	if (iommu_prot & IOMMU_WRITE)
		prot |= DMA_PTE_WRITE;
	if (dmar_domain->set_pte_snp)
		prot |= DMA_PTE_SNP;

	max_addr = iova + size;
	if (dmar_domain->max_addr < max_addr) {
		u64 end;

		/* check if minimum agaw is sufficient for mapped address */
		end = __DOMAIN_MAX_ADDR(dmar_domain->gaw) + 1;
		if (end < max_addr) {
			pr_err("%s: iommu width (%d) is not "
			       "sufficient for the mapped address (%llx)\n",
			       __func__, dmar_domain->gaw, max_addr);
			return -EFAULT;
		}
		dmar_domain->max_addr = max_addr;
	}
	/* Round up size to next multiple of PAGE_SIZE, if it and
	   the low bits of hpa would take us onto the next page */
	size = aligned_nrpages(hpa, size);
	return __domain_mapping(dmar_domain, iova >> VTD_PAGE_SHIFT,
				hpa >> VTD_PAGE_SHIFT, size, prot);
}

static int intel_iommu_map_pages(struct iommu_domain *domain,
				 unsigned long iova, phys_addr_t paddr,
				 size_t pgsize, size_t pgcount,
				 int prot, gfp_t gfp, size_t *mapped)
{
	unsigned long pgshift = __ffs(pgsize);
	size_t size = pgcount << pgshift;
	int ret;

	if (pgsize != SZ_4K && pgsize != SZ_2M && pgsize != SZ_1G)
		return -EINVAL;

	if (!IS_ALIGNED(iova | paddr, pgsize))
		return -EINVAL;

	ret = intel_iommu_map(domain, iova, paddr, size, prot, gfp);
	if (!ret && mapped)
		*mapped = size;

	return ret;
}

static size_t intel_iommu_unmap(struct iommu_domain *domain,
				unsigned long iova, size_t size,
				struct iommu_iotlb_gather *gather)
{
	struct dmar_domain *dmar_domain = to_dmar_domain(domain);
	unsigned long start_pfn, last_pfn;
	int level = 0;

	/* Cope with horrid API which requires us to unmap more than the
	   size argument if it happens to be a large-page mapping. */
	BUG_ON(!pfn_to_dma_pte(dmar_domain, iova >> VTD_PAGE_SHIFT, &level));

	if (size < VTD_PAGE_SIZE << level_to_offset_bits(level))
		size = VTD_PAGE_SIZE << level_to_offset_bits(level);

	start_pfn = iova >> VTD_PAGE_SHIFT;
	last_pfn = (iova + size - 1) >> VTD_PAGE_SHIFT;

	domain_unmap(dmar_domain, start_pfn, last_pfn, &gather->freelist);

	if (dmar_domain->max_addr == iova + size)
		dmar_domain->max_addr = iova;

	iommu_iotlb_gather_add_page(domain, gather, iova, size);

	return size;
}

static size_t intel_iommu_unmap_pages(struct iommu_domain *domain,
				      unsigned long iova,
				      size_t pgsize, size_t pgcount,
				      struct iommu_iotlb_gather *gather)
{
	unsigned long pgshift = __ffs(pgsize);
	size_t size = pgcount << pgshift;

	return intel_iommu_unmap(domain, iova, size, gather);
}

static void intel_iommu_tlb_sync(struct iommu_domain *domain,
				 struct iommu_iotlb_gather *gather)
{
	struct dmar_domain *dmar_domain = to_dmar_domain(domain);
	unsigned long iova_pfn = IOVA_PFN(gather->start);
	size_t size = gather->end - gather->start;
	struct iommu_domain_info *info;
	unsigned long start_pfn;
	unsigned long nrpages;
	unsigned long i;

	nrpages = aligned_nrpages(gather->start, size);
	start_pfn = mm_to_dma_pfn(iova_pfn);

	xa_for_each(&dmar_domain->iommu_array, i, info)
		iommu_flush_iotlb_psi(info->iommu, dmar_domain,
				      start_pfn, nrpages,
				      list_empty(&gather->freelist), 0);

	put_pages_list(&gather->freelist);
}

static phys_addr_t intel_iommu_iova_to_phys(struct iommu_domain *domain,
					    dma_addr_t iova)
{
	struct dmar_domain *dmar_domain = to_dmar_domain(domain);
	struct dma_pte *pte;
	int level = 0;
	u64 phys = 0;

	pte = pfn_to_dma_pte(dmar_domain, iova >> VTD_PAGE_SHIFT, &level);
	if (pte && dma_pte_present(pte))
		phys = dma_pte_addr(pte) +
			(iova & (BIT_MASK(level_to_offset_bits(level) +
						VTD_PAGE_SHIFT) - 1));

	return phys;
}

static bool domain_support_force_snooping(struct dmar_domain *domain)
{
	struct device_domain_info *info;
	bool support = true;

<<<<<<< HEAD
	assert_spin_locked(&device_domain_lock);
=======
	assert_spin_locked(&domain->lock);
>>>>>>> 7365df19
	list_for_each_entry(info, &domain->devices, link) {
		if (!ecap_sc_support(info->iommu->ecap)) {
			support = false;
			break;
		}
	}

	return support;
}

static void domain_set_force_snooping(struct dmar_domain *domain)
{
	struct device_domain_info *info;

<<<<<<< HEAD
	assert_spin_locked(&device_domain_lock);

=======
	assert_spin_locked(&domain->lock);
>>>>>>> 7365df19
	/*
	 * Second level page table supports per-PTE snoop control. The
	 * iommu_map() interface will handle this by setting SNP bit.
	 */
	if (!domain_use_first_level(domain)) {
		domain->set_pte_snp = true;
		return;
	}

	list_for_each_entry(info, &domain->devices, link)
		intel_pasid_setup_page_snoop_control(info->iommu, info->dev,
						     PASID_RID2PASID);
}

static bool intel_iommu_enforce_cache_coherency(struct iommu_domain *domain)
{
	struct dmar_domain *dmar_domain = to_dmar_domain(domain);
	unsigned long flags;

	if (dmar_domain->force_snooping)
		return true;

<<<<<<< HEAD
	spin_lock_irqsave(&device_domain_lock, flags);
	if (!domain_support_force_snooping(dmar_domain)) {
		spin_unlock_irqrestore(&device_domain_lock, flags);
=======
	spin_lock_irqsave(&dmar_domain->lock, flags);
	if (!domain_support_force_snooping(dmar_domain)) {
		spin_unlock_irqrestore(&dmar_domain->lock, flags);
>>>>>>> 7365df19
		return false;
	}

	domain_set_force_snooping(dmar_domain);
	dmar_domain->force_snooping = true;
<<<<<<< HEAD
	spin_unlock_irqrestore(&device_domain_lock, flags);
=======
	spin_unlock_irqrestore(&dmar_domain->lock, flags);
>>>>>>> 7365df19

	return true;
}

static bool intel_iommu_capable(enum iommu_cap cap)
{
	if (cap == IOMMU_CAP_CACHE_COHERENCY)
		return true;
	if (cap == IOMMU_CAP_INTR_REMAP)
		return irq_remapping_enabled == 1;
	if (cap == IOMMU_CAP_PRE_BOOT_PROTECTION)
		return dmar_platform_optin();

	return false;
}

static struct iommu_device *intel_iommu_probe_device(struct device *dev)
{
	struct pci_dev *pdev = dev_is_pci(dev) ? to_pci_dev(dev) : NULL;
	struct device_domain_info *info;
	struct intel_iommu *iommu;
	u8 bus, devfn;

	iommu = device_to_iommu(dev, &bus, &devfn);
	if (!iommu)
		return ERR_PTR(-ENODEV);

	info = kzalloc(sizeof(*info), GFP_KERNEL);
	if (!info)
		return ERR_PTR(-ENOMEM);

	if (dev_is_real_dma_subdevice(dev)) {
		info->bus = pdev->bus->number;
		info->devfn = pdev->devfn;
		info->segment = pci_domain_nr(pdev->bus);
	} else {
		info->bus = bus;
		info->devfn = devfn;
		info->segment = iommu->segment;
	}

	info->dev = dev;
	info->iommu = iommu;
	if (dev_is_pci(dev)) {
		if (ecap_dev_iotlb_support(iommu->ecap) &&
		    pci_ats_supported(pdev) &&
		    dmar_ats_supported(pdev, iommu))
			info->ats_supported = 1;

		if (sm_supported(iommu)) {
			if (pasid_supported(iommu)) {
				int features = pci_pasid_features(pdev);

				if (features >= 0)
					info->pasid_supported = features | 1;
			}

			if (info->ats_supported && ecap_prs(iommu->ecap) &&
			    pci_pri_supported(pdev))
				info->pri_supported = 1;
		}
	}

	dev_iommu_priv_set(dev, info);

	return &iommu->iommu;
}

static void intel_iommu_release_device(struct device *dev)
{
	struct device_domain_info *info = dev_iommu_priv_get(dev);

	dmar_remove_one_dev_info(dev);
	dev_iommu_priv_set(dev, NULL);
	kfree(info);
	set_dma_ops(dev, NULL);
}

static void intel_iommu_probe_finalize(struct device *dev)
{
	set_dma_ops(dev, NULL);
	iommu_setup_dma_ops(dev, 0, U64_MAX);
}

static void intel_iommu_get_resv_regions(struct device *device,
					 struct list_head *head)
{
	int prot = DMA_PTE_READ | DMA_PTE_WRITE;
	struct iommu_resv_region *reg;
	struct dmar_rmrr_unit *rmrr;
	struct device *i_dev;
	int i;

	down_read(&dmar_global_lock);
	for_each_rmrr_units(rmrr) {
		for_each_active_dev_scope(rmrr->devices, rmrr->devices_cnt,
					  i, i_dev) {
			struct iommu_resv_region *resv;
			enum iommu_resv_type type;
			size_t length;

			if (i_dev != device &&
			    !is_downstream_to_pci_bridge(device, i_dev))
				continue;

			length = rmrr->end_address - rmrr->base_address + 1;

			type = device_rmrr_is_relaxable(device) ?
				IOMMU_RESV_DIRECT_RELAXABLE : IOMMU_RESV_DIRECT;

			resv = iommu_alloc_resv_region(rmrr->base_address,
						       length, prot, type);
			if (!resv)
				break;

			list_add_tail(&resv->list, head);
		}
	}
	up_read(&dmar_global_lock);

#ifdef CONFIG_INTEL_IOMMU_FLOPPY_WA
	if (dev_is_pci(device)) {
		struct pci_dev *pdev = to_pci_dev(device);

		if ((pdev->class >> 8) == PCI_CLASS_BRIDGE_ISA) {
			reg = iommu_alloc_resv_region(0, 1UL << 24, prot,
						   IOMMU_RESV_DIRECT_RELAXABLE);
			if (reg)
				list_add_tail(&reg->list, head);
		}
	}
#endif /* CONFIG_INTEL_IOMMU_FLOPPY_WA */

	reg = iommu_alloc_resv_region(IOAPIC_RANGE_START,
				      IOAPIC_RANGE_END - IOAPIC_RANGE_START + 1,
				      0, IOMMU_RESV_MSI);
	if (!reg)
		return;
	list_add_tail(&reg->list, head);
}

int intel_iommu_enable_pasid(struct intel_iommu *iommu, struct device *dev)
{
	struct device_domain_info *info = dev_iommu_priv_get(dev);
	struct context_entry *context;
	struct dmar_domain *domain;
	u64 ctx_lo;
	int ret;

	domain = info->domain;
	if (!domain)
		return -EINVAL;

	spin_lock(&iommu->lock);
	ret = -EINVAL;
	if (!info->pasid_supported)
		goto out;

	context = iommu_context_addr(iommu, info->bus, info->devfn, 0);
	if (WARN_ON(!context))
		goto out;

	ctx_lo = context[0].lo;

	if (!(ctx_lo & CONTEXT_PASIDE)) {
		ctx_lo |= CONTEXT_PASIDE;
		context[0].lo = ctx_lo;
		wmb();
		iommu->flush.flush_context(iommu,
					   domain_id_iommu(domain, iommu),
					   PCI_DEVID(info->bus, info->devfn),
					   DMA_CCMD_MASK_NOBIT,
					   DMA_CCMD_DEVICE_INVL);
	}

	/* Enable PASID support in the device, if it wasn't already */
	if (!info->pasid_enabled)
		iommu_enable_dev_iotlb(info);

	ret = 0;

 out:
	spin_unlock(&iommu->lock);

	return ret;
}

static struct iommu_group *intel_iommu_device_group(struct device *dev)
{
	if (dev_is_pci(dev))
		return pci_device_group(dev);
	return generic_device_group(dev);
}

static int intel_iommu_enable_sva(struct device *dev)
{
	struct device_domain_info *info = dev_iommu_priv_get(dev);
	struct intel_iommu *iommu;
	int ret;

	if (!info || dmar_disabled)
		return -EINVAL;

	iommu = info->iommu;
	if (!iommu)
		return -EINVAL;

	if (!(iommu->flags & VTD_FLAG_SVM_CAPABLE))
		return -ENODEV;

	if (intel_iommu_enable_pasid(iommu, dev))
		return -ENODEV;

	if (!info->pasid_enabled || !info->pri_enabled || !info->ats_enabled)
		return -EINVAL;

	ret = iopf_queue_add_device(iommu->iopf_queue, dev);
	if (!ret)
		ret = iommu_register_device_fault_handler(dev, iommu_queue_iopf, dev);

	return ret;
}

static int intel_iommu_disable_sva(struct device *dev)
{
	struct device_domain_info *info = dev_iommu_priv_get(dev);
	struct intel_iommu *iommu = info->iommu;
	int ret;

	ret = iommu_unregister_device_fault_handler(dev);
	if (!ret)
		ret = iopf_queue_remove_device(iommu->iopf_queue, dev);

	return ret;
}

static int intel_iommu_enable_iopf(struct device *dev)
{
	struct device_domain_info *info = dev_iommu_priv_get(dev);

	if (info && info->pri_supported)
		return 0;

	return -ENODEV;
}

static int
intel_iommu_dev_enable_feat(struct device *dev, enum iommu_dev_features feat)
{
	switch (feat) {
	case IOMMU_DEV_FEAT_IOPF:
		return intel_iommu_enable_iopf(dev);

	case IOMMU_DEV_FEAT_SVA:
		return intel_iommu_enable_sva(dev);

	default:
		return -ENODEV;
	}
}

static int
intel_iommu_dev_disable_feat(struct device *dev, enum iommu_dev_features feat)
{
	switch (feat) {
	case IOMMU_DEV_FEAT_IOPF:
		return 0;

	case IOMMU_DEV_FEAT_SVA:
		return intel_iommu_disable_sva(dev);

	default:
		return -ENODEV;
	}
}

static bool intel_iommu_is_attach_deferred(struct device *dev)
{
	struct device_domain_info *info = dev_iommu_priv_get(dev);

	return translation_pre_enabled(info->iommu) && !info->domain;
}

/*
 * Check that the device does not live on an external facing PCI port that is
 * marked as untrusted. Such devices should not be able to apply quirks and
 * thus not be able to bypass the IOMMU restrictions.
 */
static bool risky_device(struct pci_dev *pdev)
{
	if (pdev->untrusted) {
		pci_info(pdev,
			 "Skipping IOMMU quirk for dev [%04X:%04X] on untrusted PCI link\n",
			 pdev->vendor, pdev->device);
		pci_info(pdev, "Please check with your BIOS/Platform vendor about this\n");
		return true;
	}
	return false;
}

static void intel_iommu_iotlb_sync_map(struct iommu_domain *domain,
				       unsigned long iova, size_t size)
{
	struct dmar_domain *dmar_domain = to_dmar_domain(domain);
	unsigned long pages = aligned_nrpages(iova, size);
	unsigned long pfn = iova >> VTD_PAGE_SHIFT;
	struct iommu_domain_info *info;
	unsigned long i;

	xa_for_each(&dmar_domain->iommu_array, i, info)
		__mapping_notify_one(info->iommu, dmar_domain, pfn, pages);
}

const struct iommu_ops intel_iommu_ops = {
	.capable		= intel_iommu_capable,
	.domain_alloc		= intel_iommu_domain_alloc,
	.probe_device		= intel_iommu_probe_device,
	.probe_finalize		= intel_iommu_probe_finalize,
	.release_device		= intel_iommu_release_device,
	.get_resv_regions	= intel_iommu_get_resv_regions,
	.device_group		= intel_iommu_device_group,
	.dev_enable_feat	= intel_iommu_dev_enable_feat,
	.dev_disable_feat	= intel_iommu_dev_disable_feat,
	.is_attach_deferred	= intel_iommu_is_attach_deferred,
	.def_domain_type	= device_def_domain_type,
	.pgsize_bitmap		= SZ_4K,
#ifdef CONFIG_INTEL_IOMMU_SVM
	.sva_bind		= intel_svm_bind,
	.sva_unbind		= intel_svm_unbind,
	.sva_get_pasid		= intel_svm_get_pasid,
	.page_response		= intel_svm_page_response,
#endif
	.default_domain_ops = &(const struct iommu_domain_ops) {
		.attach_dev		= intel_iommu_attach_device,
		.detach_dev		= intel_iommu_detach_device,
		.map_pages		= intel_iommu_map_pages,
		.unmap_pages		= intel_iommu_unmap_pages,
		.iotlb_sync_map		= intel_iommu_iotlb_sync_map,
		.flush_iotlb_all        = intel_flush_iotlb_all,
		.iotlb_sync		= intel_iommu_tlb_sync,
		.iova_to_phys		= intel_iommu_iova_to_phys,
		.free			= intel_iommu_domain_free,
		.enforce_cache_coherency = intel_iommu_enforce_cache_coherency,
	}
};

static void quirk_iommu_igfx(struct pci_dev *dev)
{
	if (risky_device(dev))
		return;

	pci_info(dev, "Disabling IOMMU for graphics on this chipset\n");
	dmar_map_gfx = 0;
}

/* G4x/GM45 integrated gfx dmar support is totally busted. */
DECLARE_PCI_FIXUP_HEADER(PCI_VENDOR_ID_INTEL, 0x2a40, quirk_iommu_igfx);
DECLARE_PCI_FIXUP_HEADER(PCI_VENDOR_ID_INTEL, 0x2e00, quirk_iommu_igfx);
DECLARE_PCI_FIXUP_HEADER(PCI_VENDOR_ID_INTEL, 0x2e10, quirk_iommu_igfx);
DECLARE_PCI_FIXUP_HEADER(PCI_VENDOR_ID_INTEL, 0x2e20, quirk_iommu_igfx);
DECLARE_PCI_FIXUP_HEADER(PCI_VENDOR_ID_INTEL, 0x2e30, quirk_iommu_igfx);
DECLARE_PCI_FIXUP_HEADER(PCI_VENDOR_ID_INTEL, 0x2e40, quirk_iommu_igfx);
DECLARE_PCI_FIXUP_HEADER(PCI_VENDOR_ID_INTEL, 0x2e90, quirk_iommu_igfx);

/* Broadwell igfx malfunctions with dmar */
DECLARE_PCI_FIXUP_HEADER(PCI_VENDOR_ID_INTEL, 0x1606, quirk_iommu_igfx);
DECLARE_PCI_FIXUP_HEADER(PCI_VENDOR_ID_INTEL, 0x160B, quirk_iommu_igfx);
DECLARE_PCI_FIXUP_HEADER(PCI_VENDOR_ID_INTEL, 0x160E, quirk_iommu_igfx);
DECLARE_PCI_FIXUP_HEADER(PCI_VENDOR_ID_INTEL, 0x1602, quirk_iommu_igfx);
DECLARE_PCI_FIXUP_HEADER(PCI_VENDOR_ID_INTEL, 0x160A, quirk_iommu_igfx);
DECLARE_PCI_FIXUP_HEADER(PCI_VENDOR_ID_INTEL, 0x160D, quirk_iommu_igfx);
DECLARE_PCI_FIXUP_HEADER(PCI_VENDOR_ID_INTEL, 0x1616, quirk_iommu_igfx);
DECLARE_PCI_FIXUP_HEADER(PCI_VENDOR_ID_INTEL, 0x161B, quirk_iommu_igfx);
DECLARE_PCI_FIXUP_HEADER(PCI_VENDOR_ID_INTEL, 0x161E, quirk_iommu_igfx);
DECLARE_PCI_FIXUP_HEADER(PCI_VENDOR_ID_INTEL, 0x1612, quirk_iommu_igfx);
DECLARE_PCI_FIXUP_HEADER(PCI_VENDOR_ID_INTEL, 0x161A, quirk_iommu_igfx);
DECLARE_PCI_FIXUP_HEADER(PCI_VENDOR_ID_INTEL, 0x161D, quirk_iommu_igfx);
DECLARE_PCI_FIXUP_HEADER(PCI_VENDOR_ID_INTEL, 0x1626, quirk_iommu_igfx);
DECLARE_PCI_FIXUP_HEADER(PCI_VENDOR_ID_INTEL, 0x162B, quirk_iommu_igfx);
DECLARE_PCI_FIXUP_HEADER(PCI_VENDOR_ID_INTEL, 0x162E, quirk_iommu_igfx);
DECLARE_PCI_FIXUP_HEADER(PCI_VENDOR_ID_INTEL, 0x1622, quirk_iommu_igfx);
DECLARE_PCI_FIXUP_HEADER(PCI_VENDOR_ID_INTEL, 0x162A, quirk_iommu_igfx);
DECLARE_PCI_FIXUP_HEADER(PCI_VENDOR_ID_INTEL, 0x162D, quirk_iommu_igfx);
DECLARE_PCI_FIXUP_HEADER(PCI_VENDOR_ID_INTEL, 0x1636, quirk_iommu_igfx);
DECLARE_PCI_FIXUP_HEADER(PCI_VENDOR_ID_INTEL, 0x163B, quirk_iommu_igfx);
DECLARE_PCI_FIXUP_HEADER(PCI_VENDOR_ID_INTEL, 0x163E, quirk_iommu_igfx);
DECLARE_PCI_FIXUP_HEADER(PCI_VENDOR_ID_INTEL, 0x1632, quirk_iommu_igfx);
DECLARE_PCI_FIXUP_HEADER(PCI_VENDOR_ID_INTEL, 0x163A, quirk_iommu_igfx);
DECLARE_PCI_FIXUP_HEADER(PCI_VENDOR_ID_INTEL, 0x163D, quirk_iommu_igfx);

static void quirk_iommu_rwbf(struct pci_dev *dev)
{
	if (risky_device(dev))
		return;

	/*
	 * Mobile 4 Series Chipset neglects to set RWBF capability,
	 * but needs it. Same seems to hold for the desktop versions.
	 */
	pci_info(dev, "Forcing write-buffer flush capability\n");
	rwbf_quirk = 1;
}

DECLARE_PCI_FIXUP_HEADER(PCI_VENDOR_ID_INTEL, 0x2a40, quirk_iommu_rwbf);
DECLARE_PCI_FIXUP_HEADER(PCI_VENDOR_ID_INTEL, 0x2e00, quirk_iommu_rwbf);
DECLARE_PCI_FIXUP_HEADER(PCI_VENDOR_ID_INTEL, 0x2e10, quirk_iommu_rwbf);
DECLARE_PCI_FIXUP_HEADER(PCI_VENDOR_ID_INTEL, 0x2e20, quirk_iommu_rwbf);
DECLARE_PCI_FIXUP_HEADER(PCI_VENDOR_ID_INTEL, 0x2e30, quirk_iommu_rwbf);
DECLARE_PCI_FIXUP_HEADER(PCI_VENDOR_ID_INTEL, 0x2e40, quirk_iommu_rwbf);
DECLARE_PCI_FIXUP_HEADER(PCI_VENDOR_ID_INTEL, 0x2e90, quirk_iommu_rwbf);

#define GGC 0x52
#define GGC_MEMORY_SIZE_MASK	(0xf << 8)
#define GGC_MEMORY_SIZE_NONE	(0x0 << 8)
#define GGC_MEMORY_SIZE_1M	(0x1 << 8)
#define GGC_MEMORY_SIZE_2M	(0x3 << 8)
#define GGC_MEMORY_VT_ENABLED	(0x8 << 8)
#define GGC_MEMORY_SIZE_2M_VT	(0x9 << 8)
#define GGC_MEMORY_SIZE_3M_VT	(0xa << 8)
#define GGC_MEMORY_SIZE_4M_VT	(0xb << 8)

static void quirk_calpella_no_shadow_gtt(struct pci_dev *dev)
{
	unsigned short ggc;

	if (risky_device(dev))
		return;

	if (pci_read_config_word(dev, GGC, &ggc))
		return;

	if (!(ggc & GGC_MEMORY_VT_ENABLED)) {
		pci_info(dev, "BIOS has allocated no shadow GTT; disabling IOMMU for graphics\n");
		dmar_map_gfx = 0;
	} else if (dmar_map_gfx) {
		/* we have to ensure the gfx device is idle before we flush */
		pci_info(dev, "Disabling batched IOTLB flush on Ironlake\n");
		iommu_set_dma_strict();
	}
}
DECLARE_PCI_FIXUP_HEADER(PCI_VENDOR_ID_INTEL, 0x0040, quirk_calpella_no_shadow_gtt);
DECLARE_PCI_FIXUP_HEADER(PCI_VENDOR_ID_INTEL, 0x0044, quirk_calpella_no_shadow_gtt);
DECLARE_PCI_FIXUP_HEADER(PCI_VENDOR_ID_INTEL, 0x0062, quirk_calpella_no_shadow_gtt);
DECLARE_PCI_FIXUP_HEADER(PCI_VENDOR_ID_INTEL, 0x006a, quirk_calpella_no_shadow_gtt);

static void quirk_igfx_skip_te_disable(struct pci_dev *dev)
{
	unsigned short ver;

	if (!IS_GFX_DEVICE(dev))
		return;

	ver = (dev->device >> 8) & 0xff;
	if (ver != 0x45 && ver != 0x46 && ver != 0x4c &&
	    ver != 0x4e && ver != 0x8a && ver != 0x98 &&
	    ver != 0x9a && ver != 0xa7)
		return;

	if (risky_device(dev))
		return;

	pci_info(dev, "Skip IOMMU disabling for graphics\n");
	iommu_skip_te_disable = 1;
}
DECLARE_PCI_FIXUP_HEADER(PCI_VENDOR_ID_INTEL, PCI_ANY_ID, quirk_igfx_skip_te_disable);

/* On Tylersburg chipsets, some BIOSes have been known to enable the
   ISOCH DMAR unit for the Azalia sound device, but not give it any
   TLB entries, which causes it to deadlock. Check for that.  We do
   this in a function called from init_dmars(), instead of in a PCI
   quirk, because we don't want to print the obnoxious "BIOS broken"
   message if VT-d is actually disabled.
*/
static void __init check_tylersburg_isoch(void)
{
	struct pci_dev *pdev;
	uint32_t vtisochctrl;

	/* If there's no Azalia in the system anyway, forget it. */
	pdev = pci_get_device(PCI_VENDOR_ID_INTEL, 0x3a3e, NULL);
	if (!pdev)
		return;

	if (risky_device(pdev)) {
		pci_dev_put(pdev);
		return;
	}

	pci_dev_put(pdev);

	/* System Management Registers. Might be hidden, in which case
	   we can't do the sanity check. But that's OK, because the
	   known-broken BIOSes _don't_ actually hide it, so far. */
	pdev = pci_get_device(PCI_VENDOR_ID_INTEL, 0x342e, NULL);
	if (!pdev)
		return;

	if (risky_device(pdev)) {
		pci_dev_put(pdev);
		return;
	}

	if (pci_read_config_dword(pdev, 0x188, &vtisochctrl)) {
		pci_dev_put(pdev);
		return;
	}

	pci_dev_put(pdev);

	/* If Azalia DMA is routed to the non-isoch DMAR unit, fine. */
	if (vtisochctrl & 1)
		return;

	/* Drop all bits other than the number of TLB entries */
	vtisochctrl &= 0x1c;

	/* If we have the recommended number of TLB entries (16), fine. */
	if (vtisochctrl == 0x10)
		return;

	/* Zero TLB entries? You get to ride the short bus to school. */
	if (!vtisochctrl) {
		WARN(1, "Your BIOS is broken; DMA routed to ISOCH DMAR unit but no TLB space.\n"
		     "BIOS vendor: %s; Ver: %s; Product Version: %s\n",
		     dmi_get_system_info(DMI_BIOS_VENDOR),
		     dmi_get_system_info(DMI_BIOS_VERSION),
		     dmi_get_system_info(DMI_PRODUCT_VERSION));
		iommu_identity_mapping |= IDENTMAP_AZALIA;
		return;
	}

	pr_warn("Recommended TLB entries for ISOCH unit is 16; your BIOS set %d\n",
	       vtisochctrl);
}<|MERGE_RESOLUTION|>--- conflicted
+++ resolved
@@ -288,15 +288,6 @@
 #define IDENTMAP_GFX		2
 #define IDENTMAP_AZALIA		4
 
-<<<<<<< HEAD
-int intel_iommu_gfx_mapped;
-EXPORT_SYMBOL_GPL(intel_iommu_gfx_mapped);
-
-DEFINE_SPINLOCK(device_domain_lock);
-static LIST_HEAD(device_domain_list);
-
-=======
->>>>>>> 7365df19
 const struct iommu_ops intel_iommu_ops;
 
 static bool translation_pre_enabled(struct intel_iommu *iommu)
@@ -2465,19 +2456,6 @@
 	if (!iommu)
 		return -ENODEV;
 
-<<<<<<< HEAD
-	spin_lock_irqsave(&device_domain_lock, flags);
-	info->domain = domain;
-	spin_lock(&iommu->lock);
-	ret = domain_attach_iommu(domain, iommu);
-	spin_unlock(&iommu->lock);
-	if (ret) {
-		spin_unlock_irqrestore(&device_domain_lock, flags);
-		return ret;
-	}
-	list_add(&info->link, &domain->devices);
-	spin_unlock_irqrestore(&device_domain_lock, flags);
-=======
 	ret = domain_attach_iommu(domain, iommu);
 	if (ret)
 		return ret;
@@ -2485,7 +2463,6 @@
 	spin_lock_irqsave(&domain->lock, flags);
 	list_add(&info->link, &domain->devices);
 	spin_unlock_irqrestore(&domain->lock, flags);
->>>>>>> 7365df19
 
 	/* PASID table is mandatory for a PCI device in scalable mode. */
 	if (sm_supported(iommu) && !dev_is_real_dma_subdevice(dev)) {
@@ -2497,10 +2474,6 @@
 		}
 
 		/* Setup the PASID entry for requests without PASID: */
-<<<<<<< HEAD
-		spin_lock_irqsave(&iommu->lock, flags);
-=======
->>>>>>> 7365df19
 		if (hw_pass_through && domain_type_is_si(domain))
 			ret = intel_pasid_setup_pass_through(iommu, domain,
 					dev, PASID_RID2PASID);
@@ -2510,10 +2483,6 @@
 		else
 			ret = intel_pasid_setup_second_level(iommu, domain,
 					dev, PASID_RID2PASID);
-<<<<<<< HEAD
-		spin_unlock_irqrestore(&iommu->lock, flags);
-=======
->>>>>>> 7365df19
 		if (ret) {
 			dev_err(dev, "Setup RID2PASID failed\n");
 			dmar_remove_one_dev_info(dev);
@@ -4417,11 +4386,7 @@
 	struct device_domain_info *info;
 	bool support = true;
 
-<<<<<<< HEAD
-	assert_spin_locked(&device_domain_lock);
-=======
 	assert_spin_locked(&domain->lock);
->>>>>>> 7365df19
 	list_for_each_entry(info, &domain->devices, link) {
 		if (!ecap_sc_support(info->iommu->ecap)) {
 			support = false;
@@ -4436,12 +4401,7 @@
 {
 	struct device_domain_info *info;
 
-<<<<<<< HEAD
-	assert_spin_locked(&device_domain_lock);
-
-=======
 	assert_spin_locked(&domain->lock);
->>>>>>> 7365df19
 	/*
 	 * Second level page table supports per-PTE snoop control. The
 	 * iommu_map() interface will handle this by setting SNP bit.
@@ -4464,25 +4424,15 @@
 	if (dmar_domain->force_snooping)
 		return true;
 
-<<<<<<< HEAD
-	spin_lock_irqsave(&device_domain_lock, flags);
-	if (!domain_support_force_snooping(dmar_domain)) {
-		spin_unlock_irqrestore(&device_domain_lock, flags);
-=======
 	spin_lock_irqsave(&dmar_domain->lock, flags);
 	if (!domain_support_force_snooping(dmar_domain)) {
 		spin_unlock_irqrestore(&dmar_domain->lock, flags);
->>>>>>> 7365df19
 		return false;
 	}
 
 	domain_set_force_snooping(dmar_domain);
 	dmar_domain->force_snooping = true;
-<<<<<<< HEAD
-	spin_unlock_irqrestore(&device_domain_lock, flags);
-=======
 	spin_unlock_irqrestore(&dmar_domain->lock, flags);
->>>>>>> 7365df19
 
 	return true;
 }
