--- conflicted
+++ resolved
@@ -83,34 +83,6 @@
 		page_offset = ib_umem_dma_offset(umem, page_size);
 	}
 
-<<<<<<< HEAD
-void mlx5_ib_populate_pas(struct mlx5_ib_dev *dev, struct ib_umem *umem,
-			  int page_shift, __be64 *pas, int access_flags)
-{
-	return __mlx5_ib_populate_pas(dev, umem, page_shift, 0,
-				      ib_umem_num_dma_blocks(umem, PAGE_SIZE),
-				      pas, access_flags);
-}
-int mlx5_ib_get_buf_offset(u64 addr, int page_shift, u32 *offset)
-{
-	u64 page_size;
-	u64 page_mask;
-	u64 off_size;
-	u64 off_mask;
-	u64 buf_off;
-
-	page_size = (u64)1 << page_shift;
-	page_mask = page_size - 1;
-	buf_off = addr & page_mask;
-	off_size = page_size >> 6;
-	off_mask = off_size - 1;
-
-	if (buf_off & off_mask)
-		return -EINVAL;
-
-	*offset = buf_off >> ilog2(off_size);
-	return 0;
-=======
 	/*
 	 * The address is not aligned, or otherwise cannot be represented by the
 	 * page_offset.
@@ -123,7 +95,6 @@
 	if (WARN_ON(*page_offset_quantized > page_offset_mask))
 		return 0;
 	return page_size;
->>>>>>> 356006a6
 }
 
 #define WR_ID_BF 0xBF
