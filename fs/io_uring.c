// SPDX-License-Identifier: GPL-2.0
/*
 * Shared application/kernel submission and completion ring pairs, for
 * supporting fast/efficient IO.
 *
 * A note on the read/write ordering memory barriers that are matched between
 * the application and kernel side.
 *
 * After the application reads the CQ ring tail, it must use an
 * appropriate smp_rmb() to pair with the smp_wmb() the kernel uses
 * before writing the tail (using smp_load_acquire to read the tail will
 * do). It also needs a smp_mb() before updating CQ head (ordering the
 * entry load(s) with the head store), pairing with an implicit barrier
 * through a control-dependency in io_get_cqring (smp_store_release to
 * store head will do). Failure to do so could lead to reading invalid
 * CQ entries.
 *
 * Likewise, the application must use an appropriate smp_wmb() before
 * writing the SQ tail (ordering SQ entry stores with the tail store),
 * which pairs with smp_load_acquire in io_get_sqring (smp_store_release
 * to store the tail will do). And it needs a barrier ordering the SQ
 * head load before writing new SQ entries (smp_load_acquire to read
 * head will do).
 *
 * When using the SQ poll thread (IORING_SETUP_SQPOLL), the application
 * needs to check the SQ flags for IORING_SQ_NEED_WAKEUP *after*
 * updating the SQ tail; a full memory barrier smp_mb() is needed
 * between.
 *
 * Also see the examples in the liburing library:
 *
 *	git://git.kernel.dk/liburing
 *
 * io_uring also uses READ/WRITE_ONCE() for _any_ store or load that happens
 * from data shared between the kernel and application. This is done both
 * for ordering purposes, but also to ensure that once a value is loaded from
 * data that the application could potentially modify, it remains stable.
 *
 * Copyright (C) 2018-2019 Jens Axboe
 * Copyright (c) 2018-2019 Christoph Hellwig
 */
#include <linux/kernel.h>
#include <linux/init.h>
#include <linux/errno.h>
#include <linux/syscalls.h>
#include <linux/compat.h>
#include <net/compat.h>
#include <linux/refcount.h>
#include <linux/uio.h>
#include <linux/bits.h>

#include <linux/sched/signal.h>
#include <linux/fs.h>
#include <linux/file.h>
#include <linux/fdtable.h>
#include <linux/mm.h>
#include <linux/mman.h>
#include <linux/percpu.h>
#include <linux/slab.h>
#include <linux/kthread.h>
#include <linux/blkdev.h>
#include <linux/bvec.h>
#include <linux/net.h>
#include <net/sock.h>
#include <net/af_unix.h>
#include <net/scm.h>
#include <linux/anon_inodes.h>
#include <linux/sched/mm.h>
#include <linux/uaccess.h>
#include <linux/nospec.h>
#include <linux/sizes.h>
#include <linux/hugetlb.h>
#include <linux/highmem.h>
#include <linux/namei.h>
#include <linux/fsnotify.h>
#include <linux/fadvise.h>
#include <linux/eventpoll.h>
#include <linux/fs_struct.h>
#include <linux/splice.h>
#include <linux/task_work.h>

#define CREATE_TRACE_POINTS
#include <trace/events/io_uring.h>

#include <uapi/linux/io_uring.h>

#include "internal.h"
#include "io-wq.h"

#define IORING_MAX_ENTRIES	32768
#define IORING_MAX_CQ_ENTRIES	(2 * IORING_MAX_ENTRIES)

/*
 * Shift of 9 is 512 entries, or exactly one page on 64-bit archs
 */
#define IORING_FILE_TABLE_SHIFT	9
#define IORING_MAX_FILES_TABLE	(1U << IORING_FILE_TABLE_SHIFT)
#define IORING_FILE_TABLE_MASK	(IORING_MAX_FILES_TABLE - 1)
#define IORING_MAX_FIXED_FILES	(64 * IORING_MAX_FILES_TABLE)

struct io_uring {
	u32 head ____cacheline_aligned_in_smp;
	u32 tail ____cacheline_aligned_in_smp;
};

/*
 * This data is shared with the application through the mmap at offsets
 * IORING_OFF_SQ_RING and IORING_OFF_CQ_RING.
 *
 * The offsets to the member fields are published through struct
 * io_sqring_offsets when calling io_uring_setup.
 */
struct io_rings {
	/*
	 * Head and tail offsets into the ring; the offsets need to be
	 * masked to get valid indices.
	 *
	 * The kernel controls head of the sq ring and the tail of the cq ring,
	 * and the application controls tail of the sq ring and the head of the
	 * cq ring.
	 */
	struct io_uring		sq, cq;
	/*
	 * Bitmasks to apply to head and tail offsets (constant, equals
	 * ring_entries - 1)
	 */
	u32			sq_ring_mask, cq_ring_mask;
	/* Ring sizes (constant, power of 2) */
	u32			sq_ring_entries, cq_ring_entries;
	/*
	 * Number of invalid entries dropped by the kernel due to
	 * invalid index stored in array
	 *
	 * Written by the kernel, shouldn't be modified by the
	 * application (i.e. get number of "new events" by comparing to
	 * cached value).
	 *
	 * After a new SQ head value was read by the application this
	 * counter includes all submissions that were dropped reaching
	 * the new SQ head (and possibly more).
	 */
	u32			sq_dropped;
	/*
	 * Runtime SQ flags
	 *
	 * Written by the kernel, shouldn't be modified by the
	 * application.
	 *
	 * The application needs a full memory barrier before checking
	 * for IORING_SQ_NEED_WAKEUP after updating the sq tail.
	 */
	u32			sq_flags;
	/*
	 * Runtime CQ flags
	 *
	 * Written by the application, shouldn't be modified by the
	 * kernel.
	 */
	u32                     cq_flags;
	/*
	 * Number of completion events lost because the queue was full;
	 * this should be avoided by the application by making sure
	 * there are not more requests pending than there is space in
	 * the completion queue.
	 *
	 * Written by the kernel, shouldn't be modified by the
	 * application (i.e. get number of "new events" by comparing to
	 * cached value).
	 *
	 * As completion events come in out of order this counter is not
	 * ordered with any other data.
	 */
	u32			cq_overflow;
	/*
	 * Ring buffer of completion events.
	 *
	 * The kernel writes completion events fresh every time they are
	 * produced, so the application is allowed to modify pending
	 * entries.
	 */
	struct io_uring_cqe	cqes[] ____cacheline_aligned_in_smp;
};

struct io_mapped_ubuf {
	u64		ubuf;
	size_t		len;
	struct		bio_vec *bvec;
	unsigned int	nr_bvecs;
};

struct fixed_file_table {
	struct file		**files;
};

struct fixed_file_ref_node {
	struct percpu_ref		refs;
	struct list_head		node;
	struct list_head		file_list;
	struct fixed_file_data		*file_data;
	struct llist_node		llist;
};

struct fixed_file_data {
	struct fixed_file_table		*table;
	struct io_ring_ctx		*ctx;

	struct percpu_ref		*cur_refs;
	struct percpu_ref		refs;
	struct completion		done;
	struct list_head		ref_list;
	spinlock_t			lock;
};

struct io_buffer {
	struct list_head list;
	__u64 addr;
	__s32 len;
	__u16 bid;
};

struct io_ring_ctx {
	struct {
		struct percpu_ref	refs;
	} ____cacheline_aligned_in_smp;

	struct {
		unsigned int		flags;
		unsigned int		compat: 1;
		unsigned int		account_mem: 1;
		unsigned int		cq_overflow_flushed: 1;
		unsigned int		drain_next: 1;
		unsigned int		eventfd_async: 1;

		/*
		 * Ring buffer of indices into array of io_uring_sqe, which is
		 * mmapped by the application using the IORING_OFF_SQES offset.
		 *
		 * This indirection could e.g. be used to assign fixed
		 * io_uring_sqe entries to operations and only submit them to
		 * the queue when needed.
		 *
		 * The kernel modifies neither the indices array nor the entries
		 * array.
		 */
		u32			*sq_array;
		unsigned		cached_sq_head;
		unsigned		sq_entries;
		unsigned		sq_mask;
		unsigned		sq_thread_idle;
		unsigned		cached_sq_dropped;
		atomic_t		cached_cq_overflow;
		unsigned long		sq_check_overflow;

		struct list_head	defer_list;
		struct list_head	timeout_list;
		struct list_head	cq_overflow_list;

		wait_queue_head_t	inflight_wait;
		struct io_uring_sqe	*sq_sqes;
	} ____cacheline_aligned_in_smp;

	struct io_rings	*rings;

	/* IO offload */
	struct io_wq		*io_wq;
	struct task_struct	*sqo_thread;	/* if using sq thread polling */
	struct mm_struct	*sqo_mm;
	wait_queue_head_t	sqo_wait;

	/*
	 * If used, fixed file set. Writers must ensure that ->refs is dead,
	 * readers must ensure that ->refs is alive as long as the file* is
	 * used. Only updated through io_uring_register(2).
	 */
	struct fixed_file_data	*file_data;
	unsigned		nr_user_files;
	int 			ring_fd;
	struct file 		*ring_file;

	/* if used, fixed mapped user buffers */
	unsigned		nr_user_bufs;
	struct io_mapped_ubuf	*user_bufs;

	struct user_struct	*user;

	const struct cred	*creds;

	struct completion	ref_comp;
	struct completion	sq_thread_comp;

	/* if all else fails... */
	struct io_kiocb		*fallback_req;

#if defined(CONFIG_UNIX)
	struct socket		*ring_sock;
#endif

	struct idr		io_buffer_idr;

	struct idr		personality_idr;

	struct {
		unsigned		cached_cq_tail;
		unsigned		cq_entries;
		unsigned		cq_mask;
		atomic_t		cq_timeouts;
		unsigned long		cq_check_overflow;
		struct wait_queue_head	cq_wait;
		struct fasync_struct	*cq_fasync;
		struct eventfd_ctx	*cq_ev_fd;
	} ____cacheline_aligned_in_smp;

	struct {
		struct mutex		uring_lock;
		wait_queue_head_t	wait;
	} ____cacheline_aligned_in_smp;

	struct {
		spinlock_t		completion_lock;

		/*
		 * ->poll_list is protected by the ctx->uring_lock for
		 * io_uring instances that don't use IORING_SETUP_SQPOLL.
		 * For SQPOLL, only the single threaded io_sq_thread() will
		 * manipulate the list, hence no extra locking is needed there.
		 */
		struct list_head	poll_list;
		struct hlist_head	*cancel_hash;
		unsigned		cancel_hash_bits;
		bool			poll_multi_file;

		spinlock_t		inflight_lock;
		struct list_head	inflight_list;
	} ____cacheline_aligned_in_smp;

	struct delayed_work		file_put_work;
	struct llist_head		file_put_llist;

	struct work_struct		exit_work;
};

/*
 * First field must be the file pointer in all the
 * iocb unions! See also 'struct kiocb' in <linux/fs.h>
 */
struct io_poll_iocb {
	struct file			*file;
	union {
		struct wait_queue_head	*head;
		u64			addr;
	};
	__poll_t			events;
	bool				done;
	bool				canceled;
	struct wait_queue_entry		wait;
};

struct io_close {
	struct file			*file;
	struct file			*put_file;
	int				fd;
};

struct io_timeout_data {
	struct io_kiocb			*req;
	struct hrtimer			timer;
	struct timespec64		ts;
	enum hrtimer_mode		mode;
};

struct io_accept {
	struct file			*file;
	struct sockaddr __user		*addr;
	int __user			*addr_len;
	int				flags;
	unsigned long			nofile;
};

struct io_sync {
	struct file			*file;
	loff_t				len;
	loff_t				off;
	int				flags;
	int				mode;
};

struct io_cancel {
	struct file			*file;
	u64				addr;
};

struct io_timeout {
	struct file			*file;
	u64				addr;
	int				flags;
	u32				off;
	u32				target_seq;
};

struct io_rw {
	/* NOTE: kiocb has the file as the first member, so don't do it here */
	struct kiocb			kiocb;
	u64				addr;
	u64				len;
};

struct io_connect {
	struct file			*file;
	struct sockaddr __user		*addr;
	int				addr_len;
};

struct io_sr_msg {
	struct file			*file;
	union {
		struct user_msghdr __user *msg;
		void __user		*buf;
	};
	int				msg_flags;
	int				bgid;
	size_t				len;
	struct io_buffer		*kbuf;
};

struct io_open {
	struct file			*file;
	int				dfd;
	struct filename			*filename;
	struct open_how			how;
	unsigned long			nofile;
};

struct io_files_update {
	struct file			*file;
	u64				arg;
	u32				nr_args;
	u32				offset;
};

struct io_fadvise {
	struct file			*file;
	u64				offset;
	u32				len;
	u32				advice;
};

struct io_madvise {
	struct file			*file;
	u64				addr;
	u32				len;
	u32				advice;
};

struct io_epoll {
	struct file			*file;
	int				epfd;
	int				op;
	int				fd;
	struct epoll_event		event;
};

struct io_splice {
	struct file			*file_out;
	struct file			*file_in;
	loff_t				off_out;
	loff_t				off_in;
	u64				len;
	unsigned int			flags;
};

struct io_provide_buf {
	struct file			*file;
	__u64				addr;
	__s32				len;
	__u32				bgid;
	__u16				nbufs;
	__u16				bid;
};

struct io_statx {
	struct file			*file;
	int				dfd;
	unsigned int			mask;
	unsigned int			flags;
	const char __user		*filename;
	struct statx __user		*buffer;
};

struct io_async_connect {
	struct sockaddr_storage		address;
};

struct io_async_msghdr {
	struct iovec			fast_iov[UIO_FASTIOV];
	struct iovec			*iov;
	struct sockaddr __user		*uaddr;
	struct msghdr			msg;
	struct sockaddr_storage		addr;
};

struct io_async_rw {
	struct iovec			fast_iov[UIO_FASTIOV];
	struct iovec			*iov;
	ssize_t				nr_segs;
	ssize_t				size;
};

struct io_async_ctx {
	union {
		struct io_async_rw	rw;
		struct io_async_msghdr	msg;
		struct io_async_connect	connect;
		struct io_timeout_data	timeout;
	};
};

enum {
	REQ_F_FIXED_FILE_BIT	= IOSQE_FIXED_FILE_BIT,
	REQ_F_IO_DRAIN_BIT	= IOSQE_IO_DRAIN_BIT,
	REQ_F_LINK_BIT		= IOSQE_IO_LINK_BIT,
	REQ_F_HARDLINK_BIT	= IOSQE_IO_HARDLINK_BIT,
	REQ_F_FORCE_ASYNC_BIT	= IOSQE_ASYNC_BIT,
	REQ_F_BUFFER_SELECT_BIT	= IOSQE_BUFFER_SELECT_BIT,

	REQ_F_LINK_HEAD_BIT,
	REQ_F_LINK_NEXT_BIT,
	REQ_F_FAIL_LINK_BIT,
	REQ_F_INFLIGHT_BIT,
	REQ_F_CUR_POS_BIT,
	REQ_F_NOWAIT_BIT,
	REQ_F_LINK_TIMEOUT_BIT,
	REQ_F_TIMEOUT_BIT,
	REQ_F_ISREG_BIT,
	REQ_F_MUST_PUNT_BIT,
	REQ_F_TIMEOUT_NOSEQ_BIT,
	REQ_F_COMP_LOCKED_BIT,
	REQ_F_NEED_CLEANUP_BIT,
	REQ_F_OVERFLOW_BIT,
	REQ_F_POLLED_BIT,
	REQ_F_BUFFER_SELECTED_BIT,
	REQ_F_NO_FILE_TABLE_BIT,
	REQ_F_QUEUE_TIMEOUT_BIT,
	REQ_F_WORK_INITIALIZED_BIT,
	REQ_F_TASK_PINNED_BIT,

	/* not a real bit, just to check we're not overflowing the space */
	__REQ_F_LAST_BIT,
};

enum {
	/* ctx owns file */
	REQ_F_FIXED_FILE	= BIT(REQ_F_FIXED_FILE_BIT),
	/* drain existing IO first */
	REQ_F_IO_DRAIN		= BIT(REQ_F_IO_DRAIN_BIT),
	/* linked sqes */
	REQ_F_LINK		= BIT(REQ_F_LINK_BIT),
	/* doesn't sever on completion < 0 */
	REQ_F_HARDLINK		= BIT(REQ_F_HARDLINK_BIT),
	/* IOSQE_ASYNC */
	REQ_F_FORCE_ASYNC	= BIT(REQ_F_FORCE_ASYNC_BIT),
	/* IOSQE_BUFFER_SELECT */
	REQ_F_BUFFER_SELECT	= BIT(REQ_F_BUFFER_SELECT_BIT),

	/* head of a link */
	REQ_F_LINK_HEAD		= BIT(REQ_F_LINK_HEAD_BIT),
	/* already grabbed next link */
	REQ_F_LINK_NEXT		= BIT(REQ_F_LINK_NEXT_BIT),
	/* fail rest of links */
	REQ_F_FAIL_LINK		= BIT(REQ_F_FAIL_LINK_BIT),
	/* on inflight list */
	REQ_F_INFLIGHT		= BIT(REQ_F_INFLIGHT_BIT),
	/* read/write uses file position */
	REQ_F_CUR_POS		= BIT(REQ_F_CUR_POS_BIT),
	/* must not punt to workers */
	REQ_F_NOWAIT		= BIT(REQ_F_NOWAIT_BIT),
	/* has linked timeout */
	REQ_F_LINK_TIMEOUT	= BIT(REQ_F_LINK_TIMEOUT_BIT),
	/* timeout request */
	REQ_F_TIMEOUT		= BIT(REQ_F_TIMEOUT_BIT),
	/* regular file */
	REQ_F_ISREG		= BIT(REQ_F_ISREG_BIT),
	/* must be punted even for NONBLOCK */
	REQ_F_MUST_PUNT		= BIT(REQ_F_MUST_PUNT_BIT),
	/* no timeout sequence */
	REQ_F_TIMEOUT_NOSEQ	= BIT(REQ_F_TIMEOUT_NOSEQ_BIT),
	/* completion under lock */
	REQ_F_COMP_LOCKED	= BIT(REQ_F_COMP_LOCKED_BIT),
	/* needs cleanup */
	REQ_F_NEED_CLEANUP	= BIT(REQ_F_NEED_CLEANUP_BIT),
	/* in overflow list */
	REQ_F_OVERFLOW		= BIT(REQ_F_OVERFLOW_BIT),
	/* already went through poll handler */
	REQ_F_POLLED		= BIT(REQ_F_POLLED_BIT),
	/* buffer already selected */
	REQ_F_BUFFER_SELECTED	= BIT(REQ_F_BUFFER_SELECTED_BIT),
	/* doesn't need file table for this request */
	REQ_F_NO_FILE_TABLE	= BIT(REQ_F_NO_FILE_TABLE_BIT),
	/* needs to queue linked timeout */
	REQ_F_QUEUE_TIMEOUT	= BIT(REQ_F_QUEUE_TIMEOUT_BIT),
	/* io_wq_work is initialized */
	REQ_F_WORK_INITIALIZED	= BIT(REQ_F_WORK_INITIALIZED_BIT),
	/* req->task is refcounted */
	REQ_F_TASK_PINNED	= BIT(REQ_F_TASK_PINNED_BIT),
};

struct async_poll {
	struct io_poll_iocb	poll;
	struct io_wq_work	work;
};

/*
 * NOTE! Each of the iocb union members has the file pointer
 * as the first entry in their struct definition. So you can
 * access the file pointer through any of the sub-structs,
 * or directly as just 'ki_filp' in this struct.
 */
struct io_kiocb {
	union {
		struct file		*file;
		struct io_rw		rw;
		struct io_poll_iocb	poll;
		struct io_accept	accept;
		struct io_sync		sync;
		struct io_cancel	cancel;
		struct io_timeout	timeout;
		struct io_connect	connect;
		struct io_sr_msg	sr_msg;
		struct io_open		open;
		struct io_close		close;
		struct io_files_update	files_update;
		struct io_fadvise	fadvise;
		struct io_madvise	madvise;
		struct io_epoll		epoll;
		struct io_splice	splice;
		struct io_provide_buf	pbuf;
		struct io_statx		statx;
	};

	struct io_async_ctx		*io;
	int				cflags;
	u8				opcode;
	/* polled IO has completed */
	u8				iopoll_completed;

	u16				buf_index;

	struct io_ring_ctx	*ctx;
	struct list_head	list;
	unsigned int		flags;
	refcount_t		refs;
	struct task_struct	*task;
	unsigned long		fsize;
	u64			user_data;
	u32			result;
	u32			sequence;

	struct list_head	link_list;

	struct list_head	inflight_entry;

	struct percpu_ref	*fixed_file_refs;

	union {
		/*
		 * Only commands that never go async can use the below fields,
		 * obviously. Right now only IORING_OP_POLL_ADD uses them, and
		 * async armed poll handlers for regular commands. The latter
		 * restore the work, if needed.
		 */
		struct {
			struct callback_head	task_work;
			struct hlist_node	hash_node;
			struct async_poll	*apoll;
		};
		struct io_wq_work	work;
	};
};

#define IO_PLUG_THRESHOLD		2
#define IO_IOPOLL_BATCH			8

struct io_submit_state {
	struct blk_plug		plug;

	/*
	 * io_kiocb alloc cache
	 */
	void			*reqs[IO_IOPOLL_BATCH];
	unsigned int		free_reqs;

	/*
	 * File reference cache
	 */
	struct file		*file;
	unsigned int		fd;
	unsigned int		has_refs;
	unsigned int		used_refs;
	unsigned int		ios_left;
};

struct io_op_def {
	/* needs req->io allocated for deferral/async */
	unsigned		async_ctx : 1;
	/* needs current->mm setup, does mm access */
	unsigned		needs_mm : 1;
	/* needs req->file assigned */
	unsigned		needs_file : 1;
	/* don't fail if file grab fails */
	unsigned		needs_file_no_error : 1;
	/* hash wq insertion if file is a regular file */
	unsigned		hash_reg_file : 1;
	/* unbound wq insertion if file is a non-regular file */
	unsigned		unbound_nonreg_file : 1;
	/* opcode is not supported by this kernel */
	unsigned		not_supported : 1;
	/* needs file table */
	unsigned		file_table : 1;
	/* needs ->fs */
	unsigned		needs_fs : 1;
	/* set if opcode supports polled "wait" */
	unsigned		pollin : 1;
	unsigned		pollout : 1;
	/* op supports buffer selection */
	unsigned		buffer_select : 1;
};

static const struct io_op_def io_op_defs[] = {
	[IORING_OP_NOP] = {},
	[IORING_OP_READV] = {
		.async_ctx		= 1,
		.needs_mm		= 1,
		.needs_file		= 1,
		.unbound_nonreg_file	= 1,
		.pollin			= 1,
		.buffer_select		= 1,
	},
	[IORING_OP_WRITEV] = {
		.async_ctx		= 1,
		.needs_mm		= 1,
		.needs_file		= 1,
		.hash_reg_file		= 1,
		.unbound_nonreg_file	= 1,
		.pollout		= 1,
	},
	[IORING_OP_FSYNC] = {
		.needs_file		= 1,
	},
	[IORING_OP_READ_FIXED] = {
		.needs_file		= 1,
		.unbound_nonreg_file	= 1,
		.pollin			= 1,
	},
	[IORING_OP_WRITE_FIXED] = {
		.needs_file		= 1,
		.hash_reg_file		= 1,
		.unbound_nonreg_file	= 1,
		.pollout		= 1,
	},
	[IORING_OP_POLL_ADD] = {
		.needs_file		= 1,
		.unbound_nonreg_file	= 1,
	},
	[IORING_OP_POLL_REMOVE] = {},
	[IORING_OP_SYNC_FILE_RANGE] = {
		.needs_file		= 1,
	},
	[IORING_OP_SENDMSG] = {
		.async_ctx		= 1,
		.needs_mm		= 1,
		.needs_file		= 1,
		.unbound_nonreg_file	= 1,
		.needs_fs		= 1,
		.pollout		= 1,
	},
	[IORING_OP_RECVMSG] = {
		.async_ctx		= 1,
		.needs_mm		= 1,
		.needs_file		= 1,
		.unbound_nonreg_file	= 1,
		.needs_fs		= 1,
		.pollin			= 1,
		.buffer_select		= 1,
	},
	[IORING_OP_TIMEOUT] = {
		.async_ctx		= 1,
		.needs_mm		= 1,
	},
	[IORING_OP_TIMEOUT_REMOVE] = {},
	[IORING_OP_ACCEPT] = {
		.needs_mm		= 1,
		.needs_file		= 1,
		.unbound_nonreg_file	= 1,
		.file_table		= 1,
		.pollin			= 1,
	},
	[IORING_OP_ASYNC_CANCEL] = {},
	[IORING_OP_LINK_TIMEOUT] = {
		.async_ctx		= 1,
		.needs_mm		= 1,
	},
	[IORING_OP_CONNECT] = {
		.async_ctx		= 1,
		.needs_mm		= 1,
		.needs_file		= 1,
		.unbound_nonreg_file	= 1,
		.pollout		= 1,
	},
	[IORING_OP_FALLOCATE] = {
		.needs_file		= 1,
	},
	[IORING_OP_OPENAT] = {
		.file_table		= 1,
		.needs_fs		= 1,
	},
	[IORING_OP_CLOSE] = {
		.needs_file		= 1,
		.needs_file_no_error	= 1,
		.file_table		= 1,
	},
	[IORING_OP_FILES_UPDATE] = {
		.needs_mm		= 1,
		.file_table		= 1,
	},
	[IORING_OP_STATX] = {
		.needs_mm		= 1,
		.needs_fs		= 1,
		.file_table		= 1,
	},
	[IORING_OP_READ] = {
		.needs_mm		= 1,
		.needs_file		= 1,
		.unbound_nonreg_file	= 1,
		.pollin			= 1,
		.buffer_select		= 1,
	},
	[IORING_OP_WRITE] = {
		.needs_mm		= 1,
		.needs_file		= 1,
		.unbound_nonreg_file	= 1,
		.pollout		= 1,
	},
	[IORING_OP_FADVISE] = {
		.needs_file		= 1,
	},
	[IORING_OP_MADVISE] = {
		.needs_mm		= 1,
	},
	[IORING_OP_SEND] = {
		.needs_mm		= 1,
		.needs_file		= 1,
		.unbound_nonreg_file	= 1,
		.pollout		= 1,
	},
	[IORING_OP_RECV] = {
		.needs_mm		= 1,
		.needs_file		= 1,
		.unbound_nonreg_file	= 1,
		.pollin			= 1,
		.buffer_select		= 1,
	},
	[IORING_OP_OPENAT2] = {
		.file_table		= 1,
		.needs_fs		= 1,
	},
	[IORING_OP_EPOLL_CTL] = {
		.unbound_nonreg_file	= 1,
		.file_table		= 1,
	},
	[IORING_OP_SPLICE] = {
		.needs_file		= 1,
		.hash_reg_file		= 1,
		.unbound_nonreg_file	= 1,
	},
	[IORING_OP_PROVIDE_BUFFERS] = {},
	[IORING_OP_REMOVE_BUFFERS] = {},
	[IORING_OP_TEE] = {
		.needs_file		= 1,
		.hash_reg_file		= 1,
		.unbound_nonreg_file	= 1,
	},
};

static void io_wq_submit_work(struct io_wq_work **workptr);
static void io_cqring_fill_event(struct io_kiocb *req, long res);
static void io_put_req(struct io_kiocb *req);
static void __io_double_put_req(struct io_kiocb *req);
static struct io_kiocb *io_prep_linked_timeout(struct io_kiocb *req);
static void io_queue_linked_timeout(struct io_kiocb *req);
static int __io_sqe_files_update(struct io_ring_ctx *ctx,
				 struct io_uring_files_update *ip,
				 unsigned nr_args);
static int io_grab_files(struct io_kiocb *req);
static void io_complete_rw_common(struct kiocb *kiocb, long res);
static void io_cleanup_req(struct io_kiocb *req);
static int io_file_get(struct io_submit_state *state, struct io_kiocb *req,
		       int fd, struct file **out_file, bool fixed);
static void __io_queue_sqe(struct io_kiocb *req,
			   const struct io_uring_sqe *sqe);

static struct kmem_cache *req_cachep;

static const struct file_operations io_uring_fops;

struct sock *io_uring_get_socket(struct file *file)
{
#if defined(CONFIG_UNIX)
	if (file->f_op == &io_uring_fops) {
		struct io_ring_ctx *ctx = file->private_data;

		return ctx->ring_sock->sk;
	}
#endif
	return NULL;
}
EXPORT_SYMBOL(io_uring_get_socket);

static void io_get_req_task(struct io_kiocb *req)
{
	if (req->flags & REQ_F_TASK_PINNED)
		return;
	get_task_struct(req->task);
	req->flags |= REQ_F_TASK_PINNED;
}

/* not idempotent -- it doesn't clear REQ_F_TASK_PINNED */
static void __io_put_req_task(struct io_kiocb *req)
{
	if (req->flags & REQ_F_TASK_PINNED)
		put_task_struct(req->task);
}

static void io_file_put_work(struct work_struct *work);

/*
 * Note: must call io_req_init_async() for the first time you
 * touch any members of io_wq_work.
 */
static inline void io_req_init_async(struct io_kiocb *req)
{
	if (req->flags & REQ_F_WORK_INITIALIZED)
		return;

	memset(&req->work, 0, sizeof(req->work));
	req->flags |= REQ_F_WORK_INITIALIZED;
}

static inline bool io_async_submit(struct io_ring_ctx *ctx)
{
	return ctx->flags & IORING_SETUP_SQPOLL;
}

static void io_ring_ctx_ref_free(struct percpu_ref *ref)
{
	struct io_ring_ctx *ctx = container_of(ref, struct io_ring_ctx, refs);

	complete(&ctx->ref_comp);
}

static struct io_ring_ctx *io_ring_ctx_alloc(struct io_uring_params *p)
{
	struct io_ring_ctx *ctx;
	int hash_bits;

	ctx = kzalloc(sizeof(*ctx), GFP_KERNEL);
	if (!ctx)
		return NULL;

	ctx->fallback_req = kmem_cache_alloc(req_cachep, GFP_KERNEL);
	if (!ctx->fallback_req)
		goto err;

	/*
	 * Use 5 bits less than the max cq entries, that should give us around
	 * 32 entries per hash list if totally full and uniformly spread.
	 */
	hash_bits = ilog2(p->cq_entries);
	hash_bits -= 5;
	if (hash_bits <= 0)
		hash_bits = 1;
	ctx->cancel_hash_bits = hash_bits;
	ctx->cancel_hash = kmalloc((1U << hash_bits) * sizeof(struct hlist_head),
					GFP_KERNEL);
	if (!ctx->cancel_hash)
		goto err;
	__hash_init(ctx->cancel_hash, 1U << hash_bits);

	if (percpu_ref_init(&ctx->refs, io_ring_ctx_ref_free,
			    PERCPU_REF_ALLOW_REINIT, GFP_KERNEL))
		goto err;

	ctx->flags = p->flags;
	init_waitqueue_head(&ctx->sqo_wait);
	init_waitqueue_head(&ctx->cq_wait);
	INIT_LIST_HEAD(&ctx->cq_overflow_list);
	init_completion(&ctx->ref_comp);
	init_completion(&ctx->sq_thread_comp);
	idr_init(&ctx->io_buffer_idr);
	idr_init(&ctx->personality_idr);
	mutex_init(&ctx->uring_lock);
	init_waitqueue_head(&ctx->wait);
	spin_lock_init(&ctx->completion_lock);
	INIT_LIST_HEAD(&ctx->poll_list);
	INIT_LIST_HEAD(&ctx->defer_list);
	INIT_LIST_HEAD(&ctx->timeout_list);
	init_waitqueue_head(&ctx->inflight_wait);
	spin_lock_init(&ctx->inflight_lock);
	INIT_LIST_HEAD(&ctx->inflight_list);
	INIT_DELAYED_WORK(&ctx->file_put_work, io_file_put_work);
	init_llist_head(&ctx->file_put_llist);
	return ctx;
err:
	if (ctx->fallback_req)
		kmem_cache_free(req_cachep, ctx->fallback_req);
	kfree(ctx->cancel_hash);
	kfree(ctx);
	return NULL;
}

static inline bool __req_need_defer(struct io_kiocb *req)
{
	struct io_ring_ctx *ctx = req->ctx;

	return req->sequence != ctx->cached_cq_tail
				+ atomic_read(&ctx->cached_cq_overflow);
}

static inline bool req_need_defer(struct io_kiocb *req)
{
	if (unlikely(req->flags & REQ_F_IO_DRAIN))
		return __req_need_defer(req);

	return false;
}

static void __io_commit_cqring(struct io_ring_ctx *ctx)
{
	struct io_rings *rings = ctx->rings;

	/* order cqe stores with ring update */
	smp_store_release(&rings->cq.tail, ctx->cached_cq_tail);

	if (wq_has_sleeper(&ctx->cq_wait)) {
		wake_up_interruptible(&ctx->cq_wait);
		kill_fasync(&ctx->cq_fasync, SIGIO, POLL_IN);
	}
}

static inline void io_req_work_grab_env(struct io_kiocb *req,
					const struct io_op_def *def)
{
	if (!req->work.mm && def->needs_mm) {
		mmgrab(current->mm);
		req->work.mm = current->mm;
	}
	if (!req->work.creds)
		req->work.creds = get_current_cred();
	if (!req->work.fs && def->needs_fs) {
		spin_lock(&current->fs->lock);
		if (!current->fs->in_exec) {
			req->work.fs = current->fs;
			req->work.fs->users++;
		} else {
			req->work.flags |= IO_WQ_WORK_CANCEL;
		}
		spin_unlock(&current->fs->lock);
	}
}

static inline void io_req_work_drop_env(struct io_kiocb *req)
{
	if (!(req->flags & REQ_F_WORK_INITIALIZED))
		return;

	if (req->work.mm) {
		mmdrop(req->work.mm);
		req->work.mm = NULL;
	}
	if (req->work.creds) {
		put_cred(req->work.creds);
		req->work.creds = NULL;
	}
	if (req->work.fs) {
		struct fs_struct *fs = req->work.fs;

		spin_lock(&req->work.fs->lock);
		if (--fs->users)
			fs = NULL;
		spin_unlock(&req->work.fs->lock);
		if (fs)
			free_fs_struct(fs);
	}
}

static inline void io_prep_async_work(struct io_kiocb *req,
				      struct io_kiocb **link)
{
	const struct io_op_def *def = &io_op_defs[req->opcode];

	if (req->flags & REQ_F_ISREG) {
		if (def->hash_reg_file)
			io_wq_hash_work(&req->work, file_inode(req->file));
	} else {
		if (def->unbound_nonreg_file)
			req->work.flags |= IO_WQ_WORK_UNBOUND;
	}

	io_req_init_async(req);
	io_req_work_grab_env(req, def);

	*link = io_prep_linked_timeout(req);
}

static inline void io_queue_async_work(struct io_kiocb *req)
{
	struct io_ring_ctx *ctx = req->ctx;
	struct io_kiocb *link;

	io_prep_async_work(req, &link);

	trace_io_uring_queue_async_work(ctx, io_wq_is_hashed(&req->work), req,
					&req->work, req->flags);
	io_wq_enqueue(ctx->io_wq, &req->work);

	if (link)
		io_queue_linked_timeout(link);
}

static void io_kill_timeout(struct io_kiocb *req)
{
	int ret;

	ret = hrtimer_try_to_cancel(&req->io->timeout.timer);
	if (ret != -1) {
		atomic_inc(&req->ctx->cq_timeouts);
		list_del_init(&req->list);
		req->flags |= REQ_F_COMP_LOCKED;
		io_cqring_fill_event(req, 0);
		io_put_req(req);
	}
}

static void io_kill_timeouts(struct io_ring_ctx *ctx)
{
	struct io_kiocb *req, *tmp;

	spin_lock_irq(&ctx->completion_lock);
	list_for_each_entry_safe(req, tmp, &ctx->timeout_list, list)
		io_kill_timeout(req);
	spin_unlock_irq(&ctx->completion_lock);
}

static void __io_queue_deferred(struct io_ring_ctx *ctx)
{
	do {
		struct io_kiocb *req = list_first_entry(&ctx->defer_list,
							struct io_kiocb, list);

		if (req_need_defer(req))
			break;
		list_del_init(&req->list);
		io_queue_async_work(req);
	} while (!list_empty(&ctx->defer_list));
}

static void io_flush_timeouts(struct io_ring_ctx *ctx)
{
	while (!list_empty(&ctx->timeout_list)) {
		struct io_kiocb *req = list_first_entry(&ctx->timeout_list,
							struct io_kiocb, list);

		if (req->flags & REQ_F_TIMEOUT_NOSEQ)
			break;
		if (req->timeout.target_seq != ctx->cached_cq_tail
					- atomic_read(&ctx->cq_timeouts))
			break;

		list_del_init(&req->list);
		io_kill_timeout(req);
	}
}

static void io_commit_cqring(struct io_ring_ctx *ctx)
{
	io_flush_timeouts(ctx);
	__io_commit_cqring(ctx);

	if (unlikely(!list_empty(&ctx->defer_list)))
		__io_queue_deferred(ctx);
}

static struct io_uring_cqe *io_get_cqring(struct io_ring_ctx *ctx)
{
	struct io_rings *rings = ctx->rings;
	unsigned tail;

	tail = ctx->cached_cq_tail;
	/*
	 * writes to the cq entry need to come after reading head; the
	 * control dependency is enough as we're using WRITE_ONCE to
	 * fill the cq entry
	 */
	if (tail - READ_ONCE(rings->cq.head) == rings->cq_ring_entries)
		return NULL;

	ctx->cached_cq_tail++;
	return &rings->cqes[tail & ctx->cq_mask];
}

static inline bool io_should_trigger_evfd(struct io_ring_ctx *ctx)
{
	if (!ctx->cq_ev_fd)
		return false;
	if (READ_ONCE(ctx->rings->cq_flags) & IORING_CQ_EVENTFD_DISABLED)
		return false;
	if (!ctx->eventfd_async)
		return true;
	return io_wq_current_is_worker();
}

static void io_cqring_ev_posted(struct io_ring_ctx *ctx)
{
	if (waitqueue_active(&ctx->wait))
		wake_up(&ctx->wait);
	if (waitqueue_active(&ctx->sqo_wait))
		wake_up(&ctx->sqo_wait);
	if (io_should_trigger_evfd(ctx))
		eventfd_signal(ctx->cq_ev_fd, 1);
}

/* Returns true if there are no backlogged entries after the flush */
static bool io_cqring_overflow_flush(struct io_ring_ctx *ctx, bool force)
{
	struct io_rings *rings = ctx->rings;
	struct io_uring_cqe *cqe;
	struct io_kiocb *req;
	unsigned long flags;
	LIST_HEAD(list);

	if (!force) {
		if (list_empty_careful(&ctx->cq_overflow_list))
			return true;
		if ((ctx->cached_cq_tail - READ_ONCE(rings->cq.head) ==
		    rings->cq_ring_entries))
			return false;
	}

	spin_lock_irqsave(&ctx->completion_lock, flags);

	/* if force is set, the ring is going away. always drop after that */
	if (force)
		ctx->cq_overflow_flushed = 1;

	cqe = NULL;
	while (!list_empty(&ctx->cq_overflow_list)) {
		cqe = io_get_cqring(ctx);
		if (!cqe && !force)
			break;

		req = list_first_entry(&ctx->cq_overflow_list, struct io_kiocb,
						list);
		list_move(&req->list, &list);
		req->flags &= ~REQ_F_OVERFLOW;
		if (cqe) {
			WRITE_ONCE(cqe->user_data, req->user_data);
			WRITE_ONCE(cqe->res, req->result);
			WRITE_ONCE(cqe->flags, req->cflags);
		} else {
			WRITE_ONCE(ctx->rings->cq_overflow,
				atomic_inc_return(&ctx->cached_cq_overflow));
		}
	}

	io_commit_cqring(ctx);
	if (cqe) {
		clear_bit(0, &ctx->sq_check_overflow);
		clear_bit(0, &ctx->cq_check_overflow);
	}
	spin_unlock_irqrestore(&ctx->completion_lock, flags);
	io_cqring_ev_posted(ctx);

	while (!list_empty(&list)) {
		req = list_first_entry(&list, struct io_kiocb, list);
		list_del(&req->list);
		io_put_req(req);
	}

	return cqe != NULL;
}

static void __io_cqring_fill_event(struct io_kiocb *req, long res, long cflags)
{
	struct io_ring_ctx *ctx = req->ctx;
	struct io_uring_cqe *cqe;

	trace_io_uring_complete(ctx, req->user_data, res);

	/*
	 * If we can't get a cq entry, userspace overflowed the
	 * submission (by quite a lot). Increment the overflow count in
	 * the ring.
	 */
	cqe = io_get_cqring(ctx);
	if (likely(cqe)) {
		WRITE_ONCE(cqe->user_data, req->user_data);
		WRITE_ONCE(cqe->res, res);
		WRITE_ONCE(cqe->flags, cflags);
	} else if (ctx->cq_overflow_flushed) {
		WRITE_ONCE(ctx->rings->cq_overflow,
				atomic_inc_return(&ctx->cached_cq_overflow));
	} else {
		if (list_empty(&ctx->cq_overflow_list)) {
			set_bit(0, &ctx->sq_check_overflow);
			set_bit(0, &ctx->cq_check_overflow);
		}
		req->flags |= REQ_F_OVERFLOW;
		refcount_inc(&req->refs);
		req->result = res;
		req->cflags = cflags;
		list_add_tail(&req->list, &ctx->cq_overflow_list);
	}
}

static void io_cqring_fill_event(struct io_kiocb *req, long res)
{
	__io_cqring_fill_event(req, res, 0);
}

static void __io_cqring_add_event(struct io_kiocb *req, long res, long cflags)
{
	struct io_ring_ctx *ctx = req->ctx;
	unsigned long flags;

	spin_lock_irqsave(&ctx->completion_lock, flags);
	__io_cqring_fill_event(req, res, cflags);
	io_commit_cqring(ctx);
	spin_unlock_irqrestore(&ctx->completion_lock, flags);

	io_cqring_ev_posted(ctx);
}

static void io_cqring_add_event(struct io_kiocb *req, long res)
{
	__io_cqring_add_event(req, res, 0);
}

static inline bool io_is_fallback_req(struct io_kiocb *req)
{
	return req == (struct io_kiocb *)
			((unsigned long) req->ctx->fallback_req & ~1UL);
}

static struct io_kiocb *io_get_fallback_req(struct io_ring_ctx *ctx)
{
	struct io_kiocb *req;

	req = ctx->fallback_req;
	if (!test_and_set_bit_lock(0, (unsigned long *) &ctx->fallback_req))
		return req;

	return NULL;
}

static struct io_kiocb *io_alloc_req(struct io_ring_ctx *ctx,
				     struct io_submit_state *state)
{
	gfp_t gfp = GFP_KERNEL | __GFP_NOWARN;
	struct io_kiocb *req;

	if (!state) {
		req = kmem_cache_alloc(req_cachep, gfp);
		if (unlikely(!req))
			goto fallback;
	} else if (!state->free_reqs) {
		size_t sz;
		int ret;

		sz = min_t(size_t, state->ios_left, ARRAY_SIZE(state->reqs));
		ret = kmem_cache_alloc_bulk(req_cachep, gfp, sz, state->reqs);

		/*
		 * Bulk alloc is all-or-nothing. If we fail to get a batch,
		 * retry single alloc to be on the safe side.
		 */
		if (unlikely(ret <= 0)) {
			state->reqs[0] = kmem_cache_alloc(req_cachep, gfp);
			if (!state->reqs[0])
				goto fallback;
			ret = 1;
		}
		state->free_reqs = ret - 1;
		req = state->reqs[ret - 1];
	} else {
		state->free_reqs--;
		req = state->reqs[state->free_reqs];
	}

	return req;
fallback:
	return io_get_fallback_req(ctx);
}

static inline void io_put_file(struct io_kiocb *req, struct file *file,
			  bool fixed)
{
	if (fixed)
		percpu_ref_put(req->fixed_file_refs);
	else
		fput(file);
}

static void __io_req_aux_free(struct io_kiocb *req)
{
	if (req->flags & REQ_F_NEED_CLEANUP)
		io_cleanup_req(req);

	kfree(req->io);
	if (req->file)
		io_put_file(req, req->file, (req->flags & REQ_F_FIXED_FILE));
	__io_put_req_task(req);
	io_req_work_drop_env(req);
}

static void __io_free_req(struct io_kiocb *req)
{
	__io_req_aux_free(req);

	if (req->flags & REQ_F_INFLIGHT) {
		struct io_ring_ctx *ctx = req->ctx;
		unsigned long flags;

		spin_lock_irqsave(&ctx->inflight_lock, flags);
		list_del(&req->inflight_entry);
		if (waitqueue_active(&ctx->inflight_wait))
			wake_up(&ctx->inflight_wait);
		spin_unlock_irqrestore(&ctx->inflight_lock, flags);
	}

	percpu_ref_put(&req->ctx->refs);
	if (likely(!io_is_fallback_req(req)))
		kmem_cache_free(req_cachep, req);
	else
		clear_bit_unlock(0, (unsigned long *) &req->ctx->fallback_req);
}

struct req_batch {
	void *reqs[IO_IOPOLL_BATCH];
	int to_free;
	int need_iter;
};

static void io_free_req_many(struct io_ring_ctx *ctx, struct req_batch *rb)
{
	if (!rb->to_free)
		return;
	if (rb->need_iter) {
		int i, inflight = 0;
		unsigned long flags;

		for (i = 0; i < rb->to_free; i++) {
			struct io_kiocb *req = rb->reqs[i];

			if (req->flags & REQ_F_INFLIGHT)
				inflight++;
			__io_req_aux_free(req);
		}
		if (!inflight)
			goto do_free;

		spin_lock_irqsave(&ctx->inflight_lock, flags);
		for (i = 0; i < rb->to_free; i++) {
			struct io_kiocb *req = rb->reqs[i];

			if (req->flags & REQ_F_INFLIGHT) {
				list_del(&req->inflight_entry);
				if (!--inflight)
					break;
			}
		}
		spin_unlock_irqrestore(&ctx->inflight_lock, flags);

		if (waitqueue_active(&ctx->inflight_wait))
			wake_up(&ctx->inflight_wait);
	}
do_free:
	kmem_cache_free_bulk(req_cachep, rb->to_free, rb->reqs);
	percpu_ref_put_many(&ctx->refs, rb->to_free);
	rb->to_free = rb->need_iter = 0;
}

static bool io_link_cancel_timeout(struct io_kiocb *req)
{
	struct io_ring_ctx *ctx = req->ctx;
	int ret;

	ret = hrtimer_try_to_cancel(&req->io->timeout.timer);
	if (ret != -1) {
		io_cqring_fill_event(req, -ECANCELED);
		io_commit_cqring(ctx);
		req->flags &= ~REQ_F_LINK_HEAD;
		io_put_req(req);
		return true;
	}

	return false;
}

static void io_req_link_next(struct io_kiocb *req, struct io_kiocb **nxtptr)
{
	struct io_ring_ctx *ctx = req->ctx;
	bool wake_ev = false;

	/* Already got next link */
	if (req->flags & REQ_F_LINK_NEXT)
		return;

	/*
	 * The list should never be empty when we are called here. But could
	 * potentially happen if the chain is messed up, check to be on the
	 * safe side.
	 */
	while (!list_empty(&req->link_list)) {
		struct io_kiocb *nxt = list_first_entry(&req->link_list,
						struct io_kiocb, link_list);

		if (unlikely((req->flags & REQ_F_LINK_TIMEOUT) &&
			     (nxt->flags & REQ_F_TIMEOUT))) {
			list_del_init(&nxt->link_list);
			wake_ev |= io_link_cancel_timeout(nxt);
			req->flags &= ~REQ_F_LINK_TIMEOUT;
			continue;
		}

		list_del_init(&req->link_list);
		if (!list_empty(&nxt->link_list))
			nxt->flags |= REQ_F_LINK_HEAD;
		*nxtptr = nxt;
		break;
	}

	req->flags |= REQ_F_LINK_NEXT;
	if (wake_ev)
		io_cqring_ev_posted(ctx);
}

/*
 * Called if REQ_F_LINK_HEAD is set, and we fail the head request
 */
static void io_fail_links(struct io_kiocb *req)
{
	struct io_ring_ctx *ctx = req->ctx;
	unsigned long flags;

	spin_lock_irqsave(&ctx->completion_lock, flags);

	while (!list_empty(&req->link_list)) {
		struct io_kiocb *link = list_first_entry(&req->link_list,
						struct io_kiocb, link_list);

		list_del_init(&link->link_list);
		trace_io_uring_fail_link(req, link);

		if ((req->flags & REQ_F_LINK_TIMEOUT) &&
		    link->opcode == IORING_OP_LINK_TIMEOUT) {
			io_link_cancel_timeout(link);
		} else {
			io_cqring_fill_event(link, -ECANCELED);
			__io_double_put_req(link);
		}
		req->flags &= ~REQ_F_LINK_TIMEOUT;
	}

	io_commit_cqring(ctx);
	spin_unlock_irqrestore(&ctx->completion_lock, flags);
	io_cqring_ev_posted(ctx);
}

static void io_req_find_next(struct io_kiocb *req, struct io_kiocb **nxt)
{
	if (likely(!(req->flags & REQ_F_LINK_HEAD)))
		return;

	/*
	 * If LINK is set, we have dependent requests in this chain. If we
	 * didn't fail this request, queue the first one up, moving any other
	 * dependencies to the next request. In case of failure, fail the rest
	 * of the chain.
	 */
	if (req->flags & REQ_F_FAIL_LINK) {
		io_fail_links(req);
	} else if ((req->flags & (REQ_F_LINK_TIMEOUT | REQ_F_COMP_LOCKED)) ==
			REQ_F_LINK_TIMEOUT) {
		struct io_ring_ctx *ctx = req->ctx;
		unsigned long flags;

		/*
		 * If this is a timeout link, we could be racing with the
		 * timeout timer. Grab the completion lock for this case to
		 * protect against that.
		 */
		spin_lock_irqsave(&ctx->completion_lock, flags);
		io_req_link_next(req, nxt);
		spin_unlock_irqrestore(&ctx->completion_lock, flags);
	} else {
		io_req_link_next(req, nxt);
	}
}

static void io_free_req(struct io_kiocb *req)
{
	struct io_kiocb *nxt = NULL;

	io_req_find_next(req, &nxt);
	__io_free_req(req);

	if (nxt)
		io_queue_async_work(nxt);
}

static void io_wq_assign_next(struct io_wq_work **workptr, struct io_kiocb *nxt)
{
	struct io_kiocb *link;
	const struct io_op_def *def = &io_op_defs[nxt->opcode];

	if ((nxt->flags & REQ_F_ISREG) && def->hash_reg_file)
		io_wq_hash_work(&nxt->work, file_inode(nxt->file));

	*workptr = &nxt->work;
	link = io_prep_linked_timeout(nxt);
	if (link)
		nxt->flags |= REQ_F_QUEUE_TIMEOUT;
}

/*
 * Drop reference to request, return next in chain (if there is one) if this
 * was the last reference to this request.
 */
__attribute__((nonnull))
static void io_put_req_find_next(struct io_kiocb *req, struct io_kiocb **nxtptr)
{
	if (refcount_dec_and_test(&req->refs)) {
		io_req_find_next(req, nxtptr);
		__io_free_req(req);
	}
}

static void io_put_req(struct io_kiocb *req)
{
	if (refcount_dec_and_test(&req->refs))
		io_free_req(req);
}

static void io_steal_work(struct io_kiocb *req,
			  struct io_wq_work **workptr)
{
	/*
	 * It's in an io-wq worker, so there always should be at least
	 * one reference, which will be dropped in io_put_work() just
	 * after the current handler returns.
	 *
	 * It also means, that if the counter dropped to 1, then there is
	 * no asynchronous users left, so it's safe to steal the next work.
	 */
	if (refcount_read(&req->refs) == 1) {
		struct io_kiocb *nxt = NULL;

		io_req_find_next(req, &nxt);
		if (nxt)
			io_wq_assign_next(workptr, nxt);
	}
}

/*
 * Must only be used if we don't need to care about links, usually from
 * within the completion handling itself.
 */
static void __io_double_put_req(struct io_kiocb *req)
{
	/* drop both submit and complete references */
	if (refcount_sub_and_test(2, &req->refs))
		__io_free_req(req);
}

static void io_double_put_req(struct io_kiocb *req)
{
	/* drop both submit and complete references */
	if (refcount_sub_and_test(2, &req->refs))
		io_free_req(req);
}

static unsigned io_cqring_events(struct io_ring_ctx *ctx, bool noflush)
{
	struct io_rings *rings = ctx->rings;

	if (test_bit(0, &ctx->cq_check_overflow)) {
		/*
		 * noflush == true is from the waitqueue handler, just ensure
		 * we wake up the task, and the next invocation will flush the
		 * entries. We cannot safely to it from here.
		 */
		if (noflush && !list_empty(&ctx->cq_overflow_list))
			return -1U;

		io_cqring_overflow_flush(ctx, false);
	}

	/* See comment at the top of this file */
	smp_rmb();
	return ctx->cached_cq_tail - READ_ONCE(rings->cq.head);
}

static inline unsigned int io_sqring_entries(struct io_ring_ctx *ctx)
{
	struct io_rings *rings = ctx->rings;

	/* make sure SQ entry isn't read before tail */
	return smp_load_acquire(&rings->sq.tail) - ctx->cached_sq_head;
}

static inline bool io_req_multi_free(struct req_batch *rb, struct io_kiocb *req)
{
	if ((req->flags & REQ_F_LINK_HEAD) || io_is_fallback_req(req))
		return false;

	if (req->file || req->io)
		rb->need_iter++;

	rb->reqs[rb->to_free++] = req;
	if (unlikely(rb->to_free == ARRAY_SIZE(rb->reqs)))
		io_free_req_many(req->ctx, rb);
	return true;
}

static int io_put_kbuf(struct io_kiocb *req)
{
	struct io_buffer *kbuf;
	int cflags;

	kbuf = (struct io_buffer *) (unsigned long) req->rw.addr;
	cflags = kbuf->bid << IORING_CQE_BUFFER_SHIFT;
	cflags |= IORING_CQE_F_BUFFER;
	req->rw.addr = 0;
	kfree(kbuf);
	return cflags;
}

static void io_iopoll_queue(struct list_head *again)
{
	struct io_kiocb *req;

	do {
		req = list_first_entry(again, struct io_kiocb, list);
		list_del(&req->list);

		/* shouldn't happen unless io_uring is dying, cancel reqs */
		if (unlikely(!current->mm)) {
			io_complete_rw_common(&req->rw.kiocb, -EAGAIN);
			io_put_req(req);
			continue;
		}

		refcount_inc(&req->refs);
		io_queue_async_work(req);
	} while (!list_empty(again));
}

/*
 * Find and free completed poll iocbs
 */
static void io_iopoll_complete(struct io_ring_ctx *ctx, unsigned int *nr_events,
			       struct list_head *done)
{
	struct req_batch rb;
	struct io_kiocb *req;
	LIST_HEAD(again);

	/* order with ->result store in io_complete_rw_iopoll() */
	smp_rmb();

	rb.to_free = rb.need_iter = 0;
	while (!list_empty(done)) {
		int cflags = 0;

		req = list_first_entry(done, struct io_kiocb, list);
		if (READ_ONCE(req->result) == -EAGAIN) {
			req->iopoll_completed = 0;
			list_move_tail(&req->list, &again);
			continue;
		}
		list_del(&req->list);

		if (req->flags & REQ_F_BUFFER_SELECTED)
			cflags = io_put_kbuf(req);

		__io_cqring_fill_event(req, req->result, cflags);
		(*nr_events)++;

		if (refcount_dec_and_test(&req->refs) &&
		    !io_req_multi_free(&rb, req))
			io_free_req(req);
	}

	io_commit_cqring(ctx);
	if (ctx->flags & IORING_SETUP_SQPOLL)
		io_cqring_ev_posted(ctx);
	io_free_req_many(ctx, &rb);

	if (!list_empty(&again))
		io_iopoll_queue(&again);
}

static int io_do_iopoll(struct io_ring_ctx *ctx, unsigned int *nr_events,
			long min)
{
	struct io_kiocb *req, *tmp;
	LIST_HEAD(done);
	bool spin;
	int ret;

	/*
	 * Only spin for completions if we don't have multiple devices hanging
	 * off our complete list, and we're under the requested amount.
	 */
	spin = !ctx->poll_multi_file && *nr_events < min;

	ret = 0;
	list_for_each_entry_safe(req, tmp, &ctx->poll_list, list) {
		struct kiocb *kiocb = &req->rw.kiocb;

		/*
		 * Move completed and retryable entries to our local lists.
		 * If we find a request that requires polling, break out
		 * and complete those lists first, if we have entries there.
		 */
		if (READ_ONCE(req->iopoll_completed)) {
			list_move_tail(&req->list, &done);
			continue;
		}
		if (!list_empty(&done))
			break;

		ret = kiocb->ki_filp->f_op->iopoll(kiocb, spin);
		if (ret < 0)
			break;

		if (ret && spin)
			spin = false;
		ret = 0;
	}

	if (!list_empty(&done))
		io_iopoll_complete(ctx, nr_events, &done);

	return ret;
}

/*
 * Poll for a minimum of 'min' events. Note that if min == 0 we consider that a
 * non-spinning poll check - we'll still enter the driver poll loop, but only
 * as a non-spinning completion check.
 */
static int io_iopoll_getevents(struct io_ring_ctx *ctx, unsigned int *nr_events,
				long min)
{
	while (!list_empty(&ctx->poll_list) && !need_resched()) {
		int ret;

		ret = io_do_iopoll(ctx, nr_events, min);
		if (ret < 0)
			return ret;
		if (!min || *nr_events >= min)
			return 0;
	}

	return 1;
}

/*
 * We can't just wait for polled events to come to us, we have to actively
 * find and complete them.
 */
static void io_iopoll_reap_events(struct io_ring_ctx *ctx)
{
	if (!(ctx->flags & IORING_SETUP_IOPOLL))
		return;

	mutex_lock(&ctx->uring_lock);
	while (!list_empty(&ctx->poll_list)) {
		unsigned int nr_events = 0;

		io_iopoll_getevents(ctx, &nr_events, 1);

		/*
		 * Ensure we allow local-to-the-cpu processing to take place,
		 * in this case we need to ensure that we reap all events.
		 */
		cond_resched();
	}
	mutex_unlock(&ctx->uring_lock);
}

static int io_iopoll_check(struct io_ring_ctx *ctx, unsigned *nr_events,
			   long min)
{
	int iters = 0, ret = 0;

	/*
	 * We disallow the app entering submit/complete with polling, but we
	 * still need to lock the ring to prevent racing with polled issue
	 * that got punted to a workqueue.
	 */
	mutex_lock(&ctx->uring_lock);
	do {
		int tmin = 0;

		/*
		 * Don't enter poll loop if we already have events pending.
		 * If we do, we can potentially be spinning for commands that
		 * already triggered a CQE (eg in error).
		 */
		if (io_cqring_events(ctx, false))
			break;

		/*
		 * If a submit got punted to a workqueue, we can have the
		 * application entering polling for a command before it gets
		 * issued. That app will hold the uring_lock for the duration
		 * of the poll right here, so we need to take a breather every
		 * now and then to ensure that the issue has a chance to add
		 * the poll to the issued list. Otherwise we can spin here
		 * forever, while the workqueue is stuck trying to acquire the
		 * very same mutex.
		 */
		if (!(++iters & 7)) {
			mutex_unlock(&ctx->uring_lock);
			mutex_lock(&ctx->uring_lock);
		}

		if (*nr_events < min)
			tmin = min - *nr_events;

		ret = io_iopoll_getevents(ctx, nr_events, tmin);
		if (ret <= 0)
			break;
		ret = 0;
	} while (min && !*nr_events && !need_resched());

	mutex_unlock(&ctx->uring_lock);
	return ret;
}

static void kiocb_end_write(struct io_kiocb *req)
{
	/*
	 * Tell lockdep we inherited freeze protection from submission
	 * thread.
	 */
	if (req->flags & REQ_F_ISREG) {
		struct inode *inode = file_inode(req->file);

		__sb_writers_acquired(inode->i_sb, SB_FREEZE_WRITE);
	}
	file_end_write(req->file);
}

static inline void req_set_fail_links(struct io_kiocb *req)
{
	if ((req->flags & (REQ_F_LINK | REQ_F_HARDLINK)) == REQ_F_LINK)
		req->flags |= REQ_F_FAIL_LINK;
}

static void io_complete_rw_common(struct kiocb *kiocb, long res)
{
	struct io_kiocb *req = container_of(kiocb, struct io_kiocb, rw.kiocb);
	int cflags = 0;

	if (kiocb->ki_flags & IOCB_WRITE)
		kiocb_end_write(req);

	if (res != req->result)
		req_set_fail_links(req);
	if (req->flags & REQ_F_BUFFER_SELECTED)
		cflags = io_put_kbuf(req);
	__io_cqring_add_event(req, res, cflags);
}

static void io_complete_rw(struct kiocb *kiocb, long res, long res2)
{
	struct io_kiocb *req = container_of(kiocb, struct io_kiocb, rw.kiocb);

	io_complete_rw_common(kiocb, res);
	io_put_req(req);
}

static void io_complete_rw_iopoll(struct kiocb *kiocb, long res, long res2)
{
	struct io_kiocb *req = container_of(kiocb, struct io_kiocb, rw.kiocb);

	if (kiocb->ki_flags & IOCB_WRITE)
		kiocb_end_write(req);

	if (res != -EAGAIN && res != req->result)
		req_set_fail_links(req);

	WRITE_ONCE(req->result, res);
	/* order with io_poll_complete() checking ->result */
	smp_wmb();
	WRITE_ONCE(req->iopoll_completed, 1);
}

/*
 * After the iocb has been issued, it's safe to be found on the poll list.
 * Adding the kiocb to the list AFTER submission ensures that we don't
 * find it from a io_iopoll_getevents() thread before the issuer is done
 * accessing the kiocb cookie.
 */
static void io_iopoll_req_issued(struct io_kiocb *req)
{
	struct io_ring_ctx *ctx = req->ctx;

	/*
	 * Track whether we have multiple files in our lists. This will impact
	 * how we do polling eventually, not spinning if we're on potentially
	 * different devices.
	 */
	if (list_empty(&ctx->poll_list)) {
		ctx->poll_multi_file = false;
	} else if (!ctx->poll_multi_file) {
		struct io_kiocb *list_req;

		list_req = list_first_entry(&ctx->poll_list, struct io_kiocb,
						list);
		if (list_req->file != req->file)
			ctx->poll_multi_file = true;
	}

	/*
	 * For fast devices, IO may have already completed. If it has, add
	 * it to the front so we find it first.
	 */
	if (READ_ONCE(req->iopoll_completed))
		list_add(&req->list, &ctx->poll_list);
	else
		list_add_tail(&req->list, &ctx->poll_list);

	if ((ctx->flags & IORING_SETUP_SQPOLL) &&
	    wq_has_sleeper(&ctx->sqo_wait))
		wake_up(&ctx->sqo_wait);
}

static void __io_state_file_put(struct io_submit_state *state)
{
	int diff = state->has_refs - state->used_refs;

	if (diff)
		fput_many(state->file, diff);
	state->file = NULL;
}

static inline void io_state_file_put(struct io_submit_state *state)
{
	if (state->file)
		__io_state_file_put(state);
}

/*
 * Get as many references to a file as we have IOs left in this submission,
 * assuming most submissions are for one file, or at least that each file
 * has more than one submission.
 */
static struct file *__io_file_get(struct io_submit_state *state, int fd)
{
	if (!state)
		return fget(fd);

	if (state->file) {
		if (state->fd == fd) {
			state->used_refs++;
			state->ios_left--;
			return state->file;
		}
		__io_state_file_put(state);
	}
	state->file = fget_many(fd, state->ios_left);
	if (!state->file)
		return NULL;

	state->fd = fd;
	state->has_refs = state->ios_left;
	state->used_refs = 1;
	state->ios_left--;
	return state->file;
}

/*
 * If we tracked the file through the SCM inflight mechanism, we could support
 * any file. For now, just ensure that anything potentially problematic is done
 * inline.
 */
static bool io_file_supports_async(struct file *file, int rw)
{
	umode_t mode = file_inode(file)->i_mode;

	if (S_ISBLK(mode) || S_ISCHR(mode) || S_ISSOCK(mode))
		return true;
	if (S_ISREG(mode) && file->f_op != &io_uring_fops)
		return true;

	/* any ->read/write should understand O_NONBLOCK */
	if (file->f_flags & O_NONBLOCK)
		return true;

	if (!(file->f_mode & FMODE_NOWAIT))
		return false;

	if (rw == READ)
		return file->f_op->read_iter != NULL;

	return file->f_op->write_iter != NULL;
}

static int io_prep_rw(struct io_kiocb *req, const struct io_uring_sqe *sqe,
		      bool force_nonblock)
{
	struct io_ring_ctx *ctx = req->ctx;
	struct kiocb *kiocb = &req->rw.kiocb;
	unsigned ioprio;
	int ret;

	if (S_ISREG(file_inode(req->file)->i_mode))
		req->flags |= REQ_F_ISREG;

	kiocb->ki_pos = READ_ONCE(sqe->off);
	if (kiocb->ki_pos == -1 && !(req->file->f_mode & FMODE_STREAM)) {
		req->flags |= REQ_F_CUR_POS;
		kiocb->ki_pos = req->file->f_pos;
	}
	kiocb->ki_hint = ki_hint_validate(file_write_hint(kiocb->ki_filp));
	kiocb->ki_flags = iocb_flags(kiocb->ki_filp);
	ret = kiocb_set_rw_flags(kiocb, READ_ONCE(sqe->rw_flags));
	if (unlikely(ret))
		return ret;

	ioprio = READ_ONCE(sqe->ioprio);
	if (ioprio) {
		ret = ioprio_check_cap(ioprio);
		if (ret)
			return ret;

		kiocb->ki_ioprio = ioprio;
	} else
		kiocb->ki_ioprio = get_current_ioprio();

	/* don't allow async punt if RWF_NOWAIT was requested */
	if (kiocb->ki_flags & IOCB_NOWAIT)
		req->flags |= REQ_F_NOWAIT;

	if (force_nonblock)
		kiocb->ki_flags |= IOCB_NOWAIT;

	if (ctx->flags & IORING_SETUP_IOPOLL) {
		if (!(kiocb->ki_flags & IOCB_DIRECT) ||
		    !kiocb->ki_filp->f_op->iopoll)
			return -EOPNOTSUPP;

		kiocb->ki_flags |= IOCB_HIPRI;
		kiocb->ki_complete = io_complete_rw_iopoll;
		req->result = 0;
		req->iopoll_completed = 0;
	} else {
		if (kiocb->ki_flags & IOCB_HIPRI)
			return -EINVAL;
		kiocb->ki_complete = io_complete_rw;
	}

	req->rw.addr = READ_ONCE(sqe->addr);
	req->rw.len = READ_ONCE(sqe->len);
	req->buf_index = READ_ONCE(sqe->buf_index);
	return 0;
}

static inline void io_rw_done(struct kiocb *kiocb, ssize_t ret)
{
	switch (ret) {
	case -EIOCBQUEUED:
		break;
	case -ERESTARTSYS:
	case -ERESTARTNOINTR:
	case -ERESTARTNOHAND:
	case -ERESTART_RESTARTBLOCK:
		/*
		 * We can't just restart the syscall, since previously
		 * submitted sqes may already be in progress. Just fail this
		 * IO with EINTR.
		 */
		ret = -EINTR;
		/* fall through */
	default:
		kiocb->ki_complete(kiocb, ret, 0);
	}
}

static void kiocb_done(struct kiocb *kiocb, ssize_t ret)
{
	struct io_kiocb *req = container_of(kiocb, struct io_kiocb, rw.kiocb);

	if (req->flags & REQ_F_CUR_POS)
		req->file->f_pos = kiocb->ki_pos;
	if (ret >= 0 && kiocb->ki_complete == io_complete_rw)
		io_complete_rw(kiocb, ret, 0);
	else
		io_rw_done(kiocb, ret);
}

static ssize_t io_import_fixed(struct io_kiocb *req, int rw,
			       struct iov_iter *iter)
{
	struct io_ring_ctx *ctx = req->ctx;
	size_t len = req->rw.len;
	struct io_mapped_ubuf *imu;
	u16 index, buf_index;
	size_t offset;
	u64 buf_addr;

	/* attempt to use fixed buffers without having provided iovecs */
	if (unlikely(!ctx->user_bufs))
		return -EFAULT;

	buf_index = req->buf_index;
	if (unlikely(buf_index >= ctx->nr_user_bufs))
		return -EFAULT;

	index = array_index_nospec(buf_index, ctx->nr_user_bufs);
	imu = &ctx->user_bufs[index];
	buf_addr = req->rw.addr;

	/* overflow */
	if (buf_addr + len < buf_addr)
		return -EFAULT;
	/* not inside the mapped region */
	if (buf_addr < imu->ubuf || buf_addr + len > imu->ubuf + imu->len)
		return -EFAULT;

	/*
	 * May not be a start of buffer, set size appropriately
	 * and advance us to the beginning.
	 */
	offset = buf_addr - imu->ubuf;
	iov_iter_bvec(iter, rw, imu->bvec, imu->nr_bvecs, offset + len);

	if (offset) {
		/*
		 * Don't use iov_iter_advance() here, as it's really slow for
		 * using the latter parts of a big fixed buffer - it iterates
		 * over each segment manually. We can cheat a bit here, because
		 * we know that:
		 *
		 * 1) it's a BVEC iter, we set it up
		 * 2) all bvecs are PAGE_SIZE in size, except potentially the
		 *    first and last bvec
		 *
		 * So just find our index, and adjust the iterator afterwards.
		 * If the offset is within the first bvec (or the whole first
		 * bvec, just use iov_iter_advance(). This makes it easier
		 * since we can just skip the first segment, which may not
		 * be PAGE_SIZE aligned.
		 */
		const struct bio_vec *bvec = imu->bvec;

		if (offset <= bvec->bv_len) {
			iov_iter_advance(iter, offset);
		} else {
			unsigned long seg_skip;

			/* skip first vec */
			offset -= bvec->bv_len;
			seg_skip = 1 + (offset >> PAGE_SHIFT);

			iter->bvec = bvec + seg_skip;
			iter->nr_segs -= seg_skip;
			iter->count -= bvec->bv_len + offset;
			iter->iov_offset = offset & ~PAGE_MASK;
		}
	}

	return len;
}

static void io_ring_submit_unlock(struct io_ring_ctx *ctx, bool needs_lock)
{
	if (needs_lock)
		mutex_unlock(&ctx->uring_lock);
}

static void io_ring_submit_lock(struct io_ring_ctx *ctx, bool needs_lock)
{
	/*
	 * "Normal" inline submissions always hold the uring_lock, since we
	 * grab it from the system call. Same is true for the SQPOLL offload.
	 * The only exception is when we've detached the request and issue it
	 * from an async worker thread, grab the lock for that case.
	 */
	if (needs_lock)
		mutex_lock(&ctx->uring_lock);
}

static struct io_buffer *io_buffer_select(struct io_kiocb *req, size_t *len,
					  int bgid, struct io_buffer *kbuf,
					  bool needs_lock)
{
	struct io_buffer *head;

	if (req->flags & REQ_F_BUFFER_SELECTED)
		return kbuf;

	io_ring_submit_lock(req->ctx, needs_lock);

	lockdep_assert_held(&req->ctx->uring_lock);

	head = idr_find(&req->ctx->io_buffer_idr, bgid);
	if (head) {
		if (!list_empty(&head->list)) {
			kbuf = list_last_entry(&head->list, struct io_buffer,
							list);
			list_del(&kbuf->list);
		} else {
			kbuf = head;
			idr_remove(&req->ctx->io_buffer_idr, bgid);
		}
		if (*len > kbuf->len)
			*len = kbuf->len;
	} else {
		kbuf = ERR_PTR(-ENOBUFS);
	}

	io_ring_submit_unlock(req->ctx, needs_lock);

	return kbuf;
}

static void __user *io_rw_buffer_select(struct io_kiocb *req, size_t *len,
					bool needs_lock)
{
	struct io_buffer *kbuf;
	u16 bgid;

	kbuf = (struct io_buffer *) (unsigned long) req->rw.addr;
	bgid = req->buf_index;
	kbuf = io_buffer_select(req, len, bgid, kbuf, needs_lock);
	if (IS_ERR(kbuf))
		return kbuf;
	req->rw.addr = (u64) (unsigned long) kbuf;
	req->flags |= REQ_F_BUFFER_SELECTED;
	return u64_to_user_ptr(kbuf->addr);
}

#ifdef CONFIG_COMPAT
static ssize_t io_compat_import(struct io_kiocb *req, struct iovec *iov,
				bool needs_lock)
{
	struct compat_iovec __user *uiov;
	compat_ssize_t clen;
	void __user *buf;
	ssize_t len;

	uiov = u64_to_user_ptr(req->rw.addr);
	if (!access_ok(uiov, sizeof(*uiov)))
		return -EFAULT;
	if (__get_user(clen, &uiov->iov_len))
		return -EFAULT;
	if (clen < 0)
		return -EINVAL;

	len = clen;
	buf = io_rw_buffer_select(req, &len, needs_lock);
	if (IS_ERR(buf))
		return PTR_ERR(buf);
	iov[0].iov_base = buf;
	iov[0].iov_len = (compat_size_t) len;
	return 0;
}
#endif

static ssize_t __io_iov_buffer_select(struct io_kiocb *req, struct iovec *iov,
				      bool needs_lock)
{
	struct iovec __user *uiov = u64_to_user_ptr(req->rw.addr);
	void __user *buf;
	ssize_t len;

	if (copy_from_user(iov, uiov, sizeof(*uiov)))
		return -EFAULT;

	len = iov[0].iov_len;
	if (len < 0)
		return -EINVAL;
	buf = io_rw_buffer_select(req, &len, needs_lock);
	if (IS_ERR(buf))
		return PTR_ERR(buf);
	iov[0].iov_base = buf;
	iov[0].iov_len = len;
	return 0;
}

static ssize_t io_iov_buffer_select(struct io_kiocb *req, struct iovec *iov,
				    bool needs_lock)
{
	if (req->flags & REQ_F_BUFFER_SELECTED) {
		struct io_buffer *kbuf;

		kbuf = (struct io_buffer *) (unsigned long) req->rw.addr;
		iov[0].iov_base = u64_to_user_ptr(kbuf->addr);
		iov[0].iov_len = kbuf->len;
		return 0;
	}
	if (!req->rw.len)
		return 0;
	else if (req->rw.len > 1)
		return -EINVAL;

#ifdef CONFIG_COMPAT
	if (req->ctx->compat)
		return io_compat_import(req, iov, needs_lock);
#endif

	return __io_iov_buffer_select(req, iov, needs_lock);
}

static ssize_t io_import_iovec(int rw, struct io_kiocb *req,
			       struct iovec **iovec, struct iov_iter *iter,
			       bool needs_lock)
{
	void __user *buf = u64_to_user_ptr(req->rw.addr);
	size_t sqe_len = req->rw.len;
	ssize_t ret;
	u8 opcode;

	opcode = req->opcode;
	if (opcode == IORING_OP_READ_FIXED || opcode == IORING_OP_WRITE_FIXED) {
		*iovec = NULL;
		return io_import_fixed(req, rw, iter);
	}

	/* buffer index only valid with fixed read/write, or buffer select  */
	if (req->buf_index && !(req->flags & REQ_F_BUFFER_SELECT))
		return -EINVAL;

	if (opcode == IORING_OP_READ || opcode == IORING_OP_WRITE) {
		if (req->flags & REQ_F_BUFFER_SELECT) {
			buf = io_rw_buffer_select(req, &sqe_len, needs_lock);
			if (IS_ERR(buf)) {
				*iovec = NULL;
				return PTR_ERR(buf);
			}
			req->rw.len = sqe_len;
		}

		ret = import_single_range(rw, buf, sqe_len, *iovec, iter);
		*iovec = NULL;
		return ret < 0 ? ret : sqe_len;
	}

	if (req->io) {
		struct io_async_rw *iorw = &req->io->rw;

		*iovec = iorw->iov;
		iov_iter_init(iter, rw, *iovec, iorw->nr_segs, iorw->size);
		if (iorw->iov == iorw->fast_iov)
			*iovec = NULL;
		return iorw->size;
	}

	if (req->flags & REQ_F_BUFFER_SELECT) {
		ret = io_iov_buffer_select(req, *iovec, needs_lock);
		if (!ret) {
			ret = (*iovec)->iov_len;
			iov_iter_init(iter, rw, *iovec, 1, ret);
		}
		*iovec = NULL;
		return ret;
	}

#ifdef CONFIG_COMPAT
	if (req->ctx->compat)
		return compat_import_iovec(rw, buf, sqe_len, UIO_FASTIOV,
						iovec, iter);
#endif

	return import_iovec(rw, buf, sqe_len, UIO_FASTIOV, iovec, iter);
}

/*
 * For files that don't have ->read_iter() and ->write_iter(), handle them
 * by looping over ->read() or ->write() manually.
 */
static ssize_t loop_rw_iter(int rw, struct file *file, struct kiocb *kiocb,
			   struct iov_iter *iter)
{
	ssize_t ret = 0;

	/*
	 * Don't support polled IO through this interface, and we can't
	 * support non-blocking either. For the latter, this just causes
	 * the kiocb to be handled from an async context.
	 */
	if (kiocb->ki_flags & IOCB_HIPRI)
		return -EOPNOTSUPP;
	if (kiocb->ki_flags & IOCB_NOWAIT)
		return -EAGAIN;

	while (iov_iter_count(iter)) {
		struct iovec iovec;
		ssize_t nr;

		if (!iov_iter_is_bvec(iter)) {
			iovec = iov_iter_iovec(iter);
		} else {
			/* fixed buffers import bvec */
			iovec.iov_base = kmap(iter->bvec->bv_page)
						+ iter->iov_offset;
			iovec.iov_len = min(iter->count,
					iter->bvec->bv_len - iter->iov_offset);
		}

		if (rw == READ) {
			nr = file->f_op->read(file, iovec.iov_base,
					      iovec.iov_len, &kiocb->ki_pos);
		} else {
			nr = file->f_op->write(file, iovec.iov_base,
					       iovec.iov_len, &kiocb->ki_pos);
		}

		if (iov_iter_is_bvec(iter))
			kunmap(iter->bvec->bv_page);

		if (nr < 0) {
			if (!ret)
				ret = nr;
			break;
		}
		ret += nr;
		if (nr != iovec.iov_len)
			break;
		iov_iter_advance(iter, nr);
	}

	return ret;
}

static void io_req_map_rw(struct io_kiocb *req, ssize_t io_size,
			  struct iovec *iovec, struct iovec *fast_iov,
			  struct iov_iter *iter)
{
	req->io->rw.nr_segs = iter->nr_segs;
	req->io->rw.size = io_size;
	req->io->rw.iov = iovec;
	if (!req->io->rw.iov) {
		req->io->rw.iov = req->io->rw.fast_iov;
		if (req->io->rw.iov != fast_iov)
			memcpy(req->io->rw.iov, fast_iov,
			       sizeof(struct iovec) * iter->nr_segs);
	} else {
		req->flags |= REQ_F_NEED_CLEANUP;
	}
}

static inline int __io_alloc_async_ctx(struct io_kiocb *req)
{
	req->io = kmalloc(sizeof(*req->io), GFP_KERNEL);
	return req->io == NULL;
}

static int io_alloc_async_ctx(struct io_kiocb *req)
{
	if (!io_op_defs[req->opcode].async_ctx)
		return 0;

	return  __io_alloc_async_ctx(req);
}

static int io_setup_async_rw(struct io_kiocb *req, ssize_t io_size,
			     struct iovec *iovec, struct iovec *fast_iov,
			     struct iov_iter *iter)
{
	if (!io_op_defs[req->opcode].async_ctx)
		return 0;
	if (!req->io) {
		if (__io_alloc_async_ctx(req))
			return -ENOMEM;

		io_req_map_rw(req, io_size, iovec, fast_iov, iter);
	}
	return 0;
}

static int io_read_prep(struct io_kiocb *req, const struct io_uring_sqe *sqe,
			bool force_nonblock)
{
	struct io_async_ctx *io;
	struct iov_iter iter;
	ssize_t ret;

	ret = io_prep_rw(req, sqe, force_nonblock);
	if (ret)
		return ret;

	if (unlikely(!(req->file->f_mode & FMODE_READ)))
		return -EBADF;

	/* either don't need iovec imported or already have it */
	if (!req->io || req->flags & REQ_F_NEED_CLEANUP)
		return 0;

	io = req->io;
	io->rw.iov = io->rw.fast_iov;
	req->io = NULL;
	ret = io_import_iovec(READ, req, &io->rw.iov, &iter, !force_nonblock);
	req->io = io;
	if (ret < 0)
		return ret;

	io_req_map_rw(req, ret, io->rw.iov, io->rw.fast_iov, &iter);
	return 0;
}

static int io_read(struct io_kiocb *req, bool force_nonblock)
{
	struct iovec inline_vecs[UIO_FASTIOV], *iovec = inline_vecs;
	struct kiocb *kiocb = &req->rw.kiocb;
	struct iov_iter iter;
	size_t iov_count;
	ssize_t io_size, ret;

	ret = io_import_iovec(READ, req, &iovec, &iter, !force_nonblock);
	if (ret < 0)
		return ret;

	/* Ensure we clear previously set non-block flag */
	if (!force_nonblock)
		kiocb->ki_flags &= ~IOCB_NOWAIT;

	req->result = 0;
	io_size = ret;
	if (req->flags & REQ_F_LINK_HEAD)
		req->result = io_size;

	/*
	 * If the file doesn't support async, mark it as REQ_F_MUST_PUNT so
	 * we know to async punt it even if it was opened O_NONBLOCK
	 */
	if (force_nonblock && !io_file_supports_async(req->file, READ))
		goto copy_iov;

	iov_count = iov_iter_count(&iter);
	ret = rw_verify_area(READ, req->file, &kiocb->ki_pos, iov_count);
	if (!ret) {
		ssize_t ret2;

		if (req->file->f_op->read_iter)
			ret2 = call_read_iter(req->file, kiocb, &iter);
		else
			ret2 = loop_rw_iter(READ, req->file, kiocb, &iter);

		/* Catch -EAGAIN return for forced non-blocking submission */
		if (!force_nonblock || ret2 != -EAGAIN) {
			kiocb_done(kiocb, ret2);
		} else {
copy_iov:
			ret = io_setup_async_rw(req, io_size, iovec,
						inline_vecs, &iter);
			if (ret)
				goto out_free;
			/* any defer here is final, must blocking retry */
			if (!(req->flags & REQ_F_NOWAIT) &&
			    !file_can_poll(req->file))
				req->flags |= REQ_F_MUST_PUNT;
			return -EAGAIN;
		}
	}
out_free:
	if (!(req->flags & REQ_F_NEED_CLEANUP))
		kfree(iovec);
	return ret;
}

static int io_write_prep(struct io_kiocb *req, const struct io_uring_sqe *sqe,
			 bool force_nonblock)
{
	struct io_async_ctx *io;
	struct iov_iter iter;
	ssize_t ret;

	ret = io_prep_rw(req, sqe, force_nonblock);
	if (ret)
		return ret;

	if (unlikely(!(req->file->f_mode & FMODE_WRITE)))
		return -EBADF;

	req->fsize = rlimit(RLIMIT_FSIZE);

	/* either don't need iovec imported or already have it */
	if (!req->io || req->flags & REQ_F_NEED_CLEANUP)
		return 0;

	io = req->io;
	io->rw.iov = io->rw.fast_iov;
	req->io = NULL;
	ret = io_import_iovec(WRITE, req, &io->rw.iov, &iter, !force_nonblock);
	req->io = io;
	if (ret < 0)
		return ret;

	io_req_map_rw(req, ret, io->rw.iov, io->rw.fast_iov, &iter);
	return 0;
}

static int io_write(struct io_kiocb *req, bool force_nonblock)
{
	struct iovec inline_vecs[UIO_FASTIOV], *iovec = inline_vecs;
	struct kiocb *kiocb = &req->rw.kiocb;
	struct iov_iter iter;
	size_t iov_count;
	ssize_t ret, io_size;

	ret = io_import_iovec(WRITE, req, &iovec, &iter, !force_nonblock);
	if (ret < 0)
		return ret;

	/* Ensure we clear previously set non-block flag */
	if (!force_nonblock)
		req->rw.kiocb.ki_flags &= ~IOCB_NOWAIT;

	req->result = 0;
	io_size = ret;
	if (req->flags & REQ_F_LINK_HEAD)
		req->result = io_size;

	/*
	 * If the file doesn't support async, mark it as REQ_F_MUST_PUNT so
	 * we know to async punt it even if it was opened O_NONBLOCK
	 */
	if (force_nonblock && !io_file_supports_async(req->file, WRITE))
		goto copy_iov;

	/* file path doesn't support NOWAIT for non-direct_IO */
	if (force_nonblock && !(kiocb->ki_flags & IOCB_DIRECT) &&
	    (req->flags & REQ_F_ISREG))
		goto copy_iov;

	iov_count = iov_iter_count(&iter);
	ret = rw_verify_area(WRITE, req->file, &kiocb->ki_pos, iov_count);
	if (!ret) {
		ssize_t ret2;

		/*
		 * Open-code file_start_write here to grab freeze protection,
		 * which will be released by another thread in
		 * io_complete_rw().  Fool lockdep by telling it the lock got
		 * released so that it doesn't complain about the held lock when
		 * we return to userspace.
		 */
		if (req->flags & REQ_F_ISREG) {
			__sb_start_write(file_inode(req->file)->i_sb,
						SB_FREEZE_WRITE, true);
			__sb_writers_release(file_inode(req->file)->i_sb,
						SB_FREEZE_WRITE);
		}
		kiocb->ki_flags |= IOCB_WRITE;

		if (!force_nonblock)
			current->signal->rlim[RLIMIT_FSIZE].rlim_cur = req->fsize;

		if (req->file->f_op->write_iter)
			ret2 = call_write_iter(req->file, kiocb, &iter);
		else
			ret2 = loop_rw_iter(WRITE, req->file, kiocb, &iter);

		if (!force_nonblock)
			current->signal->rlim[RLIMIT_FSIZE].rlim_cur = RLIM_INFINITY;

		/*
		 * Raw bdev writes will return -EOPNOTSUPP for IOCB_NOWAIT. Just
		 * retry them without IOCB_NOWAIT.
		 */
		if (ret2 == -EOPNOTSUPP && (kiocb->ki_flags & IOCB_NOWAIT))
			ret2 = -EAGAIN;
		if (!force_nonblock || ret2 != -EAGAIN) {
			kiocb_done(kiocb, ret2);
		} else {
copy_iov:
			ret = io_setup_async_rw(req, io_size, iovec,
						inline_vecs, &iter);
			if (ret)
				goto out_free;
			/* any defer here is final, must blocking retry */
			if (!(req->flags & REQ_F_NOWAIT) &&
			    !file_can_poll(req->file))
				req->flags |= REQ_F_MUST_PUNT;
			return -EAGAIN;
		}
	}
out_free:
	if (!(req->flags & REQ_F_NEED_CLEANUP))
		kfree(iovec);
	return ret;
}

static int __io_splice_prep(struct io_kiocb *req,
			    const struct io_uring_sqe *sqe)
{
	struct io_splice* sp = &req->splice;
	unsigned int valid_flags = SPLICE_F_FD_IN_FIXED | SPLICE_F_ALL;
	int ret;

	if (req->flags & REQ_F_NEED_CLEANUP)
		return 0;
	if (unlikely(req->ctx->flags & IORING_SETUP_IOPOLL))
		return -EINVAL;

	sp->file_in = NULL;
	sp->len = READ_ONCE(sqe->len);
	sp->flags = READ_ONCE(sqe->splice_flags);

	if (unlikely(sp->flags & ~valid_flags))
		return -EINVAL;

	ret = io_file_get(NULL, req, READ_ONCE(sqe->splice_fd_in), &sp->file_in,
			  (sp->flags & SPLICE_F_FD_IN_FIXED));
	if (ret)
		return ret;
	req->flags |= REQ_F_NEED_CLEANUP;

	if (!S_ISREG(file_inode(sp->file_in)->i_mode)) {
		/*
		 * Splice operation will be punted aync, and here need to
		 * modify io_wq_work.flags, so initialize io_wq_work firstly.
		 */
		io_req_init_async(req);
		req->work.flags |= IO_WQ_WORK_UNBOUND;
	}

	return 0;
}

static int io_tee_prep(struct io_kiocb *req,
		       const struct io_uring_sqe *sqe)
{
	if (READ_ONCE(sqe->splice_off_in) || READ_ONCE(sqe->off))
		return -EINVAL;
	return __io_splice_prep(req, sqe);
}

static int io_tee(struct io_kiocb *req, bool force_nonblock)
{
	struct io_splice *sp = &req->splice;
	struct file *in = sp->file_in;
	struct file *out = sp->file_out;
	unsigned int flags = sp->flags & ~SPLICE_F_FD_IN_FIXED;
	long ret = 0;

	if (force_nonblock)
		return -EAGAIN;
	if (sp->len)
		ret = do_tee(in, out, sp->len, flags);

	io_put_file(req, in, (sp->flags & SPLICE_F_FD_IN_FIXED));
	req->flags &= ~REQ_F_NEED_CLEANUP;

	io_cqring_add_event(req, ret);
	if (ret != sp->len)
		req_set_fail_links(req);
	io_put_req(req);
	return 0;
}

static int io_splice_prep(struct io_kiocb *req, const struct io_uring_sqe *sqe)
{
	struct io_splice* sp = &req->splice;

	sp->off_in = READ_ONCE(sqe->splice_off_in);
	sp->off_out = READ_ONCE(sqe->off);
	return __io_splice_prep(req, sqe);
}

static int io_splice(struct io_kiocb *req, bool force_nonblock)
{
	struct io_splice *sp = &req->splice;
	struct file *in = sp->file_in;
	struct file *out = sp->file_out;
	unsigned int flags = sp->flags & ~SPLICE_F_FD_IN_FIXED;
	loff_t *poff_in, *poff_out;
	long ret = 0;

	if (force_nonblock)
		return -EAGAIN;

	poff_in = (sp->off_in == -1) ? NULL : &sp->off_in;
	poff_out = (sp->off_out == -1) ? NULL : &sp->off_out;

	if (sp->len)
		ret = do_splice(in, poff_in, out, poff_out, sp->len, flags);

	io_put_file(req, in, (sp->flags & SPLICE_F_FD_IN_FIXED));
	req->flags &= ~REQ_F_NEED_CLEANUP;

	io_cqring_add_event(req, ret);
	if (ret != sp->len)
		req_set_fail_links(req);
	io_put_req(req);
	return 0;
}

/*
 * IORING_OP_NOP just posts a completion event, nothing else.
 */
static int io_nop(struct io_kiocb *req)
{
	struct io_ring_ctx *ctx = req->ctx;

	if (unlikely(ctx->flags & IORING_SETUP_IOPOLL))
		return -EINVAL;

	io_cqring_add_event(req, 0);
	io_put_req(req);
	return 0;
}

static int io_prep_fsync(struct io_kiocb *req, const struct io_uring_sqe *sqe)
{
	struct io_ring_ctx *ctx = req->ctx;

	if (!req->file)
		return -EBADF;

	if (unlikely(ctx->flags & IORING_SETUP_IOPOLL))
		return -EINVAL;
	if (unlikely(sqe->addr || sqe->ioprio || sqe->buf_index))
		return -EINVAL;

	req->sync.flags = READ_ONCE(sqe->fsync_flags);
	if (unlikely(req->sync.flags & ~IORING_FSYNC_DATASYNC))
		return -EINVAL;

	req->sync.off = READ_ONCE(sqe->off);
	req->sync.len = READ_ONCE(sqe->len);
	return 0;
}

static int io_fsync(struct io_kiocb *req, bool force_nonblock)
{
	loff_t end = req->sync.off + req->sync.len;
	int ret;

	/* fsync always requires a blocking context */
	if (force_nonblock)
		return -EAGAIN;

	ret = vfs_fsync_range(req->file, req->sync.off,
				end > 0 ? end : LLONG_MAX,
				req->sync.flags & IORING_FSYNC_DATASYNC);
	if (ret < 0)
		req_set_fail_links(req);
	io_cqring_add_event(req, ret);
	io_put_req(req);
	return 0;
}

static int io_fallocate_prep(struct io_kiocb *req,
			     const struct io_uring_sqe *sqe)
{
	if (sqe->ioprio || sqe->buf_index || sqe->rw_flags)
		return -EINVAL;
	if (unlikely(req->ctx->flags & IORING_SETUP_IOPOLL))
		return -EINVAL;

	req->sync.off = READ_ONCE(sqe->off);
	req->sync.len = READ_ONCE(sqe->addr);
	req->sync.mode = READ_ONCE(sqe->len);
	req->fsize = rlimit(RLIMIT_FSIZE);
	return 0;
}

static int io_fallocate(struct io_kiocb *req, bool force_nonblock)
{
	int ret;

	/* fallocate always requiring blocking context */
	if (force_nonblock)
		return -EAGAIN;

	current->signal->rlim[RLIMIT_FSIZE].rlim_cur = req->fsize;
	ret = vfs_fallocate(req->file, req->sync.mode, req->sync.off,
				req->sync.len);
	current->signal->rlim[RLIMIT_FSIZE].rlim_cur = RLIM_INFINITY;
	if (ret < 0)
		req_set_fail_links(req);
	io_cqring_add_event(req, ret);
	io_put_req(req);
	return 0;
}

static int __io_openat_prep(struct io_kiocb *req, const struct io_uring_sqe *sqe)
{
	const char __user *fname;
	int ret;

	if (unlikely(req->ctx->flags & (IORING_SETUP_IOPOLL|IORING_SETUP_SQPOLL)))
		return -EINVAL;
	if (unlikely(sqe->ioprio || sqe->buf_index))
		return -EINVAL;
	if (unlikely(req->flags & REQ_F_FIXED_FILE))
		return -EBADF;

	/* open.how should be already initialised */
	if (!(req->open.how.flags & O_PATH) && force_o_largefile())
		req->open.how.flags |= O_LARGEFILE;

	req->open.dfd = READ_ONCE(sqe->fd);
	fname = u64_to_user_ptr(READ_ONCE(sqe->addr));
	req->open.filename = getname(fname);
	if (IS_ERR(req->open.filename)) {
		ret = PTR_ERR(req->open.filename);
		req->open.filename = NULL;
		return ret;
	}
	req->open.nofile = rlimit(RLIMIT_NOFILE);
	req->flags |= REQ_F_NEED_CLEANUP;
	return 0;
}

static int io_openat_prep(struct io_kiocb *req, const struct io_uring_sqe *sqe)
{
	u64 flags, mode;

	if (req->flags & REQ_F_NEED_CLEANUP)
		return 0;
	mode = READ_ONCE(sqe->len);
	flags = READ_ONCE(sqe->open_flags);
	req->open.how = build_open_how(flags, mode);
	return __io_openat_prep(req, sqe);
}

static int io_openat2_prep(struct io_kiocb *req, const struct io_uring_sqe *sqe)
{
	struct open_how __user *how;
	size_t len;
	int ret;

	if (req->flags & REQ_F_NEED_CLEANUP)
		return 0;
	how = u64_to_user_ptr(READ_ONCE(sqe->addr2));
	len = READ_ONCE(sqe->len);
	if (len < OPEN_HOW_SIZE_VER0)
		return -EINVAL;

	ret = copy_struct_from_user(&req->open.how, sizeof(req->open.how), how,
					len);
	if (ret)
		return ret;

	return __io_openat_prep(req, sqe);
}

static int io_openat2(struct io_kiocb *req, bool force_nonblock)
{
	struct open_flags op;
	struct file *file;
	int ret;

	if (force_nonblock)
		return -EAGAIN;

	ret = build_open_flags(&req->open.how, &op);
	if (ret)
		goto err;

	ret = __get_unused_fd_flags(req->open.how.flags, req->open.nofile);
	if (ret < 0)
		goto err;

	file = do_filp_open(req->open.dfd, req->open.filename, &op);
	if (IS_ERR(file)) {
		put_unused_fd(ret);
		ret = PTR_ERR(file);
	} else {
		fsnotify_open(file);
		fd_install(ret, file);
	}
err:
	putname(req->open.filename);
	req->flags &= ~REQ_F_NEED_CLEANUP;
	if (ret < 0)
		req_set_fail_links(req);
	io_cqring_add_event(req, ret);
	io_put_req(req);
	return 0;
}

static int io_openat(struct io_kiocb *req, bool force_nonblock)
{
	return io_openat2(req, force_nonblock);
}

static int io_remove_buffers_prep(struct io_kiocb *req,
				  const struct io_uring_sqe *sqe)
{
	struct io_provide_buf *p = &req->pbuf;
	u64 tmp;

	if (sqe->ioprio || sqe->rw_flags || sqe->addr || sqe->len || sqe->off)
		return -EINVAL;

	tmp = READ_ONCE(sqe->fd);
	if (!tmp || tmp > USHRT_MAX)
		return -EINVAL;

	memset(p, 0, sizeof(*p));
	p->nbufs = tmp;
	p->bgid = READ_ONCE(sqe->buf_group);
	return 0;
}

static int __io_remove_buffers(struct io_ring_ctx *ctx, struct io_buffer *buf,
			       int bgid, unsigned nbufs)
{
	unsigned i = 0;

	/* shouldn't happen */
	if (!nbufs)
		return 0;

	/* the head kbuf is the list itself */
	while (!list_empty(&buf->list)) {
		struct io_buffer *nxt;

		nxt = list_first_entry(&buf->list, struct io_buffer, list);
		list_del(&nxt->list);
		kfree(nxt);
		if (++i == nbufs)
			return i;
	}
	i++;
	kfree(buf);
	idr_remove(&ctx->io_buffer_idr, bgid);

	return i;
}

static int io_remove_buffers(struct io_kiocb *req, bool force_nonblock)
{
	struct io_provide_buf *p = &req->pbuf;
	struct io_ring_ctx *ctx = req->ctx;
	struct io_buffer *head;
	int ret = 0;

	io_ring_submit_lock(ctx, !force_nonblock);

	lockdep_assert_held(&ctx->uring_lock);

	ret = -ENOENT;
	head = idr_find(&ctx->io_buffer_idr, p->bgid);
	if (head)
		ret = __io_remove_buffers(ctx, head, p->bgid, p->nbufs);

	io_ring_submit_lock(ctx, !force_nonblock);
	if (ret < 0)
		req_set_fail_links(req);
	io_cqring_add_event(req, ret);
	io_put_req(req);
	return 0;
}

static int io_provide_buffers_prep(struct io_kiocb *req,
				   const struct io_uring_sqe *sqe)
{
	struct io_provide_buf *p = &req->pbuf;
	u64 tmp;

	if (sqe->ioprio || sqe->rw_flags)
		return -EINVAL;

	tmp = READ_ONCE(sqe->fd);
	if (!tmp || tmp > USHRT_MAX)
		return -E2BIG;
	p->nbufs = tmp;
	p->addr = READ_ONCE(sqe->addr);
	p->len = READ_ONCE(sqe->len);

	if (!access_ok(u64_to_user_ptr(p->addr), (p->len * p->nbufs)))
		return -EFAULT;

	p->bgid = READ_ONCE(sqe->buf_group);
	tmp = READ_ONCE(sqe->off);
	if (tmp > USHRT_MAX)
		return -E2BIG;
	p->bid = tmp;
	return 0;
}

static int io_add_buffers(struct io_provide_buf *pbuf, struct io_buffer **head)
{
	struct io_buffer *buf;
	u64 addr = pbuf->addr;
	int i, bid = pbuf->bid;

	for (i = 0; i < pbuf->nbufs; i++) {
		buf = kmalloc(sizeof(*buf), GFP_KERNEL);
		if (!buf)
			break;

		buf->addr = addr;
		buf->len = pbuf->len;
		buf->bid = bid;
		addr += pbuf->len;
		bid++;
		if (!*head) {
			INIT_LIST_HEAD(&buf->list);
			*head = buf;
		} else {
			list_add_tail(&buf->list, &(*head)->list);
		}
	}

	return i ? i : -ENOMEM;
}

static int io_provide_buffers(struct io_kiocb *req, bool force_nonblock)
{
	struct io_provide_buf *p = &req->pbuf;
	struct io_ring_ctx *ctx = req->ctx;
	struct io_buffer *head, *list;
	int ret = 0;

	io_ring_submit_lock(ctx, !force_nonblock);

	lockdep_assert_held(&ctx->uring_lock);

	list = head = idr_find(&ctx->io_buffer_idr, p->bgid);

	ret = io_add_buffers(p, &head);
	if (ret < 0)
		goto out;

	if (!list) {
		ret = idr_alloc(&ctx->io_buffer_idr, head, p->bgid, p->bgid + 1,
					GFP_KERNEL);
		if (ret < 0) {
			__io_remove_buffers(ctx, head, p->bgid, -1U);
			goto out;
		}
	}
out:
	io_ring_submit_unlock(ctx, !force_nonblock);
	if (ret < 0)
		req_set_fail_links(req);
	io_cqring_add_event(req, ret);
	io_put_req(req);
	return 0;
}

static int io_epoll_ctl_prep(struct io_kiocb *req,
			     const struct io_uring_sqe *sqe)
{
#if defined(CONFIG_EPOLL)
	if (sqe->ioprio || sqe->buf_index)
		return -EINVAL;
	if (unlikely(req->ctx->flags & IORING_SETUP_IOPOLL))
		return -EINVAL;

	req->epoll.epfd = READ_ONCE(sqe->fd);
	req->epoll.op = READ_ONCE(sqe->len);
	req->epoll.fd = READ_ONCE(sqe->off);

	if (ep_op_has_event(req->epoll.op)) {
		struct epoll_event __user *ev;

		ev = u64_to_user_ptr(READ_ONCE(sqe->addr));
		if (copy_from_user(&req->epoll.event, ev, sizeof(*ev)))
			return -EFAULT;
	}

	return 0;
#else
	return -EOPNOTSUPP;
#endif
}

static int io_epoll_ctl(struct io_kiocb *req, bool force_nonblock)
{
#if defined(CONFIG_EPOLL)
	struct io_epoll *ie = &req->epoll;
	int ret;

	ret = do_epoll_ctl(ie->epfd, ie->op, ie->fd, &ie->event, force_nonblock);
	if (force_nonblock && ret == -EAGAIN)
		return -EAGAIN;

	if (ret < 0)
		req_set_fail_links(req);
	io_cqring_add_event(req, ret);
	io_put_req(req);
	return 0;
#else
	return -EOPNOTSUPP;
#endif
}

static int io_madvise_prep(struct io_kiocb *req, const struct io_uring_sqe *sqe)
{
#if defined(CONFIG_ADVISE_SYSCALLS) && defined(CONFIG_MMU)
	if (sqe->ioprio || sqe->buf_index || sqe->off)
		return -EINVAL;
	if (unlikely(req->ctx->flags & IORING_SETUP_IOPOLL))
		return -EINVAL;

	req->madvise.addr = READ_ONCE(sqe->addr);
	req->madvise.len = READ_ONCE(sqe->len);
	req->madvise.advice = READ_ONCE(sqe->fadvise_advice);
	return 0;
#else
	return -EOPNOTSUPP;
#endif
}

static int io_madvise(struct io_kiocb *req, bool force_nonblock)
{
#if defined(CONFIG_ADVISE_SYSCALLS) && defined(CONFIG_MMU)
	struct io_madvise *ma = &req->madvise;
	int ret;

	if (force_nonblock)
		return -EAGAIN;

	ret = do_madvise(ma->addr, ma->len, ma->advice);
	if (ret < 0)
		req_set_fail_links(req);
	io_cqring_add_event(req, ret);
	io_put_req(req);
	return 0;
#else
	return -EOPNOTSUPP;
#endif
}

static int io_fadvise_prep(struct io_kiocb *req, const struct io_uring_sqe *sqe)
{
	if (sqe->ioprio || sqe->buf_index || sqe->addr)
		return -EINVAL;
	if (unlikely(req->ctx->flags & IORING_SETUP_IOPOLL))
		return -EINVAL;

	req->fadvise.offset = READ_ONCE(sqe->off);
	req->fadvise.len = READ_ONCE(sqe->len);
	req->fadvise.advice = READ_ONCE(sqe->fadvise_advice);
	return 0;
}

static int io_fadvise(struct io_kiocb *req, bool force_nonblock)
{
	struct io_fadvise *fa = &req->fadvise;
	int ret;

	if (force_nonblock) {
		switch (fa->advice) {
		case POSIX_FADV_NORMAL:
		case POSIX_FADV_RANDOM:
		case POSIX_FADV_SEQUENTIAL:
			break;
		default:
			return -EAGAIN;
		}
	}

	ret = vfs_fadvise(req->file, fa->offset, fa->len, fa->advice);
	if (ret < 0)
		req_set_fail_links(req);
	io_cqring_add_event(req, ret);
	io_put_req(req);
	return 0;
}

static int io_statx_prep(struct io_kiocb *req, const struct io_uring_sqe *sqe)
{
	if (unlikely(req->ctx->flags & IORING_SETUP_IOPOLL))
		return -EINVAL;
	if (sqe->ioprio || sqe->buf_index)
		return -EINVAL;
	if (req->flags & REQ_F_FIXED_FILE)
		return -EBADF;

	req->statx.dfd = READ_ONCE(sqe->fd);
	req->statx.mask = READ_ONCE(sqe->len);
	req->statx.filename = u64_to_user_ptr(READ_ONCE(sqe->addr));
	req->statx.buffer = u64_to_user_ptr(READ_ONCE(sqe->addr2));
	req->statx.flags = READ_ONCE(sqe->statx_flags);

	return 0;
}

static int io_statx(struct io_kiocb *req, bool force_nonblock)
{
	struct io_statx *ctx = &req->statx;
	int ret;

	if (force_nonblock) {
		/* only need file table for an actual valid fd */
		if (ctx->dfd == -1 || ctx->dfd == AT_FDCWD)
			req->flags |= REQ_F_NO_FILE_TABLE;
		return -EAGAIN;
	}

	ret = do_statx(ctx->dfd, ctx->filename, ctx->flags, ctx->mask,
		       ctx->buffer);

	if (ret < 0)
		req_set_fail_links(req);
	io_cqring_add_event(req, ret);
	io_put_req(req);
	return 0;
}

static int io_close_prep(struct io_kiocb *req, const struct io_uring_sqe *sqe)
{
	/*
	 * If we queue this for async, it must not be cancellable. That would
	 * leave the 'file' in an undeterminate state, and here need to modify
	 * io_wq_work.flags, so initialize io_wq_work firstly.
	 */
	io_req_init_async(req);
	req->work.flags |= IO_WQ_WORK_NO_CANCEL;

	if (unlikely(req->ctx->flags & (IORING_SETUP_IOPOLL|IORING_SETUP_SQPOLL)))
		return -EINVAL;
	if (sqe->ioprio || sqe->off || sqe->addr || sqe->len ||
	    sqe->rw_flags || sqe->buf_index)
		return -EINVAL;
	if (req->flags & REQ_F_FIXED_FILE)
		return -EBADF;

	req->close.fd = READ_ONCE(sqe->fd);
	if ((req->file && req->file->f_op == &io_uring_fops) ||
	    req->close.fd == req->ctx->ring_fd)
		return -EBADF;

	req->close.put_file = NULL;
	return 0;
}

static int io_close(struct io_kiocb *req, bool force_nonblock)
{
	struct io_close *close = &req->close;
	int ret;

	/* might be already done during nonblock submission */
	if (!close->put_file) {
		ret = __close_fd_get_file(close->fd, &close->put_file);
		if (ret < 0)
			return (ret == -ENOENT) ? -EBADF : ret;
	}

	/* if the file has a flush method, be safe and punt to async */
	if (close->put_file->f_op->flush && force_nonblock) {
		/* avoid grabbing files - we don't need the files */
		req->flags |= REQ_F_NO_FILE_TABLE | REQ_F_MUST_PUNT;
		return -EAGAIN;
	}

	/* No ->flush() or already async, safely close from here */
	ret = filp_close(close->put_file, req->work.files);
	if (ret < 0)
		req_set_fail_links(req);
	io_cqring_add_event(req, ret);
	fput(close->put_file);
	close->put_file = NULL;
	io_put_req(req);
	return 0;
}

static int io_prep_sfr(struct io_kiocb *req, const struct io_uring_sqe *sqe)
{
	struct io_ring_ctx *ctx = req->ctx;

	if (!req->file)
		return -EBADF;

	if (unlikely(ctx->flags & IORING_SETUP_IOPOLL))
		return -EINVAL;
	if (unlikely(sqe->addr || sqe->ioprio || sqe->buf_index))
		return -EINVAL;

	req->sync.off = READ_ONCE(sqe->off);
	req->sync.len = READ_ONCE(sqe->len);
	req->sync.flags = READ_ONCE(sqe->sync_range_flags);
	return 0;
}

static int io_sync_file_range(struct io_kiocb *req, bool force_nonblock)
{
	int ret;

	/* sync_file_range always requires a blocking context */
	if (force_nonblock)
		return -EAGAIN;

	ret = sync_file_range(req->file, req->sync.off, req->sync.len,
				req->sync.flags);
	if (ret < 0)
		req_set_fail_links(req);
	io_cqring_add_event(req, ret);
	io_put_req(req);
	return 0;
}

#if defined(CONFIG_NET)
static int io_setup_async_msg(struct io_kiocb *req,
			      struct io_async_msghdr *kmsg)
{
	if (req->io)
		return -EAGAIN;
	if (io_alloc_async_ctx(req)) {
		if (kmsg->iov != kmsg->fast_iov)
			kfree(kmsg->iov);
		return -ENOMEM;
	}
	req->flags |= REQ_F_NEED_CLEANUP;
	memcpy(&req->io->msg, kmsg, sizeof(*kmsg));
	return -EAGAIN;
}

static int io_sendmsg_prep(struct io_kiocb *req, const struct io_uring_sqe *sqe)
{
	struct io_sr_msg *sr = &req->sr_msg;
	struct io_async_ctx *io = req->io;
	int ret;

	if (unlikely(req->ctx->flags & IORING_SETUP_IOPOLL))
		return -EINVAL;

	sr->msg_flags = READ_ONCE(sqe->msg_flags);
	sr->msg = u64_to_user_ptr(READ_ONCE(sqe->addr));
	sr->len = READ_ONCE(sqe->len);

#ifdef CONFIG_COMPAT
	if (req->ctx->compat)
		sr->msg_flags |= MSG_CMSG_COMPAT;
#endif

	if (!io || req->opcode == IORING_OP_SEND)
		return 0;
	/* iovec is already imported */
	if (req->flags & REQ_F_NEED_CLEANUP)
		return 0;

	io->msg.iov = io->msg.fast_iov;
	ret = sendmsg_copy_msghdr(&io->msg.msg, sr->msg, sr->msg_flags,
					&io->msg.iov);
	if (!ret)
		req->flags |= REQ_F_NEED_CLEANUP;
	return ret;
}

static int io_sendmsg(struct io_kiocb *req, bool force_nonblock)
{
	struct io_async_msghdr *kmsg = NULL;
	struct socket *sock;
	int ret;

	sock = sock_from_file(req->file, &ret);
	if (sock) {
		struct io_async_ctx io;
		unsigned flags;

		if (req->io) {
			kmsg = &req->io->msg;
			kmsg->msg.msg_name = &req->io->msg.addr;
			/* if iov is set, it's allocated already */
			if (!kmsg->iov)
				kmsg->iov = kmsg->fast_iov;
			kmsg->msg.msg_iter.iov = kmsg->iov;
		} else {
			struct io_sr_msg *sr = &req->sr_msg;

			kmsg = &io.msg;
			kmsg->msg.msg_name = &io.msg.addr;

			io.msg.iov = io.msg.fast_iov;
			ret = sendmsg_copy_msghdr(&io.msg.msg, sr->msg,
					sr->msg_flags, &io.msg.iov);
			if (ret)
				return ret;
		}

		flags = req->sr_msg.msg_flags;
		if (flags & MSG_DONTWAIT)
			req->flags |= REQ_F_NOWAIT;
		else if (force_nonblock)
			flags |= MSG_DONTWAIT;

		ret = __sys_sendmsg_sock(sock, &kmsg->msg, flags);
		if (force_nonblock && ret == -EAGAIN)
			return io_setup_async_msg(req, kmsg);
		if (ret == -ERESTARTSYS)
			ret = -EINTR;
	}

	if (kmsg && kmsg->iov != kmsg->fast_iov)
		kfree(kmsg->iov);
	req->flags &= ~REQ_F_NEED_CLEANUP;
	io_cqring_add_event(req, ret);
	if (ret < 0)
		req_set_fail_links(req);
	io_put_req(req);
	return 0;
}

static int io_send(struct io_kiocb *req, bool force_nonblock)
{
	struct socket *sock;
	int ret;

	sock = sock_from_file(req->file, &ret);
	if (sock) {
		struct io_sr_msg *sr = &req->sr_msg;
		struct msghdr msg;
		struct iovec iov;
		unsigned flags;

		ret = import_single_range(WRITE, sr->buf, sr->len, &iov,
						&msg.msg_iter);
		if (ret)
			return ret;

		msg.msg_name = NULL;
		msg.msg_control = NULL;
		msg.msg_controllen = 0;
		msg.msg_namelen = 0;

		flags = req->sr_msg.msg_flags;
		if (flags & MSG_DONTWAIT)
			req->flags |= REQ_F_NOWAIT;
		else if (force_nonblock)
			flags |= MSG_DONTWAIT;

		msg.msg_flags = flags;
		ret = sock_sendmsg(sock, &msg);
		if (force_nonblock && ret == -EAGAIN)
			return -EAGAIN;
		if (ret == -ERESTARTSYS)
			ret = -EINTR;
	}

	io_cqring_add_event(req, ret);
	if (ret < 0)
		req_set_fail_links(req);
	io_put_req(req);
	return 0;
}

static int __io_recvmsg_copy_hdr(struct io_kiocb *req, struct io_async_ctx *io)
{
	struct io_sr_msg *sr = &req->sr_msg;
	struct iovec __user *uiov;
	size_t iov_len;
	int ret;

	ret = __copy_msghdr_from_user(&io->msg.msg, sr->msg, &io->msg.uaddr,
					&uiov, &iov_len);
	if (ret)
		return ret;

	if (req->flags & REQ_F_BUFFER_SELECT) {
		if (iov_len > 1)
			return -EINVAL;
		if (copy_from_user(io->msg.iov, uiov, sizeof(*uiov)))
			return -EFAULT;
		sr->len = io->msg.iov[0].iov_len;
		iov_iter_init(&io->msg.msg.msg_iter, READ, io->msg.iov, 1,
				sr->len);
		io->msg.iov = NULL;
	} else {
		ret = import_iovec(READ, uiov, iov_len, UIO_FASTIOV,
					&io->msg.iov, &io->msg.msg.msg_iter);
		if (ret > 0)
			ret = 0;
	}

	return ret;
}

#ifdef CONFIG_COMPAT
static int __io_compat_recvmsg_copy_hdr(struct io_kiocb *req,
					struct io_async_ctx *io)
{
	struct compat_msghdr __user *msg_compat;
	struct io_sr_msg *sr = &req->sr_msg;
	struct compat_iovec __user *uiov;
	compat_uptr_t ptr;
	compat_size_t len;
	int ret;

	msg_compat = (struct compat_msghdr __user *) sr->msg;
	ret = __get_compat_msghdr(&io->msg.msg, msg_compat, &io->msg.uaddr,
					&ptr, &len);
	if (ret)
		return ret;

	uiov = compat_ptr(ptr);
	if (req->flags & REQ_F_BUFFER_SELECT) {
		compat_ssize_t clen;

		if (len > 1)
			return -EINVAL;
		if (!access_ok(uiov, sizeof(*uiov)))
			return -EFAULT;
		if (__get_user(clen, &uiov->iov_len))
			return -EFAULT;
		if (clen < 0)
			return -EINVAL;
		sr->len = io->msg.iov[0].iov_len;
		io->msg.iov = NULL;
	} else {
		ret = compat_import_iovec(READ, uiov, len, UIO_FASTIOV,
						&io->msg.iov,
						&io->msg.msg.msg_iter);
		if (ret < 0)
			return ret;
	}

	return 0;
}
#endif

static int io_recvmsg_copy_hdr(struct io_kiocb *req, struct io_async_ctx *io)
{
	io->msg.iov = io->msg.fast_iov;

#ifdef CONFIG_COMPAT
	if (req->ctx->compat)
		return __io_compat_recvmsg_copy_hdr(req, io);
#endif

	return __io_recvmsg_copy_hdr(req, io);
}

static struct io_buffer *io_recv_buffer_select(struct io_kiocb *req,
					       int *cflags, bool needs_lock)
{
	struct io_sr_msg *sr = &req->sr_msg;
	struct io_buffer *kbuf;

	if (!(req->flags & REQ_F_BUFFER_SELECT))
		return NULL;

	kbuf = io_buffer_select(req, &sr->len, sr->bgid, sr->kbuf, needs_lock);
	if (IS_ERR(kbuf))
		return kbuf;

	sr->kbuf = kbuf;
	req->flags |= REQ_F_BUFFER_SELECTED;

	*cflags = kbuf->bid << IORING_CQE_BUFFER_SHIFT;
	*cflags |= IORING_CQE_F_BUFFER;
	return kbuf;
}

static int io_recvmsg_prep(struct io_kiocb *req,
			   const struct io_uring_sqe *sqe)
{
	struct io_sr_msg *sr = &req->sr_msg;
	struct io_async_ctx *io = req->io;
	int ret;

	if (unlikely(req->ctx->flags & IORING_SETUP_IOPOLL))
		return -EINVAL;

	sr->msg_flags = READ_ONCE(sqe->msg_flags);
	sr->msg = u64_to_user_ptr(READ_ONCE(sqe->addr));
	sr->len = READ_ONCE(sqe->len);
	sr->bgid = READ_ONCE(sqe->buf_group);

#ifdef CONFIG_COMPAT
	if (req->ctx->compat)
		sr->msg_flags |= MSG_CMSG_COMPAT;
#endif

	if (!io || req->opcode == IORING_OP_RECV)
		return 0;
	/* iovec is already imported */
	if (req->flags & REQ_F_NEED_CLEANUP)
		return 0;

	ret = io_recvmsg_copy_hdr(req, io);
	if (!ret)
		req->flags |= REQ_F_NEED_CLEANUP;
	return ret;
}

static int io_recvmsg(struct io_kiocb *req, bool force_nonblock)
{
	struct io_async_msghdr *kmsg = NULL;
	struct socket *sock;
	int ret, cflags = 0;

	sock = sock_from_file(req->file, &ret);
	if (sock) {
		struct io_buffer *kbuf;
		struct io_async_ctx io;
		unsigned flags;

		if (req->io) {
			kmsg = &req->io->msg;
			kmsg->msg.msg_name = &req->io->msg.addr;
			/* if iov is set, it's allocated already */
			if (!kmsg->iov)
				kmsg->iov = kmsg->fast_iov;
			kmsg->msg.msg_iter.iov = kmsg->iov;
		} else {
			kmsg = &io.msg;
			kmsg->msg.msg_name = &io.msg.addr;

			ret = io_recvmsg_copy_hdr(req, &io);
			if (ret)
				return ret;
		}

		kbuf = io_recv_buffer_select(req, &cflags, !force_nonblock);
		if (IS_ERR(kbuf)) {
			return PTR_ERR(kbuf);
		} else if (kbuf) {
			kmsg->fast_iov[0].iov_base = u64_to_user_ptr(kbuf->addr);
			iov_iter_init(&kmsg->msg.msg_iter, READ, kmsg->iov,
					1, req->sr_msg.len);
		}

		flags = req->sr_msg.msg_flags;
		if (flags & MSG_DONTWAIT)
			req->flags |= REQ_F_NOWAIT;
		else if (force_nonblock)
			flags |= MSG_DONTWAIT;

		ret = __sys_recvmsg_sock(sock, &kmsg->msg, req->sr_msg.msg,
						kmsg->uaddr, flags);
		if (force_nonblock && ret == -EAGAIN)
			return io_setup_async_msg(req, kmsg);
		if (ret == -ERESTARTSYS)
			ret = -EINTR;
	}

	if (kmsg && kmsg->iov != kmsg->fast_iov)
		kfree(kmsg->iov);
	req->flags &= ~REQ_F_NEED_CLEANUP;
	__io_cqring_add_event(req, ret, cflags);
	if (ret < 0)
		req_set_fail_links(req);
	io_put_req(req);
	return 0;
}

static int io_recv(struct io_kiocb *req, bool force_nonblock)
{
	struct io_buffer *kbuf = NULL;
	struct socket *sock;
	int ret, cflags = 0;

	sock = sock_from_file(req->file, &ret);
	if (sock) {
		struct io_sr_msg *sr = &req->sr_msg;
		void __user *buf = sr->buf;
		struct msghdr msg;
		struct iovec iov;
		unsigned flags;

		kbuf = io_recv_buffer_select(req, &cflags, !force_nonblock);
		if (IS_ERR(kbuf))
			return PTR_ERR(kbuf);
		else if (kbuf)
			buf = u64_to_user_ptr(kbuf->addr);

		ret = import_single_range(READ, buf, sr->len, &iov,
						&msg.msg_iter);
		if (ret) {
			kfree(kbuf);
			return ret;
		}

		req->flags |= REQ_F_NEED_CLEANUP;
		msg.msg_name = NULL;
		msg.msg_control = NULL;
		msg.msg_controllen = 0;
		msg.msg_namelen = 0;
		msg.msg_iocb = NULL;
		msg.msg_flags = 0;

		flags = req->sr_msg.msg_flags;
		if (flags & MSG_DONTWAIT)
			req->flags |= REQ_F_NOWAIT;
		else if (force_nonblock)
			flags |= MSG_DONTWAIT;

		ret = sock_recvmsg(sock, &msg, flags);
		if (force_nonblock && ret == -EAGAIN)
			return -EAGAIN;
		if (ret == -ERESTARTSYS)
			ret = -EINTR;
	}

	kfree(kbuf);
	req->flags &= ~REQ_F_NEED_CLEANUP;
	__io_cqring_add_event(req, ret, cflags);
	if (ret < 0)
		req_set_fail_links(req);
	io_put_req(req);
	return 0;
}

static int io_accept_prep(struct io_kiocb *req, const struct io_uring_sqe *sqe)
{
	struct io_accept *accept = &req->accept;

	if (unlikely(req->ctx->flags & (IORING_SETUP_IOPOLL|IORING_SETUP_SQPOLL)))
		return -EINVAL;
	if (sqe->ioprio || sqe->len || sqe->buf_index)
		return -EINVAL;

	accept->addr = u64_to_user_ptr(READ_ONCE(sqe->addr));
	accept->addr_len = u64_to_user_ptr(READ_ONCE(sqe->addr2));
	accept->flags = READ_ONCE(sqe->accept_flags);
	accept->nofile = rlimit(RLIMIT_NOFILE);
	return 0;
}

static int io_accept(struct io_kiocb *req, bool force_nonblock)
{
	struct io_accept *accept = &req->accept;
	unsigned int file_flags = force_nonblock ? O_NONBLOCK : 0;
	int ret;

	if (req->file->f_flags & O_NONBLOCK)
		req->flags |= REQ_F_NOWAIT;

	ret = __sys_accept4_file(req->file, file_flags, accept->addr,
					accept->addr_len, accept->flags,
					accept->nofile);
	if (ret == -EAGAIN && force_nonblock)
		return -EAGAIN;
	if (ret < 0) {
		if (ret == -ERESTARTSYS)
			ret = -EINTR;
		req_set_fail_links(req);
	}
	io_cqring_add_event(req, ret);
	io_put_req(req);
	return 0;
}

static int io_connect_prep(struct io_kiocb *req, const struct io_uring_sqe *sqe)
{
	struct io_connect *conn = &req->connect;
	struct io_async_ctx *io = req->io;

	if (unlikely(req->ctx->flags & (IORING_SETUP_IOPOLL|IORING_SETUP_SQPOLL)))
		return -EINVAL;
	if (sqe->ioprio || sqe->len || sqe->buf_index || sqe->rw_flags)
		return -EINVAL;

	conn->addr = u64_to_user_ptr(READ_ONCE(sqe->addr));
	conn->addr_len =  READ_ONCE(sqe->addr2);

	if (!io)
		return 0;

	return move_addr_to_kernel(conn->addr, conn->addr_len,
					&io->connect.address);
}

static int io_connect(struct io_kiocb *req, bool force_nonblock)
{
	struct io_async_ctx __io, *io;
	unsigned file_flags;
	int ret;

	if (req->io) {
		io = req->io;
	} else {
		ret = move_addr_to_kernel(req->connect.addr,
						req->connect.addr_len,
						&__io.connect.address);
		if (ret)
			goto out;
		io = &__io;
	}

	file_flags = force_nonblock ? O_NONBLOCK : 0;

	ret = __sys_connect_file(req->file, &io->connect.address,
					req->connect.addr_len, file_flags);
	if ((ret == -EAGAIN || ret == -EINPROGRESS) && force_nonblock) {
		if (req->io)
			return -EAGAIN;
		if (io_alloc_async_ctx(req)) {
			ret = -ENOMEM;
			goto out;
		}
		memcpy(&req->io->connect, &__io.connect, sizeof(__io.connect));
		return -EAGAIN;
	}
	if (ret == -ERESTARTSYS)
		ret = -EINTR;
out:
	if (ret < 0)
		req_set_fail_links(req);
	io_cqring_add_event(req, ret);
	io_put_req(req);
	return 0;
}
#else /* !CONFIG_NET */
static int io_sendmsg_prep(struct io_kiocb *req, const struct io_uring_sqe *sqe)
{
	return -EOPNOTSUPP;
}

static int io_sendmsg(struct io_kiocb *req, bool force_nonblock)
{
	return -EOPNOTSUPP;
}

static int io_send(struct io_kiocb *req, bool force_nonblock)
{
	return -EOPNOTSUPP;
}

static int io_recvmsg_prep(struct io_kiocb *req,
			   const struct io_uring_sqe *sqe)
{
	return -EOPNOTSUPP;
}

static int io_recvmsg(struct io_kiocb *req, bool force_nonblock)
{
	return -EOPNOTSUPP;
}

static int io_recv(struct io_kiocb *req, bool force_nonblock)
{
	return -EOPNOTSUPP;
}

static int io_accept_prep(struct io_kiocb *req, const struct io_uring_sqe *sqe)
{
	return -EOPNOTSUPP;
}

static int io_accept(struct io_kiocb *req, bool force_nonblock)
{
	return -EOPNOTSUPP;
}

static int io_connect_prep(struct io_kiocb *req, const struct io_uring_sqe *sqe)
{
	return -EOPNOTSUPP;
}

static int io_connect(struct io_kiocb *req, bool force_nonblock)
{
	return -EOPNOTSUPP;
}
#endif /* CONFIG_NET */

struct io_poll_table {
	struct poll_table_struct pt;
	struct io_kiocb *req;
	int error;
};

<<<<<<< HEAD
static int io_req_task_work_add(struct io_kiocb *req, struct callback_head *cb,
				int notify)
{
	struct task_struct *tsk = req->task;
	int ret;

	if (req->ctx->flags & IORING_SETUP_SQPOLL)
		notify = 0;
=======
static int io_req_task_work_add(struct io_kiocb *req, struct callback_head *cb)
{
	struct task_struct *tsk = req->task;
	struct io_ring_ctx *ctx = req->ctx;
	int ret, notify = TWA_RESUME;

	/*
	 * SQPOLL kernel thread doesn't need notification, just a wakeup.
	 * If we're not using an eventfd, then TWA_RESUME is always fine,
	 * as we won't have dependencies between request completions for
	 * other kernel wait conditions.
	 */
	if (ctx->flags & IORING_SETUP_SQPOLL)
		notify = 0;
	else if (ctx->cq_ev_fd)
		notify = TWA_SIGNAL;
>>>>>>> dcde237b

	ret = task_work_add(tsk, cb, notify);
	if (!ret)
		wake_up_process(tsk);
	return ret;
}

static int __io_async_wake(struct io_kiocb *req, struct io_poll_iocb *poll,
			   __poll_t mask, task_work_func_t func)
{
	struct task_struct *tsk;
	int ret;

	/* for instances that support it check for an event match first: */
	if (mask && !(mask & poll->events))
		return 0;

	trace_io_uring_task_add(req->ctx, req->opcode, req->user_data, mask);

	list_del_init(&poll->wait.entry);

	tsk = req->task;
	req->result = mask;
	init_task_work(&req->task_work, func);
	/*
	 * If this fails, then the task is exiting. When a task exits, the
	 * work gets canceled, so just cancel this request as well instead
	 * of executing it. We can't safely execute it anyway, as we may not
	 * have the needed state needed for it anyway.
	 */
<<<<<<< HEAD
	ret = io_req_task_work_add(req, &req->task_work, TWA_SIGNAL);
=======
	ret = io_req_task_work_add(req, &req->task_work);
>>>>>>> dcde237b
	if (unlikely(ret)) {
		WRITE_ONCE(poll->canceled, true);
		tsk = io_wq_get_task(req->ctx->io_wq);
		task_work_add(tsk, &req->task_work, 0);
		wake_up_process(tsk);
	}
	return 1;
}

static bool io_poll_rewait(struct io_kiocb *req, struct io_poll_iocb *poll)
	__acquires(&req->ctx->completion_lock)
{
	struct io_ring_ctx *ctx = req->ctx;

	if (!req->result && !READ_ONCE(poll->canceled)) {
		struct poll_table_struct pt = { ._key = poll->events };

		req->result = vfs_poll(req->file, &pt) & poll->events;
	}

	spin_lock_irq(&ctx->completion_lock);
	if (!req->result && !READ_ONCE(poll->canceled)) {
		add_wait_queue(poll->head, &poll->wait);
		return true;
	}

	return false;
}

static void io_poll_remove_double(struct io_kiocb *req)
{
	struct io_poll_iocb *poll = (struct io_poll_iocb *) req->io;

	lockdep_assert_held(&req->ctx->completion_lock);

	if (poll && poll->head) {
		struct wait_queue_head *head = poll->head;

		spin_lock(&head->lock);
		list_del_init(&poll->wait.entry);
		if (poll->wait.private)
			refcount_dec(&req->refs);
		poll->head = NULL;
		spin_unlock(&head->lock);
	}
}

static void io_poll_complete(struct io_kiocb *req, __poll_t mask, int error)
{
	struct io_ring_ctx *ctx = req->ctx;

	io_poll_remove_double(req);
	req->poll.done = true;
	io_cqring_fill_event(req, error ? error : mangle_poll(mask));
	io_commit_cqring(ctx);
}

static void io_poll_task_handler(struct io_kiocb *req, struct io_kiocb **nxt)
{
	struct io_ring_ctx *ctx = req->ctx;

	if (io_poll_rewait(req, &req->poll)) {
		spin_unlock_irq(&ctx->completion_lock);
		return;
	}

	hash_del(&req->hash_node);
	io_poll_complete(req, req->result, 0);
	req->flags |= REQ_F_COMP_LOCKED;
	io_put_req_find_next(req, nxt);
	spin_unlock_irq(&ctx->completion_lock);

	io_cqring_ev_posted(ctx);
}

static void io_poll_task_func(struct callback_head *cb)
{
	struct io_kiocb *req = container_of(cb, struct io_kiocb, task_work);
	struct io_kiocb *nxt = NULL;

	io_poll_task_handler(req, &nxt);
	if (nxt) {
		struct io_ring_ctx *ctx = nxt->ctx;

		mutex_lock(&ctx->uring_lock);
		__io_queue_sqe(nxt, NULL);
		mutex_unlock(&ctx->uring_lock);
	}
}

static int io_poll_double_wake(struct wait_queue_entry *wait, unsigned mode,
			       int sync, void *key)
{
	struct io_kiocb *req = wait->private;
	struct io_poll_iocb *poll = (struct io_poll_iocb *) req->io;
	__poll_t mask = key_to_poll(key);

	/* for instances that support it check for an event match first: */
	if (mask && !(mask & poll->events))
		return 0;

	if (req->poll.head) {
		bool done;

		spin_lock(&req->poll.head->lock);
		done = list_empty(&req->poll.wait.entry);
		if (!done)
			list_del_init(&req->poll.wait.entry);
		spin_unlock(&req->poll.head->lock);
		if (!done)
			__io_async_wake(req, poll, mask, io_poll_task_func);
	}
	refcount_dec(&req->refs);
	return 1;
}

static void io_init_poll_iocb(struct io_poll_iocb *poll, __poll_t events,
			      wait_queue_func_t wake_func)
{
	poll->head = NULL;
	poll->done = false;
	poll->canceled = false;
	poll->events = events;
	INIT_LIST_HEAD(&poll->wait.entry);
	init_waitqueue_func_entry(&poll->wait, wake_func);
}

static void __io_queue_proc(struct io_poll_iocb *poll, struct io_poll_table *pt,
			    struct wait_queue_head *head)
{
	struct io_kiocb *req = pt->req;

	/*
	 * If poll->head is already set, it's because the file being polled
	 * uses multiple waitqueues for poll handling (eg one for read, one
	 * for write). Setup a separate io_poll_iocb if this happens.
	 */
	if (unlikely(poll->head)) {
		/* already have a 2nd entry, fail a third attempt */
		if (req->io) {
			pt->error = -EINVAL;
			return;
		}
		poll = kmalloc(sizeof(*poll), GFP_ATOMIC);
		if (!poll) {
			pt->error = -ENOMEM;
			return;
		}
		io_init_poll_iocb(poll, req->poll.events, io_poll_double_wake);
		refcount_inc(&req->refs);
		poll->wait.private = req;
		req->io = (void *) poll;
	}

	pt->error = 0;
	poll->head = head;
	add_wait_queue(head, &poll->wait);
}

static void io_async_queue_proc(struct file *file, struct wait_queue_head *head,
			       struct poll_table_struct *p)
{
	struct io_poll_table *pt = container_of(p, struct io_poll_table, pt);

	__io_queue_proc(&pt->req->apoll->poll, pt, head);
}

static void io_sq_thread_drop_mm(struct io_ring_ctx *ctx)
{
	struct mm_struct *mm = current->mm;

	if (mm) {
		kthread_unuse_mm(mm);
		mmput(mm);
	}
}

static int io_sq_thread_acquire_mm(struct io_ring_ctx *ctx,
				   struct io_kiocb *req)
{
	if (io_op_defs[req->opcode].needs_mm && !current->mm) {
		if (unlikely(!mmget_not_zero(ctx->sqo_mm)))
			return -EFAULT;
		kthread_use_mm(ctx->sqo_mm);
	}

	return 0;
}

static void io_async_task_func(struct callback_head *cb)
{
	struct io_kiocb *req = container_of(cb, struct io_kiocb, task_work);
	struct async_poll *apoll = req->apoll;
	struct io_ring_ctx *ctx = req->ctx;
	bool canceled = false;

	trace_io_uring_task_run(req->ctx, req->opcode, req->user_data);

	if (io_poll_rewait(req, &apoll->poll)) {
		spin_unlock_irq(&ctx->completion_lock);
		return;
	}

	/* If req is still hashed, it cannot have been canceled. Don't check. */
	if (hash_hashed(&req->hash_node)) {
		hash_del(&req->hash_node);
	} else {
		canceled = READ_ONCE(apoll->poll.canceled);
		if (canceled) {
			io_cqring_fill_event(req, -ECANCELED);
			io_commit_cqring(ctx);
		}
	}

	spin_unlock_irq(&ctx->completion_lock);

	/* restore ->work in case we need to retry again */
	if (req->flags & REQ_F_WORK_INITIALIZED)
		memcpy(&req->work, &apoll->work, sizeof(req->work));
	kfree(apoll);

	if (!canceled) {
		__set_current_state(TASK_RUNNING);
		if (io_sq_thread_acquire_mm(ctx, req)) {
			io_cqring_add_event(req, -EFAULT);
			goto end_req;
		}
		mutex_lock(&ctx->uring_lock);
		__io_queue_sqe(req, NULL);
		mutex_unlock(&ctx->uring_lock);
	} else {
		io_cqring_ev_posted(ctx);
end_req:
		req_set_fail_links(req);
		io_double_put_req(req);
	}
}

static int io_async_wake(struct wait_queue_entry *wait, unsigned mode, int sync,
			void *key)
{
	struct io_kiocb *req = wait->private;
	struct io_poll_iocb *poll = &req->apoll->poll;

	trace_io_uring_poll_wake(req->ctx, req->opcode, req->user_data,
					key_to_poll(key));

	return __io_async_wake(req, poll, key_to_poll(key), io_async_task_func);
}

static void io_poll_req_insert(struct io_kiocb *req)
{
	struct io_ring_ctx *ctx = req->ctx;
	struct hlist_head *list;

	list = &ctx->cancel_hash[hash_long(req->user_data, ctx->cancel_hash_bits)];
	hlist_add_head(&req->hash_node, list);
}

static __poll_t __io_arm_poll_handler(struct io_kiocb *req,
				      struct io_poll_iocb *poll,
				      struct io_poll_table *ipt, __poll_t mask,
				      wait_queue_func_t wake_func)
	__acquires(&ctx->completion_lock)
{
	struct io_ring_ctx *ctx = req->ctx;
	bool cancel = false;

	poll->file = req->file;
	io_init_poll_iocb(poll, mask, wake_func);
	poll->wait.private = req;

	ipt->pt._key = mask;
	ipt->req = req;
	ipt->error = -EINVAL;

	mask = vfs_poll(req->file, &ipt->pt) & poll->events;

	spin_lock_irq(&ctx->completion_lock);
	if (likely(poll->head)) {
		spin_lock(&poll->head->lock);
		if (unlikely(list_empty(&poll->wait.entry))) {
			if (ipt->error)
				cancel = true;
			ipt->error = 0;
			mask = 0;
		}
		if (mask || ipt->error)
			list_del_init(&poll->wait.entry);
		else if (cancel)
			WRITE_ONCE(poll->canceled, true);
		else if (!poll->done) /* actually waiting for an event */
			io_poll_req_insert(req);
		spin_unlock(&poll->head->lock);
	}

	return mask;
}

static bool io_arm_poll_handler(struct io_kiocb *req)
{
	const struct io_op_def *def = &io_op_defs[req->opcode];
	struct io_ring_ctx *ctx = req->ctx;
	struct async_poll *apoll;
	struct io_poll_table ipt;
	__poll_t mask, ret;
	bool had_io;

	if (!req->file || !file_can_poll(req->file))
		return false;
	if (req->flags & (REQ_F_MUST_PUNT | REQ_F_POLLED))
		return false;
	if (!def->pollin && !def->pollout)
		return false;

	apoll = kmalloc(sizeof(*apoll), GFP_ATOMIC);
	if (unlikely(!apoll))
		return false;

	req->flags |= REQ_F_POLLED;
	if (req->flags & REQ_F_WORK_INITIALIZED)
		memcpy(&apoll->work, &req->work, sizeof(req->work));
	had_io = req->io != NULL;

	io_get_req_task(req);
	req->apoll = apoll;
	INIT_HLIST_NODE(&req->hash_node);

	mask = 0;
	if (def->pollin)
		mask |= POLLIN | POLLRDNORM;
	if (def->pollout)
		mask |= POLLOUT | POLLWRNORM;
	mask |= POLLERR | POLLPRI;

	ipt.pt._qproc = io_async_queue_proc;

	ret = __io_arm_poll_handler(req, &apoll->poll, &ipt, mask,
					io_async_wake);
	if (ret) {
		ipt.error = 0;
		/* only remove double add if we did it here */
		if (!had_io)
			io_poll_remove_double(req);
		spin_unlock_irq(&ctx->completion_lock);
		if (req->flags & REQ_F_WORK_INITIALIZED)
			memcpy(&req->work, &apoll->work, sizeof(req->work));
		kfree(apoll);
		return false;
	}
	spin_unlock_irq(&ctx->completion_lock);
	trace_io_uring_poll_arm(ctx, req->opcode, req->user_data, mask,
					apoll->poll.events);
	return true;
}

static bool __io_poll_remove_one(struct io_kiocb *req,
				 struct io_poll_iocb *poll)
{
	bool do_complete = false;

	spin_lock(&poll->head->lock);
	WRITE_ONCE(poll->canceled, true);
	if (!list_empty(&poll->wait.entry)) {
		list_del_init(&poll->wait.entry);
		do_complete = true;
	}
	spin_unlock(&poll->head->lock);
	hash_del(&req->hash_node);
	return do_complete;
}

static bool io_poll_remove_one(struct io_kiocb *req)
{
	bool do_complete;

	if (req->opcode == IORING_OP_POLL_ADD) {
		io_poll_remove_double(req);
		do_complete = __io_poll_remove_one(req, &req->poll);
	} else {
		struct async_poll *apoll = req->apoll;

		/* non-poll requests have submit ref still */
		do_complete = __io_poll_remove_one(req, &apoll->poll);
		if (do_complete) {
			io_put_req(req);
			/*
			 * restore ->work because we will call
			 * io_req_work_drop_env below when dropping the
			 * final reference.
			 */
			if (req->flags & REQ_F_WORK_INITIALIZED)
				memcpy(&req->work, &apoll->work,
				       sizeof(req->work));
			kfree(apoll);
		}
	}

	if (do_complete) {
		io_cqring_fill_event(req, -ECANCELED);
		io_commit_cqring(req->ctx);
		req->flags |= REQ_F_COMP_LOCKED;
		io_put_req(req);
	}

	return do_complete;
}

static void io_poll_remove_all(struct io_ring_ctx *ctx)
{
	struct hlist_node *tmp;
	struct io_kiocb *req;
	int posted = 0, i;

	spin_lock_irq(&ctx->completion_lock);
	for (i = 0; i < (1U << ctx->cancel_hash_bits); i++) {
		struct hlist_head *list;

		list = &ctx->cancel_hash[i];
		hlist_for_each_entry_safe(req, tmp, list, hash_node)
			posted += io_poll_remove_one(req);
	}
	spin_unlock_irq(&ctx->completion_lock);

	if (posted)
		io_cqring_ev_posted(ctx);
}

static int io_poll_cancel(struct io_ring_ctx *ctx, __u64 sqe_addr)
{
	struct hlist_head *list;
	struct io_kiocb *req;

	list = &ctx->cancel_hash[hash_long(sqe_addr, ctx->cancel_hash_bits)];
	hlist_for_each_entry(req, list, hash_node) {
		if (sqe_addr != req->user_data)
			continue;
		if (io_poll_remove_one(req))
			return 0;
		return -EALREADY;
	}

	return -ENOENT;
}

static int io_poll_remove_prep(struct io_kiocb *req,
			       const struct io_uring_sqe *sqe)
{
	if (unlikely(req->ctx->flags & IORING_SETUP_IOPOLL))
		return -EINVAL;
	if (sqe->ioprio || sqe->off || sqe->len || sqe->buf_index ||
	    sqe->poll_events)
		return -EINVAL;

	req->poll.addr = READ_ONCE(sqe->addr);
	return 0;
}

/*
 * Find a running poll command that matches one specified in sqe->addr,
 * and remove it if found.
 */
static int io_poll_remove(struct io_kiocb *req)
{
	struct io_ring_ctx *ctx = req->ctx;
	u64 addr;
	int ret;

	addr = req->poll.addr;
	spin_lock_irq(&ctx->completion_lock);
	ret = io_poll_cancel(ctx, addr);
	spin_unlock_irq(&ctx->completion_lock);

	io_cqring_add_event(req, ret);
	if (ret < 0)
		req_set_fail_links(req);
	io_put_req(req);
	return 0;
}

static int io_poll_wake(struct wait_queue_entry *wait, unsigned mode, int sync,
			void *key)
{
	struct io_kiocb *req = wait->private;
	struct io_poll_iocb *poll = &req->poll;

	return __io_async_wake(req, poll, key_to_poll(key), io_poll_task_func);
}

static void io_poll_queue_proc(struct file *file, struct wait_queue_head *head,
			       struct poll_table_struct *p)
{
	struct io_poll_table *pt = container_of(p, struct io_poll_table, pt);

	__io_queue_proc(&pt->req->poll, pt, head);
}

static int io_poll_add_prep(struct io_kiocb *req, const struct io_uring_sqe *sqe)
{
	struct io_poll_iocb *poll = &req->poll;
	u16 events;

	if (unlikely(req->ctx->flags & IORING_SETUP_IOPOLL))
		return -EINVAL;
	if (sqe->addr || sqe->ioprio || sqe->off || sqe->len || sqe->buf_index)
		return -EINVAL;
	if (!poll->file)
		return -EBADF;

	events = READ_ONCE(sqe->poll_events);
	poll->events = demangle_poll(events) | EPOLLERR | EPOLLHUP;

	io_get_req_task(req);
	return 0;
}

static int io_poll_add(struct io_kiocb *req)
{
	struct io_poll_iocb *poll = &req->poll;
	struct io_ring_ctx *ctx = req->ctx;
	struct io_poll_table ipt;
	__poll_t mask;

	INIT_HLIST_NODE(&req->hash_node);
	INIT_LIST_HEAD(&req->list);
	ipt.pt._qproc = io_poll_queue_proc;

	mask = __io_arm_poll_handler(req, &req->poll, &ipt, poll->events,
					io_poll_wake);

	if (mask) { /* no async, we'd stolen it */
		ipt.error = 0;
		io_poll_complete(req, mask, 0);
	}
	spin_unlock_irq(&ctx->completion_lock);

	if (mask) {
		io_cqring_ev_posted(ctx);
		io_put_req(req);
	}
	return ipt.error;
}

static enum hrtimer_restart io_timeout_fn(struct hrtimer *timer)
{
	struct io_timeout_data *data = container_of(timer,
						struct io_timeout_data, timer);
	struct io_kiocb *req = data->req;
	struct io_ring_ctx *ctx = req->ctx;
	unsigned long flags;

	atomic_inc(&ctx->cq_timeouts);

	spin_lock_irqsave(&ctx->completion_lock, flags);
	/*
	 * We could be racing with timeout deletion. If the list is empty,
	 * then timeout lookup already found it and will be handling it.
	 */
	if (!list_empty(&req->list))
		list_del_init(&req->list);

	io_cqring_fill_event(req, -ETIME);
	io_commit_cqring(ctx);
	spin_unlock_irqrestore(&ctx->completion_lock, flags);

	io_cqring_ev_posted(ctx);
	req_set_fail_links(req);
	io_put_req(req);
	return HRTIMER_NORESTART;
}

static int io_timeout_cancel(struct io_ring_ctx *ctx, __u64 user_data)
{
	struct io_kiocb *req;
	int ret = -ENOENT;

	list_for_each_entry(req, &ctx->timeout_list, list) {
		if (user_data == req->user_data) {
			list_del_init(&req->list);
			ret = 0;
			break;
		}
	}

	if (ret == -ENOENT)
		return ret;

	ret = hrtimer_try_to_cancel(&req->io->timeout.timer);
	if (ret == -1)
		return -EALREADY;

	req_set_fail_links(req);
	io_cqring_fill_event(req, -ECANCELED);
	io_put_req(req);
	return 0;
}

static int io_timeout_remove_prep(struct io_kiocb *req,
				  const struct io_uring_sqe *sqe)
{
	if (unlikely(req->ctx->flags & IORING_SETUP_IOPOLL))
		return -EINVAL;
	if (sqe->flags || sqe->ioprio || sqe->buf_index || sqe->len)
		return -EINVAL;

	req->timeout.addr = READ_ONCE(sqe->addr);
	req->timeout.flags = READ_ONCE(sqe->timeout_flags);
	if (req->timeout.flags)
		return -EINVAL;

	return 0;
}

/*
 * Remove or update an existing timeout command
 */
static int io_timeout_remove(struct io_kiocb *req)
{
	struct io_ring_ctx *ctx = req->ctx;
	int ret;

	spin_lock_irq(&ctx->completion_lock);
	ret = io_timeout_cancel(ctx, req->timeout.addr);

	io_cqring_fill_event(req, ret);
	io_commit_cqring(ctx);
	spin_unlock_irq(&ctx->completion_lock);
	io_cqring_ev_posted(ctx);
	if (ret < 0)
		req_set_fail_links(req);
	io_put_req(req);
	return 0;
}

static int io_timeout_prep(struct io_kiocb *req, const struct io_uring_sqe *sqe,
			   bool is_timeout_link)
{
	struct io_timeout_data *data;
	unsigned flags;
	u32 off = READ_ONCE(sqe->off);

	if (unlikely(req->ctx->flags & IORING_SETUP_IOPOLL))
		return -EINVAL;
	if (sqe->ioprio || sqe->buf_index || sqe->len != 1)
		return -EINVAL;
	if (off && is_timeout_link)
		return -EINVAL;
	flags = READ_ONCE(sqe->timeout_flags);
	if (flags & ~IORING_TIMEOUT_ABS)
		return -EINVAL;

	req->timeout.off = off;

	if (!req->io && io_alloc_async_ctx(req))
		return -ENOMEM;

	data = &req->io->timeout;
	data->req = req;
	req->flags |= REQ_F_TIMEOUT;

	if (get_timespec64(&data->ts, u64_to_user_ptr(sqe->addr)))
		return -EFAULT;

	if (flags & IORING_TIMEOUT_ABS)
		data->mode = HRTIMER_MODE_ABS;
	else
		data->mode = HRTIMER_MODE_REL;

	hrtimer_init(&data->timer, CLOCK_MONOTONIC, data->mode);
	return 0;
}

static int io_timeout(struct io_kiocb *req)
{
	struct io_ring_ctx *ctx = req->ctx;
	struct io_timeout_data *data = &req->io->timeout;
	struct list_head *entry;
	u32 tail, off = req->timeout.off;

	spin_lock_irq(&ctx->completion_lock);

	/*
	 * sqe->off holds how many events that need to occur for this
	 * timeout event to be satisfied. If it isn't set, then this is
	 * a pure timeout request, sequence isn't used.
	 */
	if (!off) {
		req->flags |= REQ_F_TIMEOUT_NOSEQ;
		entry = ctx->timeout_list.prev;
		goto add;
	}

	tail = ctx->cached_cq_tail - atomic_read(&ctx->cq_timeouts);
	req->timeout.target_seq = tail + off;

	/*
	 * Insertion sort, ensuring the first entry in the list is always
	 * the one we need first.
	 */
	list_for_each_prev(entry, &ctx->timeout_list) {
		struct io_kiocb *nxt = list_entry(entry, struct io_kiocb, list);

		if (nxt->flags & REQ_F_TIMEOUT_NOSEQ)
			continue;
		/* nxt.seq is behind @tail, otherwise would've been completed */
		if (off >= nxt->timeout.target_seq - tail)
			break;
	}
add:
	list_add(&req->list, entry);
	data->timer.function = io_timeout_fn;
	hrtimer_start(&data->timer, timespec64_to_ktime(data->ts), data->mode);
	spin_unlock_irq(&ctx->completion_lock);
	return 0;
}

static bool io_cancel_cb(struct io_wq_work *work, void *data)
{
	struct io_kiocb *req = container_of(work, struct io_kiocb, work);

	return req->user_data == (unsigned long) data;
}

static int io_async_cancel_one(struct io_ring_ctx *ctx, void *sqe_addr)
{
	enum io_wq_cancel cancel_ret;
	int ret = 0;

	cancel_ret = io_wq_cancel_cb(ctx->io_wq, io_cancel_cb, sqe_addr, false);
	switch (cancel_ret) {
	case IO_WQ_CANCEL_OK:
		ret = 0;
		break;
	case IO_WQ_CANCEL_RUNNING:
		ret = -EALREADY;
		break;
	case IO_WQ_CANCEL_NOTFOUND:
		ret = -ENOENT;
		break;
	}

	return ret;
}

static void io_async_find_and_cancel(struct io_ring_ctx *ctx,
				     struct io_kiocb *req, __u64 sqe_addr,
				     int success_ret)
{
	unsigned long flags;
	int ret;

	ret = io_async_cancel_one(ctx, (void *) (unsigned long) sqe_addr);
	if (ret != -ENOENT) {
		spin_lock_irqsave(&ctx->completion_lock, flags);
		goto done;
	}

	spin_lock_irqsave(&ctx->completion_lock, flags);
	ret = io_timeout_cancel(ctx, sqe_addr);
	if (ret != -ENOENT)
		goto done;
	ret = io_poll_cancel(ctx, sqe_addr);
done:
	if (!ret)
		ret = success_ret;
	io_cqring_fill_event(req, ret);
	io_commit_cqring(ctx);
	spin_unlock_irqrestore(&ctx->completion_lock, flags);
	io_cqring_ev_posted(ctx);

	if (ret < 0)
		req_set_fail_links(req);
	io_put_req(req);
}

static int io_async_cancel_prep(struct io_kiocb *req,
				const struct io_uring_sqe *sqe)
{
	if (unlikely(req->ctx->flags & IORING_SETUP_IOPOLL))
		return -EINVAL;
	if (sqe->flags || sqe->ioprio || sqe->off || sqe->len ||
	    sqe->cancel_flags)
		return -EINVAL;

	req->cancel.addr = READ_ONCE(sqe->addr);
	return 0;
}

static int io_async_cancel(struct io_kiocb *req)
{
	struct io_ring_ctx *ctx = req->ctx;

	io_async_find_and_cancel(ctx, req, req->cancel.addr, 0);
	return 0;
}

static int io_files_update_prep(struct io_kiocb *req,
				const struct io_uring_sqe *sqe)
{
	if (sqe->flags || sqe->ioprio || sqe->rw_flags)
		return -EINVAL;

	req->files_update.offset = READ_ONCE(sqe->off);
	req->files_update.nr_args = READ_ONCE(sqe->len);
	if (!req->files_update.nr_args)
		return -EINVAL;
	req->files_update.arg = READ_ONCE(sqe->addr);
	return 0;
}

static int io_files_update(struct io_kiocb *req, bool force_nonblock)
{
	struct io_ring_ctx *ctx = req->ctx;
	struct io_uring_files_update up;
	int ret;

	if (force_nonblock)
		return -EAGAIN;

	up.offset = req->files_update.offset;
	up.fds = req->files_update.arg;

	mutex_lock(&ctx->uring_lock);
	ret = __io_sqe_files_update(ctx, &up, req->files_update.nr_args);
	mutex_unlock(&ctx->uring_lock);

	if (ret < 0)
		req_set_fail_links(req);
	io_cqring_add_event(req, ret);
	io_put_req(req);
	return 0;
}

static int io_req_defer_prep(struct io_kiocb *req,
			     const struct io_uring_sqe *sqe)
{
	ssize_t ret = 0;

	if (!sqe)
		return 0;

	io_req_init_async(req);

	if (io_op_defs[req->opcode].file_table) {
		ret = io_grab_files(req);
		if (unlikely(ret))
			return ret;
	}

	io_req_work_grab_env(req, &io_op_defs[req->opcode]);

	switch (req->opcode) {
	case IORING_OP_NOP:
		break;
	case IORING_OP_READV:
	case IORING_OP_READ_FIXED:
	case IORING_OP_READ:
		ret = io_read_prep(req, sqe, true);
		break;
	case IORING_OP_WRITEV:
	case IORING_OP_WRITE_FIXED:
	case IORING_OP_WRITE:
		ret = io_write_prep(req, sqe, true);
		break;
	case IORING_OP_POLL_ADD:
		ret = io_poll_add_prep(req, sqe);
		break;
	case IORING_OP_POLL_REMOVE:
		ret = io_poll_remove_prep(req, sqe);
		break;
	case IORING_OP_FSYNC:
		ret = io_prep_fsync(req, sqe);
		break;
	case IORING_OP_SYNC_FILE_RANGE:
		ret = io_prep_sfr(req, sqe);
		break;
	case IORING_OP_SENDMSG:
	case IORING_OP_SEND:
		ret = io_sendmsg_prep(req, sqe);
		break;
	case IORING_OP_RECVMSG:
	case IORING_OP_RECV:
		ret = io_recvmsg_prep(req, sqe);
		break;
	case IORING_OP_CONNECT:
		ret = io_connect_prep(req, sqe);
		break;
	case IORING_OP_TIMEOUT:
		ret = io_timeout_prep(req, sqe, false);
		break;
	case IORING_OP_TIMEOUT_REMOVE:
		ret = io_timeout_remove_prep(req, sqe);
		break;
	case IORING_OP_ASYNC_CANCEL:
		ret = io_async_cancel_prep(req, sqe);
		break;
	case IORING_OP_LINK_TIMEOUT:
		ret = io_timeout_prep(req, sqe, true);
		break;
	case IORING_OP_ACCEPT:
		ret = io_accept_prep(req, sqe);
		break;
	case IORING_OP_FALLOCATE:
		ret = io_fallocate_prep(req, sqe);
		break;
	case IORING_OP_OPENAT:
		ret = io_openat_prep(req, sqe);
		break;
	case IORING_OP_CLOSE:
		ret = io_close_prep(req, sqe);
		break;
	case IORING_OP_FILES_UPDATE:
		ret = io_files_update_prep(req, sqe);
		break;
	case IORING_OP_STATX:
		ret = io_statx_prep(req, sqe);
		break;
	case IORING_OP_FADVISE:
		ret = io_fadvise_prep(req, sqe);
		break;
	case IORING_OP_MADVISE:
		ret = io_madvise_prep(req, sqe);
		break;
	case IORING_OP_OPENAT2:
		ret = io_openat2_prep(req, sqe);
		break;
	case IORING_OP_EPOLL_CTL:
		ret = io_epoll_ctl_prep(req, sqe);
		break;
	case IORING_OP_SPLICE:
		ret = io_splice_prep(req, sqe);
		break;
	case IORING_OP_PROVIDE_BUFFERS:
		ret = io_provide_buffers_prep(req, sqe);
		break;
	case IORING_OP_REMOVE_BUFFERS:
		ret = io_remove_buffers_prep(req, sqe);
		break;
	case IORING_OP_TEE:
		ret = io_tee_prep(req, sqe);
		break;
	default:
		printk_once(KERN_WARNING "io_uring: unhandled opcode %d\n",
				req->opcode);
		ret = -EINVAL;
		break;
	}

	return ret;
}

static int io_req_defer(struct io_kiocb *req, const struct io_uring_sqe *sqe)
{
	struct io_ring_ctx *ctx = req->ctx;
	int ret;

	/* Still need defer if there is pending req in defer list. */
	if (!req_need_defer(req) && list_empty_careful(&ctx->defer_list))
		return 0;

	if (!req->io) {
		if (io_alloc_async_ctx(req))
			return -EAGAIN;
		ret = io_req_defer_prep(req, sqe);
		if (ret < 0)
			return ret;
	}

	spin_lock_irq(&ctx->completion_lock);
	if (!req_need_defer(req) && list_empty(&ctx->defer_list)) {
		spin_unlock_irq(&ctx->completion_lock);
		return 0;
	}

	trace_io_uring_defer(ctx, req, req->user_data);
	list_add_tail(&req->list, &ctx->defer_list);
	spin_unlock_irq(&ctx->completion_lock);
	return -EIOCBQUEUED;
}

static void io_cleanup_req(struct io_kiocb *req)
{
	struct io_async_ctx *io = req->io;

	switch (req->opcode) {
	case IORING_OP_READV:
	case IORING_OP_READ_FIXED:
	case IORING_OP_READ:
		if (req->flags & REQ_F_BUFFER_SELECTED)
			kfree((void *)(unsigned long)req->rw.addr);
		/* fallthrough */
	case IORING_OP_WRITEV:
	case IORING_OP_WRITE_FIXED:
	case IORING_OP_WRITE:
		if (io->rw.iov != io->rw.fast_iov)
			kfree(io->rw.iov);
		break;
	case IORING_OP_RECVMSG:
		if (req->flags & REQ_F_BUFFER_SELECTED)
			kfree(req->sr_msg.kbuf);
		/* fallthrough */
	case IORING_OP_SENDMSG:
		if (io->msg.iov != io->msg.fast_iov)
			kfree(io->msg.iov);
		break;
	case IORING_OP_RECV:
		if (req->flags & REQ_F_BUFFER_SELECTED)
			kfree(req->sr_msg.kbuf);
		break;
	case IORING_OP_OPENAT:
	case IORING_OP_OPENAT2:
		break;
	case IORING_OP_SPLICE:
	case IORING_OP_TEE:
		io_put_file(req, req->splice.file_in,
			    (req->splice.flags & SPLICE_F_FD_IN_FIXED));
		break;
	}

	req->flags &= ~REQ_F_NEED_CLEANUP;
}

static int io_issue_sqe(struct io_kiocb *req, const struct io_uring_sqe *sqe,
			bool force_nonblock)
{
	struct io_ring_ctx *ctx = req->ctx;
	int ret;

	switch (req->opcode) {
	case IORING_OP_NOP:
		ret = io_nop(req);
		break;
	case IORING_OP_READV:
	case IORING_OP_READ_FIXED:
	case IORING_OP_READ:
		if (sqe) {
			ret = io_read_prep(req, sqe, force_nonblock);
			if (ret < 0)
				break;
		}
		ret = io_read(req, force_nonblock);
		break;
	case IORING_OP_WRITEV:
	case IORING_OP_WRITE_FIXED:
	case IORING_OP_WRITE:
		if (sqe) {
			ret = io_write_prep(req, sqe, force_nonblock);
			if (ret < 0)
				break;
		}
		ret = io_write(req, force_nonblock);
		break;
	case IORING_OP_FSYNC:
		if (sqe) {
			ret = io_prep_fsync(req, sqe);
			if (ret < 0)
				break;
		}
		ret = io_fsync(req, force_nonblock);
		break;
	case IORING_OP_POLL_ADD:
		if (sqe) {
			ret = io_poll_add_prep(req, sqe);
			if (ret)
				break;
		}
		ret = io_poll_add(req);
		break;
	case IORING_OP_POLL_REMOVE:
		if (sqe) {
			ret = io_poll_remove_prep(req, sqe);
			if (ret < 0)
				break;
		}
		ret = io_poll_remove(req);
		break;
	case IORING_OP_SYNC_FILE_RANGE:
		if (sqe) {
			ret = io_prep_sfr(req, sqe);
			if (ret < 0)
				break;
		}
		ret = io_sync_file_range(req, force_nonblock);
		break;
	case IORING_OP_SENDMSG:
	case IORING_OP_SEND:
		if (sqe) {
			ret = io_sendmsg_prep(req, sqe);
			if (ret < 0)
				break;
		}
		if (req->opcode == IORING_OP_SENDMSG)
			ret = io_sendmsg(req, force_nonblock);
		else
			ret = io_send(req, force_nonblock);
		break;
	case IORING_OP_RECVMSG:
	case IORING_OP_RECV:
		if (sqe) {
			ret = io_recvmsg_prep(req, sqe);
			if (ret)
				break;
		}
		if (req->opcode == IORING_OP_RECVMSG)
			ret = io_recvmsg(req, force_nonblock);
		else
			ret = io_recv(req, force_nonblock);
		break;
	case IORING_OP_TIMEOUT:
		if (sqe) {
			ret = io_timeout_prep(req, sqe, false);
			if (ret)
				break;
		}
		ret = io_timeout(req);
		break;
	case IORING_OP_TIMEOUT_REMOVE:
		if (sqe) {
			ret = io_timeout_remove_prep(req, sqe);
			if (ret)
				break;
		}
		ret = io_timeout_remove(req);
		break;
	case IORING_OP_ACCEPT:
		if (sqe) {
			ret = io_accept_prep(req, sqe);
			if (ret)
				break;
		}
		ret = io_accept(req, force_nonblock);
		break;
	case IORING_OP_CONNECT:
		if (sqe) {
			ret = io_connect_prep(req, sqe);
			if (ret)
				break;
		}
		ret = io_connect(req, force_nonblock);
		break;
	case IORING_OP_ASYNC_CANCEL:
		if (sqe) {
			ret = io_async_cancel_prep(req, sqe);
			if (ret)
				break;
		}
		ret = io_async_cancel(req);
		break;
	case IORING_OP_FALLOCATE:
		if (sqe) {
			ret = io_fallocate_prep(req, sqe);
			if (ret)
				break;
		}
		ret = io_fallocate(req, force_nonblock);
		break;
	case IORING_OP_OPENAT:
		if (sqe) {
			ret = io_openat_prep(req, sqe);
			if (ret)
				break;
		}
		ret = io_openat(req, force_nonblock);
		break;
	case IORING_OP_CLOSE:
		if (sqe) {
			ret = io_close_prep(req, sqe);
			if (ret)
				break;
		}
		ret = io_close(req, force_nonblock);
		break;
	case IORING_OP_FILES_UPDATE:
		if (sqe) {
			ret = io_files_update_prep(req, sqe);
			if (ret)
				break;
		}
		ret = io_files_update(req, force_nonblock);
		break;
	case IORING_OP_STATX:
		if (sqe) {
			ret = io_statx_prep(req, sqe);
			if (ret)
				break;
		}
		ret = io_statx(req, force_nonblock);
		break;
	case IORING_OP_FADVISE:
		if (sqe) {
			ret = io_fadvise_prep(req, sqe);
			if (ret)
				break;
		}
		ret = io_fadvise(req, force_nonblock);
		break;
	case IORING_OP_MADVISE:
		if (sqe) {
			ret = io_madvise_prep(req, sqe);
			if (ret)
				break;
		}
		ret = io_madvise(req, force_nonblock);
		break;
	case IORING_OP_OPENAT2:
		if (sqe) {
			ret = io_openat2_prep(req, sqe);
			if (ret)
				break;
		}
		ret = io_openat2(req, force_nonblock);
		break;
	case IORING_OP_EPOLL_CTL:
		if (sqe) {
			ret = io_epoll_ctl_prep(req, sqe);
			if (ret)
				break;
		}
		ret = io_epoll_ctl(req, force_nonblock);
		break;
	case IORING_OP_SPLICE:
		if (sqe) {
			ret = io_splice_prep(req, sqe);
			if (ret < 0)
				break;
		}
		ret = io_splice(req, force_nonblock);
		break;
	case IORING_OP_PROVIDE_BUFFERS:
		if (sqe) {
			ret = io_provide_buffers_prep(req, sqe);
			if (ret)
				break;
		}
		ret = io_provide_buffers(req, force_nonblock);
		break;
	case IORING_OP_REMOVE_BUFFERS:
		if (sqe) {
			ret = io_remove_buffers_prep(req, sqe);
			if (ret)
				break;
		}
		ret = io_remove_buffers(req, force_nonblock);
		break;
	case IORING_OP_TEE:
		if (sqe) {
			ret = io_tee_prep(req, sqe);
			if (ret < 0)
				break;
		}
		ret = io_tee(req, force_nonblock);
		break;
	default:
		ret = -EINVAL;
		break;
	}

	if (ret)
		return ret;

	/* If the op doesn't have a file, we're not polling for it */
	if ((ctx->flags & IORING_SETUP_IOPOLL) && req->file) {
		const bool in_async = io_wq_current_is_worker();

		/* workqueue context doesn't hold uring_lock, grab it now */
		if (in_async)
			mutex_lock(&ctx->uring_lock);

		io_iopoll_req_issued(req);

		if (in_async)
			mutex_unlock(&ctx->uring_lock);
	}

	return 0;
}

static void io_arm_async_linked_timeout(struct io_kiocb *req)
{
	struct io_kiocb *link;

	/* link head's timeout is queued in io_queue_async_work() */
	if (!(req->flags & REQ_F_QUEUE_TIMEOUT))
		return;

	link = list_first_entry(&req->link_list, struct io_kiocb, link_list);
	io_queue_linked_timeout(link);
}

static void io_wq_submit_work(struct io_wq_work **workptr)
{
	struct io_wq_work *work = *workptr;
	struct io_kiocb *req = container_of(work, struct io_kiocb, work);
	int ret = 0;

	io_arm_async_linked_timeout(req);

	/* if NO_CANCEL is set, we must still run the work */
	if ((work->flags & (IO_WQ_WORK_CANCEL|IO_WQ_WORK_NO_CANCEL)) ==
				IO_WQ_WORK_CANCEL) {
		ret = -ECANCELED;
	}

	if (!ret) {
		do {
			ret = io_issue_sqe(req, NULL, false);
			/*
			 * We can get EAGAIN for polled IO even though we're
			 * forcing a sync submission from here, since we can't
			 * wait for request slots on the block side.
			 */
			if (ret != -EAGAIN)
				break;
			cond_resched();
		} while (1);
	}

	if (ret) {
		req_set_fail_links(req);
		io_cqring_add_event(req, ret);
		io_put_req(req);
	}

	io_steal_work(req, workptr);
}

static inline struct file *io_file_from_index(struct io_ring_ctx *ctx,
					      int index)
{
	struct fixed_file_table *table;

	table = &ctx->file_data->table[index >> IORING_FILE_TABLE_SHIFT];
	return table->files[index & IORING_FILE_TABLE_MASK];
}

static int io_file_get(struct io_submit_state *state, struct io_kiocb *req,
			int fd, struct file **out_file, bool fixed)
{
	struct io_ring_ctx *ctx = req->ctx;
	struct file *file;

	if (fixed) {
		if (unlikely(!ctx->file_data ||
		    (unsigned) fd >= ctx->nr_user_files))
			return -EBADF;
		fd = array_index_nospec(fd, ctx->nr_user_files);
		file = io_file_from_index(ctx, fd);
		if (file) {
			req->fixed_file_refs = ctx->file_data->cur_refs;
			percpu_ref_get(req->fixed_file_refs);
		}
	} else {
		trace_io_uring_file_get(ctx, fd);
		file = __io_file_get(state, fd);
	}

	if (file || io_op_defs[req->opcode].needs_file_no_error) {
		*out_file = file;
		return 0;
	}
	return -EBADF;
}

static int io_req_set_file(struct io_submit_state *state, struct io_kiocb *req,
			   int fd)
{
	bool fixed;

	fixed = (req->flags & REQ_F_FIXED_FILE) != 0;
	if (unlikely(!fixed && io_async_submit(req->ctx)))
		return -EBADF;

	return io_file_get(state, req, fd, &req->file, fixed);
}

static int io_grab_files(struct io_kiocb *req)
{
	int ret = -EBADF;
	struct io_ring_ctx *ctx = req->ctx;

	if (req->work.files || (req->flags & REQ_F_NO_FILE_TABLE))
		return 0;
	if (!ctx->ring_file)
		return -EBADF;

	rcu_read_lock();
	spin_lock_irq(&ctx->inflight_lock);
	/*
	 * We use the f_ops->flush() handler to ensure that we can flush
	 * out work accessing these files if the fd is closed. Check if
	 * the fd has changed since we started down this path, and disallow
	 * this operation if it has.
	 */
	if (fcheck(ctx->ring_fd) == ctx->ring_file) {
		list_add(&req->inflight_entry, &ctx->inflight_list);
		req->flags |= REQ_F_INFLIGHT;
		req->work.files = current->files;
		ret = 0;
	}
	spin_unlock_irq(&ctx->inflight_lock);
	rcu_read_unlock();

	return ret;
}

static enum hrtimer_restart io_link_timeout_fn(struct hrtimer *timer)
{
	struct io_timeout_data *data = container_of(timer,
						struct io_timeout_data, timer);
	struct io_kiocb *req = data->req;
	struct io_ring_ctx *ctx = req->ctx;
	struct io_kiocb *prev = NULL;
	unsigned long flags;

	spin_lock_irqsave(&ctx->completion_lock, flags);

	/*
	 * We don't expect the list to be empty, that will only happen if we
	 * race with the completion of the linked work.
	 */
	if (!list_empty(&req->link_list)) {
		prev = list_entry(req->link_list.prev, struct io_kiocb,
				  link_list);
		if (refcount_inc_not_zero(&prev->refs)) {
			list_del_init(&req->link_list);
			prev->flags &= ~REQ_F_LINK_TIMEOUT;
		} else
			prev = NULL;
	}

	spin_unlock_irqrestore(&ctx->completion_lock, flags);

	if (prev) {
		req_set_fail_links(prev);
		io_async_find_and_cancel(ctx, req, prev->user_data, -ETIME);
		io_put_req(prev);
	} else {
		io_cqring_add_event(req, -ETIME);
		io_put_req(req);
	}
	return HRTIMER_NORESTART;
}

static void io_queue_linked_timeout(struct io_kiocb *req)
{
	struct io_ring_ctx *ctx = req->ctx;

	/*
	 * If the list is now empty, then our linked request finished before
	 * we got a chance to setup the timer
	 */
	spin_lock_irq(&ctx->completion_lock);
	if (!list_empty(&req->link_list)) {
		struct io_timeout_data *data = &req->io->timeout;

		data->timer.function = io_link_timeout_fn;
		hrtimer_start(&data->timer, timespec64_to_ktime(data->ts),
				data->mode);
	}
	spin_unlock_irq(&ctx->completion_lock);

	/* drop submission reference */
	io_put_req(req);
}

static struct io_kiocb *io_prep_linked_timeout(struct io_kiocb *req)
{
	struct io_kiocb *nxt;

	if (!(req->flags & REQ_F_LINK_HEAD))
		return NULL;
	/* for polled retry, if flag is set, we already went through here */
	if (req->flags & REQ_F_POLLED)
		return NULL;

	nxt = list_first_entry_or_null(&req->link_list, struct io_kiocb,
					link_list);
	if (!nxt || nxt->opcode != IORING_OP_LINK_TIMEOUT)
		return NULL;

	req->flags |= REQ_F_LINK_TIMEOUT;
	return nxt;
}

static void __io_queue_sqe(struct io_kiocb *req, const struct io_uring_sqe *sqe)
{
	struct io_kiocb *linked_timeout;
	struct io_kiocb *nxt;
	const struct cred *old_creds = NULL;
	int ret;

again:
	linked_timeout = io_prep_linked_timeout(req);

	if ((req->flags & REQ_F_WORK_INITIALIZED) && req->work.creds &&
	    req->work.creds != current_cred()) {
		if (old_creds)
			revert_creds(old_creds);
		if (old_creds == req->work.creds)
			old_creds = NULL; /* restored original creds */
		else
			old_creds = override_creds(req->work.creds);
	}

	ret = io_issue_sqe(req, sqe, true);

	/*
	 * We async punt it if the file wasn't marked NOWAIT, or if the file
	 * doesn't support non-blocking read/write attempts
	 */
	if (ret == -EAGAIN && (!(req->flags & REQ_F_NOWAIT) ||
	    (req->flags & REQ_F_MUST_PUNT))) {
		if (io_arm_poll_handler(req)) {
			if (linked_timeout)
				io_queue_linked_timeout(linked_timeout);
			goto exit;
		}
punt:
		io_req_init_async(req);

		if (io_op_defs[req->opcode].file_table) {
			ret = io_grab_files(req);
			if (ret)
				goto err;
		}

		/*
		 * Queued up for async execution, worker will release
		 * submit reference when the iocb is actually submitted.
		 */
		io_queue_async_work(req);
		goto exit;
	}

err:
	nxt = NULL;
	/* drop submission reference */
	io_put_req_find_next(req, &nxt);

	if (linked_timeout) {
		if (!ret)
			io_queue_linked_timeout(linked_timeout);
		else
			io_put_req(linked_timeout);
	}

	/* and drop final reference, if we failed */
	if (ret) {
		io_cqring_add_event(req, ret);
		req_set_fail_links(req);
		io_put_req(req);
	}
	if (nxt) {
		req = nxt;

		if (req->flags & REQ_F_FORCE_ASYNC)
			goto punt;
		goto again;
	}
exit:
	if (old_creds)
		revert_creds(old_creds);
}

static void io_queue_sqe(struct io_kiocb *req, const struct io_uring_sqe *sqe)
{
	int ret;

	ret = io_req_defer(req, sqe);
	if (ret) {
		if (ret != -EIOCBQUEUED) {
fail_req:
			io_cqring_add_event(req, ret);
			req_set_fail_links(req);
			io_double_put_req(req);
		}
	} else if (req->flags & REQ_F_FORCE_ASYNC) {
		if (!req->io) {
			ret = -EAGAIN;
			if (io_alloc_async_ctx(req))
				goto fail_req;
			ret = io_req_defer_prep(req, sqe);
			if (unlikely(ret < 0))
				goto fail_req;
		}

		/*
		 * Never try inline submit of IOSQE_ASYNC is set, go straight
		 * to async execution.
		 */
		req->work.flags |= IO_WQ_WORK_CONCURRENT;
		io_queue_async_work(req);
	} else {
		__io_queue_sqe(req, sqe);
	}
}

static inline void io_queue_link_head(struct io_kiocb *req)
{
	if (unlikely(req->flags & REQ_F_FAIL_LINK)) {
		io_cqring_add_event(req, -ECANCELED);
		io_double_put_req(req);
	} else
		io_queue_sqe(req, NULL);
}

static int io_submit_sqe(struct io_kiocb *req, const struct io_uring_sqe *sqe,
			 struct io_kiocb **link)
{
	struct io_ring_ctx *ctx = req->ctx;
	int ret;

	/*
	 * If we already have a head request, queue this one for async
	 * submittal once the head completes. If we don't have a head but
	 * IOSQE_IO_LINK is set in the sqe, start a new head. This one will be
	 * submitted sync once the chain is complete. If none of those
	 * conditions are true (normal request), then just queue it.
	 */
	if (*link) {
		struct io_kiocb *head = *link;

		/*
		 * Taking sequential execution of a link, draining both sides
		 * of the link also fullfils IOSQE_IO_DRAIN semantics for all
		 * requests in the link. So, it drains the head and the
		 * next after the link request. The last one is done via
		 * drain_next flag to persist the effect across calls.
		 */
		if (req->flags & REQ_F_IO_DRAIN) {
			head->flags |= REQ_F_IO_DRAIN;
			ctx->drain_next = 1;
		}
		if (io_alloc_async_ctx(req))
			return -EAGAIN;

		ret = io_req_defer_prep(req, sqe);
		if (ret) {
			/* fail even hard links since we don't submit */
			head->flags |= REQ_F_FAIL_LINK;
			return ret;
		}
		trace_io_uring_link(ctx, req, head);
		list_add_tail(&req->link_list, &head->link_list);

		/* last request of a link, enqueue the link */
		if (!(req->flags & (REQ_F_LINK | REQ_F_HARDLINK))) {
			io_queue_link_head(head);
			*link = NULL;
		}
	} else {
		if (unlikely(ctx->drain_next)) {
			req->flags |= REQ_F_IO_DRAIN;
			ctx->drain_next = 0;
		}
		if (req->flags & (REQ_F_LINK | REQ_F_HARDLINK)) {
			req->flags |= REQ_F_LINK_HEAD;
			INIT_LIST_HEAD(&req->link_list);

			if (io_alloc_async_ctx(req))
				return -EAGAIN;

			ret = io_req_defer_prep(req, sqe);
			if (ret)
				req->flags |= REQ_F_FAIL_LINK;
			*link = req;
		} else {
			io_queue_sqe(req, sqe);
		}
	}

	return 0;
}

/*
 * Batched submission is done, ensure local IO is flushed out.
 */
static void io_submit_state_end(struct io_submit_state *state)
{
	blk_finish_plug(&state->plug);
	io_state_file_put(state);
	if (state->free_reqs)
		kmem_cache_free_bulk(req_cachep, state->free_reqs, state->reqs);
}

/*
 * Start submission side cache.
 */
static void io_submit_state_start(struct io_submit_state *state,
				  unsigned int max_ios)
{
	blk_start_plug(&state->plug);
	state->free_reqs = 0;
	state->file = NULL;
	state->ios_left = max_ios;
}

static void io_commit_sqring(struct io_ring_ctx *ctx)
{
	struct io_rings *rings = ctx->rings;

	/*
	 * Ensure any loads from the SQEs are done at this point,
	 * since once we write the new head, the application could
	 * write new data to them.
	 */
	smp_store_release(&rings->sq.head, ctx->cached_sq_head);
}

/*
 * Fetch an sqe, if one is available. Note that sqe_ptr will point to memory
 * that is mapped by userspace. This means that care needs to be taken to
 * ensure that reads are stable, as we cannot rely on userspace always
 * being a good citizen. If members of the sqe are validated and then later
 * used, it's important that those reads are done through READ_ONCE() to
 * prevent a re-load down the line.
 */
static const struct io_uring_sqe *io_get_sqe(struct io_ring_ctx *ctx)
{
	u32 *sq_array = ctx->sq_array;
	unsigned head;

	/*
	 * The cached sq head (or cq tail) serves two purposes:
	 *
	 * 1) allows us to batch the cost of updating the user visible
	 *    head updates.
	 * 2) allows the kernel side to track the head on its own, even
	 *    though the application is the one updating it.
	 */
	head = READ_ONCE(sq_array[ctx->cached_sq_head & ctx->sq_mask]);
	if (likely(head < ctx->sq_entries))
		return &ctx->sq_sqes[head];

	/* drop invalid entries */
	ctx->cached_sq_dropped++;
	WRITE_ONCE(ctx->rings->sq_dropped, ctx->cached_sq_dropped);
	return NULL;
}

static inline void io_consume_sqe(struct io_ring_ctx *ctx)
{
	ctx->cached_sq_head++;
}

#define SQE_VALID_FLAGS	(IOSQE_FIXED_FILE|IOSQE_IO_DRAIN|IOSQE_IO_LINK|	\
				IOSQE_IO_HARDLINK | IOSQE_ASYNC | \
				IOSQE_BUFFER_SELECT)

static int io_init_req(struct io_ring_ctx *ctx, struct io_kiocb *req,
		       const struct io_uring_sqe *sqe,
		       struct io_submit_state *state)
{
	unsigned int sqe_flags;
	int id;

	/*
	 * All io need record the previous position, if LINK vs DARIN,
	 * it can be used to mark the position of the first IO in the
	 * link list.
	 */
	req->sequence = ctx->cached_sq_head - ctx->cached_sq_dropped;
	req->opcode = READ_ONCE(sqe->opcode);
	req->user_data = READ_ONCE(sqe->user_data);
	req->io = NULL;
	req->file = NULL;
	req->ctx = ctx;
	req->flags = 0;
	/* one is dropped after submission, the other at completion */
	refcount_set(&req->refs, 2);
	req->task = current;
	req->result = 0;

	if (unlikely(req->opcode >= IORING_OP_LAST))
		return -EINVAL;

	if (unlikely(io_sq_thread_acquire_mm(ctx, req)))
		return -EFAULT;

	sqe_flags = READ_ONCE(sqe->flags);
	/* enforce forwards compatibility on users */
	if (unlikely(sqe_flags & ~SQE_VALID_FLAGS))
		return -EINVAL;

	if ((sqe_flags & IOSQE_BUFFER_SELECT) &&
	    !io_op_defs[req->opcode].buffer_select)
		return -EOPNOTSUPP;

	id = READ_ONCE(sqe->personality);
	if (id) {
		io_req_init_async(req);
		req->work.creds = idr_find(&ctx->personality_idr, id);
		if (unlikely(!req->work.creds))
			return -EINVAL;
		get_cred(req->work.creds);
	}

	/* same numerical values with corresponding REQ_F_*, safe to copy */
	req->flags |= sqe_flags;

	if (!io_op_defs[req->opcode].needs_file)
		return 0;

	return io_req_set_file(state, req, READ_ONCE(sqe->fd));
}

static int io_submit_sqes(struct io_ring_ctx *ctx, unsigned int nr,
			  struct file *ring_file, int ring_fd)
{
	struct io_submit_state state, *statep = NULL;
	struct io_kiocb *link = NULL;
	int i, submitted = 0;

	/* if we have a backlog and couldn't flush it all, return BUSY */
	if (test_bit(0, &ctx->sq_check_overflow)) {
		if (!list_empty(&ctx->cq_overflow_list) &&
		    !io_cqring_overflow_flush(ctx, false))
			return -EBUSY;
	}

	/* make sure SQ entry isn't read before tail */
	nr = min3(nr, ctx->sq_entries, io_sqring_entries(ctx));

	if (!percpu_ref_tryget_many(&ctx->refs, nr))
		return -EAGAIN;

	if (nr > IO_PLUG_THRESHOLD) {
		io_submit_state_start(&state, nr);
		statep = &state;
	}

	ctx->ring_fd = ring_fd;
	ctx->ring_file = ring_file;

	for (i = 0; i < nr; i++) {
		const struct io_uring_sqe *sqe;
		struct io_kiocb *req;
		int err;

		sqe = io_get_sqe(ctx);
		if (unlikely(!sqe)) {
			io_consume_sqe(ctx);
			break;
		}
		req = io_alloc_req(ctx, statep);
		if (unlikely(!req)) {
			if (!submitted)
				submitted = -EAGAIN;
			break;
		}

		err = io_init_req(ctx, req, sqe, statep);
		io_consume_sqe(ctx);
		/* will complete beyond this point, count as submitted */
		submitted++;

		if (unlikely(err)) {
fail_req:
			io_cqring_add_event(req, err);
			io_double_put_req(req);
			break;
		}

		trace_io_uring_submit_sqe(ctx, req->opcode, req->user_data,
						true, io_async_submit(ctx));
		err = io_submit_sqe(req, sqe, &link);
		if (err)
			goto fail_req;
	}

	if (unlikely(submitted != nr)) {
		int ref_used = (submitted == -EAGAIN) ? 0 : submitted;

		percpu_ref_put_many(&ctx->refs, nr - ref_used);
	}
	if (link)
		io_queue_link_head(link);
	if (statep)
		io_submit_state_end(&state);

	 /* Commit SQ ring head once we've consumed and submitted all SQEs */
	io_commit_sqring(ctx);

	return submitted;
}

static int io_sq_thread(void *data)
{
	struct io_ring_ctx *ctx = data;
	const struct cred *old_cred;
	DEFINE_WAIT(wait);
	unsigned long timeout;
	int ret = 0;

	complete(&ctx->sq_thread_comp);

	old_cred = override_creds(ctx->creds);

	timeout = jiffies + ctx->sq_thread_idle;
	while (!kthread_should_park()) {
		unsigned int to_submit;

		if (!list_empty(&ctx->poll_list)) {
			unsigned nr_events = 0;

			mutex_lock(&ctx->uring_lock);
			if (!list_empty(&ctx->poll_list))
				io_iopoll_getevents(ctx, &nr_events, 0);
			else
				timeout = jiffies + ctx->sq_thread_idle;
			mutex_unlock(&ctx->uring_lock);
		}

		to_submit = io_sqring_entries(ctx);

		/*
		 * If submit got -EBUSY, flag us as needing the application
		 * to enter the kernel to reap and flush events.
		 */
		if (!to_submit || ret == -EBUSY || need_resched()) {
			/*
			 * Drop cur_mm before scheduling, we can't hold it for
			 * long periods (or over schedule()). Do this before
			 * adding ourselves to the waitqueue, as the unuse/drop
			 * may sleep.
			 */
			io_sq_thread_drop_mm(ctx);

			/*
			 * We're polling. If we're within the defined idle
			 * period, then let us spin without work before going
			 * to sleep. The exception is if we got EBUSY doing
			 * more IO, we should wait for the application to
			 * reap events and wake us up.
			 */
			if (!list_empty(&ctx->poll_list) || need_resched() ||
			    (!time_after(jiffies, timeout) && ret != -EBUSY &&
			    !percpu_ref_is_dying(&ctx->refs))) {
				if (current->task_works)
					task_work_run();
				cond_resched();
				continue;
			}

			prepare_to_wait(&ctx->sqo_wait, &wait,
						TASK_INTERRUPTIBLE);

			/*
			 * While doing polled IO, before going to sleep, we need
			 * to check if there are new reqs added to poll_list, it
			 * is because reqs may have been punted to io worker and
			 * will be added to poll_list later, hence check the
			 * poll_list again.
			 */
			if ((ctx->flags & IORING_SETUP_IOPOLL) &&
			    !list_empty_careful(&ctx->poll_list)) {
				finish_wait(&ctx->sqo_wait, &wait);
				continue;
			}

			/* Tell userspace we may need a wakeup call */
			ctx->rings->sq_flags |= IORING_SQ_NEED_WAKEUP;
			/* make sure to read SQ tail after writing flags */
			smp_mb();

			to_submit = io_sqring_entries(ctx);
			if (!to_submit || ret == -EBUSY) {
				if (kthread_should_park()) {
					finish_wait(&ctx->sqo_wait, &wait);
					break;
				}
				if (current->task_works) {
					task_work_run();
					finish_wait(&ctx->sqo_wait, &wait);
					continue;
				}
				if (signal_pending(current))
					flush_signals(current);
				schedule();
				finish_wait(&ctx->sqo_wait, &wait);

				ctx->rings->sq_flags &= ~IORING_SQ_NEED_WAKEUP;
				ret = 0;
				continue;
			}
			finish_wait(&ctx->sqo_wait, &wait);

			ctx->rings->sq_flags &= ~IORING_SQ_NEED_WAKEUP;
		}

		mutex_lock(&ctx->uring_lock);
		if (likely(!percpu_ref_is_dying(&ctx->refs)))
			ret = io_submit_sqes(ctx, to_submit, NULL, -1);
		mutex_unlock(&ctx->uring_lock);
		timeout = jiffies + ctx->sq_thread_idle;
	}

	if (current->task_works)
		task_work_run();

	io_sq_thread_drop_mm(ctx);
	revert_creds(old_cred);

	kthread_parkme();

	return 0;
}

struct io_wait_queue {
	struct wait_queue_entry wq;
	struct io_ring_ctx *ctx;
	unsigned to_wait;
	unsigned nr_timeouts;
};

static inline bool io_should_wake(struct io_wait_queue *iowq, bool noflush)
{
	struct io_ring_ctx *ctx = iowq->ctx;

	/*
	 * Wake up if we have enough events, or if a timeout occurred since we
	 * started waiting. For timeouts, we always want to return to userspace,
	 * regardless of event count.
	 */
	return io_cqring_events(ctx, noflush) >= iowq->to_wait ||
			atomic_read(&ctx->cq_timeouts) != iowq->nr_timeouts;
}

static int io_wake_function(struct wait_queue_entry *curr, unsigned int mode,
			    int wake_flags, void *key)
{
	struct io_wait_queue *iowq = container_of(curr, struct io_wait_queue,
							wq);

	/* use noflush == true, as we can't safely rely on locking context */
	if (!io_should_wake(iowq, true))
		return -1;

	return autoremove_wake_function(curr, mode, wake_flags, key);
}

/*
 * Wait until events become available, if we don't already have some. The
 * application must reap them itself, as they reside on the shared cq ring.
 */
static int io_cqring_wait(struct io_ring_ctx *ctx, int min_events,
			  const sigset_t __user *sig, size_t sigsz)
{
	struct io_wait_queue iowq = {
		.wq = {
			.private	= current,
			.func		= io_wake_function,
			.entry		= LIST_HEAD_INIT(iowq.wq.entry),
		},
		.ctx		= ctx,
		.to_wait	= min_events,
	};
	struct io_rings *rings = ctx->rings;
	int ret = 0;

	do {
		if (io_cqring_events(ctx, false) >= min_events)
			return 0;
		if (!current->task_works)
			break;
		task_work_run();
	} while (1);

	if (sig) {
#ifdef CONFIG_COMPAT
		if (in_compat_syscall())
			ret = set_compat_user_sigmask((const compat_sigset_t __user *)sig,
						      sigsz);
		else
#endif
			ret = set_user_sigmask(sig, sigsz);

		if (ret)
			return ret;
	}

	iowq.nr_timeouts = atomic_read(&ctx->cq_timeouts);
	trace_io_uring_cqring_wait(ctx, min_events);
	do {
		prepare_to_wait_exclusive(&ctx->wait, &iowq.wq,
						TASK_INTERRUPTIBLE);
		/* make sure we run task_work before checking for signals */
		if (current->task_works)
			task_work_run();
		if (signal_pending(current)) {
<<<<<<< HEAD
			ret = -ERESTARTSYS;
=======
			if (current->jobctl & JOBCTL_TASK_WORK) {
				spin_lock_irq(&current->sighand->siglock);
				current->jobctl &= ~JOBCTL_TASK_WORK;
				recalc_sigpending();
				spin_unlock_irq(&current->sighand->siglock);
				continue;
			}
			ret = -EINTR;
>>>>>>> dcde237b
			break;
		}
		if (io_should_wake(&iowq, false))
			break;
		schedule();
	} while (1);
	finish_wait(&ctx->wait, &iowq.wq);

	restore_saved_sigmask_unless(ret == -ERESTARTSYS);

	return READ_ONCE(rings->cq.head) == READ_ONCE(rings->cq.tail) ? ret : 0;
}

static void __io_sqe_files_unregister(struct io_ring_ctx *ctx)
{
#if defined(CONFIG_UNIX)
	if (ctx->ring_sock) {
		struct sock *sock = ctx->ring_sock->sk;
		struct sk_buff *skb;

		while ((skb = skb_dequeue(&sock->sk_receive_queue)) != NULL)
			kfree_skb(skb);
	}
#else
	int i;

	for (i = 0; i < ctx->nr_user_files; i++) {
		struct file *file;

		file = io_file_from_index(ctx, i);
		if (file)
			fput(file);
	}
#endif
}

static void io_file_ref_kill(struct percpu_ref *ref)
{
	struct fixed_file_data *data;

	data = container_of(ref, struct fixed_file_data, refs);
	complete(&data->done);
}

static int io_sqe_files_unregister(struct io_ring_ctx *ctx)
{
	struct fixed_file_data *data = ctx->file_data;
	struct fixed_file_ref_node *ref_node = NULL;
	unsigned nr_tables, i;

	if (!data)
		return -ENXIO;

	spin_lock(&data->lock);
	if (!list_empty(&data->ref_list))
		ref_node = list_first_entry(&data->ref_list,
				struct fixed_file_ref_node, node);
	spin_unlock(&data->lock);
	if (ref_node)
		percpu_ref_kill(&ref_node->refs);

	percpu_ref_kill(&data->refs);

	/* wait for all refs nodes to complete */
	flush_delayed_work(&ctx->file_put_work);
	wait_for_completion(&data->done);

	__io_sqe_files_unregister(ctx);
	nr_tables = DIV_ROUND_UP(ctx->nr_user_files, IORING_MAX_FILES_TABLE);
	for (i = 0; i < nr_tables; i++)
		kfree(data->table[i].files);
	kfree(data->table);
	percpu_ref_exit(&data->refs);
	kfree(data);
	ctx->file_data = NULL;
	ctx->nr_user_files = 0;
	return 0;
}

static void io_sq_thread_stop(struct io_ring_ctx *ctx)
{
	if (ctx->sqo_thread) {
		wait_for_completion(&ctx->sq_thread_comp);
		/*
		 * The park is a bit of a work-around, without it we get
		 * warning spews on shutdown with SQPOLL set and affinity
		 * set to a single CPU.
		 */
		kthread_park(ctx->sqo_thread);
		kthread_stop(ctx->sqo_thread);
		ctx->sqo_thread = NULL;
	}
}

static void io_finish_async(struct io_ring_ctx *ctx)
{
	io_sq_thread_stop(ctx);

	if (ctx->io_wq) {
		io_wq_destroy(ctx->io_wq);
		ctx->io_wq = NULL;
	}
}

#if defined(CONFIG_UNIX)
/*
 * Ensure the UNIX gc is aware of our file set, so we are certain that
 * the io_uring can be safely unregistered on process exit, even if we have
 * loops in the file referencing.
 */
static int __io_sqe_files_scm(struct io_ring_ctx *ctx, int nr, int offset)
{
	struct sock *sk = ctx->ring_sock->sk;
	struct scm_fp_list *fpl;
	struct sk_buff *skb;
	int i, nr_files;

	fpl = kzalloc(sizeof(*fpl), GFP_KERNEL);
	if (!fpl)
		return -ENOMEM;

	skb = alloc_skb(0, GFP_KERNEL);
	if (!skb) {
		kfree(fpl);
		return -ENOMEM;
	}

	skb->sk = sk;

	nr_files = 0;
	fpl->user = get_uid(ctx->user);
	for (i = 0; i < nr; i++) {
		struct file *file = io_file_from_index(ctx, i + offset);

		if (!file)
			continue;
		fpl->fp[nr_files] = get_file(file);
		unix_inflight(fpl->user, fpl->fp[nr_files]);
		nr_files++;
	}

	if (nr_files) {
		fpl->max = SCM_MAX_FD;
		fpl->count = nr_files;
		UNIXCB(skb).fp = fpl;
		skb->destructor = unix_destruct_scm;
		refcount_add(skb->truesize, &sk->sk_wmem_alloc);
		skb_queue_head(&sk->sk_receive_queue, skb);

		for (i = 0; i < nr_files; i++)
			fput(fpl->fp[i]);
	} else {
		kfree_skb(skb);
		kfree(fpl);
	}

	return 0;
}

/*
 * If UNIX sockets are enabled, fd passing can cause a reference cycle which
 * causes regular reference counting to break down. We rely on the UNIX
 * garbage collection to take care of this problem for us.
 */
static int io_sqe_files_scm(struct io_ring_ctx *ctx)
{
	unsigned left, total;
	int ret = 0;

	total = 0;
	left = ctx->nr_user_files;
	while (left) {
		unsigned this_files = min_t(unsigned, left, SCM_MAX_FD);

		ret = __io_sqe_files_scm(ctx, this_files, total);
		if (ret)
			break;
		left -= this_files;
		total += this_files;
	}

	if (!ret)
		return 0;

	while (total < ctx->nr_user_files) {
		struct file *file = io_file_from_index(ctx, total);

		if (file)
			fput(file);
		total++;
	}

	return ret;
}
#else
static int io_sqe_files_scm(struct io_ring_ctx *ctx)
{
	return 0;
}
#endif

static int io_sqe_alloc_file_tables(struct io_ring_ctx *ctx, unsigned nr_tables,
				    unsigned nr_files)
{
	int i;

	for (i = 0; i < nr_tables; i++) {
		struct fixed_file_table *table = &ctx->file_data->table[i];
		unsigned this_files;

		this_files = min(nr_files, IORING_MAX_FILES_TABLE);
		table->files = kcalloc(this_files, sizeof(struct file *),
					GFP_KERNEL);
		if (!table->files)
			break;
		nr_files -= this_files;
	}

	if (i == nr_tables)
		return 0;

	for (i = 0; i < nr_tables; i++) {
		struct fixed_file_table *table = &ctx->file_data->table[i];
		kfree(table->files);
	}
	return 1;
}

static void io_ring_file_put(struct io_ring_ctx *ctx, struct file *file)
{
#if defined(CONFIG_UNIX)
	struct sock *sock = ctx->ring_sock->sk;
	struct sk_buff_head list, *head = &sock->sk_receive_queue;
	struct sk_buff *skb;
	int i;

	__skb_queue_head_init(&list);

	/*
	 * Find the skb that holds this file in its SCM_RIGHTS. When found,
	 * remove this entry and rearrange the file array.
	 */
	skb = skb_dequeue(head);
	while (skb) {
		struct scm_fp_list *fp;

		fp = UNIXCB(skb).fp;
		for (i = 0; i < fp->count; i++) {
			int left;

			if (fp->fp[i] != file)
				continue;

			unix_notinflight(fp->user, fp->fp[i]);
			left = fp->count - 1 - i;
			if (left) {
				memmove(&fp->fp[i], &fp->fp[i + 1],
						left * sizeof(struct file *));
			}
			fp->count--;
			if (!fp->count) {
				kfree_skb(skb);
				skb = NULL;
			} else {
				__skb_queue_tail(&list, skb);
			}
			fput(file);
			file = NULL;
			break;
		}

		if (!file)
			break;

		__skb_queue_tail(&list, skb);

		skb = skb_dequeue(head);
	}

	if (skb_peek(&list)) {
		spin_lock_irq(&head->lock);
		while ((skb = __skb_dequeue(&list)) != NULL)
			__skb_queue_tail(head, skb);
		spin_unlock_irq(&head->lock);
	}
#else
	fput(file);
#endif
}

struct io_file_put {
	struct list_head list;
	struct file *file;
};

static void __io_file_put_work(struct fixed_file_ref_node *ref_node)
{
	struct fixed_file_data *file_data = ref_node->file_data;
	struct io_ring_ctx *ctx = file_data->ctx;
	struct io_file_put *pfile, *tmp;

	list_for_each_entry_safe(pfile, tmp, &ref_node->file_list, list) {
		list_del(&pfile->list);
		io_ring_file_put(ctx, pfile->file);
		kfree(pfile);
	}

	spin_lock(&file_data->lock);
	list_del(&ref_node->node);
	spin_unlock(&file_data->lock);

	percpu_ref_exit(&ref_node->refs);
	kfree(ref_node);
	percpu_ref_put(&file_data->refs);
}

static void io_file_put_work(struct work_struct *work)
{
	struct io_ring_ctx *ctx;
	struct llist_node *node;

	ctx = container_of(work, struct io_ring_ctx, file_put_work.work);
	node = llist_del_all(&ctx->file_put_llist);

	while (node) {
		struct fixed_file_ref_node *ref_node;
		struct llist_node *next = node->next;

		ref_node = llist_entry(node, struct fixed_file_ref_node, llist);
		__io_file_put_work(ref_node);
		node = next;
	}
}

static void io_file_data_ref_zero(struct percpu_ref *ref)
{
	struct fixed_file_ref_node *ref_node;
	struct io_ring_ctx *ctx;
	bool first_add;
	int delay = HZ;

	ref_node = container_of(ref, struct fixed_file_ref_node, refs);
	ctx = ref_node->file_data->ctx;

	if (percpu_ref_is_dying(&ctx->file_data->refs))
		delay = 0;

	first_add = llist_add(&ref_node->llist, &ctx->file_put_llist);
	if (!delay)
		mod_delayed_work(system_wq, &ctx->file_put_work, 0);
	else if (first_add)
		queue_delayed_work(system_wq, &ctx->file_put_work, delay);
}

static struct fixed_file_ref_node *alloc_fixed_file_ref_node(
			struct io_ring_ctx *ctx)
{
	struct fixed_file_ref_node *ref_node;

	ref_node = kzalloc(sizeof(*ref_node), GFP_KERNEL);
	if (!ref_node)
		return ERR_PTR(-ENOMEM);

	if (percpu_ref_init(&ref_node->refs, io_file_data_ref_zero,
			    0, GFP_KERNEL)) {
		kfree(ref_node);
		return ERR_PTR(-ENOMEM);
	}
	INIT_LIST_HEAD(&ref_node->node);
	INIT_LIST_HEAD(&ref_node->file_list);
	ref_node->file_data = ctx->file_data;
	return ref_node;
}

static void destroy_fixed_file_ref_node(struct fixed_file_ref_node *ref_node)
{
	percpu_ref_exit(&ref_node->refs);
	kfree(ref_node);
}

static int io_sqe_files_register(struct io_ring_ctx *ctx, void __user *arg,
				 unsigned nr_args)
{
	__s32 __user *fds = (__s32 __user *) arg;
	unsigned nr_tables;
	struct file *file;
	int fd, ret = 0;
	unsigned i;
	struct fixed_file_ref_node *ref_node;

	if (ctx->file_data)
		return -EBUSY;
	if (!nr_args)
		return -EINVAL;
	if (nr_args > IORING_MAX_FIXED_FILES)
		return -EMFILE;

	ctx->file_data = kzalloc(sizeof(*ctx->file_data), GFP_KERNEL);
	if (!ctx->file_data)
		return -ENOMEM;
	ctx->file_data->ctx = ctx;
	init_completion(&ctx->file_data->done);
	INIT_LIST_HEAD(&ctx->file_data->ref_list);
	spin_lock_init(&ctx->file_data->lock);

	nr_tables = DIV_ROUND_UP(nr_args, IORING_MAX_FILES_TABLE);
	ctx->file_data->table = kcalloc(nr_tables,
					sizeof(struct fixed_file_table),
					GFP_KERNEL);
	if (!ctx->file_data->table) {
		kfree(ctx->file_data);
		ctx->file_data = NULL;
		return -ENOMEM;
	}

	if (percpu_ref_init(&ctx->file_data->refs, io_file_ref_kill,
				PERCPU_REF_ALLOW_REINIT, GFP_KERNEL)) {
		kfree(ctx->file_data->table);
		kfree(ctx->file_data);
		ctx->file_data = NULL;
		return -ENOMEM;
	}

	if (io_sqe_alloc_file_tables(ctx, nr_tables, nr_args)) {
		percpu_ref_exit(&ctx->file_data->refs);
		kfree(ctx->file_data->table);
		kfree(ctx->file_data);
		ctx->file_data = NULL;
		return -ENOMEM;
	}

	for (i = 0; i < nr_args; i++, ctx->nr_user_files++) {
		struct fixed_file_table *table;
		unsigned index;

		ret = -EFAULT;
		if (copy_from_user(&fd, &fds[i], sizeof(fd)))
			break;
		/* allow sparse sets */
		if (fd == -1) {
			ret = 0;
			continue;
		}

		table = &ctx->file_data->table[i >> IORING_FILE_TABLE_SHIFT];
		index = i & IORING_FILE_TABLE_MASK;
		file = fget(fd);

		ret = -EBADF;
		if (!file)
			break;

		/*
		 * Don't allow io_uring instances to be registered. If UNIX
		 * isn't enabled, then this causes a reference cycle and this
		 * instance can never get freed. If UNIX is enabled we'll
		 * handle it just fine, but there's still no point in allowing
		 * a ring fd as it doesn't support regular read/write anyway.
		 */
		if (file->f_op == &io_uring_fops) {
			fput(file);
			break;
		}
		ret = 0;
		table->files[index] = file;
	}

	if (ret) {
		for (i = 0; i < ctx->nr_user_files; i++) {
			file = io_file_from_index(ctx, i);
			if (file)
				fput(file);
		}
		for (i = 0; i < nr_tables; i++)
			kfree(ctx->file_data->table[i].files);

		kfree(ctx->file_data->table);
		kfree(ctx->file_data);
		ctx->file_data = NULL;
		ctx->nr_user_files = 0;
		return ret;
	}

	ret = io_sqe_files_scm(ctx);
	if (ret) {
		io_sqe_files_unregister(ctx);
		return ret;
	}

	ref_node = alloc_fixed_file_ref_node(ctx);
	if (IS_ERR(ref_node)) {
		io_sqe_files_unregister(ctx);
		return PTR_ERR(ref_node);
	}

	ctx->file_data->cur_refs = &ref_node->refs;
	spin_lock(&ctx->file_data->lock);
	list_add(&ref_node->node, &ctx->file_data->ref_list);
	spin_unlock(&ctx->file_data->lock);
	percpu_ref_get(&ctx->file_data->refs);
	return ret;
}

static int io_sqe_file_register(struct io_ring_ctx *ctx, struct file *file,
				int index)
{
#if defined(CONFIG_UNIX)
	struct sock *sock = ctx->ring_sock->sk;
	struct sk_buff_head *head = &sock->sk_receive_queue;
	struct sk_buff *skb;

	/*
	 * See if we can merge this file into an existing skb SCM_RIGHTS
	 * file set. If there's no room, fall back to allocating a new skb
	 * and filling it in.
	 */
	spin_lock_irq(&head->lock);
	skb = skb_peek(head);
	if (skb) {
		struct scm_fp_list *fpl = UNIXCB(skb).fp;

		if (fpl->count < SCM_MAX_FD) {
			__skb_unlink(skb, head);
			spin_unlock_irq(&head->lock);
			fpl->fp[fpl->count] = get_file(file);
			unix_inflight(fpl->user, fpl->fp[fpl->count]);
			fpl->count++;
			spin_lock_irq(&head->lock);
			__skb_queue_head(head, skb);
		} else {
			skb = NULL;
		}
	}
	spin_unlock_irq(&head->lock);

	if (skb) {
		fput(file);
		return 0;
	}

	return __io_sqe_files_scm(ctx, 1, index);
#else
	return 0;
#endif
}

static int io_queue_file_removal(struct fixed_file_data *data,
				 struct file *file)
{
	struct io_file_put *pfile;
	struct percpu_ref *refs = data->cur_refs;
	struct fixed_file_ref_node *ref_node;

	pfile = kzalloc(sizeof(*pfile), GFP_KERNEL);
	if (!pfile)
		return -ENOMEM;

	ref_node = container_of(refs, struct fixed_file_ref_node, refs);
	pfile->file = file;
	list_add(&pfile->list, &ref_node->file_list);

	return 0;
}

static int __io_sqe_files_update(struct io_ring_ctx *ctx,
				 struct io_uring_files_update *up,
				 unsigned nr_args)
{
	struct fixed_file_data *data = ctx->file_data;
	struct fixed_file_ref_node *ref_node;
	struct file *file;
	__s32 __user *fds;
	int fd, i, err;
	__u32 done;
	bool needs_switch = false;

	if (check_add_overflow(up->offset, nr_args, &done))
		return -EOVERFLOW;
	if (done > ctx->nr_user_files)
		return -EINVAL;

	ref_node = alloc_fixed_file_ref_node(ctx);
	if (IS_ERR(ref_node))
		return PTR_ERR(ref_node);

	done = 0;
	fds = u64_to_user_ptr(up->fds);
	while (nr_args) {
		struct fixed_file_table *table;
		unsigned index;

		err = 0;
		if (copy_from_user(&fd, &fds[done], sizeof(fd))) {
			err = -EFAULT;
			break;
		}
		i = array_index_nospec(up->offset, ctx->nr_user_files);
		table = &ctx->file_data->table[i >> IORING_FILE_TABLE_SHIFT];
		index = i & IORING_FILE_TABLE_MASK;
		if (table->files[index]) {
			file = io_file_from_index(ctx, index);
			err = io_queue_file_removal(data, file);
			if (err)
				break;
			table->files[index] = NULL;
			needs_switch = true;
		}
		if (fd != -1) {
			file = fget(fd);
			if (!file) {
				err = -EBADF;
				break;
			}
			/*
			 * Don't allow io_uring instances to be registered. If
			 * UNIX isn't enabled, then this causes a reference
			 * cycle and this instance can never get freed. If UNIX
			 * is enabled we'll handle it just fine, but there's
			 * still no point in allowing a ring fd as it doesn't
			 * support regular read/write anyway.
			 */
			if (file->f_op == &io_uring_fops) {
				fput(file);
				err = -EBADF;
				break;
			}
			table->files[index] = file;
			err = io_sqe_file_register(ctx, file, i);
			if (err)
				break;
		}
		nr_args--;
		done++;
		up->offset++;
	}

	if (needs_switch) {
		percpu_ref_kill(data->cur_refs);
		spin_lock(&data->lock);
		list_add(&ref_node->node, &data->ref_list);
		data->cur_refs = &ref_node->refs;
		spin_unlock(&data->lock);
		percpu_ref_get(&ctx->file_data->refs);
	} else
		destroy_fixed_file_ref_node(ref_node);

	return done ? done : err;
}

static int io_sqe_files_update(struct io_ring_ctx *ctx, void __user *arg,
			       unsigned nr_args)
{
	struct io_uring_files_update up;

	if (!ctx->file_data)
		return -ENXIO;
	if (!nr_args)
		return -EINVAL;
	if (copy_from_user(&up, arg, sizeof(up)))
		return -EFAULT;
	if (up.resv)
		return -EINVAL;

	return __io_sqe_files_update(ctx, &up, nr_args);
}

static void io_free_work(struct io_wq_work *work)
{
	struct io_kiocb *req = container_of(work, struct io_kiocb, work);

	/* Consider that io_steal_work() relies on this ref */
	io_put_req(req);
}

static int io_init_wq_offload(struct io_ring_ctx *ctx,
			      struct io_uring_params *p)
{
	struct io_wq_data data;
	struct fd f;
	struct io_ring_ctx *ctx_attach;
	unsigned int concurrency;
	int ret = 0;

	data.user = ctx->user;
	data.free_work = io_free_work;
	data.do_work = io_wq_submit_work;

	if (!(p->flags & IORING_SETUP_ATTACH_WQ)) {
		/* Do QD, or 4 * CPUS, whatever is smallest */
		concurrency = min(ctx->sq_entries, 4 * num_online_cpus());

		ctx->io_wq = io_wq_create(concurrency, &data);
		if (IS_ERR(ctx->io_wq)) {
			ret = PTR_ERR(ctx->io_wq);
			ctx->io_wq = NULL;
		}
		return ret;
	}

	f = fdget(p->wq_fd);
	if (!f.file)
		return -EBADF;

	if (f.file->f_op != &io_uring_fops) {
		ret = -EINVAL;
		goto out_fput;
	}

	ctx_attach = f.file->private_data;
	/* @io_wq is protected by holding the fd */
	if (!io_wq_get(ctx_attach->io_wq, &data)) {
		ret = -EINVAL;
		goto out_fput;
	}

	ctx->io_wq = ctx_attach->io_wq;
out_fput:
	fdput(f);
	return ret;
}

static int io_sq_offload_start(struct io_ring_ctx *ctx,
			       struct io_uring_params *p)
{
	int ret;

	mmgrab(current->mm);
	ctx->sqo_mm = current->mm;

	if (ctx->flags & IORING_SETUP_SQPOLL) {
		ret = -EPERM;
		if (!capable(CAP_SYS_ADMIN))
			goto err;

		ctx->sq_thread_idle = msecs_to_jiffies(p->sq_thread_idle);
		if (!ctx->sq_thread_idle)
			ctx->sq_thread_idle = HZ;

		if (p->flags & IORING_SETUP_SQ_AFF) {
			int cpu = p->sq_thread_cpu;

			ret = -EINVAL;
			if (cpu >= nr_cpu_ids)
				goto err;
			if (!cpu_online(cpu))
				goto err;

			ctx->sqo_thread = kthread_create_on_cpu(io_sq_thread,
							ctx, cpu,
							"io_uring-sq");
		} else {
			ctx->sqo_thread = kthread_create(io_sq_thread, ctx,
							"io_uring-sq");
		}
		if (IS_ERR(ctx->sqo_thread)) {
			ret = PTR_ERR(ctx->sqo_thread);
			ctx->sqo_thread = NULL;
			goto err;
		}
		wake_up_process(ctx->sqo_thread);
	} else if (p->flags & IORING_SETUP_SQ_AFF) {
		/* Can't have SQ_AFF without SQPOLL */
		ret = -EINVAL;
		goto err;
	}

	ret = io_init_wq_offload(ctx, p);
	if (ret)
		goto err;

	return 0;
err:
	io_finish_async(ctx);
	mmdrop(ctx->sqo_mm);
	ctx->sqo_mm = NULL;
	return ret;
}

static void io_unaccount_mem(struct user_struct *user, unsigned long nr_pages)
{
	atomic_long_sub(nr_pages, &user->locked_vm);
}

static int io_account_mem(struct user_struct *user, unsigned long nr_pages)
{
	unsigned long page_limit, cur_pages, new_pages;

	/* Don't allow more pages than we can safely lock */
	page_limit = rlimit(RLIMIT_MEMLOCK) >> PAGE_SHIFT;

	do {
		cur_pages = atomic_long_read(&user->locked_vm);
		new_pages = cur_pages + nr_pages;
		if (new_pages > page_limit)
			return -ENOMEM;
	} while (atomic_long_cmpxchg(&user->locked_vm, cur_pages,
					new_pages) != cur_pages);

	return 0;
}

static void io_mem_free(void *ptr)
{
	struct page *page;

	if (!ptr)
		return;

	page = virt_to_head_page(ptr);
	if (put_page_testzero(page))
		free_compound_page(page);
}

static void *io_mem_alloc(size_t size)
{
	gfp_t gfp_flags = GFP_KERNEL | __GFP_ZERO | __GFP_NOWARN | __GFP_COMP |
				__GFP_NORETRY;

	return (void *) __get_free_pages(gfp_flags, get_order(size));
}

static unsigned long rings_size(unsigned sq_entries, unsigned cq_entries,
				size_t *sq_offset)
{
	struct io_rings *rings;
	size_t off, sq_array_size;

	off = struct_size(rings, cqes, cq_entries);
	if (off == SIZE_MAX)
		return SIZE_MAX;

#ifdef CONFIG_SMP
	off = ALIGN(off, SMP_CACHE_BYTES);
	if (off == 0)
		return SIZE_MAX;
#endif

	sq_array_size = array_size(sizeof(u32), sq_entries);
	if (sq_array_size == SIZE_MAX)
		return SIZE_MAX;

	if (check_add_overflow(off, sq_array_size, &off))
		return SIZE_MAX;

	if (sq_offset)
		*sq_offset = off;

	return off;
}

static unsigned long ring_pages(unsigned sq_entries, unsigned cq_entries)
{
	size_t pages;

	pages = (size_t)1 << get_order(
		rings_size(sq_entries, cq_entries, NULL));
	pages += (size_t)1 << get_order(
		array_size(sizeof(struct io_uring_sqe), sq_entries));

	return pages;
}

static int io_sqe_buffer_unregister(struct io_ring_ctx *ctx)
{
	int i, j;

	if (!ctx->user_bufs)
		return -ENXIO;

	for (i = 0; i < ctx->nr_user_bufs; i++) {
		struct io_mapped_ubuf *imu = &ctx->user_bufs[i];

		for (j = 0; j < imu->nr_bvecs; j++)
			unpin_user_page(imu->bvec[j].bv_page);

		if (ctx->account_mem)
			io_unaccount_mem(ctx->user, imu->nr_bvecs);
		kvfree(imu->bvec);
		imu->nr_bvecs = 0;
	}

	kfree(ctx->user_bufs);
	ctx->user_bufs = NULL;
	ctx->nr_user_bufs = 0;
	return 0;
}

static int io_copy_iov(struct io_ring_ctx *ctx, struct iovec *dst,
		       void __user *arg, unsigned index)
{
	struct iovec __user *src;

#ifdef CONFIG_COMPAT
	if (ctx->compat) {
		struct compat_iovec __user *ciovs;
		struct compat_iovec ciov;

		ciovs = (struct compat_iovec __user *) arg;
		if (copy_from_user(&ciov, &ciovs[index], sizeof(ciov)))
			return -EFAULT;

		dst->iov_base = u64_to_user_ptr((u64)ciov.iov_base);
		dst->iov_len = ciov.iov_len;
		return 0;
	}
#endif
	src = (struct iovec __user *) arg;
	if (copy_from_user(dst, &src[index], sizeof(*dst)))
		return -EFAULT;
	return 0;
}

static int io_sqe_buffer_register(struct io_ring_ctx *ctx, void __user *arg,
				  unsigned nr_args)
{
	struct vm_area_struct **vmas = NULL;
	struct page **pages = NULL;
	int i, j, got_pages = 0;
	int ret = -EINVAL;

	if (ctx->user_bufs)
		return -EBUSY;
	if (!nr_args || nr_args > UIO_MAXIOV)
		return -EINVAL;

	ctx->user_bufs = kcalloc(nr_args, sizeof(struct io_mapped_ubuf),
					GFP_KERNEL);
	if (!ctx->user_bufs)
		return -ENOMEM;

	for (i = 0; i < nr_args; i++) {
		struct io_mapped_ubuf *imu = &ctx->user_bufs[i];
		unsigned long off, start, end, ubuf;
		int pret, nr_pages;
		struct iovec iov;
		size_t size;

		ret = io_copy_iov(ctx, &iov, arg, i);
		if (ret)
			goto err;

		/*
		 * Don't impose further limits on the size and buffer
		 * constraints here, we'll -EINVAL later when IO is
		 * submitted if they are wrong.
		 */
		ret = -EFAULT;
		if (!iov.iov_base || !iov.iov_len)
			goto err;

		/* arbitrary limit, but we need something */
		if (iov.iov_len > SZ_1G)
			goto err;

		ubuf = (unsigned long) iov.iov_base;
		end = (ubuf + iov.iov_len + PAGE_SIZE - 1) >> PAGE_SHIFT;
		start = ubuf >> PAGE_SHIFT;
		nr_pages = end - start;

		if (ctx->account_mem) {
			ret = io_account_mem(ctx->user, nr_pages);
			if (ret)
				goto err;
		}

		ret = 0;
		if (!pages || nr_pages > got_pages) {
			kvfree(vmas);
			kvfree(pages);
			pages = kvmalloc_array(nr_pages, sizeof(struct page *),
						GFP_KERNEL);
			vmas = kvmalloc_array(nr_pages,
					sizeof(struct vm_area_struct *),
					GFP_KERNEL);
			if (!pages || !vmas) {
				ret = -ENOMEM;
				if (ctx->account_mem)
					io_unaccount_mem(ctx->user, nr_pages);
				goto err;
			}
			got_pages = nr_pages;
		}

		imu->bvec = kvmalloc_array(nr_pages, sizeof(struct bio_vec),
						GFP_KERNEL);
		ret = -ENOMEM;
		if (!imu->bvec) {
			if (ctx->account_mem)
				io_unaccount_mem(ctx->user, nr_pages);
			goto err;
		}

		ret = 0;
		mmap_read_lock(current->mm);
		pret = pin_user_pages(ubuf, nr_pages,
				      FOLL_WRITE | FOLL_LONGTERM,
				      pages, vmas);
		if (pret == nr_pages) {
			/* don't support file backed memory */
			for (j = 0; j < nr_pages; j++) {
				struct vm_area_struct *vma = vmas[j];

				if (vma->vm_file &&
				    !is_file_hugepages(vma->vm_file)) {
					ret = -EOPNOTSUPP;
					break;
				}
			}
		} else {
			ret = pret < 0 ? pret : -EFAULT;
		}
		mmap_read_unlock(current->mm);
		if (ret) {
			/*
			 * if we did partial map, or found file backed vmas,
			 * release any pages we did get
			 */
			if (pret > 0)
				unpin_user_pages(pages, pret);
			if (ctx->account_mem)
				io_unaccount_mem(ctx->user, nr_pages);
			kvfree(imu->bvec);
			goto err;
		}

		off = ubuf & ~PAGE_MASK;
		size = iov.iov_len;
		for (j = 0; j < nr_pages; j++) {
			size_t vec_len;

			vec_len = min_t(size_t, size, PAGE_SIZE - off);
			imu->bvec[j].bv_page = pages[j];
			imu->bvec[j].bv_len = vec_len;
			imu->bvec[j].bv_offset = off;
			off = 0;
			size -= vec_len;
		}
		/* store original address for later verification */
		imu->ubuf = ubuf;
		imu->len = iov.iov_len;
		imu->nr_bvecs = nr_pages;

		ctx->nr_user_bufs++;
	}
	kvfree(pages);
	kvfree(vmas);
	return 0;
err:
	kvfree(pages);
	kvfree(vmas);
	io_sqe_buffer_unregister(ctx);
	return ret;
}

static int io_eventfd_register(struct io_ring_ctx *ctx, void __user *arg)
{
	__s32 __user *fds = arg;
	int fd;

	if (ctx->cq_ev_fd)
		return -EBUSY;

	if (copy_from_user(&fd, fds, sizeof(*fds)))
		return -EFAULT;

	ctx->cq_ev_fd = eventfd_ctx_fdget(fd);
	if (IS_ERR(ctx->cq_ev_fd)) {
		int ret = PTR_ERR(ctx->cq_ev_fd);
		ctx->cq_ev_fd = NULL;
		return ret;
	}

	return 0;
}

static int io_eventfd_unregister(struct io_ring_ctx *ctx)
{
	if (ctx->cq_ev_fd) {
		eventfd_ctx_put(ctx->cq_ev_fd);
		ctx->cq_ev_fd = NULL;
		return 0;
	}

	return -ENXIO;
}

static int __io_destroy_buffers(int id, void *p, void *data)
{
	struct io_ring_ctx *ctx = data;
	struct io_buffer *buf = p;

	__io_remove_buffers(ctx, buf, id, -1U);
	return 0;
}

static void io_destroy_buffers(struct io_ring_ctx *ctx)
{
	idr_for_each(&ctx->io_buffer_idr, __io_destroy_buffers, ctx);
	idr_destroy(&ctx->io_buffer_idr);
}

static void io_ring_ctx_free(struct io_ring_ctx *ctx)
{
	io_finish_async(ctx);
	if (ctx->sqo_mm)
		mmdrop(ctx->sqo_mm);

	io_iopoll_reap_events(ctx);
	io_sqe_buffer_unregister(ctx);
	io_sqe_files_unregister(ctx);
	io_eventfd_unregister(ctx);
	io_destroy_buffers(ctx);
	idr_destroy(&ctx->personality_idr);

#if defined(CONFIG_UNIX)
	if (ctx->ring_sock) {
		ctx->ring_sock->file = NULL; /* so that iput() is called */
		sock_release(ctx->ring_sock);
	}
#endif

	io_mem_free(ctx->rings);
	io_mem_free(ctx->sq_sqes);

	percpu_ref_exit(&ctx->refs);
	if (ctx->account_mem)
		io_unaccount_mem(ctx->user,
				ring_pages(ctx->sq_entries, ctx->cq_entries));
	free_uid(ctx->user);
	put_cred(ctx->creds);
	kfree(ctx->cancel_hash);
	kmem_cache_free(req_cachep, ctx->fallback_req);
	kfree(ctx);
}

static __poll_t io_uring_poll(struct file *file, poll_table *wait)
{
	struct io_ring_ctx *ctx = file->private_data;
	__poll_t mask = 0;

	poll_wait(file, &ctx->cq_wait, wait);
	/*
	 * synchronizes with barrier from wq_has_sleeper call in
	 * io_commit_cqring
	 */
	smp_rmb();
	if (READ_ONCE(ctx->rings->sq.tail) - ctx->cached_sq_head !=
	    ctx->rings->sq_ring_entries)
		mask |= EPOLLOUT | EPOLLWRNORM;
	if (io_cqring_events(ctx, false))
		mask |= EPOLLIN | EPOLLRDNORM;

	return mask;
}

static int io_uring_fasync(int fd, struct file *file, int on)
{
	struct io_ring_ctx *ctx = file->private_data;

	return fasync_helper(fd, file, on, &ctx->cq_fasync);
}

static int io_remove_personalities(int id, void *p, void *data)
{
	struct io_ring_ctx *ctx = data;
	const struct cred *cred;

	cred = idr_remove(&ctx->personality_idr, id);
	if (cred)
		put_cred(cred);
	return 0;
}

static void io_ring_exit_work(struct work_struct *work)
{
	struct io_ring_ctx *ctx;

	ctx = container_of(work, struct io_ring_ctx, exit_work);
	if (ctx->rings)
		io_cqring_overflow_flush(ctx, true);

	/*
	 * If we're doing polled IO and end up having requests being
	 * submitted async (out-of-line), then completions can come in while
	 * we're waiting for refs to drop. We need to reap these manually,
	 * as nobody else will be looking for them.
	 */
	while (!wait_for_completion_timeout(&ctx->ref_comp, HZ/20)) {
		io_iopoll_reap_events(ctx);
		if (ctx->rings)
			io_cqring_overflow_flush(ctx, true);
	}
	io_ring_ctx_free(ctx);
}

static void io_ring_ctx_wait_and_kill(struct io_ring_ctx *ctx)
{
	mutex_lock(&ctx->uring_lock);
	percpu_ref_kill(&ctx->refs);
	mutex_unlock(&ctx->uring_lock);

	io_kill_timeouts(ctx);
	io_poll_remove_all(ctx);

	if (ctx->io_wq)
		io_wq_cancel_all(ctx->io_wq);

	io_iopoll_reap_events(ctx);
	/* if we failed setting up the ctx, we might not have any rings */
	if (ctx->rings)
		io_cqring_overflow_flush(ctx, true);
	idr_for_each(&ctx->personality_idr, io_remove_personalities, ctx);
	INIT_WORK(&ctx->exit_work, io_ring_exit_work);
	queue_work(system_wq, &ctx->exit_work);
}

static int io_uring_release(struct inode *inode, struct file *file)
{
	struct io_ring_ctx *ctx = file->private_data;

	file->private_data = NULL;
	io_ring_ctx_wait_and_kill(ctx);
	return 0;
}

static bool io_wq_files_match(struct io_wq_work *work, void *data)
{
	struct files_struct *files = data;

	return work->files == files;
}

static void io_uring_cancel_files(struct io_ring_ctx *ctx,
				  struct files_struct *files)
{
	if (list_empty_careful(&ctx->inflight_list))
		return;

	/* cancel all at once, should be faster than doing it one by one*/
	io_wq_cancel_cb(ctx->io_wq, io_wq_files_match, files, true);

	while (!list_empty_careful(&ctx->inflight_list)) {
		struct io_kiocb *cancel_req = NULL, *req;
		DEFINE_WAIT(wait);

		spin_lock_irq(&ctx->inflight_lock);
		list_for_each_entry(req, &ctx->inflight_list, inflight_entry) {
			if (req->work.files != files)
				continue;
			/* req is being completed, ignore */
			if (!refcount_inc_not_zero(&req->refs))
				continue;
			cancel_req = req;
			break;
		}
		if (cancel_req)
			prepare_to_wait(&ctx->inflight_wait, &wait,
						TASK_UNINTERRUPTIBLE);
		spin_unlock_irq(&ctx->inflight_lock);

		/* We need to keep going until we don't find a matching req */
		if (!cancel_req)
			break;

		if (cancel_req->flags & REQ_F_OVERFLOW) {
			spin_lock_irq(&ctx->completion_lock);
			list_del(&cancel_req->list);
			cancel_req->flags &= ~REQ_F_OVERFLOW;
			if (list_empty(&ctx->cq_overflow_list)) {
				clear_bit(0, &ctx->sq_check_overflow);
				clear_bit(0, &ctx->cq_check_overflow);
			}
			spin_unlock_irq(&ctx->completion_lock);

			WRITE_ONCE(ctx->rings->cq_overflow,
				atomic_inc_return(&ctx->cached_cq_overflow));

			/*
			 * Put inflight ref and overflow ref. If that's
			 * all we had, then we're done with this request.
			 */
			if (refcount_sub_and_test(2, &cancel_req->refs)) {
				io_free_req(cancel_req);
				finish_wait(&ctx->inflight_wait, &wait);
				continue;
			}
		} else {
			io_wq_cancel_work(ctx->io_wq, &cancel_req->work);
			io_put_req(cancel_req);
		}

		schedule();
		finish_wait(&ctx->inflight_wait, &wait);
	}
}

static bool io_cancel_task_cb(struct io_wq_work *work, void *data)
{
	struct io_kiocb *req = container_of(work, struct io_kiocb, work);
	struct task_struct *task = data;

	return req->task == task;
}

static int io_uring_flush(struct file *file, void *data)
{
	struct io_ring_ctx *ctx = file->private_data;

	io_uring_cancel_files(ctx, data);

	/*
	 * If the task is going away, cancel work it may have pending
	 */
	if (fatal_signal_pending(current) || (current->flags & PF_EXITING))
		io_wq_cancel_cb(ctx->io_wq, io_cancel_task_cb, current, true);

	return 0;
}

static void *io_uring_validate_mmap_request(struct file *file,
					    loff_t pgoff, size_t sz)
{
	struct io_ring_ctx *ctx = file->private_data;
	loff_t offset = pgoff << PAGE_SHIFT;
	struct page *page;
	void *ptr;

	switch (offset) {
	case IORING_OFF_SQ_RING:
	case IORING_OFF_CQ_RING:
		ptr = ctx->rings;
		break;
	case IORING_OFF_SQES:
		ptr = ctx->sq_sqes;
		break;
	default:
		return ERR_PTR(-EINVAL);
	}

	page = virt_to_head_page(ptr);
	if (sz > page_size(page))
		return ERR_PTR(-EINVAL);

	return ptr;
}

#ifdef CONFIG_MMU

static int io_uring_mmap(struct file *file, struct vm_area_struct *vma)
{
	size_t sz = vma->vm_end - vma->vm_start;
	unsigned long pfn;
	void *ptr;

	ptr = io_uring_validate_mmap_request(file, vma->vm_pgoff, sz);
	if (IS_ERR(ptr))
		return PTR_ERR(ptr);

	pfn = virt_to_phys(ptr) >> PAGE_SHIFT;
	return remap_pfn_range(vma, vma->vm_start, pfn, sz, vma->vm_page_prot);
}

#else /* !CONFIG_MMU */

static int io_uring_mmap(struct file *file, struct vm_area_struct *vma)
{
	return vma->vm_flags & (VM_SHARED | VM_MAYSHARE) ? 0 : -EINVAL;
}

static unsigned int io_uring_nommu_mmap_capabilities(struct file *file)
{
	return NOMMU_MAP_DIRECT | NOMMU_MAP_READ | NOMMU_MAP_WRITE;
}

static unsigned long io_uring_nommu_get_unmapped_area(struct file *file,
	unsigned long addr, unsigned long len,
	unsigned long pgoff, unsigned long flags)
{
	void *ptr;

	ptr = io_uring_validate_mmap_request(file, pgoff, len);
	if (IS_ERR(ptr))
		return PTR_ERR(ptr);

	return (unsigned long) ptr;
}

#endif /* !CONFIG_MMU */

SYSCALL_DEFINE6(io_uring_enter, unsigned int, fd, u32, to_submit,
		u32, min_complete, u32, flags, const sigset_t __user *, sig,
		size_t, sigsz)
{
	struct io_ring_ctx *ctx;
	long ret = -EBADF;
	int submitted = 0;
	struct fd f;

	if (current->task_works)
		task_work_run();

	if (flags & ~(IORING_ENTER_GETEVENTS | IORING_ENTER_SQ_WAKEUP))
		return -EINVAL;

	f = fdget(fd);
	if (!f.file)
		return -EBADF;

	ret = -EOPNOTSUPP;
	if (f.file->f_op != &io_uring_fops)
		goto out_fput;

	ret = -ENXIO;
	ctx = f.file->private_data;
	if (!percpu_ref_tryget(&ctx->refs))
		goto out_fput;

	/*
	 * For SQ polling, the thread will do all submissions and completions.
	 * Just return the requested submit count, and wake the thread if
	 * we were asked to.
	 */
	ret = 0;
	if (ctx->flags & IORING_SETUP_SQPOLL) {
		if (!list_empty_careful(&ctx->cq_overflow_list))
			io_cqring_overflow_flush(ctx, false);
		if (flags & IORING_ENTER_SQ_WAKEUP)
			wake_up(&ctx->sqo_wait);
		submitted = to_submit;
	} else if (to_submit) {
		mutex_lock(&ctx->uring_lock);
		submitted = io_submit_sqes(ctx, to_submit, f.file, fd);
		mutex_unlock(&ctx->uring_lock);

		if (submitted != to_submit)
			goto out;
	}
	if (flags & IORING_ENTER_GETEVENTS) {
		unsigned nr_events = 0;

		min_complete = min(min_complete, ctx->cq_entries);

		/*
		 * When SETUP_IOPOLL and SETUP_SQPOLL are both enabled, user
		 * space applications don't need to do io completion events
		 * polling again, they can rely on io_sq_thread to do polling
		 * work, which can reduce cpu usage and uring_lock contention.
		 */
		if (ctx->flags & IORING_SETUP_IOPOLL &&
		    !(ctx->flags & IORING_SETUP_SQPOLL)) {
			ret = io_iopoll_check(ctx, &nr_events, min_complete);
		} else {
			ret = io_cqring_wait(ctx, min_complete, sig, sigsz);
		}
	}

out:
	percpu_ref_put(&ctx->refs);
out_fput:
	fdput(f);
	return submitted ? submitted : ret;
}

#ifdef CONFIG_PROC_FS
static int io_uring_show_cred(int id, void *p, void *data)
{
	const struct cred *cred = p;
	struct seq_file *m = data;
	struct user_namespace *uns = seq_user_ns(m);
	struct group_info *gi;
	kernel_cap_t cap;
	unsigned __capi;
	int g;

	seq_printf(m, "%5d\n", id);
	seq_put_decimal_ull(m, "\tUid:\t", from_kuid_munged(uns, cred->uid));
	seq_put_decimal_ull(m, "\t\t", from_kuid_munged(uns, cred->euid));
	seq_put_decimal_ull(m, "\t\t", from_kuid_munged(uns, cred->suid));
	seq_put_decimal_ull(m, "\t\t", from_kuid_munged(uns, cred->fsuid));
	seq_put_decimal_ull(m, "\n\tGid:\t", from_kgid_munged(uns, cred->gid));
	seq_put_decimal_ull(m, "\t\t", from_kgid_munged(uns, cred->egid));
	seq_put_decimal_ull(m, "\t\t", from_kgid_munged(uns, cred->sgid));
	seq_put_decimal_ull(m, "\t\t", from_kgid_munged(uns, cred->fsgid));
	seq_puts(m, "\n\tGroups:\t");
	gi = cred->group_info;
	for (g = 0; g < gi->ngroups; g++) {
		seq_put_decimal_ull(m, g ? " " : "",
					from_kgid_munged(uns, gi->gid[g]));
	}
	seq_puts(m, "\n\tCapEff:\t");
	cap = cred->cap_effective;
	CAP_FOR_EACH_U32(__capi)
		seq_put_hex_ll(m, NULL, cap.cap[CAP_LAST_U32 - __capi], 8);
	seq_putc(m, '\n');
	return 0;
}

static void __io_uring_show_fdinfo(struct io_ring_ctx *ctx, struct seq_file *m)
{
	int i;

	mutex_lock(&ctx->uring_lock);
	seq_printf(m, "UserFiles:\t%u\n", ctx->nr_user_files);
	for (i = 0; i < ctx->nr_user_files; i++) {
		struct fixed_file_table *table;
		struct file *f;

		table = &ctx->file_data->table[i >> IORING_FILE_TABLE_SHIFT];
		f = table->files[i & IORING_FILE_TABLE_MASK];
		if (f)
			seq_printf(m, "%5u: %s\n", i, file_dentry(f)->d_iname);
		else
			seq_printf(m, "%5u: <none>\n", i);
	}
	seq_printf(m, "UserBufs:\t%u\n", ctx->nr_user_bufs);
	for (i = 0; i < ctx->nr_user_bufs; i++) {
		struct io_mapped_ubuf *buf = &ctx->user_bufs[i];

		seq_printf(m, "%5u: 0x%llx/%u\n", i, buf->ubuf,
						(unsigned int) buf->len);
	}
	if (!idr_is_empty(&ctx->personality_idr)) {
		seq_printf(m, "Personalities:\n");
		idr_for_each(&ctx->personality_idr, io_uring_show_cred, m);
	}
	seq_printf(m, "PollList:\n");
	spin_lock_irq(&ctx->completion_lock);
	for (i = 0; i < (1U << ctx->cancel_hash_bits); i++) {
		struct hlist_head *list = &ctx->cancel_hash[i];
		struct io_kiocb *req;

		hlist_for_each_entry(req, list, hash_node)
			seq_printf(m, "  op=%d, task_works=%d\n", req->opcode,
					req->task->task_works != NULL);
	}
	spin_unlock_irq(&ctx->completion_lock);
	mutex_unlock(&ctx->uring_lock);
}

static void io_uring_show_fdinfo(struct seq_file *m, struct file *f)
{
	struct io_ring_ctx *ctx = f->private_data;

	if (percpu_ref_tryget(&ctx->refs)) {
		__io_uring_show_fdinfo(ctx, m);
		percpu_ref_put(&ctx->refs);
	}
}
#endif

static const struct file_operations io_uring_fops = {
	.release	= io_uring_release,
	.flush		= io_uring_flush,
	.mmap		= io_uring_mmap,
#ifndef CONFIG_MMU
	.get_unmapped_area = io_uring_nommu_get_unmapped_area,
	.mmap_capabilities = io_uring_nommu_mmap_capabilities,
#endif
	.poll		= io_uring_poll,
	.fasync		= io_uring_fasync,
#ifdef CONFIG_PROC_FS
	.show_fdinfo	= io_uring_show_fdinfo,
#endif
};

static int io_allocate_scq_urings(struct io_ring_ctx *ctx,
				  struct io_uring_params *p)
{
	struct io_rings *rings;
	size_t size, sq_array_offset;

	size = rings_size(p->sq_entries, p->cq_entries, &sq_array_offset);
	if (size == SIZE_MAX)
		return -EOVERFLOW;

	rings = io_mem_alloc(size);
	if (!rings)
		return -ENOMEM;

	ctx->rings = rings;
	ctx->sq_array = (u32 *)((char *)rings + sq_array_offset);
	rings->sq_ring_mask = p->sq_entries - 1;
	rings->cq_ring_mask = p->cq_entries - 1;
	rings->sq_ring_entries = p->sq_entries;
	rings->cq_ring_entries = p->cq_entries;
	ctx->sq_mask = rings->sq_ring_mask;
	ctx->cq_mask = rings->cq_ring_mask;
	ctx->sq_entries = rings->sq_ring_entries;
	ctx->cq_entries = rings->cq_ring_entries;

	size = array_size(sizeof(struct io_uring_sqe), p->sq_entries);
	if (size == SIZE_MAX) {
		io_mem_free(ctx->rings);
		ctx->rings = NULL;
		return -EOVERFLOW;
	}

	ctx->sq_sqes = io_mem_alloc(size);
	if (!ctx->sq_sqes) {
		io_mem_free(ctx->rings);
		ctx->rings = NULL;
		return -ENOMEM;
	}

	return 0;
}

/*
 * Allocate an anonymous fd, this is what constitutes the application
 * visible backing of an io_uring instance. The application mmaps this
 * fd to gain access to the SQ/CQ ring details. If UNIX sockets are enabled,
 * we have to tie this fd to a socket for file garbage collection purposes.
 */
static int io_uring_get_fd(struct io_ring_ctx *ctx)
{
	struct file *file;
	int ret;

#if defined(CONFIG_UNIX)
	ret = sock_create_kern(&init_net, PF_UNIX, SOCK_RAW, IPPROTO_IP,
				&ctx->ring_sock);
	if (ret)
		return ret;
#endif

	ret = get_unused_fd_flags(O_RDWR | O_CLOEXEC);
	if (ret < 0)
		goto err;

	file = anon_inode_getfile("[io_uring]", &io_uring_fops, ctx,
					O_RDWR | O_CLOEXEC);
	if (IS_ERR(file)) {
		put_unused_fd(ret);
		ret = PTR_ERR(file);
		goto err;
	}

#if defined(CONFIG_UNIX)
	ctx->ring_sock->file = file;
#endif
	fd_install(ret, file);
	return ret;
err:
#if defined(CONFIG_UNIX)
	sock_release(ctx->ring_sock);
	ctx->ring_sock = NULL;
#endif
	return ret;
}

static int io_uring_create(unsigned entries, struct io_uring_params *p,
			   struct io_uring_params __user *params)
{
	struct user_struct *user = NULL;
	struct io_ring_ctx *ctx;
	bool account_mem;
	int ret;

	if (!entries)
		return -EINVAL;
	if (entries > IORING_MAX_ENTRIES) {
		if (!(p->flags & IORING_SETUP_CLAMP))
			return -EINVAL;
		entries = IORING_MAX_ENTRIES;
	}

	/*
	 * Use twice as many entries for the CQ ring. It's possible for the
	 * application to drive a higher depth than the size of the SQ ring,
	 * since the sqes are only used at submission time. This allows for
	 * some flexibility in overcommitting a bit. If the application has
	 * set IORING_SETUP_CQSIZE, it will have passed in the desired number
	 * of CQ ring entries manually.
	 */
	p->sq_entries = roundup_pow_of_two(entries);
	if (p->flags & IORING_SETUP_CQSIZE) {
		/*
		 * If IORING_SETUP_CQSIZE is set, we do the same roundup
		 * to a power-of-two, if it isn't already. We do NOT impose
		 * any cq vs sq ring sizing.
		 */
		if (p->cq_entries < p->sq_entries)
			return -EINVAL;
		if (p->cq_entries > IORING_MAX_CQ_ENTRIES) {
			if (!(p->flags & IORING_SETUP_CLAMP))
				return -EINVAL;
			p->cq_entries = IORING_MAX_CQ_ENTRIES;
		}
		p->cq_entries = roundup_pow_of_two(p->cq_entries);
	} else {
		p->cq_entries = 2 * p->sq_entries;
	}

	user = get_uid(current_user());
	account_mem = !capable(CAP_IPC_LOCK);

	if (account_mem) {
		ret = io_account_mem(user,
				ring_pages(p->sq_entries, p->cq_entries));
		if (ret) {
			free_uid(user);
			return ret;
		}
	}

	ctx = io_ring_ctx_alloc(p);
	if (!ctx) {
		if (account_mem)
			io_unaccount_mem(user, ring_pages(p->sq_entries,
								p->cq_entries));
		free_uid(user);
		return -ENOMEM;
	}
	ctx->compat = in_compat_syscall();
	ctx->account_mem = account_mem;
	ctx->user = user;
	ctx->creds = get_current_cred();

	ret = io_allocate_scq_urings(ctx, p);
	if (ret)
		goto err;

	ret = io_sq_offload_start(ctx, p);
	if (ret)
		goto err;

	memset(&p->sq_off, 0, sizeof(p->sq_off));
	p->sq_off.head = offsetof(struct io_rings, sq.head);
	p->sq_off.tail = offsetof(struct io_rings, sq.tail);
	p->sq_off.ring_mask = offsetof(struct io_rings, sq_ring_mask);
	p->sq_off.ring_entries = offsetof(struct io_rings, sq_ring_entries);
	p->sq_off.flags = offsetof(struct io_rings, sq_flags);
	p->sq_off.dropped = offsetof(struct io_rings, sq_dropped);
	p->sq_off.array = (char *)ctx->sq_array - (char *)ctx->rings;

	memset(&p->cq_off, 0, sizeof(p->cq_off));
	p->cq_off.head = offsetof(struct io_rings, cq.head);
	p->cq_off.tail = offsetof(struct io_rings, cq.tail);
	p->cq_off.ring_mask = offsetof(struct io_rings, cq_ring_mask);
	p->cq_off.ring_entries = offsetof(struct io_rings, cq_ring_entries);
	p->cq_off.overflow = offsetof(struct io_rings, cq_overflow);
	p->cq_off.cqes = offsetof(struct io_rings, cqes);
	p->cq_off.flags = offsetof(struct io_rings, cq_flags);

	p->features = IORING_FEAT_SINGLE_MMAP | IORING_FEAT_NODROP |
			IORING_FEAT_SUBMIT_STABLE | IORING_FEAT_RW_CUR_POS |
			IORING_FEAT_CUR_PERSONALITY | IORING_FEAT_FAST_POLL;

	if (copy_to_user(params, p, sizeof(*p))) {
		ret = -EFAULT;
		goto err;
	}
	/*
	 * Install ring fd as the very last thing, so we don't risk someone
	 * having closed it before we finish setup
	 */
	ret = io_uring_get_fd(ctx);
	if (ret < 0)
		goto err;

	trace_io_uring_create(ret, ctx, p->sq_entries, p->cq_entries, p->flags);
	return ret;
err:
	io_ring_ctx_wait_and_kill(ctx);
	return ret;
}

/*
 * Sets up an aio uring context, and returns the fd. Applications asks for a
 * ring size, we return the actual sq/cq ring sizes (among other things) in the
 * params structure passed in.
 */
static long io_uring_setup(u32 entries, struct io_uring_params __user *params)
{
	struct io_uring_params p;
	int i;

	if (copy_from_user(&p, params, sizeof(p)))
		return -EFAULT;
	for (i = 0; i < ARRAY_SIZE(p.resv); i++) {
		if (p.resv[i])
			return -EINVAL;
	}

	if (p.flags & ~(IORING_SETUP_IOPOLL | IORING_SETUP_SQPOLL |
			IORING_SETUP_SQ_AFF | IORING_SETUP_CQSIZE |
			IORING_SETUP_CLAMP | IORING_SETUP_ATTACH_WQ))
		return -EINVAL;

	return  io_uring_create(entries, &p, params);
}

SYSCALL_DEFINE2(io_uring_setup, u32, entries,
		struct io_uring_params __user *, params)
{
	return io_uring_setup(entries, params);
}

static int io_probe(struct io_ring_ctx *ctx, void __user *arg, unsigned nr_args)
{
	struct io_uring_probe *p;
	size_t size;
	int i, ret;

	size = struct_size(p, ops, nr_args);
	if (size == SIZE_MAX)
		return -EOVERFLOW;
	p = kzalloc(size, GFP_KERNEL);
	if (!p)
		return -ENOMEM;

	ret = -EFAULT;
	if (copy_from_user(p, arg, size))
		goto out;
	ret = -EINVAL;
	if (memchr_inv(p, 0, size))
		goto out;

	p->last_op = IORING_OP_LAST - 1;
	if (nr_args > IORING_OP_LAST)
		nr_args = IORING_OP_LAST;

	for (i = 0; i < nr_args; i++) {
		p->ops[i].op = i;
		if (!io_op_defs[i].not_supported)
			p->ops[i].flags = IO_URING_OP_SUPPORTED;
	}
	p->ops_len = i;

	ret = 0;
	if (copy_to_user(arg, p, size))
		ret = -EFAULT;
out:
	kfree(p);
	return ret;
}

static int io_register_personality(struct io_ring_ctx *ctx)
{
	const struct cred *creds = get_current_cred();
	int id;

	id = idr_alloc_cyclic(&ctx->personality_idr, (void *) creds, 1,
				USHRT_MAX, GFP_KERNEL);
	if (id < 0)
		put_cred(creds);
	return id;
}

static int io_unregister_personality(struct io_ring_ctx *ctx, unsigned id)
{
	const struct cred *old_creds;

	old_creds = idr_remove(&ctx->personality_idr, id);
	if (old_creds) {
		put_cred(old_creds);
		return 0;
	}

	return -EINVAL;
}

static bool io_register_op_must_quiesce(int op)
{
	switch (op) {
	case IORING_UNREGISTER_FILES:
	case IORING_REGISTER_FILES_UPDATE:
	case IORING_REGISTER_PROBE:
	case IORING_REGISTER_PERSONALITY:
	case IORING_UNREGISTER_PERSONALITY:
		return false;
	default:
		return true;
	}
}

static int __io_uring_register(struct io_ring_ctx *ctx, unsigned opcode,
			       void __user *arg, unsigned nr_args)
	__releases(ctx->uring_lock)
	__acquires(ctx->uring_lock)
{
	int ret;

	/*
	 * We're inside the ring mutex, if the ref is already dying, then
	 * someone else killed the ctx or is already going through
	 * io_uring_register().
	 */
	if (percpu_ref_is_dying(&ctx->refs))
		return -ENXIO;

	if (io_register_op_must_quiesce(opcode)) {
		percpu_ref_kill(&ctx->refs);

		/*
		 * Drop uring mutex before waiting for references to exit. If
		 * another thread is currently inside io_uring_enter() it might
		 * need to grab the uring_lock to make progress. If we hold it
		 * here across the drain wait, then we can deadlock. It's safe
		 * to drop the mutex here, since no new references will come in
		 * after we've killed the percpu ref.
		 */
		mutex_unlock(&ctx->uring_lock);
		ret = wait_for_completion_interruptible(&ctx->ref_comp);
		mutex_lock(&ctx->uring_lock);
		if (ret) {
			percpu_ref_resurrect(&ctx->refs);
			ret = -EINTR;
			goto out;
		}
	}

	switch (opcode) {
	case IORING_REGISTER_BUFFERS:
		ret = io_sqe_buffer_register(ctx, arg, nr_args);
		break;
	case IORING_UNREGISTER_BUFFERS:
		ret = -EINVAL;
		if (arg || nr_args)
			break;
		ret = io_sqe_buffer_unregister(ctx);
		break;
	case IORING_REGISTER_FILES:
		ret = io_sqe_files_register(ctx, arg, nr_args);
		break;
	case IORING_UNREGISTER_FILES:
		ret = -EINVAL;
		if (arg || nr_args)
			break;
		ret = io_sqe_files_unregister(ctx);
		break;
	case IORING_REGISTER_FILES_UPDATE:
		ret = io_sqe_files_update(ctx, arg, nr_args);
		break;
	case IORING_REGISTER_EVENTFD:
	case IORING_REGISTER_EVENTFD_ASYNC:
		ret = -EINVAL;
		if (nr_args != 1)
			break;
		ret = io_eventfd_register(ctx, arg);
		if (ret)
			break;
		if (opcode == IORING_REGISTER_EVENTFD_ASYNC)
			ctx->eventfd_async = 1;
		else
			ctx->eventfd_async = 0;
		break;
	case IORING_UNREGISTER_EVENTFD:
		ret = -EINVAL;
		if (arg || nr_args)
			break;
		ret = io_eventfd_unregister(ctx);
		break;
	case IORING_REGISTER_PROBE:
		ret = -EINVAL;
		if (!arg || nr_args > 256)
			break;
		ret = io_probe(ctx, arg, nr_args);
		break;
	case IORING_REGISTER_PERSONALITY:
		ret = -EINVAL;
		if (arg || nr_args)
			break;
		ret = io_register_personality(ctx);
		break;
	case IORING_UNREGISTER_PERSONALITY:
		ret = -EINVAL;
		if (arg)
			break;
		ret = io_unregister_personality(ctx, nr_args);
		break;
	default:
		ret = -EINVAL;
		break;
	}

	if (io_register_op_must_quiesce(opcode)) {
		/* bring the ctx back to life */
		percpu_ref_reinit(&ctx->refs);
out:
		reinit_completion(&ctx->ref_comp);
	}
	return ret;
}

SYSCALL_DEFINE4(io_uring_register, unsigned int, fd, unsigned int, opcode,
		void __user *, arg, unsigned int, nr_args)
{
	struct io_ring_ctx *ctx;
	long ret = -EBADF;
	struct fd f;

	f = fdget(fd);
	if (!f.file)
		return -EBADF;

	ret = -EOPNOTSUPP;
	if (f.file->f_op != &io_uring_fops)
		goto out_fput;

	ctx = f.file->private_data;

	mutex_lock(&ctx->uring_lock);
	ret = __io_uring_register(ctx, opcode, arg, nr_args);
	mutex_unlock(&ctx->uring_lock);
	trace_io_uring_register(ctx, opcode, ctx->nr_user_files, ctx->nr_user_bufs,
							ctx->cq_ev_fd != NULL, ret);
out_fput:
	fdput(f);
	return ret;
}

static int __init io_uring_init(void)
{
#define __BUILD_BUG_VERIFY_ELEMENT(stype, eoffset, etype, ename) do { \
	BUILD_BUG_ON(offsetof(stype, ename) != eoffset); \
	BUILD_BUG_ON(sizeof(etype) != sizeof_field(stype, ename)); \
} while (0)

#define BUILD_BUG_SQE_ELEM(eoffset, etype, ename) \
	__BUILD_BUG_VERIFY_ELEMENT(struct io_uring_sqe, eoffset, etype, ename)
	BUILD_BUG_ON(sizeof(struct io_uring_sqe) != 64);
	BUILD_BUG_SQE_ELEM(0,  __u8,   opcode);
	BUILD_BUG_SQE_ELEM(1,  __u8,   flags);
	BUILD_BUG_SQE_ELEM(2,  __u16,  ioprio);
	BUILD_BUG_SQE_ELEM(4,  __s32,  fd);
	BUILD_BUG_SQE_ELEM(8,  __u64,  off);
	BUILD_BUG_SQE_ELEM(8,  __u64,  addr2);
	BUILD_BUG_SQE_ELEM(16, __u64,  addr);
	BUILD_BUG_SQE_ELEM(16, __u64,  splice_off_in);
	BUILD_BUG_SQE_ELEM(24, __u32,  len);
	BUILD_BUG_SQE_ELEM(28,     __kernel_rwf_t, rw_flags);
	BUILD_BUG_SQE_ELEM(28, /* compat */   int, rw_flags);
	BUILD_BUG_SQE_ELEM(28, /* compat */ __u32, rw_flags);
	BUILD_BUG_SQE_ELEM(28, __u32,  fsync_flags);
	BUILD_BUG_SQE_ELEM(28, __u16,  poll_events);
	BUILD_BUG_SQE_ELEM(28, __u32,  sync_range_flags);
	BUILD_BUG_SQE_ELEM(28, __u32,  msg_flags);
	BUILD_BUG_SQE_ELEM(28, __u32,  timeout_flags);
	BUILD_BUG_SQE_ELEM(28, __u32,  accept_flags);
	BUILD_BUG_SQE_ELEM(28, __u32,  cancel_flags);
	BUILD_BUG_SQE_ELEM(28, __u32,  open_flags);
	BUILD_BUG_SQE_ELEM(28, __u32,  statx_flags);
	BUILD_BUG_SQE_ELEM(28, __u32,  fadvise_advice);
	BUILD_BUG_SQE_ELEM(28, __u32,  splice_flags);
	BUILD_BUG_SQE_ELEM(32, __u64,  user_data);
	BUILD_BUG_SQE_ELEM(40, __u16,  buf_index);
	BUILD_BUG_SQE_ELEM(42, __u16,  personality);
	BUILD_BUG_SQE_ELEM(44, __s32,  splice_fd_in);

	BUILD_BUG_ON(ARRAY_SIZE(io_op_defs) != IORING_OP_LAST);
	BUILD_BUG_ON(__REQ_F_LAST_BIT >= 8 * sizeof(int));
	req_cachep = KMEM_CACHE(io_kiocb, SLAB_HWCACHE_ALIGN | SLAB_PANIC);
	return 0;
};
__initcall(io_uring_init);<|MERGE_RESOLUTION|>--- conflicted
+++ resolved
@@ -4072,16 +4072,6 @@
 	int error;
 };
 
-<<<<<<< HEAD
-static int io_req_task_work_add(struct io_kiocb *req, struct callback_head *cb,
-				int notify)
-{
-	struct task_struct *tsk = req->task;
-	int ret;
-
-	if (req->ctx->flags & IORING_SETUP_SQPOLL)
-		notify = 0;
-=======
 static int io_req_task_work_add(struct io_kiocb *req, struct callback_head *cb)
 {
 	struct task_struct *tsk = req->task;
@@ -4098,7 +4088,6 @@
 		notify = 0;
 	else if (ctx->cq_ev_fd)
 		notify = TWA_SIGNAL;
->>>>>>> dcde237b
 
 	ret = task_work_add(tsk, cb, notify);
 	if (!ret)
@@ -4129,11 +4118,7 @@
 	 * of executing it. We can't safely execute it anyway, as we may not
 	 * have the needed state needed for it anyway.
 	 */
-<<<<<<< HEAD
-	ret = io_req_task_work_add(req, &req->task_work, TWA_SIGNAL);
-=======
 	ret = io_req_task_work_add(req, &req->task_work);
->>>>>>> dcde237b
 	if (unlikely(ret)) {
 		WRITE_ONCE(poll->canceled, true);
 		tsk = io_wq_get_task(req->ctx->io_wq);
@@ -6224,9 +6209,6 @@
 		if (current->task_works)
 			task_work_run();
 		if (signal_pending(current)) {
-<<<<<<< HEAD
-			ret = -ERESTARTSYS;
-=======
 			if (current->jobctl & JOBCTL_TASK_WORK) {
 				spin_lock_irq(&current->sighand->siglock);
 				current->jobctl &= ~JOBCTL_TASK_WORK;
@@ -6235,7 +6217,6 @@
 				continue;
 			}
 			ret = -EINTR;
->>>>>>> dcde237b
 			break;
 		}
 		if (io_should_wake(&iowq, false))
@@ -6244,7 +6225,7 @@
 	} while (1);
 	finish_wait(&ctx->wait, &iowq.wq);
 
-	restore_saved_sigmask_unless(ret == -ERESTARTSYS);
+	restore_saved_sigmask_unless(ret == -EINTR);
 
 	return READ_ONCE(rings->cq.head) == READ_ONCE(rings->cq.tail) ? ret : 0;
 }
