# SPDX-License-Identifier: GPL-2.0
#
# Makefile for Marvell's RVU Admin Function driver
#

ccflags-y += -I$(src)
obj-$(CONFIG_OCTEONTX2_MBOX) += rvu_mbox.o
obj-$(CONFIG_OCTEONTX2_AF) += rvu_af.o

rvu_mbox-y := mbox.o rvu_trace.o
rvu_af-y := cgx.o rvu.o rvu_cgx.o rvu_npa.o rvu_nix.o \
		  rvu_reg.o rvu_npc.o rvu_debugfs.o ptp.o rvu_npc_fs.o \
		  rvu_cpt.o rvu_devlink.o rpm.o rvu_cn10k.o rvu_switch.o \
<<<<<<< HEAD
		  rvu_sdp.o rvu_npc_hash.o
=======
		  rvu_sdp.o rvu_npc_hash.o mcs.o mcs_rvu_if.o mcs_cnf10kb.o
>>>>>>> 7365df19
<|MERGE_RESOLUTION|>--- conflicted
+++ resolved
@@ -11,8 +11,4 @@
 rvu_af-y := cgx.o rvu.o rvu_cgx.o rvu_npa.o rvu_nix.o \
 		  rvu_reg.o rvu_npc.o rvu_debugfs.o ptp.o rvu_npc_fs.o \
 		  rvu_cpt.o rvu_devlink.o rpm.o rvu_cn10k.o rvu_switch.o \
-<<<<<<< HEAD
-		  rvu_sdp.o rvu_npc_hash.o
-=======
-		  rvu_sdp.o rvu_npc_hash.o mcs.o mcs_rvu_if.o mcs_cnf10kb.o
->>>>>>> 7365df19
+		  rvu_sdp.o rvu_npc_hash.o mcs.o mcs_rvu_if.o mcs_cnf10kb.o