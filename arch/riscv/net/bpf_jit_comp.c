--- conflicted
+++ resolved
@@ -757,51 +757,31 @@
 	case BPF_ALU | BPF_ADD | BPF_X:
 	case BPF_ALU64 | BPF_ADD | BPF_X:
 		emit(is64 ? rv_add(rd, rd, rs) : rv_addw(rd, rd, rs), ctx);
-<<<<<<< HEAD
-		if (!is64)
-=======
-		if (!is64 && !aux->verifier_zext)
->>>>>>> 6fb08f1a
+		if (!is64 && !aux->verifier_zext)
 			emit_zext_32(rd, ctx);
 		break;
 	case BPF_ALU | BPF_SUB | BPF_X:
 	case BPF_ALU64 | BPF_SUB | BPF_X:
 		emit(is64 ? rv_sub(rd, rd, rs) : rv_subw(rd, rd, rs), ctx);
-<<<<<<< HEAD
-		if (!is64)
-=======
-		if (!is64 && !aux->verifier_zext)
->>>>>>> 6fb08f1a
+		if (!is64 && !aux->verifier_zext)
 			emit_zext_32(rd, ctx);
 		break;
 	case BPF_ALU | BPF_AND | BPF_X:
 	case BPF_ALU64 | BPF_AND | BPF_X:
 		emit(rv_and(rd, rd, rs), ctx);
-<<<<<<< HEAD
-		if (!is64)
-=======
-		if (!is64 && !aux->verifier_zext)
->>>>>>> 6fb08f1a
+		if (!is64 && !aux->verifier_zext)
 			emit_zext_32(rd, ctx);
 		break;
 	case BPF_ALU | BPF_OR | BPF_X:
 	case BPF_ALU64 | BPF_OR | BPF_X:
 		emit(rv_or(rd, rd, rs), ctx);
-<<<<<<< HEAD
-		if (!is64)
-=======
-		if (!is64 && !aux->verifier_zext)
->>>>>>> 6fb08f1a
+		if (!is64 && !aux->verifier_zext)
 			emit_zext_32(rd, ctx);
 		break;
 	case BPF_ALU | BPF_XOR | BPF_X:
 	case BPF_ALU64 | BPF_XOR | BPF_X:
 		emit(rv_xor(rd, rd, rs), ctx);
-<<<<<<< HEAD
-		if (!is64)
-=======
-		if (!is64 && !aux->verifier_zext)
->>>>>>> 6fb08f1a
+		if (!is64 && !aux->verifier_zext)
 			emit_zext_32(rd, ctx);
 		break;
 	case BPF_ALU | BPF_MUL | BPF_X:
@@ -831,21 +811,13 @@
 	case BPF_ALU | BPF_RSH | BPF_X:
 	case BPF_ALU64 | BPF_RSH | BPF_X:
 		emit(is64 ? rv_srl(rd, rd, rs) : rv_srlw(rd, rd, rs), ctx);
-<<<<<<< HEAD
-		if (!is64)
-=======
-		if (!is64 && !aux->verifier_zext)
->>>>>>> 6fb08f1a
+		if (!is64 && !aux->verifier_zext)
 			emit_zext_32(rd, ctx);
 		break;
 	case BPF_ALU | BPF_ARSH | BPF_X:
 	case BPF_ALU64 | BPF_ARSH | BPF_X:
 		emit(is64 ? rv_sra(rd, rd, rs) : rv_sraw(rd, rd, rs), ctx);
-<<<<<<< HEAD
-		if (!is64)
-=======
-		if (!is64 && !aux->verifier_zext)
->>>>>>> 6fb08f1a
+		if (!is64 && !aux->verifier_zext)
 			emit_zext_32(rd, ctx);
 		break;
 
@@ -854,11 +826,7 @@
 	case BPF_ALU64 | BPF_NEG:
 		emit(is64 ? rv_sub(rd, RV_REG_ZERO, rd) :
 		     rv_subw(rd, RV_REG_ZERO, rd), ctx);
-<<<<<<< HEAD
-		if (!is64)
-=======
-		if (!is64 && !aux->verifier_zext)
->>>>>>> 6fb08f1a
+		if (!is64 && !aux->verifier_zext)
 			emit_zext_32(rd, ctx);
 		break;
 
