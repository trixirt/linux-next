/*
 * Copyright (c) 2015, Mellanox Technologies. All rights reserved.
 *
 * This software is available to you under a choice of one of two
 * licenses.  You may choose to be licensed under the terms of the GNU
 * General Public License (GPL) Version 2, available from the file
 * COPYING in the main directory of this source tree, or the
 * OpenIB.org BSD license below:
 *
 *     Redistribution and use in source and binary forms, with or
 *     without modification, are permitted provided that the following
 *     conditions are met:
 *
 *      - Redistributions of source code must retain the above
 *        copyright notice, this list of conditions and the following
 *        disclaimer.
 *
 *      - Redistributions in binary form must reproduce the above
 *        copyright notice, this list of conditions and the following
 *        disclaimer in the documentation and/or other materials
 *        provided with the distribution.
 *
 * THE SOFTWARE IS PROVIDED "AS IS", WITHOUT WARRANTY OF ANY KIND,
 * EXPRESS OR IMPLIED, INCLUDING BUT NOT LIMITED TO THE WARRANTIES OF
 * MERCHANTABILITY, FITNESS FOR A PARTICULAR PURPOSE AND
 * NONINFRINGEMENT. IN NO EVENT SHALL THE AUTHORS OR COPYRIGHT HOLDERS
 * BE LIABLE FOR ANY CLAIM, DAMAGES OR OTHER LIABILITY, WHETHER IN AN
 * ACTION OF CONTRACT, TORT OR OTHERWISE, ARISING FROM, OUT OF OR IN
 * CONNECTION WITH THE SOFTWARE OR THE USE OR OTHER DEALINGS IN THE
 * SOFTWARE.
 */

#include "en.h"
#include "en/port.h"
#include "en/params.h"
#include "en/xsk/pool.h"
#include "en/ptp.h"
#include "lib/clock.h"

void mlx5e_ethtool_get_drvinfo(struct mlx5e_priv *priv,
			       struct ethtool_drvinfo *drvinfo)
{
	struct mlx5_core_dev *mdev = priv->mdev;

	strlcpy(drvinfo->driver, KBUILD_MODNAME, sizeof(drvinfo->driver));
	snprintf(drvinfo->fw_version, sizeof(drvinfo->fw_version),
		 "%d.%d.%04d (%.16s)",
		 fw_rev_maj(mdev), fw_rev_min(mdev), fw_rev_sub(mdev),
		 mdev->board_id);
	strlcpy(drvinfo->bus_info, dev_name(mdev->device),
		sizeof(drvinfo->bus_info));
}

static void mlx5e_get_drvinfo(struct net_device *dev,
			      struct ethtool_drvinfo *drvinfo)
{
	struct mlx5e_priv *priv = netdev_priv(dev);

	mlx5e_ethtool_get_drvinfo(priv, drvinfo);
}

struct ptys2ethtool_config {
	__ETHTOOL_DECLARE_LINK_MODE_MASK(supported);
	__ETHTOOL_DECLARE_LINK_MODE_MASK(advertised);
};

static
struct ptys2ethtool_config ptys2legacy_ethtool_table[MLX5E_LINK_MODES_NUMBER];
static
struct ptys2ethtool_config ptys2ext_ethtool_table[MLX5E_EXT_LINK_MODES_NUMBER];

#define MLX5_BUILD_PTYS2ETHTOOL_CONFIG(reg_, table, ...)                  \
	({                                                              \
		struct ptys2ethtool_config *cfg;                        \
		const unsigned int modes[] = { __VA_ARGS__ };           \
		unsigned int i, bit, idx;                               \
		cfg = &ptys2##table##_ethtool_table[reg_];		\
		bitmap_zero(cfg->supported,                             \
			    __ETHTOOL_LINK_MODE_MASK_NBITS);            \
		bitmap_zero(cfg->advertised,                            \
			    __ETHTOOL_LINK_MODE_MASK_NBITS);            \
		for (i = 0 ; i < ARRAY_SIZE(modes) ; ++i) {             \
			bit = modes[i] % 64;                            \
			idx = modes[i] / 64;                            \
			__set_bit(bit, &cfg->supported[idx]);           \
			__set_bit(bit, &cfg->advertised[idx]);          \
		}                                                       \
	})

void mlx5e_build_ptys2ethtool_map(void)
{
	memset(ptys2legacy_ethtool_table, 0, sizeof(ptys2legacy_ethtool_table));
	memset(ptys2ext_ethtool_table, 0, sizeof(ptys2ext_ethtool_table));
	MLX5_BUILD_PTYS2ETHTOOL_CONFIG(MLX5E_1000BASE_CX_SGMII, legacy,
				       ETHTOOL_LINK_MODE_1000baseKX_Full_BIT);
	MLX5_BUILD_PTYS2ETHTOOL_CONFIG(MLX5E_1000BASE_KX, legacy,
				       ETHTOOL_LINK_MODE_1000baseKX_Full_BIT);
	MLX5_BUILD_PTYS2ETHTOOL_CONFIG(MLX5E_10GBASE_CX4, legacy,
				       ETHTOOL_LINK_MODE_10000baseKX4_Full_BIT);
	MLX5_BUILD_PTYS2ETHTOOL_CONFIG(MLX5E_10GBASE_KX4, legacy,
				       ETHTOOL_LINK_MODE_10000baseKX4_Full_BIT);
	MLX5_BUILD_PTYS2ETHTOOL_CONFIG(MLX5E_10GBASE_KR, legacy,
				       ETHTOOL_LINK_MODE_10000baseKR_Full_BIT);
	MLX5_BUILD_PTYS2ETHTOOL_CONFIG(MLX5E_20GBASE_KR2, legacy,
				       ETHTOOL_LINK_MODE_20000baseKR2_Full_BIT);
	MLX5_BUILD_PTYS2ETHTOOL_CONFIG(MLX5E_40GBASE_CR4, legacy,
				       ETHTOOL_LINK_MODE_40000baseCR4_Full_BIT);
	MLX5_BUILD_PTYS2ETHTOOL_CONFIG(MLX5E_40GBASE_KR4, legacy,
				       ETHTOOL_LINK_MODE_40000baseKR4_Full_BIT);
	MLX5_BUILD_PTYS2ETHTOOL_CONFIG(MLX5E_56GBASE_R4, legacy,
				       ETHTOOL_LINK_MODE_56000baseKR4_Full_BIT);
	MLX5_BUILD_PTYS2ETHTOOL_CONFIG(MLX5E_10GBASE_CR, legacy,
				       ETHTOOL_LINK_MODE_10000baseKR_Full_BIT);
	MLX5_BUILD_PTYS2ETHTOOL_CONFIG(MLX5E_10GBASE_SR, legacy,
				       ETHTOOL_LINK_MODE_10000baseKR_Full_BIT);
	MLX5_BUILD_PTYS2ETHTOOL_CONFIG(MLX5E_10GBASE_ER, legacy,
				       ETHTOOL_LINK_MODE_10000baseKR_Full_BIT);
	MLX5_BUILD_PTYS2ETHTOOL_CONFIG(MLX5E_40GBASE_SR4, legacy,
				       ETHTOOL_LINK_MODE_40000baseSR4_Full_BIT);
	MLX5_BUILD_PTYS2ETHTOOL_CONFIG(MLX5E_40GBASE_LR4, legacy,
				       ETHTOOL_LINK_MODE_40000baseLR4_Full_BIT);
	MLX5_BUILD_PTYS2ETHTOOL_CONFIG(MLX5E_50GBASE_SR2, legacy,
				       ETHTOOL_LINK_MODE_50000baseSR2_Full_BIT);
	MLX5_BUILD_PTYS2ETHTOOL_CONFIG(MLX5E_100GBASE_CR4, legacy,
				       ETHTOOL_LINK_MODE_100000baseCR4_Full_BIT);
	MLX5_BUILD_PTYS2ETHTOOL_CONFIG(MLX5E_100GBASE_SR4, legacy,
				       ETHTOOL_LINK_MODE_100000baseSR4_Full_BIT);
	MLX5_BUILD_PTYS2ETHTOOL_CONFIG(MLX5E_100GBASE_KR4, legacy,
				       ETHTOOL_LINK_MODE_100000baseKR4_Full_BIT);
	MLX5_BUILD_PTYS2ETHTOOL_CONFIG(MLX5E_100GBASE_LR4, legacy,
				       ETHTOOL_LINK_MODE_100000baseLR4_ER4_Full_BIT);
	MLX5_BUILD_PTYS2ETHTOOL_CONFIG(MLX5E_10GBASE_T, legacy,
				       ETHTOOL_LINK_MODE_10000baseT_Full_BIT);
	MLX5_BUILD_PTYS2ETHTOOL_CONFIG(MLX5E_25GBASE_CR, legacy,
				       ETHTOOL_LINK_MODE_25000baseCR_Full_BIT);
	MLX5_BUILD_PTYS2ETHTOOL_CONFIG(MLX5E_25GBASE_KR, legacy,
				       ETHTOOL_LINK_MODE_25000baseKR_Full_BIT);
	MLX5_BUILD_PTYS2ETHTOOL_CONFIG(MLX5E_25GBASE_SR, legacy,
				       ETHTOOL_LINK_MODE_25000baseSR_Full_BIT);
	MLX5_BUILD_PTYS2ETHTOOL_CONFIG(MLX5E_50GBASE_CR2, legacy,
				       ETHTOOL_LINK_MODE_50000baseCR2_Full_BIT);
	MLX5_BUILD_PTYS2ETHTOOL_CONFIG(MLX5E_50GBASE_KR2, legacy,
				       ETHTOOL_LINK_MODE_50000baseKR2_Full_BIT);
	MLX5_BUILD_PTYS2ETHTOOL_CONFIG(MLX5E_SGMII_100M, ext,
				       ETHTOOL_LINK_MODE_100baseT_Full_BIT);
	MLX5_BUILD_PTYS2ETHTOOL_CONFIG(MLX5E_1000BASE_X_SGMII, ext,
				       ETHTOOL_LINK_MODE_1000baseT_Full_BIT,
				       ETHTOOL_LINK_MODE_1000baseKX_Full_BIT,
				       ETHTOOL_LINK_MODE_1000baseX_Full_BIT);
	MLX5_BUILD_PTYS2ETHTOOL_CONFIG(MLX5E_5GBASE_R, ext,
				       ETHTOOL_LINK_MODE_5000baseT_Full_BIT);
	MLX5_BUILD_PTYS2ETHTOOL_CONFIG(MLX5E_10GBASE_XFI_XAUI_1, ext,
				       ETHTOOL_LINK_MODE_10000baseT_Full_BIT,
				       ETHTOOL_LINK_MODE_10000baseKR_Full_BIT,
				       ETHTOOL_LINK_MODE_10000baseR_FEC_BIT,
				       ETHTOOL_LINK_MODE_10000baseCR_Full_BIT,
				       ETHTOOL_LINK_MODE_10000baseSR_Full_BIT,
				       ETHTOOL_LINK_MODE_10000baseLR_Full_BIT,
				       ETHTOOL_LINK_MODE_10000baseER_Full_BIT);
	MLX5_BUILD_PTYS2ETHTOOL_CONFIG(MLX5E_40GBASE_XLAUI_4_XLPPI_4, ext,
				       ETHTOOL_LINK_MODE_40000baseKR4_Full_BIT,
				       ETHTOOL_LINK_MODE_40000baseCR4_Full_BIT,
				       ETHTOOL_LINK_MODE_40000baseSR4_Full_BIT,
				       ETHTOOL_LINK_MODE_40000baseLR4_Full_BIT);
	MLX5_BUILD_PTYS2ETHTOOL_CONFIG(MLX5E_25GAUI_1_25GBASE_CR_KR, ext,
				       ETHTOOL_LINK_MODE_25000baseCR_Full_BIT,
				       ETHTOOL_LINK_MODE_25000baseKR_Full_BIT,
				       ETHTOOL_LINK_MODE_25000baseSR_Full_BIT);
	MLX5_BUILD_PTYS2ETHTOOL_CONFIG(MLX5E_50GAUI_2_LAUI_2_50GBASE_CR2_KR2,
				       ext,
				       ETHTOOL_LINK_MODE_50000baseCR2_Full_BIT,
				       ETHTOOL_LINK_MODE_50000baseKR2_Full_BIT,
				       ETHTOOL_LINK_MODE_50000baseSR2_Full_BIT);
	MLX5_BUILD_PTYS2ETHTOOL_CONFIG(MLX5E_50GAUI_1_LAUI_1_50GBASE_CR_KR, ext,
				       ETHTOOL_LINK_MODE_50000baseKR_Full_BIT,
				       ETHTOOL_LINK_MODE_50000baseSR_Full_BIT,
				       ETHTOOL_LINK_MODE_50000baseCR_Full_BIT,
				       ETHTOOL_LINK_MODE_50000baseLR_ER_FR_Full_BIT,
				       ETHTOOL_LINK_MODE_50000baseDR_Full_BIT);
	MLX5_BUILD_PTYS2ETHTOOL_CONFIG(MLX5E_CAUI_4_100GBASE_CR4_KR4, ext,
				       ETHTOOL_LINK_MODE_100000baseKR4_Full_BIT,
				       ETHTOOL_LINK_MODE_100000baseSR4_Full_BIT,
				       ETHTOOL_LINK_MODE_100000baseCR4_Full_BIT,
				       ETHTOOL_LINK_MODE_100000baseLR4_ER4_Full_BIT);
	MLX5_BUILD_PTYS2ETHTOOL_CONFIG(MLX5E_100GAUI_2_100GBASE_CR2_KR2, ext,
				       ETHTOOL_LINK_MODE_100000baseKR2_Full_BIT,
				       ETHTOOL_LINK_MODE_100000baseSR2_Full_BIT,
				       ETHTOOL_LINK_MODE_100000baseCR2_Full_BIT,
				       ETHTOOL_LINK_MODE_100000baseLR2_ER2_FR2_Full_BIT,
				       ETHTOOL_LINK_MODE_100000baseDR2_Full_BIT);
	MLX5_BUILD_PTYS2ETHTOOL_CONFIG(MLX5E_200GAUI_4_200GBASE_CR4_KR4, ext,
				       ETHTOOL_LINK_MODE_200000baseKR4_Full_BIT,
				       ETHTOOL_LINK_MODE_200000baseSR4_Full_BIT,
				       ETHTOOL_LINK_MODE_200000baseLR4_ER4_FR4_Full_BIT,
				       ETHTOOL_LINK_MODE_200000baseDR4_Full_BIT,
				       ETHTOOL_LINK_MODE_200000baseCR4_Full_BIT);
	MLX5_BUILD_PTYS2ETHTOOL_CONFIG(MLX5E_100GAUI_1_100GBASE_CR_KR, ext,
				       ETHTOOL_LINK_MODE_100000baseKR_Full_BIT,
				       ETHTOOL_LINK_MODE_100000baseSR_Full_BIT,
				       ETHTOOL_LINK_MODE_100000baseLR_ER_FR_Full_BIT,
				       ETHTOOL_LINK_MODE_100000baseDR_Full_BIT,
				       ETHTOOL_LINK_MODE_100000baseCR_Full_BIT);
	MLX5_BUILD_PTYS2ETHTOOL_CONFIG(MLX5E_200GAUI_2_200GBASE_CR2_KR2, ext,
				       ETHTOOL_LINK_MODE_200000baseKR2_Full_BIT,
				       ETHTOOL_LINK_MODE_200000baseSR2_Full_BIT,
				       ETHTOOL_LINK_MODE_200000baseLR2_ER2_FR2_Full_BIT,
				       ETHTOOL_LINK_MODE_200000baseDR2_Full_BIT,
				       ETHTOOL_LINK_MODE_200000baseCR2_Full_BIT);
	MLX5_BUILD_PTYS2ETHTOOL_CONFIG(MLX5E_400GAUI_4_400GBASE_CR4_KR4, ext,
				       ETHTOOL_LINK_MODE_400000baseKR4_Full_BIT,
				       ETHTOOL_LINK_MODE_400000baseSR4_Full_BIT,
				       ETHTOOL_LINK_MODE_400000baseLR4_ER4_FR4_Full_BIT,
				       ETHTOOL_LINK_MODE_400000baseDR4_Full_BIT,
				       ETHTOOL_LINK_MODE_400000baseCR4_Full_BIT);
}

static void mlx5e_ethtool_get_speed_arr(struct mlx5_core_dev *mdev,
					struct ptys2ethtool_config **arr,
					u32 *size)
{
	bool ext = mlx5e_ptys_ext_supported(mdev);

	*arr = ext ? ptys2ext_ethtool_table : ptys2legacy_ethtool_table;
	*size = ext ? ARRAY_SIZE(ptys2ext_ethtool_table) :
		      ARRAY_SIZE(ptys2legacy_ethtool_table);
}

typedef int (*mlx5e_pflag_handler)(struct net_device *netdev, bool enable);

struct pflag_desc {
	char name[ETH_GSTRING_LEN];
	mlx5e_pflag_handler handler;
};

static const struct pflag_desc mlx5e_priv_flags[MLX5E_NUM_PFLAGS];

int mlx5e_ethtool_get_sset_count(struct mlx5e_priv *priv, int sset)
{
	switch (sset) {
	case ETH_SS_STATS:
		return mlx5e_stats_total_num(priv);
	case ETH_SS_PRIV_FLAGS:
		return MLX5E_NUM_PFLAGS;
	case ETH_SS_TEST:
		return mlx5e_self_test_num(priv);
	default:
		return -EOPNOTSUPP;
	}
}

static int mlx5e_get_sset_count(struct net_device *dev, int sset)
{
	struct mlx5e_priv *priv = netdev_priv(dev);

	return mlx5e_ethtool_get_sset_count(priv, sset);
}

void mlx5e_ethtool_get_strings(struct mlx5e_priv *priv, u32 stringset, u8 *data)
{
	int i;

	switch (stringset) {
	case ETH_SS_PRIV_FLAGS:
		for (i = 0; i < MLX5E_NUM_PFLAGS; i++)
			strcpy(data + i * ETH_GSTRING_LEN,
			       mlx5e_priv_flags[i].name);
		break;

	case ETH_SS_TEST:
		for (i = 0; i < mlx5e_self_test_num(priv); i++)
			strcpy(data + i * ETH_GSTRING_LEN,
			       mlx5e_self_tests[i]);
		break;

	case ETH_SS_STATS:
		mlx5e_stats_fill_strings(priv, data);
		break;
	}
}

static void mlx5e_get_strings(struct net_device *dev, u32 stringset, u8 *data)
{
	struct mlx5e_priv *priv = netdev_priv(dev);

	mlx5e_ethtool_get_strings(priv, stringset, data);
}

void mlx5e_ethtool_get_ethtool_stats(struct mlx5e_priv *priv,
				     struct ethtool_stats *stats, u64 *data)
{
	int idx = 0;

	mutex_lock(&priv->state_lock);
	mlx5e_stats_update(priv);
	mutex_unlock(&priv->state_lock);

	mlx5e_stats_fill(priv, data, idx);
}

static void mlx5e_get_ethtool_stats(struct net_device *dev,
				    struct ethtool_stats *stats,
				    u64 *data)
{
	struct mlx5e_priv *priv = netdev_priv(dev);

	mlx5e_ethtool_get_ethtool_stats(priv, stats, data);
}

void mlx5e_ethtool_get_ringparam(struct mlx5e_priv *priv,
				 struct ethtool_ringparam *param)
{
	param->rx_max_pending = 1 << MLX5E_PARAMS_MAXIMUM_LOG_RQ_SIZE;
	param->tx_max_pending = 1 << MLX5E_PARAMS_MAXIMUM_LOG_SQ_SIZE;
	param->rx_pending     = 1 << priv->channels.params.log_rq_mtu_frames;
	param->tx_pending     = 1 << priv->channels.params.log_sq_size;
}

static void mlx5e_get_ringparam(struct net_device *dev,
				struct ethtool_ringparam *param)
{
	struct mlx5e_priv *priv = netdev_priv(dev);

	mlx5e_ethtool_get_ringparam(priv, param);
}

int mlx5e_ethtool_set_ringparam(struct mlx5e_priv *priv,
				struct ethtool_ringparam *param)
{
	struct mlx5e_params new_params;
	u8 log_rq_size;
	u8 log_sq_size;
	int err = 0;

	if (param->rx_jumbo_pending) {
		netdev_info(priv->netdev, "%s: rx_jumbo_pending not supported\n",
			    __func__);
		return -EINVAL;
	}
	if (param->rx_mini_pending) {
		netdev_info(priv->netdev, "%s: rx_mini_pending not supported\n",
			    __func__);
		return -EINVAL;
	}

	if (param->rx_pending < (1 << MLX5E_PARAMS_MINIMUM_LOG_RQ_SIZE)) {
		netdev_info(priv->netdev, "%s: rx_pending (%d) < min (%d)\n",
			    __func__, param->rx_pending,
			    1 << MLX5E_PARAMS_MINIMUM_LOG_RQ_SIZE);
		return -EINVAL;
	}

	if (param->tx_pending < (1 << MLX5E_PARAMS_MINIMUM_LOG_SQ_SIZE)) {
		netdev_info(priv->netdev, "%s: tx_pending (%d) < min (%d)\n",
			    __func__, param->tx_pending,
			    1 << MLX5E_PARAMS_MINIMUM_LOG_SQ_SIZE);
		return -EINVAL;
	}

	log_rq_size = order_base_2(param->rx_pending);
	log_sq_size = order_base_2(param->tx_pending);

	if (log_rq_size == priv->channels.params.log_rq_mtu_frames &&
	    log_sq_size == priv->channels.params.log_sq_size)
		return 0;

	mutex_lock(&priv->state_lock);

	new_params = priv->channels.params;
	new_params.log_rq_mtu_frames = log_rq_size;
	new_params.log_sq_size = log_sq_size;

	err = mlx5e_validate_params(priv->mdev, &new_params);
	if (err)
		goto unlock;

	err = mlx5e_safe_switch_params(priv, &new_params, NULL, NULL, true);

unlock:
	mutex_unlock(&priv->state_lock);

	return err;
}

static int mlx5e_set_ringparam(struct net_device *dev,
			       struct ethtool_ringparam *param)
{
	struct mlx5e_priv *priv = netdev_priv(dev);

	return mlx5e_ethtool_set_ringparam(priv, param);
}

void mlx5e_ethtool_get_channels(struct mlx5e_priv *priv,
				struct ethtool_channels *ch)
{
	mutex_lock(&priv->state_lock);

	ch->max_combined   = priv->max_nch;
	ch->combined_count = priv->channels.params.num_channels;
	if (priv->xsk.refcnt) {
		/* The upper half are XSK queues. */
		ch->max_combined *= 2;
		ch->combined_count *= 2;
	}

	mutex_unlock(&priv->state_lock);
}

static void mlx5e_get_channels(struct net_device *dev,
			       struct ethtool_channels *ch)
{
	struct mlx5e_priv *priv = netdev_priv(dev);

	mlx5e_ethtool_get_channels(priv, ch);
}

int mlx5e_ethtool_set_channels(struct mlx5e_priv *priv,
			       struct ethtool_channels *ch)
{
	struct mlx5e_params *cur_params = &priv->channels.params;
	unsigned int count = ch->combined_count;
	struct mlx5e_params new_params;
	bool arfs_enabled;
	bool opened;
	int err = 0;

	if (!count) {
		netdev_info(priv->netdev, "%s: combined_count=0 not supported\n",
			    __func__);
		return -EINVAL;
	}

	if (cur_params->num_channels == count)
		return 0;

	mutex_lock(&priv->state_lock);

	/* Don't allow changing the number of channels if there is an active
	 * XSK, because the numeration of the XSK and regular RQs will change.
	 */
	if (priv->xsk.refcnt) {
		err = -EINVAL;
		netdev_err(priv->netdev, "%s: AF_XDP is active, cannot change the number of channels\n",
			   __func__);
		goto out;
	}

	/* Don't allow changing the number of channels if HTB offload is active,
	 * because the numeration of the QoS SQs will change, while per-queue
	 * qdiscs are attached.
	 */
	if (priv->htb.maj_id) {
		err = -EINVAL;
		netdev_err(priv->netdev, "%s: HTB offload is active, cannot change the number of channels\n",
			   __func__);
		goto out;
	}

	new_params = *cur_params;
	new_params.num_channels = count;

	opened = test_bit(MLX5E_STATE_OPENED, &priv->state);

	arfs_enabled = opened && (priv->netdev->features & NETIF_F_NTUPLE);
	if (arfs_enabled)
		mlx5e_arfs_disable(priv);

	/* Switch to new channels, set new parameters and close old ones */
	err = mlx5e_safe_switch_params(priv, &new_params,
				       mlx5e_num_channels_changed_ctx, NULL, true);

	if (arfs_enabled) {
		int err2 = mlx5e_arfs_enable(priv);

		if (err2)
			netdev_err(priv->netdev, "%s: mlx5e_arfs_enable failed: %d\n",
				   __func__, err2);
	}

out:
	mutex_unlock(&priv->state_lock);

	return err;
}

static int mlx5e_set_channels(struct net_device *dev,
			      struct ethtool_channels *ch)
{
	struct mlx5e_priv *priv = netdev_priv(dev);

	return mlx5e_ethtool_set_channels(priv, ch);
}

int mlx5e_ethtool_get_coalesce(struct mlx5e_priv *priv,
			       struct ethtool_coalesce *coal)
{
	struct dim_cq_moder *rx_moder, *tx_moder;

	if (!MLX5_CAP_GEN(priv->mdev, cq_moderation))
		return -EOPNOTSUPP;

	rx_moder = &priv->channels.params.rx_cq_moderation;
	coal->rx_coalesce_usecs		= rx_moder->usec;
	coal->rx_max_coalesced_frames	= rx_moder->pkts;
	coal->use_adaptive_rx_coalesce	= priv->channels.params.rx_dim_enabled;

	tx_moder = &priv->channels.params.tx_cq_moderation;
	coal->tx_coalesce_usecs		= tx_moder->usec;
	coal->tx_max_coalesced_frames	= tx_moder->pkts;
	coal->use_adaptive_tx_coalesce	= priv->channels.params.tx_dim_enabled;

	return 0;
}

static int mlx5e_get_coalesce(struct net_device *netdev,
			      struct ethtool_coalesce *coal)
{
	struct mlx5e_priv *priv = netdev_priv(netdev);

	return mlx5e_ethtool_get_coalesce(priv, coal);
}

#define MLX5E_MAX_COAL_TIME		MLX5_MAX_CQ_PERIOD
#define MLX5E_MAX_COAL_FRAMES		MLX5_MAX_CQ_COUNT

static void
mlx5e_set_priv_channels_tx_coalesce(struct mlx5e_priv *priv, struct ethtool_coalesce *coal)
{
	struct mlx5_core_dev *mdev = priv->mdev;
	int tc;
	int i;

	for (i = 0; i < priv->channels.num; ++i) {
		struct mlx5e_channel *c = priv->channels.c[i];

		for (tc = 0; tc < c->num_tc; tc++) {
			mlx5_core_modify_cq_moderation(mdev,
						&c->sq[tc].cq.mcq,
						coal->tx_coalesce_usecs,
						coal->tx_max_coalesced_frames);
		}
	}
}

static void
mlx5e_set_priv_channels_rx_coalesce(struct mlx5e_priv *priv, struct ethtool_coalesce *coal)
{
	struct mlx5_core_dev *mdev = priv->mdev;
	int i;

	for (i = 0; i < priv->channels.num; ++i) {
		struct mlx5e_channel *c = priv->channels.c[i];

		mlx5_core_modify_cq_moderation(mdev, &c->rq.cq.mcq,
					       coal->rx_coalesce_usecs,
					       coal->rx_max_coalesced_frames);
	}
}

int mlx5e_ethtool_set_coalesce(struct mlx5e_priv *priv,
			       struct ethtool_coalesce *coal)
{
	struct dim_cq_moder *rx_moder, *tx_moder;
	struct mlx5_core_dev *mdev = priv->mdev;
	struct mlx5e_params new_params;
	bool reset_rx, reset_tx;
	bool reset = true;
	int err = 0;

	if (!MLX5_CAP_GEN(mdev, cq_moderation))
		return -EOPNOTSUPP;

	if (coal->tx_coalesce_usecs > MLX5E_MAX_COAL_TIME ||
	    coal->rx_coalesce_usecs > MLX5E_MAX_COAL_TIME) {
		netdev_info(priv->netdev, "%s: maximum coalesce time supported is %lu usecs\n",
			    __func__, MLX5E_MAX_COAL_TIME);
		return -ERANGE;
	}

	if (coal->tx_max_coalesced_frames > MLX5E_MAX_COAL_FRAMES ||
	    coal->rx_max_coalesced_frames > MLX5E_MAX_COAL_FRAMES) {
		netdev_info(priv->netdev, "%s: maximum coalesced frames supported is %lu\n",
			    __func__, MLX5E_MAX_COAL_FRAMES);
		return -ERANGE;
	}

	mutex_lock(&priv->state_lock);
	new_params = priv->channels.params;

	rx_moder          = &new_params.rx_cq_moderation;
	rx_moder->usec    = coal->rx_coalesce_usecs;
	rx_moder->pkts    = coal->rx_max_coalesced_frames;
	new_params.rx_dim_enabled = !!coal->use_adaptive_rx_coalesce;

	tx_moder          = &new_params.tx_cq_moderation;
	tx_moder->usec    = coal->tx_coalesce_usecs;
	tx_moder->pkts    = coal->tx_max_coalesced_frames;
	new_params.tx_dim_enabled = !!coal->use_adaptive_tx_coalesce;

	reset_rx = !!coal->use_adaptive_rx_coalesce != priv->channels.params.rx_dim_enabled;
	reset_tx = !!coal->use_adaptive_tx_coalesce != priv->channels.params.tx_dim_enabled;

	if (reset_rx) {
		u8 mode = MLX5E_GET_PFLAG(&new_params,
					  MLX5E_PFLAG_RX_CQE_BASED_MODER);

		mlx5e_reset_rx_moderation(&new_params, mode);
	}
	if (reset_tx) {
		u8 mode = MLX5E_GET_PFLAG(&new_params,
					  MLX5E_PFLAG_TX_CQE_BASED_MODER);

		mlx5e_reset_tx_moderation(&new_params, mode);
	}

	/* If DIM state hasn't changed, it's possible to modify interrupt
	 * moderation parameters on the fly, even if the channels are open.
	 */
	if (!reset_rx && !reset_tx && test_bit(MLX5E_STATE_OPENED, &priv->state)) {
		if (!coal->use_adaptive_rx_coalesce)
			mlx5e_set_priv_channels_rx_coalesce(priv, coal);
		if (!coal->use_adaptive_tx_coalesce)
			mlx5e_set_priv_channels_tx_coalesce(priv, coal);
		reset = false;
	}

	err = mlx5e_safe_switch_params(priv, &new_params, NULL, NULL, reset);

	mutex_unlock(&priv->state_lock);
	return err;
}

static int mlx5e_set_coalesce(struct net_device *netdev,
			      struct ethtool_coalesce *coal)
{
	struct mlx5e_priv *priv    = netdev_priv(netdev);

	return mlx5e_ethtool_set_coalesce(priv, coal);
}

static void ptys2ethtool_supported_link(struct mlx5_core_dev *mdev,
					unsigned long *supported_modes,
					u32 eth_proto_cap)
{
	unsigned long proto_cap = eth_proto_cap;
	struct ptys2ethtool_config *table;
	u32 max_size;
	int proto;

	mlx5e_ethtool_get_speed_arr(mdev, &table, &max_size);
	for_each_set_bit(proto, &proto_cap, max_size)
		bitmap_or(supported_modes, supported_modes,
			  table[proto].supported,
			  __ETHTOOL_LINK_MODE_MASK_NBITS);
}

static void ptys2ethtool_adver_link(unsigned long *advertising_modes,
				    u32 eth_proto_cap, bool ext)
{
	unsigned long proto_cap = eth_proto_cap;
	struct ptys2ethtool_config *table;
	u32 max_size;
	int proto;

	table = ext ? ptys2ext_ethtool_table : ptys2legacy_ethtool_table;
	max_size = ext ? ARRAY_SIZE(ptys2ext_ethtool_table) :
			 ARRAY_SIZE(ptys2legacy_ethtool_table);

	for_each_set_bit(proto, &proto_cap, max_size)
		bitmap_or(advertising_modes, advertising_modes,
			  table[proto].advertised,
			  __ETHTOOL_LINK_MODE_MASK_NBITS);
}

static const u32 pplm_fec_2_ethtool[] = {
	[MLX5E_FEC_NOFEC] = ETHTOOL_FEC_OFF,
	[MLX5E_FEC_FIRECODE] = ETHTOOL_FEC_BASER,
	[MLX5E_FEC_RS_528_514] = ETHTOOL_FEC_RS,
	[MLX5E_FEC_RS_544_514] = ETHTOOL_FEC_RS,
	[MLX5E_FEC_LLRS_272_257_1] = ETHTOOL_FEC_LLRS,
};

static u32 pplm2ethtool_fec(u_long fec_mode, unsigned long size)
{
	int mode = 0;

	if (!fec_mode)
		return ETHTOOL_FEC_AUTO;

	mode = find_first_bit(&fec_mode, size);

	if (mode < ARRAY_SIZE(pplm_fec_2_ethtool))
		return pplm_fec_2_ethtool[mode];

	return 0;
}

#define MLX5E_ADVERTISE_SUPPORTED_FEC(mlx5_fec, ethtool_fec)		\
	do {								\
		if (mlx5e_fec_in_caps(dev, 1 << (mlx5_fec)))		\
			__set_bit(ethtool_fec,				\
				  link_ksettings->link_modes.supported);\
	} while (0)

static const u32 pplm_fec_2_ethtool_linkmodes[] = {
	[MLX5E_FEC_NOFEC] = ETHTOOL_LINK_MODE_FEC_NONE_BIT,
	[MLX5E_FEC_FIRECODE] = ETHTOOL_LINK_MODE_FEC_BASER_BIT,
	[MLX5E_FEC_RS_528_514] = ETHTOOL_LINK_MODE_FEC_RS_BIT,
	[MLX5E_FEC_RS_544_514] = ETHTOOL_LINK_MODE_FEC_RS_BIT,
	[MLX5E_FEC_LLRS_272_257_1] = ETHTOOL_LINK_MODE_FEC_LLRS_BIT,
};

static int get_fec_supported_advertised(struct mlx5_core_dev *dev,
					struct ethtool_link_ksettings *link_ksettings)
{
	unsigned long active_fec_long;
	u32 active_fec;
	u32 bitn;
	int err;

	err = mlx5e_get_fec_mode(dev, &active_fec, NULL);
	if (err)
		return (err == -EOPNOTSUPP) ? 0 : err;

	MLX5E_ADVERTISE_SUPPORTED_FEC(MLX5E_FEC_NOFEC,
				      ETHTOOL_LINK_MODE_FEC_NONE_BIT);
	MLX5E_ADVERTISE_SUPPORTED_FEC(MLX5E_FEC_FIRECODE,
				      ETHTOOL_LINK_MODE_FEC_BASER_BIT);
	MLX5E_ADVERTISE_SUPPORTED_FEC(MLX5E_FEC_RS_528_514,
				      ETHTOOL_LINK_MODE_FEC_RS_BIT);
	MLX5E_ADVERTISE_SUPPORTED_FEC(MLX5E_FEC_LLRS_272_257_1,
				      ETHTOOL_LINK_MODE_FEC_LLRS_BIT);

	active_fec_long = active_fec;
	/* active fec is a bit set, find out which bit is set and
	 * advertise the corresponding ethtool bit
	 */
	bitn = find_first_bit(&active_fec_long, sizeof(active_fec_long) * BITS_PER_BYTE);
	if (bitn < ARRAY_SIZE(pplm_fec_2_ethtool_linkmodes))
		__set_bit(pplm_fec_2_ethtool_linkmodes[bitn],
			  link_ksettings->link_modes.advertising);

	return 0;
}

static void ptys2ethtool_supported_advertised_port(struct mlx5_core_dev *mdev,
						   struct ethtool_link_ksettings *link_ksettings,
						   u32 eth_proto_cap, u8 connector_type)
{
	if (!MLX5_CAP_PCAM_FEATURE(mdev, ptys_connector_type)) {
		if (eth_proto_cap & (MLX5E_PROT_MASK(MLX5E_10GBASE_CR)
				   | MLX5E_PROT_MASK(MLX5E_10GBASE_SR)
				   | MLX5E_PROT_MASK(MLX5E_40GBASE_CR4)
				   | MLX5E_PROT_MASK(MLX5E_40GBASE_SR4)
				   | MLX5E_PROT_MASK(MLX5E_100GBASE_SR4)
				   | MLX5E_PROT_MASK(MLX5E_1000BASE_CX_SGMII))) {
			ethtool_link_ksettings_add_link_mode(link_ksettings,
							     supported,
							     FIBRE);
			ethtool_link_ksettings_add_link_mode(link_ksettings,
							     advertising,
							     FIBRE);
		}

		if (eth_proto_cap & (MLX5E_PROT_MASK(MLX5E_100GBASE_KR4)
				   | MLX5E_PROT_MASK(MLX5E_40GBASE_KR4)
				   | MLX5E_PROT_MASK(MLX5E_10GBASE_KR)
				   | MLX5E_PROT_MASK(MLX5E_10GBASE_KX4)
				   | MLX5E_PROT_MASK(MLX5E_1000BASE_KX))) {
			ethtool_link_ksettings_add_link_mode(link_ksettings,
							     supported,
							     Backplane);
			ethtool_link_ksettings_add_link_mode(link_ksettings,
							     advertising,
							     Backplane);
		}
		return;
	}

	switch (connector_type) {
	case MLX5E_PORT_TP:
		ethtool_link_ksettings_add_link_mode(link_ksettings,
						     supported, TP);
		ethtool_link_ksettings_add_link_mode(link_ksettings,
						     advertising, TP);
		break;
	case MLX5E_PORT_AUI:
		ethtool_link_ksettings_add_link_mode(link_ksettings,
						     supported, AUI);
		ethtool_link_ksettings_add_link_mode(link_ksettings,
						     advertising, AUI);
		break;
	case MLX5E_PORT_BNC:
		ethtool_link_ksettings_add_link_mode(link_ksettings,
						     supported, BNC);
		ethtool_link_ksettings_add_link_mode(link_ksettings,
						     advertising, BNC);
		break;
	case MLX5E_PORT_MII:
		ethtool_link_ksettings_add_link_mode(link_ksettings,
						     supported, MII);
		ethtool_link_ksettings_add_link_mode(link_ksettings,
						     advertising, MII);
		break;
	case MLX5E_PORT_FIBRE:
		ethtool_link_ksettings_add_link_mode(link_ksettings,
						     supported, FIBRE);
		ethtool_link_ksettings_add_link_mode(link_ksettings,
						     advertising, FIBRE);
		break;
	case MLX5E_PORT_DA:
		ethtool_link_ksettings_add_link_mode(link_ksettings,
						     supported, Backplane);
		ethtool_link_ksettings_add_link_mode(link_ksettings,
						     advertising, Backplane);
		break;
	case MLX5E_PORT_NONE:
	case MLX5E_PORT_OTHER:
	default:
		break;
	}
}

static void get_speed_duplex(struct net_device *netdev,
			     u32 eth_proto_oper, bool force_legacy,
			     u16 data_rate_oper,
			     struct ethtool_link_ksettings *link_ksettings)
{
	struct mlx5e_priv *priv = netdev_priv(netdev);
	u32 speed = SPEED_UNKNOWN;
	u8 duplex = DUPLEX_UNKNOWN;

	if (!netif_carrier_ok(netdev))
		goto out;

	speed = mlx5e_port_ptys2speed(priv->mdev, eth_proto_oper, force_legacy);
	if (!speed) {
		if (data_rate_oper)
			speed = 100 * data_rate_oper;
		else
			speed = SPEED_UNKNOWN;
		goto out;
	}

	duplex = DUPLEX_FULL;

out:
	link_ksettings->base.speed = speed;
	link_ksettings->base.duplex = duplex;
}

static void get_supported(struct mlx5_core_dev *mdev, u32 eth_proto_cap,
			  struct ethtool_link_ksettings *link_ksettings)
{
	unsigned long *supported = link_ksettings->link_modes.supported;
	ptys2ethtool_supported_link(mdev, supported, eth_proto_cap);

	ethtool_link_ksettings_add_link_mode(link_ksettings, supported, Pause);
}

static void get_advertising(u32 eth_proto_cap, u8 tx_pause, u8 rx_pause,
			    struct ethtool_link_ksettings *link_ksettings,
			    bool ext)
{
	unsigned long *advertising = link_ksettings->link_modes.advertising;
	ptys2ethtool_adver_link(advertising, eth_proto_cap, ext);

	if (rx_pause)
		ethtool_link_ksettings_add_link_mode(link_ksettings, advertising, Pause);
	if (tx_pause ^ rx_pause)
		ethtool_link_ksettings_add_link_mode(link_ksettings, advertising, Asym_Pause);
}

static int ptys2connector_type[MLX5E_CONNECTOR_TYPE_NUMBER] = {
		[MLX5E_PORT_UNKNOWN]            = PORT_OTHER,
		[MLX5E_PORT_NONE]               = PORT_NONE,
		[MLX5E_PORT_TP]                 = PORT_TP,
		[MLX5E_PORT_AUI]                = PORT_AUI,
		[MLX5E_PORT_BNC]                = PORT_BNC,
		[MLX5E_PORT_MII]                = PORT_MII,
		[MLX5E_PORT_FIBRE]              = PORT_FIBRE,
		[MLX5E_PORT_DA]                 = PORT_DA,
		[MLX5E_PORT_OTHER]              = PORT_OTHER,
	};

static u8 get_connector_port(struct mlx5_core_dev *mdev, u32 eth_proto, u8 connector_type)
{
	if (MLX5_CAP_PCAM_FEATURE(mdev, ptys_connector_type))
		return ptys2connector_type[connector_type];

	if (eth_proto &
	    (MLX5E_PROT_MASK(MLX5E_10GBASE_SR)   |
	     MLX5E_PROT_MASK(MLX5E_40GBASE_SR4)  |
	     MLX5E_PROT_MASK(MLX5E_100GBASE_SR4) |
	     MLX5E_PROT_MASK(MLX5E_1000BASE_CX_SGMII))) {
		return PORT_FIBRE;
	}

	if (eth_proto &
	    (MLX5E_PROT_MASK(MLX5E_40GBASE_CR4) |
	     MLX5E_PROT_MASK(MLX5E_10GBASE_CR)  |
	     MLX5E_PROT_MASK(MLX5E_100GBASE_CR4))) {
		return PORT_DA;
	}

	if (eth_proto &
	    (MLX5E_PROT_MASK(MLX5E_10GBASE_KX4) |
	     MLX5E_PROT_MASK(MLX5E_10GBASE_KR)  |
	     MLX5E_PROT_MASK(MLX5E_40GBASE_KR4) |
	     MLX5E_PROT_MASK(MLX5E_100GBASE_KR4))) {
		return PORT_NONE;
	}

	return PORT_OTHER;
}

static void get_lp_advertising(struct mlx5_core_dev *mdev, u32 eth_proto_lp,
			       struct ethtool_link_ksettings *link_ksettings)
{
	unsigned long *lp_advertising = link_ksettings->link_modes.lp_advertising;
	bool ext = mlx5e_ptys_ext_supported(mdev);

	ptys2ethtool_adver_link(lp_advertising, eth_proto_lp, ext);
}

int mlx5e_ethtool_get_link_ksettings(struct mlx5e_priv *priv,
				     struct ethtool_link_ksettings *link_ksettings)
{
	struct mlx5_core_dev *mdev = priv->mdev;
	u32 out[MLX5_ST_SZ_DW(ptys_reg)] = {};
	u32 eth_proto_admin;
	u8 an_disable_admin;
	u16 data_rate_oper;
	u32 eth_proto_oper;
	u32 eth_proto_cap;
	u8 connector_type;
	u32 rx_pause = 0;
	u32 tx_pause = 0;
	u32 eth_proto_lp;
	bool admin_ext;
	u8 an_status;
	bool ext;
	int err;

	err = mlx5_query_port_ptys(mdev, out, sizeof(out), MLX5_PTYS_EN, 1);
	if (err) {
		netdev_err(priv->netdev, "%s: query port ptys failed: %d\n",
			   __func__, err);
		goto err_query_regs;
	}
	ext = !!MLX5_GET_ETH_PROTO(ptys_reg, out, true, eth_proto_capability);
	eth_proto_cap    = MLX5_GET_ETH_PROTO(ptys_reg, out, ext,
					      eth_proto_capability);
	eth_proto_admin  = MLX5_GET_ETH_PROTO(ptys_reg, out, ext,
					      eth_proto_admin);
	/* Fields: eth_proto_admin and ext_eth_proto_admin  are
	 * mutually exclusive. Hence try reading legacy advertising
	 * when extended advertising is zero.
	 * admin_ext indicates which proto_admin (ext vs. legacy)
	 * should be read and interpreted
	 */
	admin_ext = ext;
	if (ext && !eth_proto_admin) {
		eth_proto_admin  = MLX5_GET_ETH_PROTO(ptys_reg, out, false,
						      eth_proto_admin);
		admin_ext = false;
	}

	eth_proto_oper   = MLX5_GET_ETH_PROTO(ptys_reg, out, admin_ext,
					      eth_proto_oper);
	eth_proto_lp	    = MLX5_GET(ptys_reg, out, eth_proto_lp_advertise);
	an_disable_admin    = MLX5_GET(ptys_reg, out, an_disable_admin);
	an_status	    = MLX5_GET(ptys_reg, out, an_status);
	connector_type	    = MLX5_GET(ptys_reg, out, connector_type);
	data_rate_oper	    = MLX5_GET(ptys_reg, out, data_rate_oper);

	mlx5_query_port_pause(mdev, &rx_pause, &tx_pause);

	ethtool_link_ksettings_zero_link_mode(link_ksettings, supported);
	ethtool_link_ksettings_zero_link_mode(link_ksettings, advertising);

	get_supported(mdev, eth_proto_cap, link_ksettings);
	get_advertising(eth_proto_admin, tx_pause, rx_pause, link_ksettings,
			admin_ext);
	get_speed_duplex(priv->netdev, eth_proto_oper, !admin_ext,
			 data_rate_oper, link_ksettings);

	eth_proto_oper = eth_proto_oper ? eth_proto_oper : eth_proto_cap;
	connector_type = connector_type < MLX5E_CONNECTOR_TYPE_NUMBER ?
			 connector_type : MLX5E_PORT_UNKNOWN;
	link_ksettings->base.port = get_connector_port(mdev, eth_proto_oper, connector_type);
	ptys2ethtool_supported_advertised_port(mdev, link_ksettings, eth_proto_admin,
					       connector_type);
	get_lp_advertising(mdev, eth_proto_lp, link_ksettings);

	if (an_status == MLX5_AN_COMPLETE)
		ethtool_link_ksettings_add_link_mode(link_ksettings,
						     lp_advertising, Autoneg);

	link_ksettings->base.autoneg = an_disable_admin ? AUTONEG_DISABLE :
							  AUTONEG_ENABLE;
	ethtool_link_ksettings_add_link_mode(link_ksettings, supported,
					     Autoneg);

	err = get_fec_supported_advertised(mdev, link_ksettings);
	if (err) {
		netdev_dbg(priv->netdev, "%s: FEC caps query failed: %d\n",
			   __func__, err);
		err = 0; /* don't fail caps query because of FEC error */
	}

	if (!an_disable_admin)
		ethtool_link_ksettings_add_link_mode(link_ksettings,
						     advertising, Autoneg);

err_query_regs:
	return err;
}

static int mlx5e_get_link_ksettings(struct net_device *netdev,
				    struct ethtool_link_ksettings *link_ksettings)
{
	struct mlx5e_priv *priv = netdev_priv(netdev);

	return mlx5e_ethtool_get_link_ksettings(priv, link_ksettings);
}

static int mlx5e_speed_validate(struct net_device *netdev, bool ext,
				const unsigned long link_modes, u8 autoneg)
{
	/* Extended link-mode has no speed limitations. */
	if (ext)
		return 0;

	if ((link_modes & MLX5E_PROT_MASK(MLX5E_56GBASE_R4)) &&
	    autoneg != AUTONEG_ENABLE) {
		netdev_err(netdev, "%s: 56G link speed requires autoneg enabled\n",
			   __func__);
		return -EINVAL;
	}
	return 0;
}

static u32 mlx5e_ethtool2ptys_adver_link(const unsigned long *link_modes)
{
	u32 i, ptys_modes = 0;

	for (i = 0; i < MLX5E_LINK_MODES_NUMBER; ++i) {
		if (*ptys2legacy_ethtool_table[i].advertised == 0)
			continue;
		if (bitmap_intersects(ptys2legacy_ethtool_table[i].advertised,
				      link_modes,
				      __ETHTOOL_LINK_MODE_MASK_NBITS))
			ptys_modes |= MLX5E_PROT_MASK(i);
	}

	return ptys_modes;
}

static u32 mlx5e_ethtool2ptys_ext_adver_link(const unsigned long *link_modes)
{
	u32 i, ptys_modes = 0;
	unsigned long modes[2];

	for (i = 0; i < MLX5E_EXT_LINK_MODES_NUMBER; ++i) {
		if (ptys2ext_ethtool_table[i].advertised[0] == 0 &&
		    ptys2ext_ethtool_table[i].advertised[1] == 0)
			continue;
		memset(modes, 0, sizeof(modes));
		bitmap_and(modes, ptys2ext_ethtool_table[i].advertised,
			   link_modes, __ETHTOOL_LINK_MODE_MASK_NBITS);

		if (modes[0] == ptys2ext_ethtool_table[i].advertised[0] &&
		    modes[1] == ptys2ext_ethtool_table[i].advertised[1])
			ptys_modes |= MLX5E_PROT_MASK(i);
	}
	return ptys_modes;
}

static bool ext_link_mode_requested(const unsigned long *adver)
{
#define MLX5E_MIN_PTYS_EXT_LINK_MODE_BIT ETHTOOL_LINK_MODE_50000baseKR_Full_BIT
	int size = __ETHTOOL_LINK_MODE_MASK_NBITS - MLX5E_MIN_PTYS_EXT_LINK_MODE_BIT;
	__ETHTOOL_DECLARE_LINK_MODE_MASK(modes) = {0,};

	bitmap_set(modes, MLX5E_MIN_PTYS_EXT_LINK_MODE_BIT, size);
	return bitmap_intersects(modes, adver, __ETHTOOL_LINK_MODE_MASK_NBITS);
}

static bool ext_requested(u8 autoneg, const unsigned long *adver, bool ext_supported)
{
	bool ext_link_mode = ext_link_mode_requested(adver);

	return  autoneg == AUTONEG_ENABLE ? ext_link_mode : ext_supported;
}

int mlx5e_ethtool_set_link_ksettings(struct mlx5e_priv *priv,
				     const struct ethtool_link_ksettings *link_ksettings)
{
	struct mlx5_core_dev *mdev = priv->mdev;
	struct mlx5e_port_eth_proto eproto;
	const unsigned long *adver;
	bool an_changes = false;
	u8 an_disable_admin;
	bool ext_supported;
	u8 an_disable_cap;
	bool an_disable;
	u32 link_modes;
	u8 an_status;
	u8 autoneg;
	u32 speed;
	bool ext;
	int err;

	u32 (*ethtool2ptys_adver_func)(const unsigned long *adver);

	adver = link_ksettings->link_modes.advertising;
	autoneg = link_ksettings->base.autoneg;
	speed = link_ksettings->base.speed;

	ext_supported = mlx5e_ptys_ext_supported(mdev);
	ext = ext_requested(autoneg, adver, ext_supported);
	if (!ext_supported && ext)
		return -EOPNOTSUPP;

	ethtool2ptys_adver_func = ext ? mlx5e_ethtool2ptys_ext_adver_link :
				  mlx5e_ethtool2ptys_adver_link;
	err = mlx5_port_query_eth_proto(mdev, 1, ext, &eproto);
	if (err) {
		netdev_err(priv->netdev, "%s: query port eth proto failed: %d\n",
			   __func__, err);
		goto out;
	}
	link_modes = autoneg == AUTONEG_ENABLE ? ethtool2ptys_adver_func(adver) :
		mlx5e_port_speed2linkmodes(mdev, speed, !ext);

	err = mlx5e_speed_validate(priv->netdev, ext, link_modes, autoneg);
	if (err)
		goto out;

	link_modes = link_modes & eproto.cap;
	if (!link_modes) {
		netdev_err(priv->netdev, "%s: Not supported link mode(s) requested",
			   __func__);
		err = -EINVAL;
		goto out;
	}

	mlx5_port_query_eth_autoneg(mdev, &an_status, &an_disable_cap,
				    &an_disable_admin);

	an_disable = autoneg == AUTONEG_DISABLE;
	an_changes = ((!an_disable && an_disable_admin) ||
		      (an_disable && !an_disable_admin));

	if (!an_changes && link_modes == eproto.admin)
		goto out;

	mlx5_port_set_eth_ptys(mdev, an_disable, link_modes, ext);
	mlx5_toggle_port_link(mdev);

out:
	return err;
}

static int mlx5e_set_link_ksettings(struct net_device *netdev,
				    const struct ethtool_link_ksettings *link_ksettings)
{
	struct mlx5e_priv *priv = netdev_priv(netdev);

	return mlx5e_ethtool_set_link_ksettings(priv, link_ksettings);
}

u32 mlx5e_ethtool_get_rxfh_key_size(struct mlx5e_priv *priv)
{
	return sizeof(priv->rss_params.toeplitz_hash_key);
}

static u32 mlx5e_get_rxfh_key_size(struct net_device *netdev)
{
	struct mlx5e_priv *priv = netdev_priv(netdev);

	return mlx5e_ethtool_get_rxfh_key_size(priv);
}

u32 mlx5e_ethtool_get_rxfh_indir_size(struct mlx5e_priv *priv)
{
	return MLX5E_INDIR_RQT_SIZE;
}

static u32 mlx5e_get_rxfh_indir_size(struct net_device *netdev)
{
	struct mlx5e_priv *priv = netdev_priv(netdev);

	return mlx5e_ethtool_get_rxfh_indir_size(priv);
}

int mlx5e_get_rxfh(struct net_device *netdev, u32 *indir, u8 *key,
		   u8 *hfunc)
{
	struct mlx5e_priv *priv = netdev_priv(netdev);
	struct mlx5e_rss_params *rss = &priv->rss_params;

	if (indir)
		memcpy(indir, rss->indirection_rqt,
		       sizeof(rss->indirection_rqt));

	if (key)
		memcpy(key, rss->toeplitz_hash_key,
		       sizeof(rss->toeplitz_hash_key));

	if (hfunc)
		*hfunc = rss->hfunc;

	return 0;
}

int mlx5e_set_rxfh(struct net_device *dev, const u32 *indir,
		   const u8 *key, const u8 hfunc)
{
	struct mlx5e_priv *priv = netdev_priv(dev);
	struct mlx5e_rss_params *rss = &priv->rss_params;
	int inlen = MLX5_ST_SZ_BYTES(modify_tir_in);
	bool refresh_tirs = false;
	bool refresh_rqt = false;
	void *in;

	if ((hfunc != ETH_RSS_HASH_NO_CHANGE) &&
	    (hfunc != ETH_RSS_HASH_XOR) &&
	    (hfunc != ETH_RSS_HASH_TOP))
		return -EINVAL;

	in = kvzalloc(inlen, GFP_KERNEL);
	if (!in)
		return -ENOMEM;

	mutex_lock(&priv->state_lock);

	if (hfunc != ETH_RSS_HASH_NO_CHANGE && hfunc != rss->hfunc) {
		rss->hfunc = hfunc;
		refresh_rqt = true;
		refresh_tirs = true;
	}

	if (indir) {
		memcpy(rss->indirection_rqt, indir,
		       sizeof(rss->indirection_rqt));
		refresh_rqt = true;
	}

	if (key) {
		memcpy(rss->toeplitz_hash_key, key,
		       sizeof(rss->toeplitz_hash_key));
		refresh_tirs = refresh_tirs || rss->hfunc == ETH_RSS_HASH_TOP;
	}

	if (refresh_rqt && test_bit(MLX5E_STATE_OPENED, &priv->state)) {
		struct mlx5e_redirect_rqt_param rrp = {
			.is_rss = true,
			{
				.rss = {
					.hfunc = rss->hfunc,
					.channels  = &priv->channels,
				},
			},
		};
		u32 rqtn = priv->indir_rqt.rqtn;

		mlx5e_redirect_rqt(priv, rqtn, MLX5E_INDIR_RQT_SIZE, rrp);
	}

	if (refresh_tirs)
		mlx5e_modify_tirs_hash(priv, in);

	mutex_unlock(&priv->state_lock);

	kvfree(in);

	return 0;
}

#define MLX5E_PFC_PREVEN_AUTO_TOUT_MSEC		100
#define MLX5E_PFC_PREVEN_TOUT_MAX_MSEC		8000
#define MLX5E_PFC_PREVEN_MINOR_PRECENT		85
#define MLX5E_PFC_PREVEN_TOUT_MIN_MSEC		80
#define MLX5E_DEVICE_STALL_MINOR_WATERMARK(critical_tout) \
	max_t(u16, MLX5E_PFC_PREVEN_TOUT_MIN_MSEC, \
	      (critical_tout * MLX5E_PFC_PREVEN_MINOR_PRECENT) / 100)

static int mlx5e_get_pfc_prevention_tout(struct net_device *netdev,
					 u16 *pfc_prevention_tout)
{
	struct mlx5e_priv *priv    = netdev_priv(netdev);
	struct mlx5_core_dev *mdev = priv->mdev;

	if (!MLX5_CAP_PCAM_FEATURE((priv)->mdev, pfcc_mask) ||
	    !MLX5_CAP_DEBUG((priv)->mdev, stall_detect))
		return -EOPNOTSUPP;

	return mlx5_query_port_stall_watermark(mdev, pfc_prevention_tout, NULL);
}

static int mlx5e_set_pfc_prevention_tout(struct net_device *netdev,
					 u16 pfc_preven)
{
	struct mlx5e_priv *priv = netdev_priv(netdev);
	struct mlx5_core_dev *mdev = priv->mdev;
	u16 critical_tout;
	u16 minor;

	if (!MLX5_CAP_PCAM_FEATURE((priv)->mdev, pfcc_mask) ||
	    !MLX5_CAP_DEBUG((priv)->mdev, stall_detect))
		return -EOPNOTSUPP;

	critical_tout = (pfc_preven == PFC_STORM_PREVENTION_AUTO) ?
			MLX5E_PFC_PREVEN_AUTO_TOUT_MSEC :
			pfc_preven;

	if (critical_tout != PFC_STORM_PREVENTION_DISABLE &&
	    (critical_tout > MLX5E_PFC_PREVEN_TOUT_MAX_MSEC ||
	     critical_tout < MLX5E_PFC_PREVEN_TOUT_MIN_MSEC)) {
		netdev_info(netdev, "%s: pfc prevention tout not in range (%d-%d)\n",
			    __func__, MLX5E_PFC_PREVEN_TOUT_MIN_MSEC,
			    MLX5E_PFC_PREVEN_TOUT_MAX_MSEC);
		return -EINVAL;
	}

	minor = MLX5E_DEVICE_STALL_MINOR_WATERMARK(critical_tout);
	return mlx5_set_port_stall_watermark(mdev, critical_tout,
					     minor);
}

static int mlx5e_get_tunable(struct net_device *dev,
			     const struct ethtool_tunable *tuna,
			     void *data)
{
	int err;

	switch (tuna->id) {
	case ETHTOOL_PFC_PREVENTION_TOUT:
		err = mlx5e_get_pfc_prevention_tout(dev, data);
		break;
	default:
		err = -EINVAL;
		break;
	}

	return err;
}

static int mlx5e_set_tunable(struct net_device *dev,
			     const struct ethtool_tunable *tuna,
			     const void *data)
{
	struct mlx5e_priv *priv = netdev_priv(dev);
	int err;

	mutex_lock(&priv->state_lock);

	switch (tuna->id) {
	case ETHTOOL_PFC_PREVENTION_TOUT:
		err = mlx5e_set_pfc_prevention_tout(dev, *(u16 *)data);
		break;
	default:
		err = -EINVAL;
		break;
	}

	mutex_unlock(&priv->state_lock);
	return err;
}

static void mlx5e_get_pause_stats(struct net_device *netdev,
				  struct ethtool_pause_stats *pause_stats)
{
	struct mlx5e_priv *priv = netdev_priv(netdev);

	mlx5e_stats_pause_get(priv, pause_stats);
}

void mlx5e_ethtool_get_pauseparam(struct mlx5e_priv *priv,
				  struct ethtool_pauseparam *pauseparam)
{
	struct mlx5_core_dev *mdev = priv->mdev;
	int err;

	err = mlx5_query_port_pause(mdev, &pauseparam->rx_pause,
				    &pauseparam->tx_pause);
	if (err) {
		netdev_err(priv->netdev, "%s: mlx5_query_port_pause failed:0x%x\n",
			   __func__, err);
	}
}

static void mlx5e_get_pauseparam(struct net_device *netdev,
				 struct ethtool_pauseparam *pauseparam)
{
	struct mlx5e_priv *priv = netdev_priv(netdev);

	mlx5e_ethtool_get_pauseparam(priv, pauseparam);
}

int mlx5e_ethtool_set_pauseparam(struct mlx5e_priv *priv,
				 struct ethtool_pauseparam *pauseparam)
{
	struct mlx5_core_dev *mdev = priv->mdev;
	int err;

	if (!MLX5_CAP_GEN(mdev, vport_group_manager))
		return -EOPNOTSUPP;

	if (pauseparam->autoneg)
		return -EINVAL;

	err = mlx5_set_port_pause(mdev,
				  pauseparam->rx_pause ? 1 : 0,
				  pauseparam->tx_pause ? 1 : 0);
	if (err) {
		netdev_err(priv->netdev, "%s: mlx5_set_port_pause failed:0x%x\n",
			   __func__, err);
	}

	return err;
}

static int mlx5e_set_pauseparam(struct net_device *netdev,
				struct ethtool_pauseparam *pauseparam)
{
	struct mlx5e_priv *priv = netdev_priv(netdev);

	return mlx5e_ethtool_set_pauseparam(priv, pauseparam);
}

int mlx5e_ethtool_get_ts_info(struct mlx5e_priv *priv,
			      struct ethtool_ts_info *info)
{
	struct mlx5_core_dev *mdev = priv->mdev;

	info->phc_index = mlx5_clock_get_ptp_index(mdev);

	if (!MLX5_CAP_GEN(priv->mdev, device_frequency_khz) ||
	    info->phc_index == -1)
		return 0;

	info->so_timestamping = SOF_TIMESTAMPING_TX_HARDWARE |
				SOF_TIMESTAMPING_RX_HARDWARE |
				SOF_TIMESTAMPING_RAW_HARDWARE;

	info->tx_types = BIT(HWTSTAMP_TX_OFF) |
			 BIT(HWTSTAMP_TX_ON);

	info->rx_filters = BIT(HWTSTAMP_FILTER_NONE) |
			   BIT(HWTSTAMP_FILTER_ALL);

	return 0;
}

static int mlx5e_get_ts_info(struct net_device *dev,
			     struct ethtool_ts_info *info)
{
	struct mlx5e_priv *priv = netdev_priv(dev);

	return mlx5e_ethtool_get_ts_info(priv, info);
}

static __u32 mlx5e_get_wol_supported(struct mlx5_core_dev *mdev)
{
	__u32 ret = 0;

	if (MLX5_CAP_GEN(mdev, wol_g))
		ret |= WAKE_MAGIC;

	if (MLX5_CAP_GEN(mdev, wol_s))
		ret |= WAKE_MAGICSECURE;

	if (MLX5_CAP_GEN(mdev, wol_a))
		ret |= WAKE_ARP;

	if (MLX5_CAP_GEN(mdev, wol_b))
		ret |= WAKE_BCAST;

	if (MLX5_CAP_GEN(mdev, wol_m))
		ret |= WAKE_MCAST;

	if (MLX5_CAP_GEN(mdev, wol_u))
		ret |= WAKE_UCAST;

	if (MLX5_CAP_GEN(mdev, wol_p))
		ret |= WAKE_PHY;

	return ret;
}

static __u32 mlx5e_reformat_wol_mode_mlx5_to_linux(u8 mode)
{
	__u32 ret = 0;

	if (mode & MLX5_WOL_MAGIC)
		ret |= WAKE_MAGIC;

	if (mode & MLX5_WOL_SECURED_MAGIC)
		ret |= WAKE_MAGICSECURE;

	if (mode & MLX5_WOL_ARP)
		ret |= WAKE_ARP;

	if (mode & MLX5_WOL_BROADCAST)
		ret |= WAKE_BCAST;

	if (mode & MLX5_WOL_MULTICAST)
		ret |= WAKE_MCAST;

	if (mode & MLX5_WOL_UNICAST)
		ret |= WAKE_UCAST;

	if (mode & MLX5_WOL_PHY_ACTIVITY)
		ret |= WAKE_PHY;

	return ret;
}

static u8 mlx5e_reformat_wol_mode_linux_to_mlx5(__u32 mode)
{
	u8 ret = 0;

	if (mode & WAKE_MAGIC)
		ret |= MLX5_WOL_MAGIC;

	if (mode & WAKE_MAGICSECURE)
		ret |= MLX5_WOL_SECURED_MAGIC;

	if (mode & WAKE_ARP)
		ret |= MLX5_WOL_ARP;

	if (mode & WAKE_BCAST)
		ret |= MLX5_WOL_BROADCAST;

	if (mode & WAKE_MCAST)
		ret |= MLX5_WOL_MULTICAST;

	if (mode & WAKE_UCAST)
		ret |= MLX5_WOL_UNICAST;

	if (mode & WAKE_PHY)
		ret |= MLX5_WOL_PHY_ACTIVITY;

	return ret;
}

static void mlx5e_get_wol(struct net_device *netdev,
			  struct ethtool_wolinfo *wol)
{
	struct mlx5e_priv *priv = netdev_priv(netdev);
	struct mlx5_core_dev *mdev = priv->mdev;
	u8 mlx5_wol_mode;
	int err;

	memset(wol, 0, sizeof(*wol));

	wol->supported = mlx5e_get_wol_supported(mdev);
	if (!wol->supported)
		return;

	err = mlx5_query_port_wol(mdev, &mlx5_wol_mode);
	if (err)
		return;

	wol->wolopts = mlx5e_reformat_wol_mode_mlx5_to_linux(mlx5_wol_mode);
}

static int mlx5e_set_wol(struct net_device *netdev, struct ethtool_wolinfo *wol)
{
	struct mlx5e_priv *priv = netdev_priv(netdev);
	struct mlx5_core_dev *mdev = priv->mdev;
	__u32 wol_supported = mlx5e_get_wol_supported(mdev);
	u32 mlx5_wol_mode;

	if (!wol_supported)
		return -EOPNOTSUPP;

	if (wol->wolopts & ~wol_supported)
		return -EINVAL;

	mlx5_wol_mode = mlx5e_reformat_wol_mode_linux_to_mlx5(wol->wolopts);

	return mlx5_set_port_wol(mdev, mlx5_wol_mode);
}

static void mlx5e_get_fec_stats(struct net_device *netdev,
				struct ethtool_fec_stats *fec_stats)
{
	struct mlx5e_priv *priv = netdev_priv(netdev);

	mlx5e_stats_fec_get(priv, fec_stats);
}

static int mlx5e_get_fecparam(struct net_device *netdev,
			      struct ethtool_fecparam *fecparam)
{
	struct mlx5e_priv *priv = netdev_priv(netdev);
	struct mlx5_core_dev *mdev = priv->mdev;
	u16 fec_configured;
	u32 fec_active;
	int err;

	err = mlx5e_get_fec_mode(mdev, &fec_active, &fec_configured);

	if (err)
		return err;

	fecparam->active_fec = pplm2ethtool_fec((unsigned long)fec_active,
						sizeof(unsigned long) * BITS_PER_BYTE);

	if (!fecparam->active_fec)
		return -EOPNOTSUPP;

	fecparam->fec = pplm2ethtool_fec((unsigned long)fec_configured,
					 sizeof(unsigned long) * BITS_PER_BYTE);

	return 0;
}

static int mlx5e_set_fecparam(struct net_device *netdev,
			      struct ethtool_fecparam *fecparam)
{
	struct mlx5e_priv *priv = netdev_priv(netdev);
	struct mlx5_core_dev *mdev = priv->mdev;
	unsigned long fec_bitmap;
	u16 fec_policy = 0;
	int mode;
	int err;

	bitmap_from_arr32(&fec_bitmap, &fecparam->fec, sizeof(fecparam->fec) * BITS_PER_BYTE);
	if (bitmap_weight(&fec_bitmap, ETHTOOL_FEC_LLRS_BIT + 1) > 1)
		return -EOPNOTSUPP;

	for (mode = 0; mode < ARRAY_SIZE(pplm_fec_2_ethtool); mode++) {
		if (!(pplm_fec_2_ethtool[mode] & fecparam->fec))
			continue;
		fec_policy |= (1 << mode);
		break;
	}

	err = mlx5e_set_fec_mode(mdev, fec_policy);

	if (err)
		return err;

	mlx5_toggle_port_link(mdev);

	return 0;
}

static u32 mlx5e_get_msglevel(struct net_device *dev)
{
	return ((struct mlx5e_priv *)netdev_priv(dev))->msglevel;
}

static void mlx5e_set_msglevel(struct net_device *dev, u32 val)
{
	((struct mlx5e_priv *)netdev_priv(dev))->msglevel = val;
}

static int mlx5e_set_phys_id(struct net_device *dev,
			     enum ethtool_phys_id_state state)
{
	struct mlx5e_priv *priv = netdev_priv(dev);
	struct mlx5_core_dev *mdev = priv->mdev;
	u16 beacon_duration;

	if (!MLX5_CAP_GEN(mdev, beacon_led))
		return -EOPNOTSUPP;

	switch (state) {
	case ETHTOOL_ID_ACTIVE:
		beacon_duration = MLX5_BEACON_DURATION_INF;
		break;
	case ETHTOOL_ID_INACTIVE:
		beacon_duration = MLX5_BEACON_DURATION_OFF;
		break;
	default:
		return -EOPNOTSUPP;
	}

	return mlx5_set_port_beacon(mdev, beacon_duration);
}

static int mlx5e_get_module_info(struct net_device *netdev,
				 struct ethtool_modinfo *modinfo)
{
	struct mlx5e_priv *priv = netdev_priv(netdev);
	struct mlx5_core_dev *dev = priv->mdev;
	int size_read = 0;
	u8 data[4] = {0};

	size_read = mlx5_query_module_eeprom(dev, 0, 2, data);
	if (size_read < 2)
		return -EIO;

	/* data[0] = identifier byte */
	switch (data[0]) {
	case MLX5_MODULE_ID_QSFP:
		modinfo->type       = ETH_MODULE_SFF_8436;
		modinfo->eeprom_len = ETH_MODULE_SFF_8436_MAX_LEN;
		break;
	case MLX5_MODULE_ID_QSFP_PLUS:
	case MLX5_MODULE_ID_QSFP28:
		/* data[1] = revision id */
		if (data[0] == MLX5_MODULE_ID_QSFP28 || data[1] >= 0x3) {
			modinfo->type       = ETH_MODULE_SFF_8636;
			modinfo->eeprom_len = ETH_MODULE_SFF_8636_MAX_LEN;
		} else {
			modinfo->type       = ETH_MODULE_SFF_8436;
			modinfo->eeprom_len = ETH_MODULE_SFF_8436_MAX_LEN;
		}
		break;
	case MLX5_MODULE_ID_SFP:
		modinfo->type       = ETH_MODULE_SFF_8472;
		modinfo->eeprom_len = ETH_MODULE_SFF_8472_LEN;
		break;
	default:
		netdev_err(priv->netdev, "%s: cable type not recognized:0x%x\n",
			   __func__, data[0]);
		return -EINVAL;
	}

	return 0;
}

static int mlx5e_get_module_eeprom(struct net_device *netdev,
				   struct ethtool_eeprom *ee,
				   u8 *data)
{
	struct mlx5e_priv *priv = netdev_priv(netdev);
	struct mlx5_core_dev *mdev = priv->mdev;
	int offset = ee->offset;
	int size_read;
	int i = 0;

	if (!ee->len)
		return -EINVAL;

	memset(data, 0, ee->len);

	while (i < ee->len) {
		size_read = mlx5_query_module_eeprom(mdev, offset, ee->len - i,
						     data + i);

		if (!size_read)
			/* Done reading */
			return 0;

		if (size_read < 0) {
			netdev_err(priv->netdev, "%s: mlx5_query_eeprom failed:0x%x\n",
				   __func__, size_read);
			return 0;
		}

		i += size_read;
		offset += size_read;
	}

	return 0;
}

static int mlx5e_get_module_eeprom_by_page(struct net_device *netdev,
					   const struct ethtool_module_eeprom *page_data,
					   struct netlink_ext_ack *extack)
{
	struct mlx5e_priv *priv = netdev_priv(netdev);
	struct mlx5_module_eeprom_query_params query;
	struct mlx5_core_dev *mdev = priv->mdev;
	u8 *data = page_data->data;
	int size_read;
	int i = 0;

	if (!page_data->length)
		return -EINVAL;

	memset(data, 0, page_data->length);

	query.offset = page_data->offset;
	query.i2c_address = page_data->i2c_address;
	query.bank = page_data->bank;
	query.page = page_data->page;
	while (i < page_data->length) {
		query.size = page_data->length - i;
		size_read = mlx5_query_module_eeprom_by_page(mdev, &query, data + i);

		/* Done reading, return how many bytes was read */
		if (!size_read)
			return i;

		if (size_read == -EINVAL)
			return -EINVAL;
		if (size_read < 0) {
			netdev_err(priv->netdev, "%s: mlx5_query_module_eeprom_by_page failed:0x%x\n",
				   __func__, size_read);
			return i;
		}

		i += size_read;
		query.offset += size_read;
	}

	return i;
}

int mlx5e_ethtool_flash_device(struct mlx5e_priv *priv,
			       struct ethtool_flash *flash)
{
	struct mlx5_core_dev *mdev = priv->mdev;
	struct net_device *dev = priv->netdev;
	const struct firmware *fw;
	int err;

	if (flash->region != ETHTOOL_FLASH_ALL_REGIONS)
		return -EOPNOTSUPP;

	err = request_firmware_direct(&fw, flash->data, &dev->dev);
	if (err)
		return err;

	dev_hold(dev);
	rtnl_unlock();

	err = mlx5_firmware_flash(mdev, fw, NULL);
	release_firmware(fw);

	rtnl_lock();
	dev_put(dev);
	return err;
}

static int mlx5e_flash_device(struct net_device *dev,
			      struct ethtool_flash *flash)
{
	struct mlx5e_priv *priv = netdev_priv(dev);

	return mlx5e_ethtool_flash_device(priv, flash);
}

static int set_pflag_cqe_based_moder(struct net_device *netdev, bool enable,
				     bool is_rx_cq)
{
	struct mlx5e_priv *priv = netdev_priv(netdev);
	struct mlx5_core_dev *mdev = priv->mdev;
	struct mlx5e_params new_params;
	bool mode_changed;
	u8 cq_period_mode, current_cq_period_mode;

	cq_period_mode = enable ?
		MLX5_CQ_PERIOD_MODE_START_FROM_CQE :
		MLX5_CQ_PERIOD_MODE_START_FROM_EQE;
	current_cq_period_mode = is_rx_cq ?
		priv->channels.params.rx_cq_moderation.cq_period_mode :
		priv->channels.params.tx_cq_moderation.cq_period_mode;
	mode_changed = cq_period_mode != current_cq_period_mode;

	if (cq_period_mode == MLX5_CQ_PERIOD_MODE_START_FROM_CQE &&
	    !MLX5_CAP_GEN(mdev, cq_period_start_from_cqe))
		return -EOPNOTSUPP;

	if (!mode_changed)
		return 0;

	new_params = priv->channels.params;
	if (is_rx_cq)
		mlx5e_set_rx_cq_mode_params(&new_params, cq_period_mode);
	else
		mlx5e_set_tx_cq_mode_params(&new_params, cq_period_mode);

	return mlx5e_safe_switch_params(priv, &new_params, NULL, NULL, true);
}

static int set_pflag_tx_cqe_based_moder(struct net_device *netdev, bool enable)
{
	return set_pflag_cqe_based_moder(netdev, enable, false);
}

static int set_pflag_rx_cqe_based_moder(struct net_device *netdev, bool enable)
{
	return set_pflag_cqe_based_moder(netdev, enable, true);
}

int mlx5e_modify_rx_cqe_compression_locked(struct mlx5e_priv *priv, bool new_val)
{
	bool curr_val = MLX5E_GET_PFLAG(&priv->channels.params, MLX5E_PFLAG_RX_CQE_COMPRESS);
	struct mlx5e_params new_params;
	int err = 0;

	if (!MLX5_CAP_GEN(priv->mdev, cqe_compression))
		return new_val ? -EOPNOTSUPP : 0;

	if (curr_val == new_val)
		return 0;

	if (new_val && !priv->profile->rx_ptp_support &&
	    priv->tstamp.rx_filter != HWTSTAMP_FILTER_NONE) {
		netdev_err(priv->netdev,
			   "Profile doesn't support enabling of CQE compression while hardware time-stamping is enabled.\n");
		return -EINVAL;
	}

	new_params = priv->channels.params;
	MLX5E_SET_PFLAG(&new_params, MLX5E_PFLAG_RX_CQE_COMPRESS, new_val);
	if (priv->tstamp.rx_filter != HWTSTAMP_FILTER_NONE)
		new_params.ptp_rx = new_val;

	if (new_params.ptp_rx == priv->channels.params.ptp_rx)
		err = mlx5e_safe_switch_params(priv, &new_params, NULL, NULL, true);
	else
		err = mlx5e_safe_switch_params(priv, &new_params, mlx5e_ptp_rx_manage_fs_ctx,
					       &new_params.ptp_rx, true);
	if (err)
		return err;

	mlx5e_dbg(DRV, priv, "MLX5E: RxCqeCmprss was turned %s\n",
		  MLX5E_GET_PFLAG(&priv->channels.params,
				  MLX5E_PFLAG_RX_CQE_COMPRESS) ? "ON" : "OFF");

	return 0;
}

static int set_pflag_rx_cqe_compress(struct net_device *netdev,
				     bool enable)
{
	struct mlx5e_priv *priv = netdev_priv(netdev);
	struct mlx5_core_dev *mdev = priv->mdev;
	int err;

	if (!MLX5_CAP_GEN(mdev, cqe_compression))
		return -EOPNOTSUPP;

	err = mlx5e_modify_rx_cqe_compression_locked(priv, enable);
	if (err)
		return err;

<<<<<<< HEAD
	err = mlx5e_modify_rx_cqe_compression_locked(priv, enable);
	if (err)
		return err;

=======
>>>>>>> 11e4b63a
	priv->channels.params.rx_cqe_compress_def = enable;

	return 0;
}

static int set_pflag_rx_striding_rq(struct net_device *netdev, bool enable)
{
	struct mlx5e_priv *priv = netdev_priv(netdev);
	struct mlx5_core_dev *mdev = priv->mdev;
	struct mlx5e_params new_params;

	if (enable) {
		if (!mlx5e_check_fragmented_striding_rq_cap(mdev))
			return -EOPNOTSUPP;
		if (!mlx5e_striding_rq_possible(mdev, &priv->channels.params))
			return -EINVAL;
	} else if (priv->channels.params.lro_en) {
		netdev_warn(netdev, "Can't set legacy RQ with LRO, disable LRO first\n");
		return -EINVAL;
	}

	new_params = priv->channels.params;

	MLX5E_SET_PFLAG(&new_params, MLX5E_PFLAG_RX_STRIDING_RQ, enable);
	mlx5e_set_rq_type(mdev, &new_params);

	return mlx5e_safe_switch_params(priv, &new_params, NULL, NULL, true);
}

static int set_pflag_rx_no_csum_complete(struct net_device *netdev, bool enable)
{
	struct mlx5e_priv *priv = netdev_priv(netdev);
	struct mlx5e_channels *channels = &priv->channels;
	struct mlx5e_channel *c;
	int i;

	if (!test_bit(MLX5E_STATE_OPENED, &priv->state) ||
	    priv->channels.params.xdp_prog)
		return 0;

	for (i = 0; i < channels->num; i++) {
		c = channels->c[i];
		if (enable)
			__set_bit(MLX5E_RQ_STATE_NO_CSUM_COMPLETE, &c->rq.state);
		else
			__clear_bit(MLX5E_RQ_STATE_NO_CSUM_COMPLETE, &c->rq.state);
	}

	return 0;
}

static int set_pflag_tx_mpwqe_common(struct net_device *netdev, u32 flag, bool enable)
{
	struct mlx5e_priv *priv = netdev_priv(netdev);
	struct mlx5_core_dev *mdev = priv->mdev;
	struct mlx5e_params new_params;

	if (enable && !MLX5_CAP_ETH(mdev, enhanced_multi_pkt_send_wqe))
		return -EOPNOTSUPP;

	new_params = priv->channels.params;

	MLX5E_SET_PFLAG(&new_params, flag, enable);

	return mlx5e_safe_switch_params(priv, &new_params, NULL, NULL, true);
}

static int set_pflag_xdp_tx_mpwqe(struct net_device *netdev, bool enable)
{
	return set_pflag_tx_mpwqe_common(netdev, MLX5E_PFLAG_XDP_TX_MPWQE, enable);
}

static int set_pflag_skb_tx_mpwqe(struct net_device *netdev, bool enable)
{
	return set_pflag_tx_mpwqe_common(netdev, MLX5E_PFLAG_SKB_TX_MPWQE, enable);
}

static int set_pflag_tx_port_ts(struct net_device *netdev, bool enable)
{
	struct mlx5e_priv *priv = netdev_priv(netdev);
	struct mlx5_core_dev *mdev = priv->mdev;
	struct mlx5e_params new_params;
	int err;

	if (!MLX5_CAP_GEN(mdev, ts_cqe_to_dest_cqn))
		return -EOPNOTSUPP;

	/* Don't allow changing the PTP state if HTB offload is active, because
	 * the numeration of the QoS SQs will change, while per-queue qdiscs are
	 * attached.
	 */
	if (priv->htb.maj_id) {
		netdev_err(priv->netdev, "%s: HTB offload is active, cannot change the PTP state\n",
			   __func__);
		return -EINVAL;
	}

	new_params = priv->channels.params;
	MLX5E_SET_PFLAG(&new_params, MLX5E_PFLAG_TX_PORT_TS, enable);
	/* No need to verify SQ stop room as
	 * ptpsq.txqsq.stop_room <= generic_sq->stop_room, and both
	 * has the same log_sq_size.
	 */

<<<<<<< HEAD
	if (!test_bit(MLX5E_STATE_OPENED, &priv->state)) {
		struct mlx5e_params old_params;

		old_params = priv->channels.params;
		priv->channels.params = new_channels.params;
		err = mlx5e_num_channels_changed(priv);
		if (err)
			priv->channels.params = old_params;
		goto out;
	}

	err = mlx5e_safe_switch_channels(priv, &new_channels,
					 mlx5e_num_channels_changed_ctx, NULL);
out:
=======
	err = mlx5e_safe_switch_params(priv, &new_params,
				       mlx5e_num_channels_changed_ctx, NULL, true);
>>>>>>> 11e4b63a
	if (!err)
		priv->tx_ptp_opened = true;

	return err;
}

static const struct pflag_desc mlx5e_priv_flags[MLX5E_NUM_PFLAGS] = {
	{ "rx_cqe_moder",        set_pflag_rx_cqe_based_moder },
	{ "tx_cqe_moder",        set_pflag_tx_cqe_based_moder },
	{ "rx_cqe_compress",     set_pflag_rx_cqe_compress },
	{ "rx_striding_rq",      set_pflag_rx_striding_rq },
	{ "rx_no_csum_complete", set_pflag_rx_no_csum_complete },
	{ "xdp_tx_mpwqe",        set_pflag_xdp_tx_mpwqe },
	{ "skb_tx_mpwqe",        set_pflag_skb_tx_mpwqe },
	{ "tx_port_ts",          set_pflag_tx_port_ts },
};

static int mlx5e_handle_pflag(struct net_device *netdev,
			      u32 wanted_flags,
			      enum mlx5e_priv_flag flag)
{
	struct mlx5e_priv *priv = netdev_priv(netdev);
	bool enable = !!(wanted_flags & BIT(flag));
	u32 changes = wanted_flags ^ priv->channels.params.pflags;
	int err;

	if (!(changes & BIT(flag)))
		return 0;

	err = mlx5e_priv_flags[flag].handler(netdev, enable);
	if (err) {
		netdev_err(netdev, "%s private flag '%s' failed err %d\n",
			   enable ? "Enable" : "Disable", mlx5e_priv_flags[flag].name, err);
		return err;
	}

	MLX5E_SET_PFLAG(&priv->channels.params, flag, enable);
	return 0;
}

static int mlx5e_set_priv_flags(struct net_device *netdev, u32 pflags)
{
	struct mlx5e_priv *priv = netdev_priv(netdev);
	enum mlx5e_priv_flag pflag;
	int err;

	mutex_lock(&priv->state_lock);

	for (pflag = 0; pflag < MLX5E_NUM_PFLAGS; pflag++) {
		err = mlx5e_handle_pflag(netdev, pflags, pflag);
		if (err)
			break;
	}

	mutex_unlock(&priv->state_lock);

	/* Need to fix some features.. */
	netdev_update_features(netdev);

	return err;
}

static u32 mlx5e_get_priv_flags(struct net_device *netdev)
{
	struct mlx5e_priv *priv = netdev_priv(netdev);

	return priv->channels.params.pflags;
}

int mlx5e_get_rxnfc(struct net_device *dev, struct ethtool_rxnfc *info,
		    u32 *rule_locs)
{
	struct mlx5e_priv *priv = netdev_priv(dev);

	/* ETHTOOL_GRXRINGS is needed by ethtool -x which is not part
	 * of rxnfc. We keep this logic out of mlx5e_ethtool_get_rxnfc,
	 * to avoid breaking "ethtool -x" when mlx5e_ethtool_get_rxnfc
	 * is compiled out via CONFIG_MLX5_EN_RXNFC=n.
	 */
	if (info->cmd == ETHTOOL_GRXRINGS) {
		info->data = priv->channels.params.num_channels;
		return 0;
	}

	return mlx5e_ethtool_get_rxnfc(dev, info, rule_locs);
}

int mlx5e_set_rxnfc(struct net_device *dev, struct ethtool_rxnfc *cmd)
{
	return mlx5e_ethtool_set_rxnfc(dev, cmd);
}

static int query_port_status_opcode(struct mlx5_core_dev *mdev, u32 *status_opcode)
{
	struct mlx5_ifc_pddr_troubleshooting_page_bits *pddr_troubleshooting_page;
	u32 in[MLX5_ST_SZ_DW(pddr_reg)] = {};
	u32 out[MLX5_ST_SZ_DW(pddr_reg)];
	int err;

	MLX5_SET(pddr_reg, in, local_port, 1);
	MLX5_SET(pddr_reg, in, page_select,
		 MLX5_PDDR_REG_PAGE_SELECT_TROUBLESHOOTING_INFO_PAGE);

	pddr_troubleshooting_page = MLX5_ADDR_OF(pddr_reg, in, page_data);
	MLX5_SET(pddr_troubleshooting_page, pddr_troubleshooting_page,
		 group_opcode, MLX5_PDDR_REG_TRBLSH_GROUP_OPCODE_MONITOR);
	err = mlx5_core_access_reg(mdev, in, sizeof(in), out,
				   sizeof(out), MLX5_REG_PDDR, 0, 0);
	if (err)
		return err;

	pddr_troubleshooting_page = MLX5_ADDR_OF(pddr_reg, out, page_data);
	*status_opcode = MLX5_GET(pddr_troubleshooting_page, pddr_troubleshooting_page,
				  status_opcode);
	return 0;
}

struct mlx5e_ethtool_link_ext_state_opcode_mapping {
	u32 status_opcode;
	enum ethtool_link_ext_state link_ext_state;
	u8 link_ext_substate;
};

static const struct mlx5e_ethtool_link_ext_state_opcode_mapping
mlx5e_link_ext_state_opcode_map[] = {
	/* States relating to the autonegotiation or issues therein */
	{2, ETHTOOL_LINK_EXT_STATE_AUTONEG,
		ETHTOOL_LINK_EXT_SUBSTATE_AN_NO_PARTNER_DETECTED},
	{3, ETHTOOL_LINK_EXT_STATE_AUTONEG,
		ETHTOOL_LINK_EXT_SUBSTATE_AN_ACK_NOT_RECEIVED},
	{4, ETHTOOL_LINK_EXT_STATE_AUTONEG,
		ETHTOOL_LINK_EXT_SUBSTATE_AN_NEXT_PAGE_EXCHANGE_FAILED},
	{36, ETHTOOL_LINK_EXT_STATE_AUTONEG,
		ETHTOOL_LINK_EXT_SUBSTATE_AN_NO_PARTNER_DETECTED_FORCE_MODE},
	{38, ETHTOOL_LINK_EXT_STATE_AUTONEG,
		ETHTOOL_LINK_EXT_SUBSTATE_AN_FEC_MISMATCH_DURING_OVERRIDE},
	{39, ETHTOOL_LINK_EXT_STATE_AUTONEG,
		ETHTOOL_LINK_EXT_SUBSTATE_AN_NO_HCD},

	/* Failure during link training */
	{5, ETHTOOL_LINK_EXT_STATE_LINK_TRAINING_FAILURE,
		ETHTOOL_LINK_EXT_SUBSTATE_LT_KR_FRAME_LOCK_NOT_ACQUIRED},
	{6, ETHTOOL_LINK_EXT_STATE_LINK_TRAINING_FAILURE,
		ETHTOOL_LINK_EXT_SUBSTATE_LT_KR_LINK_INHIBIT_TIMEOUT},
	{7, ETHTOOL_LINK_EXT_STATE_LINK_TRAINING_FAILURE,
		ETHTOOL_LINK_EXT_SUBSTATE_LT_KR_LINK_PARTNER_DID_NOT_SET_RECEIVER_READY},
	{8, ETHTOOL_LINK_EXT_STATE_LINK_TRAINING_FAILURE, 0},
	{14, ETHTOOL_LINK_EXT_STATE_LINK_TRAINING_FAILURE,
		ETHTOOL_LINK_EXT_SUBSTATE_LT_REMOTE_FAULT},

	/* Logical mismatch in physical coding sublayer or forward error correction sublayer */
	{9, ETHTOOL_LINK_EXT_STATE_LINK_LOGICAL_MISMATCH,
		ETHTOOL_LINK_EXT_SUBSTATE_LLM_PCS_DID_NOT_ACQUIRE_BLOCK_LOCK},
	{10, ETHTOOL_LINK_EXT_STATE_LINK_LOGICAL_MISMATCH,
		ETHTOOL_LINK_EXT_SUBSTATE_LLM_PCS_DID_NOT_ACQUIRE_AM_LOCK},
	{11, ETHTOOL_LINK_EXT_STATE_LINK_LOGICAL_MISMATCH,
		ETHTOOL_LINK_EXT_SUBSTATE_LLM_PCS_DID_NOT_GET_ALIGN_STATUS},
	{12, ETHTOOL_LINK_EXT_STATE_LINK_LOGICAL_MISMATCH,
		ETHTOOL_LINK_EXT_SUBSTATE_LLM_FC_FEC_IS_NOT_LOCKED},
	{13, ETHTOOL_LINK_EXT_STATE_LINK_LOGICAL_MISMATCH,
		ETHTOOL_LINK_EXT_SUBSTATE_LLM_RS_FEC_IS_NOT_LOCKED},

	/* Signal integrity issues */
	{15, ETHTOOL_LINK_EXT_STATE_BAD_SIGNAL_INTEGRITY, 0},
	{17, ETHTOOL_LINK_EXT_STATE_BAD_SIGNAL_INTEGRITY,
		ETHTOOL_LINK_EXT_SUBSTATE_BSI_LARGE_NUMBER_OF_PHYSICAL_ERRORS},
	{42, ETHTOOL_LINK_EXT_STATE_BAD_SIGNAL_INTEGRITY,
		ETHTOOL_LINK_EXT_SUBSTATE_BSI_UNSUPPORTED_RATE},

	/* No cable connected */
	{1024, ETHTOOL_LINK_EXT_STATE_NO_CABLE, 0},

	/* Failure is related to cable, e.g., unsupported cable */
	{16, ETHTOOL_LINK_EXT_STATE_CABLE_ISSUE,
		ETHTOOL_LINK_EXT_SUBSTATE_CI_UNSUPPORTED_CABLE},
	{20, ETHTOOL_LINK_EXT_STATE_CABLE_ISSUE,
		ETHTOOL_LINK_EXT_SUBSTATE_CI_UNSUPPORTED_CABLE},
	{29, ETHTOOL_LINK_EXT_STATE_CABLE_ISSUE,
		ETHTOOL_LINK_EXT_SUBSTATE_CI_UNSUPPORTED_CABLE},
	{1025, ETHTOOL_LINK_EXT_STATE_CABLE_ISSUE,
		ETHTOOL_LINK_EXT_SUBSTATE_CI_UNSUPPORTED_CABLE},
	{1029, ETHTOOL_LINK_EXT_STATE_CABLE_ISSUE,
		ETHTOOL_LINK_EXT_SUBSTATE_CI_UNSUPPORTED_CABLE},
	{1031, ETHTOOL_LINK_EXT_STATE_CABLE_ISSUE, 0},

	/* Failure is related to EEPROM, e.g., failure during reading or parsing the data */
	{1027, ETHTOOL_LINK_EXT_STATE_EEPROM_ISSUE, 0},

	/* Failure during calibration algorithm */
	{23, ETHTOOL_LINK_EXT_STATE_CALIBRATION_FAILURE, 0},

	/* The hardware is not able to provide the power required from cable or module */
	{1032, ETHTOOL_LINK_EXT_STATE_POWER_BUDGET_EXCEEDED, 0},

	/* The module is overheated */
	{1030, ETHTOOL_LINK_EXT_STATE_OVERHEAT, 0},
};

static void
mlx5e_set_link_ext_state(struct mlx5e_ethtool_link_ext_state_opcode_mapping
			 link_ext_state_mapping,
			 struct ethtool_link_ext_state_info *link_ext_state_info)
{
	switch (link_ext_state_mapping.link_ext_state) {
	case ETHTOOL_LINK_EXT_STATE_AUTONEG:
		link_ext_state_info->autoneg =
			link_ext_state_mapping.link_ext_substate;
		break;
	case ETHTOOL_LINK_EXT_STATE_LINK_TRAINING_FAILURE:
		link_ext_state_info->link_training =
			link_ext_state_mapping.link_ext_substate;
		break;
	case ETHTOOL_LINK_EXT_STATE_LINK_LOGICAL_MISMATCH:
		link_ext_state_info->link_logical_mismatch =
			link_ext_state_mapping.link_ext_substate;
		break;
	case ETHTOOL_LINK_EXT_STATE_BAD_SIGNAL_INTEGRITY:
		link_ext_state_info->bad_signal_integrity =
			link_ext_state_mapping.link_ext_substate;
		break;
	case ETHTOOL_LINK_EXT_STATE_CABLE_ISSUE:
		link_ext_state_info->cable_issue =
			link_ext_state_mapping.link_ext_substate;
		break;
	default:
		break;
	}

	link_ext_state_info->link_ext_state = link_ext_state_mapping.link_ext_state;
}

static int
mlx5e_get_link_ext_state(struct net_device *dev,
			 struct ethtool_link_ext_state_info *link_ext_state_info)
{
	struct mlx5e_ethtool_link_ext_state_opcode_mapping link_ext_state_mapping;
	struct mlx5e_priv *priv = netdev_priv(dev);
	u32 status_opcode = 0;
	int i;

	/* Exit without data if the interface state is OK, since no extended data is
	 * available in such case
	 */
	if (netif_carrier_ok(dev))
		return -ENODATA;

	if (query_port_status_opcode(priv->mdev, &status_opcode) ||
	    !status_opcode)
		return -ENODATA;

	for (i = 0; i < ARRAY_SIZE(mlx5e_link_ext_state_opcode_map); i++) {
		link_ext_state_mapping = mlx5e_link_ext_state_opcode_map[i];
		if (link_ext_state_mapping.status_opcode == status_opcode) {
			mlx5e_set_link_ext_state(link_ext_state_mapping,
						 link_ext_state_info);
			return 0;
		}
	}

	return -ENODATA;
}

static void mlx5e_get_eth_phy_stats(struct net_device *netdev,
				    struct ethtool_eth_phy_stats *phy_stats)
{
	struct mlx5e_priv *priv = netdev_priv(netdev);

	mlx5e_stats_eth_phy_get(priv, phy_stats);
}

static void mlx5e_get_eth_mac_stats(struct net_device *netdev,
				    struct ethtool_eth_mac_stats *mac_stats)
{
	struct mlx5e_priv *priv = netdev_priv(netdev);

	mlx5e_stats_eth_mac_get(priv, mac_stats);
}

static void mlx5e_get_eth_ctrl_stats(struct net_device *netdev,
				     struct ethtool_eth_ctrl_stats *ctrl_stats)
{
	struct mlx5e_priv *priv = netdev_priv(netdev);

	mlx5e_stats_eth_ctrl_get(priv, ctrl_stats);
}

static void mlx5e_get_rmon_stats(struct net_device *netdev,
				 struct ethtool_rmon_stats *rmon_stats,
				 const struct ethtool_rmon_hist_range **ranges)
{
	struct mlx5e_priv *priv = netdev_priv(netdev);

	mlx5e_stats_rmon_get(priv, rmon_stats, ranges);
}

const struct ethtool_ops mlx5e_ethtool_ops = {
	.supported_coalesce_params = ETHTOOL_COALESCE_USECS |
				     ETHTOOL_COALESCE_MAX_FRAMES |
				     ETHTOOL_COALESCE_USE_ADAPTIVE,
	.get_drvinfo       = mlx5e_get_drvinfo,
	.get_link          = ethtool_op_get_link,
	.get_link_ext_state  = mlx5e_get_link_ext_state,
	.get_strings       = mlx5e_get_strings,
	.get_sset_count    = mlx5e_get_sset_count,
	.get_ethtool_stats = mlx5e_get_ethtool_stats,
	.get_ringparam     = mlx5e_get_ringparam,
	.set_ringparam     = mlx5e_set_ringparam,
	.get_channels      = mlx5e_get_channels,
	.set_channels      = mlx5e_set_channels,
	.get_coalesce      = mlx5e_get_coalesce,
	.set_coalesce      = mlx5e_set_coalesce,
	.get_link_ksettings  = mlx5e_get_link_ksettings,
	.set_link_ksettings  = mlx5e_set_link_ksettings,
	.get_rxfh_key_size   = mlx5e_get_rxfh_key_size,
	.get_rxfh_indir_size = mlx5e_get_rxfh_indir_size,
	.get_rxfh          = mlx5e_get_rxfh,
	.set_rxfh          = mlx5e_set_rxfh,
	.get_rxnfc         = mlx5e_get_rxnfc,
	.set_rxnfc         = mlx5e_set_rxnfc,
	.get_tunable       = mlx5e_get_tunable,
	.set_tunable       = mlx5e_set_tunable,
	.get_pause_stats   = mlx5e_get_pause_stats,
	.get_pauseparam    = mlx5e_get_pauseparam,
	.set_pauseparam    = mlx5e_set_pauseparam,
	.get_ts_info       = mlx5e_get_ts_info,
	.set_phys_id       = mlx5e_set_phys_id,
	.get_wol	   = mlx5e_get_wol,
	.set_wol	   = mlx5e_set_wol,
	.get_module_info   = mlx5e_get_module_info,
	.get_module_eeprom = mlx5e_get_module_eeprom,
	.get_module_eeprom_by_page = mlx5e_get_module_eeprom_by_page,
	.flash_device      = mlx5e_flash_device,
	.get_priv_flags    = mlx5e_get_priv_flags,
	.set_priv_flags    = mlx5e_set_priv_flags,
	.self_test         = mlx5e_self_test,
	.get_msglevel      = mlx5e_get_msglevel,
	.set_msglevel      = mlx5e_set_msglevel,
	.get_fec_stats     = mlx5e_get_fec_stats,
	.get_fecparam      = mlx5e_get_fecparam,
	.set_fecparam      = mlx5e_set_fecparam,
	.get_eth_phy_stats = mlx5e_get_eth_phy_stats,
	.get_eth_mac_stats = mlx5e_get_eth_mac_stats,
	.get_eth_ctrl_stats = mlx5e_get_eth_ctrl_stats,
	.get_rmon_stats    = mlx5e_get_rmon_stats,
};<|MERGE_RESOLUTION|>--- conflicted
+++ resolved
@@ -1935,13 +1935,6 @@
 	if (err)
 		return err;
 
-<<<<<<< HEAD
-	err = mlx5e_modify_rx_cqe_compression_locked(priv, enable);
-	if (err)
-		return err;
-
-=======
->>>>>>> 11e4b63a
 	priv->channels.params.rx_cqe_compress_def = enable;
 
 	return 0;
@@ -2046,25 +2039,8 @@
 	 * has the same log_sq_size.
 	 */
 
-<<<<<<< HEAD
-	if (!test_bit(MLX5E_STATE_OPENED, &priv->state)) {
-		struct mlx5e_params old_params;
-
-		old_params = priv->channels.params;
-		priv->channels.params = new_channels.params;
-		err = mlx5e_num_channels_changed(priv);
-		if (err)
-			priv->channels.params = old_params;
-		goto out;
-	}
-
-	err = mlx5e_safe_switch_channels(priv, &new_channels,
-					 mlx5e_num_channels_changed_ctx, NULL);
-out:
-=======
 	err = mlx5e_safe_switch_params(priv, &new_params,
 				       mlx5e_num_channels_changed_ctx, NULL, true);
->>>>>>> 11e4b63a
 	if (!err)
 		priv->tx_ptp_opened = true;
 
