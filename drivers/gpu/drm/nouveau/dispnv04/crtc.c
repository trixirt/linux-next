--- conflicted
+++ resolved
@@ -849,11 +849,7 @@
 	}
 
 	nvbo = nouveau_gem_object(drm_fb->obj[0]);
-<<<<<<< HEAD
-	nv_crtc->fb.offset = nvbo->bo.offset;
-=======
 	nv_crtc->fb.offset = nvbo->offset;
->>>>>>> a786e8ca
 
 	if (nv_crtc->lut.depth != drm_fb->format->depth) {
 		nv_crtc->lut.depth = drm_fb->format->depth;
