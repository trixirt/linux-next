--- conflicted
+++ resolved
@@ -1467,12 +1467,8 @@
 }
 
 static void alloc_multiple_bios(struct bio_list *blist, struct clone_info *ci,
-<<<<<<< HEAD
-				struct dm_target *ti, unsigned int num_bios)
-=======
 				struct dm_target *ti, unsigned int num_bios,
 				unsigned *len)
->>>>>>> 8455cbb2
 {
 	struct bio *bio;
 	int try;
@@ -2994,20 +2990,10 @@
 		snprintf(udev_cookie, DM_COOKIE_LENGTH, "%s=%u",
 			 DM_COOKIE_ENV_VAR_NAME, cookie);
 		*envpp++ = udev_cookie;
-<<<<<<< HEAD
-=======
 	}
 	if (need_resize_uevent) {
 		*envpp++ = "RESIZE=1";
->>>>>>> 8455cbb2
-	}
-	if (need_resize_uevent) {
-		*envpp++ = "RESIZE=1";
-	}
-
-	noio_flag = memalloc_noio_save();
-
-	r = kobject_uevent_env(&disk_to_dev(md->disk)->kobj, action, envp);
+	}
 
 	noio_flag = memalloc_noio_save();
 
