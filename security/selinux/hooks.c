--- conflicted
+++ resolved
@@ -2700,64 +2700,6 @@
 }
 
 static int selinux_sb_mnt_opts_compat(struct super_block *sb, void *mnt_opts)
-<<<<<<< HEAD
-{
-	struct selinux_mnt_opts *opts = mnt_opts;
-	struct superblock_security_struct *sbsec = sb->s_security;
-	u32 sid;
-	int rc;
-
-	/*
-	 * Superblock not initialized (i.e. no options) - reject if any
-	 * options specified, otherwise accept.
-	 */
-	if (!(sbsec->flags & SE_SBINITIALIZED))
-		return opts ? 1 : 0;
-
-	/*
-	 * Superblock initialized and no options specified - reject if
-	 * superblock has any options set, otherwise accept.
-	 */
-	if (!opts)
-		return (sbsec->flags & SE_MNTMASK) ? 1 : 0;
-
-	if (opts->fscontext) {
-		rc = parse_sid(sb, opts->fscontext, &sid);
-		if (rc)
-			return 1;
-		if (bad_option(sbsec, FSCONTEXT_MNT, sbsec->sid, sid))
-			return 1;
-	}
-	if (opts->context) {
-		rc = parse_sid(sb, opts->context, &sid);
-		if (rc)
-			return 1;
-		if (bad_option(sbsec, CONTEXT_MNT, sbsec->mntpoint_sid, sid))
-			return 1;
-	}
-	if (opts->rootcontext) {
-		struct inode_security_struct *root_isec;
-
-		root_isec = backing_inode_security(sb->s_root);
-		rc = parse_sid(sb, opts->rootcontext, &sid);
-		if (rc)
-			return 1;
-		if (bad_option(sbsec, ROOTCONTEXT_MNT, root_isec->sid, sid))
-			return 1;
-	}
-	if (opts->defcontext) {
-		rc = parse_sid(sb, opts->defcontext, &sid);
-		if (rc)
-			return 1;
-		if (bad_option(sbsec, DEFCONTEXT_MNT, sbsec->def_sid, sid))
-			return 1;
-	}
-	return 0;
-}
-
-static int selinux_sb_remount(struct super_block *sb, void *mnt_opts)
-=======
->>>>>>> 11e4b63a
 {
 	struct selinux_mnt_opts *opts = mnt_opts;
 	struct superblock_security_struct *sbsec = sb->s_security;
