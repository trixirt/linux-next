// SPDX-License-Identifier: GPL-2.0
/*
 * linux/fs/nfs/callback_xdr.c
 *
 * Copyright (C) 2004 Trond Myklebust
 *
 * NFSv4 callback encode/decode procedures
 */
#include <linux/kernel.h>
#include <linux/sunrpc/svc.h>
#include <linux/nfs4.h>
#include <linux/nfs_fs.h>
#include <linux/ratelimit.h>
#include <linux/printk.h>
#include <linux/slab.h>
#include <linux/sunrpc/bc_xprt.h>
#include "nfs4_fs.h"
#include "callback.h"
#include "internal.h"
#include "nfs4session.h"
#include "nfs4trace.h"

#define CB_OP_TAGLEN_MAXSZ		(512)
#define CB_OP_HDR_RES_MAXSZ		(2 * 4) // opcode, status
#define CB_OP_GETATTR_BITMAP_MAXSZ	(4 * 4) // bitmap length, 3 bitmaps
#define CB_OP_GETATTR_RES_MAXSZ		(CB_OP_HDR_RES_MAXSZ + \
					 CB_OP_GETATTR_BITMAP_MAXSZ + \
					 /* change, size, ctime, mtime */\
					 (2 + 2 + 3 + 3) * 4)
#define CB_OP_RECALL_RES_MAXSZ		(CB_OP_HDR_RES_MAXSZ)

#if defined(CONFIG_NFS_V4_1)
#define CB_OP_LAYOUTRECALL_RES_MAXSZ	(CB_OP_HDR_RES_MAXSZ)
#define CB_OP_DEVICENOTIFY_RES_MAXSZ	(CB_OP_HDR_RES_MAXSZ)
#define CB_OP_SEQUENCE_RES_MAXSZ	(CB_OP_HDR_RES_MAXSZ + \
					 NFS4_MAX_SESSIONID_LEN + \
					 (1 + 3) * 4) // seqid, 3 slotids
#define CB_OP_RECALLANY_RES_MAXSZ	(CB_OP_HDR_RES_MAXSZ)
#define CB_OP_RECALLSLOT_RES_MAXSZ	(CB_OP_HDR_RES_MAXSZ)
#define CB_OP_NOTIFY_LOCK_RES_MAXSZ	(CB_OP_HDR_RES_MAXSZ)
#endif /* CONFIG_NFS_V4_1 */
#ifdef CONFIG_NFS_V4_2
#define CB_OP_OFFLOAD_RES_MAXSZ		(CB_OP_HDR_RES_MAXSZ)
#endif /* CONFIG_NFS_V4_2 */

#define NFSDBG_FACILITY NFSDBG_CALLBACK

/* Internal error code */
#define NFS4ERR_RESOURCE_HDR	11050

struct callback_op {
	__be32 (*process_op)(void *, void *, struct cb_process_state *);
	__be32 (*decode_args)(struct svc_rqst *, struct xdr_stream *, void *);
	__be32 (*encode_res)(struct svc_rqst *, struct xdr_stream *,
			const void *);
	long res_maxsize;
};

static struct callback_op callback_ops[];

static __be32 nfs4_callback_null(struct svc_rqst *rqstp)
{
	return htonl(NFS4_OK);
}

/*
 * svc_process_common() looks for an XDR encoder to know when
 * not to drop a Reply.
 */
<<<<<<< HEAD
static int nfs4_encode_void(struct svc_rqst *rqstp, __be32 *p)
=======
static bool nfs4_encode_void(struct svc_rqst *rqstp, struct xdr_stream *xdr)
>>>>>>> df0cc57e
{
	return true;
}

static __be32 decode_string(struct xdr_stream *xdr, unsigned int *len,
		const char **str, size_t maxlen)
{
	ssize_t err;

	err = xdr_stream_decode_opaque_inline(xdr, (void **)str, maxlen);
	if (err < 0)
		return cpu_to_be32(NFS4ERR_RESOURCE);
	*len = err;
	return 0;
}

static __be32 decode_fh(struct xdr_stream *xdr, struct nfs_fh *fh)
{
	__be32 *p;

	p = xdr_inline_decode(xdr, 4);
	if (unlikely(p == NULL))
		return htonl(NFS4ERR_RESOURCE);
	fh->size = ntohl(*p);
	if (fh->size > NFS4_FHSIZE)
		return htonl(NFS4ERR_BADHANDLE);
	p = xdr_inline_decode(xdr, fh->size);
	if (unlikely(p == NULL))
		return htonl(NFS4ERR_RESOURCE);
	memcpy(&fh->data[0], p, fh->size);
	memset(&fh->data[fh->size], 0, sizeof(fh->data) - fh->size);
	return 0;
}

static __be32 decode_bitmap(struct xdr_stream *xdr, uint32_t *bitmap)
{
	__be32 *p;
	unsigned int attrlen;

	p = xdr_inline_decode(xdr, 4);
	if (unlikely(p == NULL))
		return htonl(NFS4ERR_RESOURCE);
	attrlen = ntohl(*p);
	p = xdr_inline_decode(xdr, attrlen << 2);
	if (unlikely(p == NULL))
		return htonl(NFS4ERR_RESOURCE);
	if (likely(attrlen > 0))
		bitmap[0] = ntohl(*p++);
	if (attrlen > 1)
		bitmap[1] = ntohl(*p);
	return 0;
}

static __be32 decode_stateid(struct xdr_stream *xdr, nfs4_stateid *stateid)
{
	__be32 *p;

	p = xdr_inline_decode(xdr, NFS4_STATEID_SIZE);
	if (unlikely(p == NULL))
		return htonl(NFS4ERR_RESOURCE);
	memcpy(stateid->data, p, NFS4_STATEID_SIZE);
	return 0;
}

static __be32 decode_delegation_stateid(struct xdr_stream *xdr, nfs4_stateid *stateid)
{
	stateid->type = NFS4_DELEGATION_STATEID_TYPE;
	return decode_stateid(xdr, stateid);
}

static __be32 decode_compound_hdr_arg(struct xdr_stream *xdr, struct cb_compound_hdr_arg *hdr)
{
	__be32 *p;
	__be32 status;

	status = decode_string(xdr, &hdr->taglen, &hdr->tag, CB_OP_TAGLEN_MAXSZ);
	if (unlikely(status != 0))
		return status;
	p = xdr_inline_decode(xdr, 12);
	if (unlikely(p == NULL))
		return htonl(NFS4ERR_RESOURCE);
	hdr->minorversion = ntohl(*p++);
	/* Check for minor version support */
	if (hdr->minorversion <= NFS4_MAX_MINOR_VERSION) {
		hdr->cb_ident = ntohl(*p++); /* ignored by v4.1 and v4.2 */
	} else {
		pr_warn_ratelimited("NFS: %s: NFSv4 server callback with "
			"illegal minor version %u!\n",
			__func__, hdr->minorversion);
		return htonl(NFS4ERR_MINOR_VERS_MISMATCH);
	}
	hdr->nops = ntohl(*p);
	return 0;
}

static __be32 decode_op_hdr(struct xdr_stream *xdr, unsigned int *op)
{
	__be32 *p;
	p = xdr_inline_decode(xdr, 4);
	if (unlikely(p == NULL))
		return htonl(NFS4ERR_RESOURCE_HDR);
	*op = ntohl(*p);
	return 0;
}

static __be32 decode_getattr_args(struct svc_rqst *rqstp,
		struct xdr_stream *xdr, void *argp)
{
	struct cb_getattrargs *args = argp;
	__be32 status;

	status = decode_fh(xdr, &args->fh);
	if (unlikely(status != 0))
		return status;
	return decode_bitmap(xdr, args->bitmap);
}

static __be32 decode_recall_args(struct svc_rqst *rqstp,
		struct xdr_stream *xdr, void *argp)
{
	struct cb_recallargs *args = argp;
	__be32 *p;
	__be32 status;

	status = decode_delegation_stateid(xdr, &args->stateid);
	if (unlikely(status != 0))
		return status;
	p = xdr_inline_decode(xdr, 4);
	if (unlikely(p == NULL))
		return htonl(NFS4ERR_RESOURCE);
	args->truncate = ntohl(*p);
	return decode_fh(xdr, &args->fh);
}

#if defined(CONFIG_NFS_V4_1)
static __be32 decode_layout_stateid(struct xdr_stream *xdr, nfs4_stateid *stateid)
{
	stateid->type = NFS4_LAYOUT_STATEID_TYPE;
	return decode_stateid(xdr, stateid);
}

static __be32 decode_layoutrecall_args(struct svc_rqst *rqstp,
				       struct xdr_stream *xdr, void *argp)
{
	struct cb_layoutrecallargs *args = argp;
	__be32 *p;
	__be32 status = 0;
	uint32_t iomode;

	p = xdr_inline_decode(xdr, 4 * sizeof(uint32_t));
	if (unlikely(p == NULL))
		return htonl(NFS4ERR_BADXDR);

	args->cbl_layout_type = ntohl(*p++);
	/* Depite the spec's xdr, iomode really belongs in the FILE switch,
	 * as it is unusable and ignored with the other types.
	 */
	iomode = ntohl(*p++);
	args->cbl_layoutchanged = ntohl(*p++);
	args->cbl_recall_type = ntohl(*p++);

	if (args->cbl_recall_type == RETURN_FILE) {
		args->cbl_range.iomode = iomode;
		status = decode_fh(xdr, &args->cbl_fh);
		if (unlikely(status != 0))
			return status;

		p = xdr_inline_decode(xdr, 2 * sizeof(uint64_t));
		if (unlikely(p == NULL))
			return htonl(NFS4ERR_BADXDR);
		p = xdr_decode_hyper(p, &args->cbl_range.offset);
		p = xdr_decode_hyper(p, &args->cbl_range.length);
		return decode_layout_stateid(xdr, &args->cbl_stateid);
	} else if (args->cbl_recall_type == RETURN_FSID) {
		p = xdr_inline_decode(xdr, 2 * sizeof(uint64_t));
		if (unlikely(p == NULL))
			return htonl(NFS4ERR_BADXDR);
		p = xdr_decode_hyper(p, &args->cbl_fsid.major);
		p = xdr_decode_hyper(p, &args->cbl_fsid.minor);
	} else if (args->cbl_recall_type != RETURN_ALL)
		return htonl(NFS4ERR_BADXDR);
	return 0;
}

static
__be32 decode_devicenotify_args(struct svc_rqst *rqstp,
				struct xdr_stream *xdr,
				void *argp)
{
	struct cb_devicenotifyargs *args = argp;
	__be32 *p;
	__be32 status = 0;
	u32 tmp;
	int n, i;
	args->ndevs = 0;

	/* Num of device notifications */
	p = xdr_inline_decode(xdr, sizeof(uint32_t));
	if (unlikely(p == NULL)) {
		status = htonl(NFS4ERR_BADXDR);
		goto out;
	}
	n = ntohl(*p++);
	if (n <= 0)
		goto out;
	if (n > ULONG_MAX / sizeof(*args->devs)) {
		status = htonl(NFS4ERR_BADXDR);
		goto out;
	}

	args->devs = kmalloc_array(n, sizeof(*args->devs), GFP_KERNEL);
	if (!args->devs) {
		status = htonl(NFS4ERR_DELAY);
		goto out;
	}

	/* Decode each dev notification */
	for (i = 0; i < n; i++) {
		struct cb_devicenotifyitem *dev = &args->devs[i];

		p = xdr_inline_decode(xdr, (4 * sizeof(uint32_t)) +
				      NFS4_DEVICEID4_SIZE);
		if (unlikely(p == NULL)) {
			status = htonl(NFS4ERR_BADXDR);
			goto err;
		}

		tmp = ntohl(*p++);	/* bitmap size */
		if (tmp != 1) {
			status = htonl(NFS4ERR_INVAL);
			goto err;
		}
		dev->cbd_notify_type = ntohl(*p++);
		if (dev->cbd_notify_type != NOTIFY_DEVICEID4_CHANGE &&
		    dev->cbd_notify_type != NOTIFY_DEVICEID4_DELETE) {
			status = htonl(NFS4ERR_INVAL);
			goto err;
		}

		tmp = ntohl(*p++);	/* opaque size */
		if (((dev->cbd_notify_type == NOTIFY_DEVICEID4_CHANGE) &&
		     (tmp != NFS4_DEVICEID4_SIZE + 8)) ||
		    ((dev->cbd_notify_type == NOTIFY_DEVICEID4_DELETE) &&
		     (tmp != NFS4_DEVICEID4_SIZE + 4))) {
			status = htonl(NFS4ERR_INVAL);
			goto err;
		}
		dev->cbd_layout_type = ntohl(*p++);
		memcpy(dev->cbd_dev_id.data, p, NFS4_DEVICEID4_SIZE);
		p += XDR_QUADLEN(NFS4_DEVICEID4_SIZE);

		if (dev->cbd_layout_type == NOTIFY_DEVICEID4_CHANGE) {
			p = xdr_inline_decode(xdr, sizeof(uint32_t));
			if (unlikely(p == NULL)) {
				status = htonl(NFS4ERR_BADXDR);
				goto err;
			}
			dev->cbd_immediate = ntohl(*p++);
		} else {
			dev->cbd_immediate = 0;
		}

		args->ndevs++;

		dprintk("%s: type %d layout 0x%x immediate %d\n",
			__func__, dev->cbd_notify_type, dev->cbd_layout_type,
			dev->cbd_immediate);
	}
out:
	dprintk("%s: status %d ndevs %d\n",
		__func__, ntohl(status), args->ndevs);
	return status;
err:
	kfree(args->devs);
	goto out;
}

static __be32 decode_sessionid(struct xdr_stream *xdr,
				 struct nfs4_sessionid *sid)
{
	__be32 *p;

	p = xdr_inline_decode(xdr, NFS4_MAX_SESSIONID_LEN);
	if (unlikely(p == NULL))
		return htonl(NFS4ERR_RESOURCE);

	memcpy(sid->data, p, NFS4_MAX_SESSIONID_LEN);
	return 0;
}

static __be32 decode_rc_list(struct xdr_stream *xdr,
			       struct referring_call_list *rc_list)
{
	__be32 *p;
	int i;
	__be32 status;

	status = decode_sessionid(xdr, &rc_list->rcl_sessionid);
	if (status)
		goto out;

	status = htonl(NFS4ERR_RESOURCE);
	p = xdr_inline_decode(xdr, sizeof(uint32_t));
	if (unlikely(p == NULL))
		goto out;

	rc_list->rcl_nrefcalls = ntohl(*p++);
	if (rc_list->rcl_nrefcalls) {
		p = xdr_inline_decode(xdr,
			     rc_list->rcl_nrefcalls * 2 * sizeof(uint32_t));
		if (unlikely(p == NULL))
			goto out;
		rc_list->rcl_refcalls = kmalloc_array(rc_list->rcl_nrefcalls,
						sizeof(*rc_list->rcl_refcalls),
						GFP_KERNEL);
		if (unlikely(rc_list->rcl_refcalls == NULL))
			goto out;
		for (i = 0; i < rc_list->rcl_nrefcalls; i++) {
			rc_list->rcl_refcalls[i].rc_sequenceid = ntohl(*p++);
			rc_list->rcl_refcalls[i].rc_slotid = ntohl(*p++);
		}
	}
	status = 0;

out:
	return status;
}

static __be32 decode_cb_sequence_args(struct svc_rqst *rqstp,
					struct xdr_stream *xdr,
					void *argp)
{
	struct cb_sequenceargs *args = argp;
	__be32 *p;
	int i;
	__be32 status;

	status = decode_sessionid(xdr, &args->csa_sessionid);
	if (status)
		return status;

	p = xdr_inline_decode(xdr, 5 * sizeof(uint32_t));
	if (unlikely(p == NULL))
		return htonl(NFS4ERR_RESOURCE);

	args->csa_addr = svc_addr(rqstp);
	args->csa_sequenceid = ntohl(*p++);
	args->csa_slotid = ntohl(*p++);
	args->csa_highestslotid = ntohl(*p++);
	args->csa_cachethis = ntohl(*p++);
	args->csa_nrclists = ntohl(*p++);
	args->csa_rclists = NULL;
	if (args->csa_nrclists) {
		args->csa_rclists = kmalloc_array(args->csa_nrclists,
						  sizeof(*args->csa_rclists),
						  GFP_KERNEL);
		if (unlikely(args->csa_rclists == NULL))
			return htonl(NFS4ERR_RESOURCE);

		for (i = 0; i < args->csa_nrclists; i++) {
			status = decode_rc_list(xdr, &args->csa_rclists[i]);
			if (status) {
				args->csa_nrclists = i;
				goto out_free;
			}
		}
	}
	return 0;

out_free:
	for (i = 0; i < args->csa_nrclists; i++)
		kfree(args->csa_rclists[i].rcl_refcalls);
	kfree(args->csa_rclists);
	return status;
}

static __be32 decode_recallany_args(struct svc_rqst *rqstp,
				      struct xdr_stream *xdr,
				      void *argp)
{
	struct cb_recallanyargs *args = argp;
	uint32_t bitmap[2];
	__be32 *p, status;

	p = xdr_inline_decode(xdr, 4);
	if (unlikely(p == NULL))
		return htonl(NFS4ERR_BADXDR);
	args->craa_objs_to_keep = ntohl(*p++);
	status = decode_bitmap(xdr, bitmap);
	if (unlikely(status))
		return status;
	args->craa_type_mask = bitmap[0];

	return 0;
}

static __be32 decode_recallslot_args(struct svc_rqst *rqstp,
					struct xdr_stream *xdr,
					void *argp)
{
	struct cb_recallslotargs *args = argp;
	__be32 *p;

	p = xdr_inline_decode(xdr, 4);
	if (unlikely(p == NULL))
		return htonl(NFS4ERR_BADXDR);
	args->crsa_target_highest_slotid = ntohl(*p++);
	return 0;
}

static __be32 decode_lockowner(struct xdr_stream *xdr, struct cb_notify_lock_args *args)
{
	__be32		*p;
	unsigned int	len;

	p = xdr_inline_decode(xdr, 12);
	if (unlikely(p == NULL))
		return htonl(NFS4ERR_BADXDR);

	p = xdr_decode_hyper(p, &args->cbnl_owner.clientid);
	len = be32_to_cpu(*p);

	p = xdr_inline_decode(xdr, len);
	if (unlikely(p == NULL))
		return htonl(NFS4ERR_BADXDR);

	/* Only try to decode if the length is right */
	if (len == 20) {
		p += 2;	/* skip "lock id:" */
		args->cbnl_owner.s_dev = be32_to_cpu(*p++);
		xdr_decode_hyper(p, &args->cbnl_owner.id);
		args->cbnl_valid = true;
	} else {
		args->cbnl_owner.s_dev = 0;
		args->cbnl_owner.id = 0;
		args->cbnl_valid = false;
	}
	return 0;
}

static __be32 decode_notify_lock_args(struct svc_rqst *rqstp,
		struct xdr_stream *xdr, void *argp)
{
	struct cb_notify_lock_args *args = argp;
	__be32 status;

	status = decode_fh(xdr, &args->cbnl_fh);
	if (unlikely(status != 0))
		return status;
	return decode_lockowner(xdr, args);
}

#endif /* CONFIG_NFS_V4_1 */
#ifdef CONFIG_NFS_V4_2
static __be32 decode_write_response(struct xdr_stream *xdr,
					struct cb_offloadargs *args)
{
	__be32 *p;

	/* skip the always zero field */
	p = xdr_inline_decode(xdr, 4);
	if (unlikely(!p))
		goto out;
	p++;

	/* decode count, stable_how, verifier */
	p = xdr_inline_decode(xdr, 8 + 4);
	if (unlikely(!p))
		goto out;
	p = xdr_decode_hyper(p, &args->wr_count);
	args->wr_writeverf.committed = be32_to_cpup(p);
	p = xdr_inline_decode(xdr, NFS4_VERIFIER_SIZE);
	if (likely(p)) {
		memcpy(&args->wr_writeverf.verifier.data[0], p,
			NFS4_VERIFIER_SIZE);
		return 0;
	}
out:
	return htonl(NFS4ERR_RESOURCE);
}

static __be32 decode_offload_args(struct svc_rqst *rqstp,
					struct xdr_stream *xdr,
					void *data)
{
	struct cb_offloadargs *args = data;
	__be32 *p;
	__be32 status;

	/* decode fh */
	status = decode_fh(xdr, &args->coa_fh);
	if (unlikely(status != 0))
		return status;

	/* decode stateid */
	status = decode_stateid(xdr, &args->coa_stateid);
	if (unlikely(status != 0))
		return status;

	/* decode status */
	p = xdr_inline_decode(xdr, 4);
	if (unlikely(!p))
		goto out;
	args->error = ntohl(*p++);
	if (!args->error) {
		status = decode_write_response(xdr, args);
		if (unlikely(status != 0))
			return status;
	} else {
		p = xdr_inline_decode(xdr, 8);
		if (unlikely(!p))
			goto out;
		p = xdr_decode_hyper(p, &args->wr_count);
	}
	return 0;
out:
	return htonl(NFS4ERR_RESOURCE);
}
#endif /* CONFIG_NFS_V4_2 */
static __be32 encode_string(struct xdr_stream *xdr, unsigned int len, const char *str)
{
	if (unlikely(xdr_stream_encode_opaque(xdr, str, len) < 0))
		return cpu_to_be32(NFS4ERR_RESOURCE);
	return 0;
}

static __be32 encode_attr_bitmap(struct xdr_stream *xdr, const uint32_t *bitmap, size_t sz)
{
	if (xdr_stream_encode_uint32_array(xdr, bitmap, sz) < 0)
		return cpu_to_be32(NFS4ERR_RESOURCE);
	return 0;
}

static __be32 encode_attr_change(struct xdr_stream *xdr, const uint32_t *bitmap, uint64_t change)
{
	__be32 *p;

	if (!(bitmap[0] & FATTR4_WORD0_CHANGE))
		return 0;
	p = xdr_reserve_space(xdr, 8);
	if (unlikely(!p))
		return htonl(NFS4ERR_RESOURCE);
	p = xdr_encode_hyper(p, change);
	return 0;
}

static __be32 encode_attr_size(struct xdr_stream *xdr, const uint32_t *bitmap, uint64_t size)
{
	__be32 *p;

	if (!(bitmap[0] & FATTR4_WORD0_SIZE))
		return 0;
	p = xdr_reserve_space(xdr, 8);
	if (unlikely(!p))
		return htonl(NFS4ERR_RESOURCE);
	p = xdr_encode_hyper(p, size);
	return 0;
}

static __be32 encode_attr_time(struct xdr_stream *xdr, const struct timespec64 *time)
{
	__be32 *p;

	p = xdr_reserve_space(xdr, 12);
	if (unlikely(!p))
		return htonl(NFS4ERR_RESOURCE);
	p = xdr_encode_hyper(p, time->tv_sec);
	*p = htonl(time->tv_nsec);
	return 0;
}

static __be32 encode_attr_ctime(struct xdr_stream *xdr, const uint32_t *bitmap, const struct timespec64 *time)
{
	if (!(bitmap[1] & FATTR4_WORD1_TIME_METADATA))
		return 0;
	return encode_attr_time(xdr,time);
}

static __be32 encode_attr_mtime(struct xdr_stream *xdr, const uint32_t *bitmap, const struct timespec64 *time)
{
	if (!(bitmap[1] & FATTR4_WORD1_TIME_MODIFY))
		return 0;
	return encode_attr_time(xdr,time);
}

static __be32 encode_compound_hdr_res(struct xdr_stream *xdr, struct cb_compound_hdr_res *hdr)
{
	__be32 status;

	hdr->status = xdr_reserve_space(xdr, 4);
	if (unlikely(hdr->status == NULL))
		return htonl(NFS4ERR_RESOURCE);
	status = encode_string(xdr, hdr->taglen, hdr->tag);
	if (unlikely(status != 0))
		return status;
	hdr->nops = xdr_reserve_space(xdr, 4);
	if (unlikely(hdr->nops == NULL))
		return htonl(NFS4ERR_RESOURCE);
	return 0;
}

static __be32 encode_op_hdr(struct xdr_stream *xdr, uint32_t op, __be32 res)
{
	__be32 *p;
	
	p = xdr_reserve_space(xdr, 8);
	if (unlikely(p == NULL))
		return htonl(NFS4ERR_RESOURCE_HDR);
	*p++ = htonl(op);
	*p = res;
	return 0;
}

static __be32 encode_getattr_res(struct svc_rqst *rqstp, struct xdr_stream *xdr,
		const void *resp)
{
	const struct cb_getattrres *res = resp;
	__be32 *savep = NULL;
	__be32 status = res->status;
	
	if (unlikely(status != 0))
		goto out;
	status = encode_attr_bitmap(xdr, res->bitmap, ARRAY_SIZE(res->bitmap));
	if (unlikely(status != 0))
		goto out;
	status = cpu_to_be32(NFS4ERR_RESOURCE);
	savep = xdr_reserve_space(xdr, sizeof(*savep));
	if (unlikely(!savep))
		goto out;
	status = encode_attr_change(xdr, res->bitmap, res->change_attr);
	if (unlikely(status != 0))
		goto out;
	status = encode_attr_size(xdr, res->bitmap, res->size);
	if (unlikely(status != 0))
		goto out;
	status = encode_attr_ctime(xdr, res->bitmap, &res->ctime);
	if (unlikely(status != 0))
		goto out;
	status = encode_attr_mtime(xdr, res->bitmap, &res->mtime);
	*savep = htonl((unsigned int)((char *)xdr->p - (char *)(savep+1)));
out:
	return status;
}

#if defined(CONFIG_NFS_V4_1)

static __be32 encode_sessionid(struct xdr_stream *xdr,
				 const struct nfs4_sessionid *sid)
{
	__be32 *p;

	p = xdr_reserve_space(xdr, NFS4_MAX_SESSIONID_LEN);
	if (unlikely(p == NULL))
		return htonl(NFS4ERR_RESOURCE);

	memcpy(p, sid, NFS4_MAX_SESSIONID_LEN);
	return 0;
}

static __be32 encode_cb_sequence_res(struct svc_rqst *rqstp,
				       struct xdr_stream *xdr,
				       const void *resp)
{
	const struct cb_sequenceres *res = resp;
	__be32 *p;
	__be32 status = res->csr_status;

	if (unlikely(status != 0))
		return status;

	status = encode_sessionid(xdr, &res->csr_sessionid);
	if (status)
		return status;

	p = xdr_reserve_space(xdr, 4 * sizeof(uint32_t));
	if (unlikely(p == NULL))
		return htonl(NFS4ERR_RESOURCE);

	*p++ = htonl(res->csr_sequenceid);
	*p++ = htonl(res->csr_slotid);
	*p++ = htonl(res->csr_highestslotid);
	*p++ = htonl(res->csr_target_highestslotid);
	return 0;
}

static __be32
preprocess_nfs41_op(int nop, unsigned int op_nr, struct callback_op **op)
{
	if (op_nr == OP_CB_SEQUENCE) {
		if (nop != 0)
			return htonl(NFS4ERR_SEQUENCE_POS);
	} else {
		if (nop == 0)
			return htonl(NFS4ERR_OP_NOT_IN_SESSION);
	}

	switch (op_nr) {
	case OP_CB_GETATTR:
	case OP_CB_RECALL:
	case OP_CB_SEQUENCE:
	case OP_CB_RECALL_ANY:
	case OP_CB_RECALL_SLOT:
	case OP_CB_LAYOUTRECALL:
	case OP_CB_NOTIFY_DEVICEID:
	case OP_CB_NOTIFY_LOCK:
		*op = &callback_ops[op_nr];
		break;

	case OP_CB_NOTIFY:
	case OP_CB_PUSH_DELEG:
	case OP_CB_RECALLABLE_OBJ_AVAIL:
	case OP_CB_WANTS_CANCELLED:
		return htonl(NFS4ERR_NOTSUPP);

	default:
		return htonl(NFS4ERR_OP_ILLEGAL);
	}

	return htonl(NFS_OK);
}

static void nfs4_callback_free_slot(struct nfs4_session *session,
		struct nfs4_slot *slot)
{
	struct nfs4_slot_table *tbl = &session->bc_slot_table;

	spin_lock(&tbl->slot_tbl_lock);
	/*
	 * Let the state manager know callback processing done.
	 * A single slot, so highest used slotid is either 0 or -1
	 */
	nfs4_free_slot(tbl, slot);
	spin_unlock(&tbl->slot_tbl_lock);
}

static void nfs4_cb_free_slot(struct cb_process_state *cps)
{
	if (cps->slot) {
		nfs4_callback_free_slot(cps->clp->cl_session, cps->slot);
		cps->slot = NULL;
	}
}

#else /* CONFIG_NFS_V4_1 */

static __be32
preprocess_nfs41_op(int nop, unsigned int op_nr, struct callback_op **op)
{
	return htonl(NFS4ERR_MINOR_VERS_MISMATCH);
}

static void nfs4_cb_free_slot(struct cb_process_state *cps)
{
}
#endif /* CONFIG_NFS_V4_1 */

#ifdef CONFIG_NFS_V4_2
static __be32
preprocess_nfs42_op(int nop, unsigned int op_nr, struct callback_op **op)
{
	__be32 status = preprocess_nfs41_op(nop, op_nr, op);
	if (status != htonl(NFS4ERR_OP_ILLEGAL))
		return status;

	if (op_nr == OP_CB_OFFLOAD) {
		*op = &callback_ops[op_nr];
		return htonl(NFS_OK);
	} else
		return htonl(NFS4ERR_NOTSUPP);
	return htonl(NFS4ERR_OP_ILLEGAL);
}
#else /* CONFIG_NFS_V4_2 */
static __be32
preprocess_nfs42_op(int nop, unsigned int op_nr, struct callback_op **op)
{
	return htonl(NFS4ERR_MINOR_VERS_MISMATCH);
}
#endif /* CONFIG_NFS_V4_2 */

static __be32
preprocess_nfs4_op(unsigned int op_nr, struct callback_op **op)
{
	switch (op_nr) {
	case OP_CB_GETATTR:
	case OP_CB_RECALL:
		*op = &callback_ops[op_nr];
		break;
	default:
		return htonl(NFS4ERR_OP_ILLEGAL);
	}

	return htonl(NFS_OK);
}

static __be32 process_op(int nop, struct svc_rqst *rqstp,
			 struct cb_process_state *cps)
{
	struct xdr_stream *xdr_out = &rqstp->rq_res_stream;
	struct callback_op *op = &callback_ops[0];
	unsigned int op_nr;
	__be32 status;
	long maxlen;
	__be32 res;

	status = decode_op_hdr(&rqstp->rq_arg_stream, &op_nr);
	if (unlikely(status))
		return status;

	switch (cps->minorversion) {
	case 0:
		status = preprocess_nfs4_op(op_nr, &op);
		break;
	case 1:
		status = preprocess_nfs41_op(nop, op_nr, &op);
		break;
	case 2:
		status = preprocess_nfs42_op(nop, op_nr, &op);
		break;
	default:
		status = htonl(NFS4ERR_MINOR_VERS_MISMATCH);
	}

	if (status == htonl(NFS4ERR_OP_ILLEGAL))
		op_nr = OP_CB_ILLEGAL;
	if (status)
		goto encode_hdr;

	if (cps->drc_status) {
		status = cps->drc_status;
		goto encode_hdr;
	}

	maxlen = xdr_out->end - xdr_out->p;
	if (maxlen > 0 && maxlen < PAGE_SIZE) {
		status = op->decode_args(rqstp, &rqstp->rq_arg_stream,
					 rqstp->rq_argp);
		if (likely(status == 0))
			status = op->process_op(rqstp->rq_argp, rqstp->rq_resp,
						cps);
	} else
		status = htonl(NFS4ERR_RESOURCE);

encode_hdr:
	res = encode_op_hdr(xdr_out, op_nr, status);
	if (unlikely(res))
		return res;
	if (op->encode_res != NULL && status == 0)
		status = op->encode_res(rqstp, xdr_out, rqstp->rq_resp);
	return status;
}

/*
 * Decode, process and encode a COMPOUND
 */
static __be32 nfs4_callback_compound(struct svc_rqst *rqstp)
{
	struct cb_compound_hdr_arg hdr_arg = { 0 };
	struct cb_compound_hdr_res hdr_res = { NULL };
	struct cb_process_state cps = {
		.drc_status = 0,
		.clp = NULL,
		.net = SVC_NET(rqstp),
	};
	unsigned int nops = 0;
	__be32 status;

	status = decode_compound_hdr_arg(&rqstp->rq_arg_stream, &hdr_arg);
	if (status == htonl(NFS4ERR_RESOURCE))
		return rpc_garbage_args;

	if (hdr_arg.minorversion == 0) {
		cps.clp = nfs4_find_client_ident(SVC_NET(rqstp), hdr_arg.cb_ident);
		if (!cps.clp) {
			trace_nfs_cb_no_clp(rqstp->rq_xid, hdr_arg.cb_ident);
			goto out_invalidcred;
		}
		if (!check_gss_callback_principal(cps.clp, rqstp)) {
			trace_nfs_cb_badprinc(rqstp->rq_xid, hdr_arg.cb_ident);
			nfs_put_client(cps.clp);
			goto out_invalidcred;
		}
	}

	cps.minorversion = hdr_arg.minorversion;
	hdr_res.taglen = hdr_arg.taglen;
	hdr_res.tag = hdr_arg.tag;
	if (encode_compound_hdr_res(&rqstp->rq_res_stream, &hdr_res) != 0) {
		if (cps.clp)
			nfs_put_client(cps.clp);
		return rpc_system_err;
	}
	while (status == 0 && nops != hdr_arg.nops) {
		status = process_op(nops, rqstp, &cps);
		nops++;
	}

	/* Buffer overflow in decode_ops_hdr or encode_ops_hdr. Return
	* resource error in cb_compound status without returning op */
	if (unlikely(status == htonl(NFS4ERR_RESOURCE_HDR))) {
		status = htonl(NFS4ERR_RESOURCE);
		nops--;
	}

	*hdr_res.status = status;
	*hdr_res.nops = htonl(nops);
	nfs4_cb_free_slot(&cps);
	nfs_put_client(cps.clp);
	return rpc_success;

out_invalidcred:
	pr_warn_ratelimited("NFS: NFSv4 callback contains invalid cred\n");
	rqstp->rq_auth_stat = rpc_autherr_badcred;
	return rpc_success;
}

static int
nfs_callback_dispatch(struct svc_rqst *rqstp, __be32 *statp)
{
	const struct svc_procedure *procp = rqstp->rq_procinfo;

	svcxdr_init_decode(rqstp);
	svcxdr_init_encode(rqstp);

	*statp = procp->pc_func(rqstp);
	return 1;
}

/*
 * Define NFS4 callback COMPOUND ops.
 */
static struct callback_op callback_ops[] = {
	[0] = {
		.res_maxsize = CB_OP_HDR_RES_MAXSZ,
	},
	[OP_CB_GETATTR] = {
		.process_op = nfs4_callback_getattr,
		.decode_args = decode_getattr_args,
		.encode_res = encode_getattr_res,
		.res_maxsize = CB_OP_GETATTR_RES_MAXSZ,
	},
	[OP_CB_RECALL] = {
		.process_op = nfs4_callback_recall,
		.decode_args = decode_recall_args,
		.res_maxsize = CB_OP_RECALL_RES_MAXSZ,
	},
#if defined(CONFIG_NFS_V4_1)
	[OP_CB_LAYOUTRECALL] = {
		.process_op = nfs4_callback_layoutrecall,
		.decode_args = decode_layoutrecall_args,
		.res_maxsize = CB_OP_LAYOUTRECALL_RES_MAXSZ,
	},
	[OP_CB_NOTIFY_DEVICEID] = {
		.process_op = nfs4_callback_devicenotify,
		.decode_args = decode_devicenotify_args,
		.res_maxsize = CB_OP_DEVICENOTIFY_RES_MAXSZ,
	},
	[OP_CB_SEQUENCE] = {
		.process_op = nfs4_callback_sequence,
		.decode_args = decode_cb_sequence_args,
		.encode_res = encode_cb_sequence_res,
		.res_maxsize = CB_OP_SEQUENCE_RES_MAXSZ,
	},
	[OP_CB_RECALL_ANY] = {
		.process_op = nfs4_callback_recallany,
		.decode_args = decode_recallany_args,
		.res_maxsize = CB_OP_RECALLANY_RES_MAXSZ,
	},
	[OP_CB_RECALL_SLOT] = {
		.process_op = nfs4_callback_recallslot,
		.decode_args = decode_recallslot_args,
		.res_maxsize = CB_OP_RECALLSLOT_RES_MAXSZ,
	},
	[OP_CB_NOTIFY_LOCK] = {
		.process_op = nfs4_callback_notify_lock,
		.decode_args = decode_notify_lock_args,
		.res_maxsize = CB_OP_NOTIFY_LOCK_RES_MAXSZ,
	},
#endif /* CONFIG_NFS_V4_1 */
#ifdef CONFIG_NFS_V4_2
	[OP_CB_OFFLOAD] = {
		.process_op = nfs4_callback_offload,
		.decode_args = decode_offload_args,
		.res_maxsize = CB_OP_OFFLOAD_RES_MAXSZ,
	},
#endif /* CONFIG_NFS_V4_2 */
};

/*
 * Define NFS4 callback procedures
 */
static const struct svc_procedure nfs4_callback_procedures1[] = {
	[CB_NULL] = {
		.pc_func = nfs4_callback_null,
		.pc_encode = nfs4_encode_void,
		.pc_xdrressize = 1,
		.pc_name = "NULL",
	},
	[CB_COMPOUND] = {
		.pc_func = nfs4_callback_compound,
		.pc_encode = nfs4_encode_void,
		.pc_argsize = 256,
		.pc_ressize = 256,
		.pc_xdrressize = NFS4_CALLBACK_BUFSIZE,
		.pc_name = "COMPOUND",
	}
};

static unsigned int nfs4_callback_count1[ARRAY_SIZE(nfs4_callback_procedures1)];
const struct svc_version nfs4_callback_version1 = {
	.vs_vers = 1,
	.vs_nproc = ARRAY_SIZE(nfs4_callback_procedures1),
	.vs_proc = nfs4_callback_procedures1,
	.vs_count = nfs4_callback_count1,
	.vs_xdrsize = NFS4_CALLBACK_XDRSIZE,
	.vs_dispatch = nfs_callback_dispatch,
	.vs_hidden = true,
	.vs_need_cong_ctrl = true,
};

static unsigned int nfs4_callback_count4[ARRAY_SIZE(nfs4_callback_procedures1)];
const struct svc_version nfs4_callback_version4 = {
	.vs_vers = 4,
	.vs_nproc = ARRAY_SIZE(nfs4_callback_procedures1),
	.vs_proc = nfs4_callback_procedures1,
	.vs_count = nfs4_callback_count4,
	.vs_xdrsize = NFS4_CALLBACK_XDRSIZE,
	.vs_dispatch = nfs_callback_dispatch,
	.vs_hidden = true,
	.vs_need_cong_ctrl = true,
};<|MERGE_RESOLUTION|>--- conflicted
+++ resolved
@@ -67,11 +67,7 @@
  * svc_process_common() looks for an XDR encoder to know when
  * not to drop a Reply.
  */
-<<<<<<< HEAD
-static int nfs4_encode_void(struct svc_rqst *rqstp, __be32 *p)
-=======
 static bool nfs4_encode_void(struct svc_rqst *rqstp, struct xdr_stream *xdr)
->>>>>>> df0cc57e
 {
 	return true;
 }
