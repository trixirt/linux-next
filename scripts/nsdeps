--- conflicted
+++ resolved
@@ -33,11 +33,7 @@
 	if [ ! -f "$ns_deps_file" ]; then return; fi
 	local mod_source_files="`cat $mod_file | sed -n 1p                      \
 					      | sed -e 's/\.o/\.c/g'           \
-<<<<<<< HEAD
-					      | sed "s|[^ ]* *|${srctree}/&|g"`
-=======
 					      | sed "s|[^ ]* *|${srctree}/&|g"`"
->>>>>>> 348b80b2
 	for ns in `cat $ns_deps_file`; do
 		echo "Adding namespace $ns to module $mod_name (if needed)."
 		generate_deps_for_ns $ns "$mod_source_files"
