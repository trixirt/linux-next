--- conflicted
+++ resolved
@@ -1192,10 +1192,7 @@
 	 * The buffer to hold the BTS data.
 	 */
 	void *bts_buffer;
-<<<<<<< HEAD
-=======
 	size_t bts_size;
->>>>>>> 8c384cde
 #endif /* CONFIG_X86_PTRACE_BTS */
 
 	/* PID/PID hash table linkage. */
