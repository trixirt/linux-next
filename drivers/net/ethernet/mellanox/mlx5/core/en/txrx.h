/* SPDX-License-Identifier: GPL-2.0 OR Linux-OpenIB */
/* Copyright (c) 2019 Mellanox Technologies. */

#ifndef __MLX5_EN_TXRX_H___
#define __MLX5_EN_TXRX_H___

#include "en.h"
#include <linux/indirect_call_wrapper.h>

#define MLX5E_TX_WQE_EMPTY_DS_COUNT (sizeof(struct mlx5e_tx_wqe) / MLX5_SEND_WQE_DS)

/* The mult of MLX5_SEND_WQE_MAX_WQEBBS * MLX5_SEND_WQEBB_NUM_DS
 * (16 * 4 == 64) does not fit in the 6-bit DS field of Ctrl Segment.
 * We use a bound lower that MLX5_SEND_WQE_MAX_WQEBBS to let a
 * full-session WQE be cache-aligned.
 */
#if L1_CACHE_BYTES < 128
#define MLX5E_TX_MPW_MAX_WQEBBS (MLX5_SEND_WQE_MAX_WQEBBS - 1)
#else
#define MLX5E_TX_MPW_MAX_WQEBBS (MLX5_SEND_WQE_MAX_WQEBBS - 2)
#endif

#define MLX5E_TX_MPW_MAX_NUM_DS (MLX5E_TX_MPW_MAX_WQEBBS * MLX5_SEND_WQEBB_NUM_DS)

#define INL_HDR_START_SZ (sizeof(((struct mlx5_wqe_eth_seg *)NULL)->inline_hdr.start))

#define MLX5E_RX_ERR_CQE(cqe) (get_cqe_opcode(cqe) != MLX5_CQE_RESP_SEND)

enum mlx5e_icosq_wqe_type {
	MLX5E_ICOSQ_WQE_NOP,
	MLX5E_ICOSQ_WQE_UMR_RX,
#ifdef CONFIG_MLX5_EN_TLS
	MLX5E_ICOSQ_WQE_UMR_TLS,
	MLX5E_ICOSQ_WQE_SET_PSV_TLS,
	MLX5E_ICOSQ_WQE_GET_PSV_TLS,
#endif
};

/* General */
static inline bool mlx5e_skb_is_multicast(struct sk_buff *skb)
{
	return skb->pkt_type == PACKET_MULTICAST || skb->pkt_type == PACKET_BROADCAST;
}

void mlx5e_trigger_irq(struct mlx5e_icosq *sq);
void mlx5e_completion_event(struct mlx5_core_cq *mcq, struct mlx5_eqe *eqe);
void mlx5e_cq_error_event(struct mlx5_core_cq *mcq, enum mlx5_event event);
int mlx5e_napi_poll(struct napi_struct *napi, int budget);
int mlx5e_poll_ico_cq(struct mlx5e_cq *cq);

/* RX */
void mlx5e_page_dma_unmap(struct mlx5e_rq *rq, struct mlx5e_dma_info *dma_info);
void mlx5e_page_release_dynamic(struct mlx5e_rq *rq,
				struct mlx5e_dma_info *dma_info,
				bool recycle);
INDIRECT_CALLABLE_DECLARE(bool mlx5e_post_rx_wqes(struct mlx5e_rq *rq));
INDIRECT_CALLABLE_DECLARE(bool mlx5e_post_rx_mpwqes(struct mlx5e_rq *rq));
int mlx5e_poll_rx_cq(struct mlx5e_cq *cq, int budget);
void mlx5e_free_rx_descs(struct mlx5e_rq *rq);
void mlx5e_free_rx_in_progress_descs(struct mlx5e_rq *rq);

/* TX */
u16 mlx5e_select_queue(struct net_device *dev, struct sk_buff *skb,
		       struct net_device *sb_dev);
netdev_tx_t mlx5e_xmit(struct sk_buff *skb, struct net_device *dev);
bool mlx5e_poll_tx_cq(struct mlx5e_cq *cq, int napi_budget);
void mlx5e_free_txqsq_descs(struct mlx5e_txqsq *sq);

static inline bool
mlx5e_wqc_has_room_for(struct mlx5_wq_cyc *wq, u16 cc, u16 pc, u16 n)
{
	return (mlx5_wq_cyc_ctr2ix(wq, cc - pc) >= n) || (cc == pc);
}

static inline void *mlx5e_fetch_wqe(struct mlx5_wq_cyc *wq, u16 pi, size_t wqe_size)
{
	void *wqe;

	wqe = mlx5_wq_cyc_get_wqe(wq, pi);
	memset(wqe, 0, wqe_size);

	return wqe;
}

#define MLX5E_TX_FETCH_WQE(sq, pi) \
	((struct mlx5e_tx_wqe *)mlx5e_fetch_wqe(&(sq)->wq, pi, sizeof(struct mlx5e_tx_wqe)))

static inline struct mlx5e_tx_wqe *
mlx5e_post_nop(struct mlx5_wq_cyc *wq, u32 sqn, u16 *pc)
{
	u16                         pi   = mlx5_wq_cyc_ctr2ix(wq, *pc);
	struct mlx5e_tx_wqe        *wqe  = mlx5_wq_cyc_get_wqe(wq, pi);
	struct mlx5_wqe_ctrl_seg   *cseg = &wqe->ctrl;

	memset(cseg, 0, sizeof(*cseg));

	cseg->opmod_idx_opcode = cpu_to_be32((*pc << 8) | MLX5_OPCODE_NOP);
	cseg->qpn_ds           = cpu_to_be32((sqn << 8) | 0x01);

	(*pc)++;

	return wqe;
}

static inline struct mlx5e_tx_wqe *
mlx5e_post_nop_fence(struct mlx5_wq_cyc *wq, u32 sqn, u16 *pc)
{
	u16                         pi   = mlx5_wq_cyc_ctr2ix(wq, *pc);
	struct mlx5e_tx_wqe        *wqe  = mlx5_wq_cyc_get_wqe(wq, pi);
	struct mlx5_wqe_ctrl_seg   *cseg = &wqe->ctrl;

	memset(cseg, 0, sizeof(*cseg));

	cseg->opmod_idx_opcode = cpu_to_be32((*pc << 8) | MLX5_OPCODE_NOP);
	cseg->qpn_ds           = cpu_to_be32((sqn << 8) | 0x01);
	cseg->fm_ce_se         = MLX5_FENCE_MODE_INITIATOR_SMALL;

	(*pc)++;

	return wqe;
}

struct mlx5e_tx_wqe_info {
	struct sk_buff *skb;
	u32 num_bytes;
	u8 num_wqebbs;
	u8 num_dma;
	u8 num_fifo_pkts;
#ifdef CONFIG_MLX5_EN_TLS
	struct page *resync_dump_frag_page;
#endif
};

static inline u16 mlx5e_txqsq_get_next_pi(struct mlx5e_txqsq *sq, u16 size)
{
	struct mlx5_wq_cyc *wq = &sq->wq;
	u16 pi, contig_wqebbs;

	pi = mlx5_wq_cyc_ctr2ix(wq, sq->pc);
	contig_wqebbs = mlx5_wq_cyc_get_contig_wqebbs(wq, pi);
	if (unlikely(contig_wqebbs < size)) {
		struct mlx5e_tx_wqe_info *wi, *edge_wi;

		wi = &sq->db.wqe_info[pi];
		edge_wi = wi + contig_wqebbs;

		/* Fill SQ frag edge with NOPs to avoid WQE wrapping two pages. */
		for (; wi < edge_wi; wi++) {
			*wi = (struct mlx5e_tx_wqe_info) {
				.num_wqebbs = 1,
			};
			mlx5e_post_nop(wq, sq->sqn, &sq->pc);
		}
		sq->stats->nop += contig_wqebbs;

		pi = mlx5_wq_cyc_ctr2ix(wq, sq->pc);
	}

	return pi;
}

struct mlx5e_icosq_wqe_info {
	u8 wqe_type;
	u8 num_wqebbs;

	/* Auxiliary data for different wqe types. */
	union {
		struct {
			struct mlx5e_rq *rq;
		} umr;
#ifdef CONFIG_MLX5_EN_TLS
		struct {
			struct mlx5e_ktls_offload_context_rx *priv_rx;
		} tls_set_params;
		struct {
			struct mlx5e_ktls_rx_resync_buf *buf;
		} tls_get_params;
#endif
	};
};

void mlx5e_free_icosq_descs(struct mlx5e_icosq *sq);

static inline u16 mlx5e_icosq_get_next_pi(struct mlx5e_icosq *sq, u16 size)
{
	struct mlx5_wq_cyc *wq = &sq->wq;
	u16 pi, contig_wqebbs;

	pi = mlx5_wq_cyc_ctr2ix(wq, sq->pc);
	contig_wqebbs = mlx5_wq_cyc_get_contig_wqebbs(wq, pi);
	if (unlikely(contig_wqebbs < size)) {
		struct mlx5e_icosq_wqe_info *wi, *edge_wi;

		wi = &sq->db.wqe_info[pi];
		edge_wi = wi + contig_wqebbs;

		/* Fill SQ frag edge with NOPs to avoid WQE wrapping two pages. */
		for (; wi < edge_wi; wi++) {
			*wi = (struct mlx5e_icosq_wqe_info) {
				.wqe_type   = MLX5E_ICOSQ_WQE_NOP,
				.num_wqebbs = 1,
			};
			mlx5e_post_nop(wq, sq->sqn, &sq->pc);
		}

		pi = mlx5_wq_cyc_ctr2ix(wq, sq->pc);
	}

	return pi;
}

static inline void
mlx5e_notify_hw(struct mlx5_wq_cyc *wq, u16 pc, void __iomem *uar_map,
		struct mlx5_wqe_ctrl_seg *ctrl)
{
	ctrl->fm_ce_se |= MLX5_WQE_CTRL_CQ_UPDATE;
	/* ensure wqe is visible to device before updating doorbell record */
	dma_wmb();

	*wq->db = cpu_to_be32(pc);

	/* ensure doorbell record is visible to device before ringing the
	 * doorbell
	 */
	wmb();

	mlx5_write64((__be32 *)ctrl, uar_map);
}

static inline void mlx5e_cq_arm(struct mlx5e_cq *cq)
{
	struct mlx5_core_cq *mcq;

	mcq = &cq->mcq;
	mlx5_cq_arm(mcq, MLX5_CQ_DB_REQ_NOT, mcq->uar->map, cq->wq.cc);
}

static inline struct mlx5e_sq_dma *
mlx5e_dma_get(struct mlx5e_txqsq *sq, u32 i)
{
	return &sq->db.dma_fifo[i & sq->dma_fifo_mask];
}

static inline void
mlx5e_dma_push(struct mlx5e_txqsq *sq, dma_addr_t addr, u32 size,
	       enum mlx5e_dma_map_type map_type)
{
	struct mlx5e_sq_dma *dma = mlx5e_dma_get(sq, sq->dma_fifo_pc++);

	dma->addr = addr;
	dma->size = size;
	dma->type = map_type;
}

<<<<<<< HEAD
static inline struct sk_buff **mlx5e_skb_fifo_get(struct mlx5e_txqsq *sq, u16 i)
{
	return &sq->db.skb_fifo[i & sq->skb_fifo_mask];
}

static inline void mlx5e_skb_fifo_push(struct mlx5e_txqsq *sq, struct sk_buff *skb)
{
	struct sk_buff **skb_item = mlx5e_skb_fifo_get(sq, sq->skb_fifo_pc++);
=======
static inline
struct sk_buff **mlx5e_skb_fifo_get(struct mlx5e_skb_fifo *fifo, u16 i)
{
	return &fifo->fifo[i & fifo->mask];
}

static inline
void mlx5e_skb_fifo_push(struct mlx5e_skb_fifo *fifo, struct sk_buff *skb)
{
	struct sk_buff **skb_item = mlx5e_skb_fifo_get(fifo, (*fifo->pc)++);
>>>>>>> 356006a6

	*skb_item = skb;
}

<<<<<<< HEAD
static inline struct sk_buff *mlx5e_skb_fifo_pop(struct mlx5e_txqsq *sq)
{
	return *mlx5e_skb_fifo_get(sq, sq->skb_fifo_cc++);
=======
static inline
struct sk_buff *mlx5e_skb_fifo_pop(struct mlx5e_skb_fifo *fifo)
{
	return *mlx5e_skb_fifo_get(fifo, (*fifo->cc)++);
>>>>>>> 356006a6
}

static inline void
mlx5e_tx_dma_unmap(struct device *pdev, struct mlx5e_sq_dma *dma)
{
	switch (dma->type) {
	case MLX5E_DMA_MAP_SINGLE:
		dma_unmap_single(pdev, dma->addr, dma->size, DMA_TO_DEVICE);
		break;
	case MLX5E_DMA_MAP_PAGE:
		dma_unmap_page(pdev, dma->addr, dma->size, DMA_TO_DEVICE);
		break;
	default:
		WARN_ONCE(true, "mlx5e_tx_dma_unmap unknown DMA type!\n");
	}
}

void mlx5e_sq_xmit_simple(struct mlx5e_txqsq *sq, struct sk_buff *skb, bool xmit_more);
void mlx5e_tx_mpwqe_ensure_complete(struct mlx5e_txqsq *sq);

static inline bool mlx5e_tx_mpwqe_is_full(struct mlx5e_tx_mpwqe *session)
{
	return session->ds_count == MLX5E_TX_MPW_MAX_NUM_DS;
}

static inline void mlx5e_rqwq_reset(struct mlx5e_rq *rq)
{
	if (rq->wq_type == MLX5_WQ_TYPE_LINKED_LIST_STRIDING_RQ) {
		mlx5_wq_ll_reset(&rq->mpwqe.wq);
		rq->mpwqe.actual_wq_head = 0;
	} else {
		mlx5_wq_cyc_reset(&rq->wqe.wq);
	}
}

static inline void mlx5e_dump_error_cqe(struct mlx5e_cq *cq, u32 qn,
					struct mlx5_err_cqe *err_cqe)
{
	struct mlx5_cqwq *wq = &cq->wq;
	u32 ci;

	ci = mlx5_cqwq_ctr2ix(wq, wq->cc - 1);

	netdev_err(cq->netdev,
		   "Error cqe on cqn 0x%x, ci 0x%x, qn 0x%x, opcode 0x%x, syndrome 0x%x, vendor syndrome 0x%x\n",
		   cq->mcq.cqn, ci, qn,
		   get_cqe_opcode((struct mlx5_cqe64 *)err_cqe),
		   err_cqe->syndrome, err_cqe->vendor_err_synd);
	mlx5_dump_err_cqe(cq->mdev, err_cqe);
}

static inline u32 mlx5e_rqwq_get_size(struct mlx5e_rq *rq)
{
	switch (rq->wq_type) {
	case MLX5_WQ_TYPE_LINKED_LIST_STRIDING_RQ:
		return mlx5_wq_ll_get_size(&rq->mpwqe.wq);
	default:
		return mlx5_wq_cyc_get_size(&rq->wqe.wq);
	}
}

static inline u32 mlx5e_rqwq_get_cur_sz(struct mlx5e_rq *rq)
{
	switch (rq->wq_type) {
	case MLX5_WQ_TYPE_LINKED_LIST_STRIDING_RQ:
		return rq->mpwqe.wq.cur_sz;
	default:
		return rq->wqe.wq.cur_sz;
	}
}

static inline u16 mlx5e_rqwq_get_head(struct mlx5e_rq *rq)
{
	switch (rq->wq_type) {
	case MLX5_WQ_TYPE_LINKED_LIST_STRIDING_RQ:
		return mlx5_wq_ll_get_head(&rq->mpwqe.wq);
	default:
		return mlx5_wq_cyc_get_head(&rq->wqe.wq);
	}
}

static inline u16 mlx5e_rqwq_get_wqe_counter(struct mlx5e_rq *rq)
{
	switch (rq->wq_type) {
	case MLX5_WQ_TYPE_LINKED_LIST_STRIDING_RQ:
		return mlx5_wq_ll_get_counter(&rq->mpwqe.wq);
	default:
		return mlx5_wq_cyc_get_counter(&rq->wqe.wq);
	}
}

/* SW parser related functions */

struct mlx5e_swp_spec {
	__be16 l3_proto;
	u8 l4_proto;
	u8 is_tun;
	__be16 tun_l3_proto;
	u8 tun_l4_proto;
};

static inline void
mlx5e_set_eseg_swp(struct sk_buff *skb, struct mlx5_wqe_eth_seg *eseg,
		   struct mlx5e_swp_spec *swp_spec)
{
	/* SWP offsets are in 2-bytes words */
	eseg->swp_outer_l3_offset = skb_network_offset(skb) / 2;
	if (swp_spec->l3_proto == htons(ETH_P_IPV6))
		eseg->swp_flags |= MLX5_ETH_WQE_SWP_OUTER_L3_IPV6;
	if (swp_spec->l4_proto) {
		eseg->swp_outer_l4_offset = skb_transport_offset(skb) / 2;
		if (swp_spec->l4_proto == IPPROTO_UDP)
			eseg->swp_flags |= MLX5_ETH_WQE_SWP_OUTER_L4_UDP;
	}

	if (swp_spec->is_tun) {
		eseg->swp_inner_l3_offset = skb_inner_network_offset(skb) / 2;
		if (swp_spec->tun_l3_proto == htons(ETH_P_IPV6))
			eseg->swp_flags |= MLX5_ETH_WQE_SWP_INNER_L3_IPV6;
	} else { /* typically for ipsec when xfrm mode != XFRM_MODE_TUNNEL */
		eseg->swp_inner_l3_offset = skb_network_offset(skb) / 2;
		if (swp_spec->l3_proto == htons(ETH_P_IPV6))
			eseg->swp_flags |= MLX5_ETH_WQE_SWP_INNER_L3_IPV6;
	}
	switch (swp_spec->tun_l4_proto) {
	case IPPROTO_UDP:
		eseg->swp_flags |= MLX5_ETH_WQE_SWP_INNER_L4_UDP;
		fallthrough;
	case IPPROTO_TCP:
		eseg->swp_inner_l4_offset = skb_inner_transport_offset(skb) / 2;
		break;
	}
}

static inline u16 mlx5e_stop_room_for_wqe(u16 wqe_size)
{
	BUILD_BUG_ON(PAGE_SIZE / MLX5_SEND_WQE_BB < MLX5_SEND_WQE_MAX_WQEBBS);

	/* A WQE must not cross the page boundary, hence two conditions:
	 * 1. Its size must not exceed the page size.
	 * 2. If the WQE size is X, and the space remaining in a page is less
	 *    than X, this space needs to be padded with NOPs. So, one WQE of
	 *    size X may require up to X-1 WQEBBs of padding, which makes the
	 *    stop room of X-1 + X.
	 * WQE size is also limited by the hardware limit.
	 */

	if (__builtin_constant_p(wqe_size))
		BUILD_BUG_ON(wqe_size > MLX5_SEND_WQE_MAX_WQEBBS);
	else
		WARN_ON_ONCE(wqe_size > MLX5_SEND_WQE_MAX_WQEBBS);

	return wqe_size * 2 - 1;
}

#endif<|MERGE_RESOLUTION|>--- conflicted
+++ resolved
@@ -252,16 +252,6 @@
 	dma->type = map_type;
 }
 
-<<<<<<< HEAD
-static inline struct sk_buff **mlx5e_skb_fifo_get(struct mlx5e_txqsq *sq, u16 i)
-{
-	return &sq->db.skb_fifo[i & sq->skb_fifo_mask];
-}
-
-static inline void mlx5e_skb_fifo_push(struct mlx5e_txqsq *sq, struct sk_buff *skb)
-{
-	struct sk_buff **skb_item = mlx5e_skb_fifo_get(sq, sq->skb_fifo_pc++);
-=======
 static inline
 struct sk_buff **mlx5e_skb_fifo_get(struct mlx5e_skb_fifo *fifo, u16 i)
 {
@@ -272,21 +262,14 @@
 void mlx5e_skb_fifo_push(struct mlx5e_skb_fifo *fifo, struct sk_buff *skb)
 {
 	struct sk_buff **skb_item = mlx5e_skb_fifo_get(fifo, (*fifo->pc)++);
->>>>>>> 356006a6
 
 	*skb_item = skb;
 }
 
-<<<<<<< HEAD
-static inline struct sk_buff *mlx5e_skb_fifo_pop(struct mlx5e_txqsq *sq)
-{
-	return *mlx5e_skb_fifo_get(sq, sq->skb_fifo_cc++);
-=======
 static inline
 struct sk_buff *mlx5e_skb_fifo_pop(struct mlx5e_skb_fifo *fifo)
 {
 	return *mlx5e_skb_fifo_get(fifo, (*fifo->cc)++);
->>>>>>> 356006a6
 }
 
 static inline void
