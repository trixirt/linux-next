--- conflicted
+++ resolved
@@ -66,17 +66,8 @@
 	BUILD_BUG_ON(sizeof(struct mlx5e_ktls_offload_context_tx *) >
 		     TLS_OFFLOAD_CONTEXT_SIZE_TX);
 
-<<<<<<< HEAD
-	cseg->opmod_idx_opcode = cpu_to_be32((pc << 8) | MLX5_OPCODE_UMR |
-					     (MLX5_OPC_MOD_TLS_TIS_STATIC_PARAMS << 24));
-	cseg->qpn_ds           = cpu_to_be32((sqn << MLX5_WQE_CTRL_QPN_SHIFT) |
-					     STATIC_PARAMS_DS_CNT);
-	cseg->fm_ce_se         = fence ? MLX5_FENCE_MODE_INITIATOR_SMALL : 0;
-	cseg->tis_tir_num      = cpu_to_be32(priv_tx->tisn << 8);
-=======
 	*ctx = priv_tx;
 }
->>>>>>> 4ff91fa0
 
 static struct mlx5e_ktls_offload_context_tx *
 mlx5e_get_ktls_tx_priv_ctx(struct tls_context *tls_ctx)
@@ -90,17 +81,6 @@
 int mlx5e_ktls_add_tx(struct net_device *netdev, struct sock *sk,
 		      struct tls_crypto_info *crypto_info, u32 start_offload_tcp_sn)
 {
-<<<<<<< HEAD
-	struct mlx5_wqe_tls_progress_params_seg *params;
-
-	params = ctx;
-
-	params->tis_tir_num = cpu_to_be32(priv_tx->tisn);
-	MLX5_SET(tls_progress_params, params->ctx, record_tracker_state,
-		 MLX5E_TLS_PROGRESS_PARAMS_RECORD_TRACKER_STATE_START);
-	MLX5_SET(tls_progress_params, params->ctx, auth_state,
-		 MLX5E_TLS_PROGRESS_PARAMS_AUTH_STATE_NO_OFFLOAD);
-=======
 	struct mlx5e_ktls_offload_context_tx *priv_tx;
 	struct tls_context *tls_ctx;
 	struct mlx5_core_dev *mdev;
@@ -139,7 +119,6 @@
 err_create_key:
 	kfree(priv_tx);
 	return err;
->>>>>>> 4ff91fa0
 }
 
 void mlx5e_ktls_del_tx(struct net_device *netdev, struct tls_context *tls_ctx)
