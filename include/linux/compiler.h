--- conflicted
+++ resolved
@@ -233,45 +233,6 @@
 	(typeof(x))__x;							\
 })
 
-<<<<<<< HEAD
-/*
- * Use __READ_ONCE() instead of READ_ONCE() if you do not require any
- * atomicity or dependency ordering guarantees. Note that this may result
- * in tears!
- */
-#define __READ_ONCE(x)	(*(const volatile __unqual_scalar_typeof(x) *)&(x))
-
-#define __READ_ONCE_SCALAR(x)						\
-({									\
-	__unqual_scalar_typeof(x) __x = __READ_ONCE(x);			\
-	smp_read_barrier_depends();					\
-	(typeof(x))__x;							\
-})
-=======
-#define READ_ONCE(x)							\
-({									\
-	compiletime_assert_rwonce_type(x);				\
-	__READ_ONCE_SCALAR(x);						\
-})
-
-#define __WRITE_ONCE(x, val)						\
-do {									\
-	*(volatile typeof(x) *)&(x) = (val);				\
-} while (0)
-
-#define WRITE_ONCE(x, val)						\
-do {									\
-	compiletime_assert_rwonce_type(x);				\
-	__WRITE_ONCE(x, val);						\
-} while (0)
-
-static __no_sanitize_or_inline
-unsigned long __read_once_word_nocheck(const void *addr)
-{
-	return __READ_ONCE(*(unsigned long *)addr);
-}
->>>>>>> 22a1c800
-
 #define READ_ONCE(x)							\
 ({									\
 	compiletime_assert_rwonce_type(x);				\
@@ -289,19 +250,6 @@
 	__WRITE_ONCE(x, val);				\
 } while (0)
 
-#ifdef CONFIG_KASAN
-/*
-<<<<<<< HEAD
- * We can't declare function 'inline' because __no_sanitize_address conflicts
- * with inlining. Attempt to inline it may cause a build failure.
- *     https://gcc.gnu.org/bugzilla/show_bug.cgi?id=67368
- * '__maybe_unused' allows us to avoid defined-but-not-used warnings.
- */
-# define __no_kasan_or_inline __no_sanitize_address notrace __maybe_unused
-#else
-# define __no_kasan_or_inline __always_inline
-#endif
-
 static __no_kasan_or_inline
 unsigned long __read_once_word_nocheck(const void *addr)
 {
@@ -313,12 +261,6 @@
  * word from memory atomically but without telling KASAN. This is usually
  * used by unwinding code when walking the stack of a running process.
  */
-=======
- * Use READ_ONCE_NOCHECK() instead of READ_ONCE() if you need to load a
- * word from memory atomically but without telling KASAN/KCSAN. This is
- * usually used by unwinding code when walking the stack of a running process.
- */
->>>>>>> 22a1c800
 #define READ_ONCE_NOCHECK(x)						\
 ({									\
 	unsigned long __x;						\
@@ -326,11 +268,7 @@
 		"Unsupported access size for READ_ONCE_NOCHECK().");	\
 	__x = __read_once_word_nocheck(&(x));				\
 	smp_read_barrier_depends();					\
-<<<<<<< HEAD
 	(typeof(x))__x;							\
-=======
-	__x;								\
->>>>>>> 22a1c800
 })
 
 static __no_kasan_or_inline
