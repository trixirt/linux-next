--- conflicted
+++ resolved
@@ -343,11 +343,7 @@
  */
 #define ARCH_PFN_OFFSET		((unsigned long)PHYS_PFN_OFFSET)
 
-<<<<<<< HEAD
-#if !defined(CONFIG_SPARSEMEM_VMEMMAP) || defined(CONFIG_DEBUG_VIRTUAL)
-=======
 #if defined(CONFIG_DEBUG_VIRTUAL)
->>>>>>> 11e4b63a
 #define page_to_virt(x)	({						\
 	__typeof__(x) __page = x;					\
 	void *__addr = __va(page_to_phys(__page));			\
