// SPDX-License-Identifier: GPL-2.0

/*
 * Copyright 2016-2022 HabanaLabs, Ltd.
 * All Rights Reserved.
 */

#include "habanalabs.h"
#include "../include/common/hl_boot_if.h"

#include <linux/firmware.h>
#include <linux/crc32.h>
#include <linux/slab.h>
#include <linux/ctype.h>

#define FW_FILE_MAX_SIZE		0x1400000 /* maximum size of 20MB */

struct fw_binning_conf {
	u64 tpc_binning;
	u32 dec_binning;
	u32 hbm_binning;
	u32 edma_binning;
	u32 mme_redundancy;
};

static char *extract_fw_ver_from_str(const char *fw_str)
{
	char *str, *fw_ver, *whitespace;
	u32 ver_offset;

	fw_ver = kmalloc(VERSION_MAX_LEN, GFP_KERNEL);
	if (!fw_ver)
		return NULL;

	str = strnstr(fw_str, "fw-", VERSION_MAX_LEN);
	if (!str)
		goto free_fw_ver;

	/* Skip the fw- part */
	str += 3;
	ver_offset = str - fw_str;

	/* Copy until the next whitespace */
	whitespace = strnstr(str, " ", VERSION_MAX_LEN - ver_offset);
	if (!whitespace)
		goto free_fw_ver;

	strscpy(fw_ver, str, whitespace - str + 1);

	return fw_ver;

free_fw_ver:
	kfree(fw_ver);
	return NULL;
}

static int extract_fw_sub_versions(struct hl_device *hdev, char *preboot_ver)
{
	char major[8], minor[8], *first_dot, *second_dot;
	int rc;

	first_dot = strnstr(preboot_ver, ".", 10);
	if (first_dot) {
		strscpy(major, preboot_ver, first_dot - preboot_ver + 1);
		rc = kstrtou32(major, 10, &hdev->fw_major_version);
	} else {
		rc = -EINVAL;
	}

	if (rc) {
		dev_err(hdev->dev, "Error %d parsing preboot major version\n", rc);
		goto out;
	}

	/* skip the first dot */
	first_dot++;

	second_dot = strnstr(first_dot, ".", 10);
	if (second_dot) {
		strscpy(minor, first_dot, second_dot - first_dot + 1);
		rc = kstrtou32(minor, 10, &hdev->fw_minor_version);
	} else {
		rc = -EINVAL;
	}

	if (rc)
		dev_err(hdev->dev, "Error %d parsing preboot minor version\n", rc);

out:
	kfree(preboot_ver);
	return rc;
}

static int hl_request_fw(struct hl_device *hdev,
				const struct firmware **firmware_p,
				const char *fw_name)
{
	size_t fw_size;
	int rc;

	rc = request_firmware(firmware_p, fw_name, hdev->dev);
	if (rc) {
		dev_err(hdev->dev, "Firmware file %s is not found! (error %d)\n",
				fw_name, rc);
		goto out;
	}

	fw_size = (*firmware_p)->size;
	if ((fw_size % 4) != 0) {
		dev_err(hdev->dev, "Illegal %s firmware size %zu\n",
				fw_name, fw_size);
		rc = -EINVAL;
		goto release_fw;
	}

	dev_dbg(hdev->dev, "%s firmware size == %zu\n", fw_name, fw_size);

	if (fw_size > FW_FILE_MAX_SIZE) {
		dev_err(hdev->dev,
			"FW file size %zu exceeds maximum of %u bytes\n",
			fw_size, FW_FILE_MAX_SIZE);
		rc = -EINVAL;
		goto release_fw;
	}

	return 0;

release_fw:
	release_firmware(*firmware_p);
out:
	return rc;
}

/**
 * hl_release_firmware() - release FW
 *
 * @fw: fw descriptor
 *
 * note: this inline function added to serve as a comprehensive mirror for the
 *       hl_request_fw function.
 */
static inline void hl_release_firmware(const struct firmware *fw)
{
	release_firmware(fw);
}

/**
 * hl_fw_copy_fw_to_device() - copy FW to device
 *
 * @hdev: pointer to hl_device structure.
 * @fw: fw descriptor
 * @dst: IO memory mapped address space to copy firmware to
 * @src_offset: offset in src FW to copy from
 * @size: amount of bytes to copy (0 to copy the whole binary)
 *
 * actual copy of FW binary data to device, shared by static and dynamic loaders
 */
static int hl_fw_copy_fw_to_device(struct hl_device *hdev,
				const struct firmware *fw, void __iomem *dst,
				u32 src_offset, u32 size)
{
	const void *fw_data;

	/* size 0 indicates to copy the whole file */
	if (!size)
		size = fw->size;

	if (src_offset + size > fw->size) {
		dev_err(hdev->dev,
			"size to copy(%u) and offset(%u) are invalid\n",
			size, src_offset);
		return -EINVAL;
	}

	fw_data = (const void *) fw->data;

	memcpy_toio(dst, fw_data + src_offset, size);
	return 0;
}

/**
 * hl_fw_copy_msg_to_device() - copy message to device
 *
 * @hdev: pointer to hl_device structure.
 * @msg: message
 * @dst: IO memory mapped address space to copy firmware to
 * @src_offset: offset in src message to copy from
 * @size: amount of bytes to copy (0 to copy the whole binary)
 *
 * actual copy of message data to device.
 */
static int hl_fw_copy_msg_to_device(struct hl_device *hdev,
		struct lkd_msg_comms *msg, void __iomem *dst,
		u32 src_offset, u32 size)
{
	void *msg_data;

	/* size 0 indicates to copy the whole file */
	if (!size)
		size = sizeof(struct lkd_msg_comms);

	if (src_offset + size > sizeof(struct lkd_msg_comms)) {
		dev_err(hdev->dev,
			"size to copy(%u) and offset(%u) are invalid\n",
			size, src_offset);
		return -EINVAL;
	}

	msg_data = (void *) msg;

	memcpy_toio(dst, msg_data + src_offset, size);

	return 0;
}

/**
 * hl_fw_load_fw_to_device() - Load F/W code to device's memory.
 *
 * @hdev: pointer to hl_device structure.
 * @fw_name: the firmware image name
 * @dst: IO memory mapped address space to copy firmware to
 * @src_offset: offset in src FW to copy from
 * @size: amount of bytes to copy (0 to copy the whole binary)
 *
 * Copy fw code from firmware file to device memory.
 *
 * Return: 0 on success, non-zero for failure.
 */
int hl_fw_load_fw_to_device(struct hl_device *hdev, const char *fw_name,
				void __iomem *dst, u32 src_offset, u32 size)
{
	const struct firmware *fw;
	int rc;

	rc = hl_request_fw(hdev, &fw, fw_name);
	if (rc)
		return rc;

	rc = hl_fw_copy_fw_to_device(hdev, fw, dst, src_offset, size);

	hl_release_firmware(fw);
	return rc;
}

int hl_fw_send_pci_access_msg(struct hl_device *hdev, u32 opcode, u64 value)
{
	struct cpucp_packet pkt = {};

	pkt.ctl = cpu_to_le32(opcode << CPUCP_PKT_CTL_OPCODE_SHIFT);
	pkt.value = cpu_to_le64(value);

	return hdev->asic_funcs->send_cpu_message(hdev, (u32 *) &pkt, sizeof(pkt), 0, NULL);
}

int hl_fw_send_cpu_message(struct hl_device *hdev, u32 hw_queue_id, u32 *msg,
				u16 len, u32 timeout, u64 *result)
{
	struct hl_hw_queue *queue = &hdev->kernel_queues[hw_queue_id];
	struct asic_fixed_properties *prop = &hdev->asic_prop;
	struct cpucp_packet *pkt;
	dma_addr_t pkt_dma_addr;
	struct hl_bd *sent_bd;
	u32 tmp, expected_ack_val, pi, opcode;
	int rc;

	pkt = hl_cpu_accessible_dma_pool_alloc(hdev, len, &pkt_dma_addr);
	if (!pkt) {
		dev_err(hdev->dev,
			"Failed to allocate DMA memory for packet to CPU\n");
		return -ENOMEM;
	}

	memcpy(pkt, msg, len);

	mutex_lock(&hdev->send_cpu_message_lock);

	/* CPU-CP messages can be sent during soft-reset */
	if (hdev->disabled && !hdev->reset_info.in_compute_reset) {
		rc = 0;
		goto out;
	}

	if (hdev->device_cpu_disabled) {
		rc = -EIO;
		goto out;
	}

	/* set fence to a non valid value */
	pkt->fence = cpu_to_le32(UINT_MAX);
	pi = queue->pi;

	/*
	 * The CPU queue is a synchronous queue with an effective depth of
	 * a single entry (although it is allocated with room for multiple
	 * entries). We lock on it using 'send_cpu_message_lock' which
	 * serializes accesses to the CPU queue.
	 * Which means that we don't need to lock the access to the entire H/W
	 * queues module when submitting a JOB to the CPU queue.
	 */
	hl_hw_queue_submit_bd(hdev, queue, hl_queue_inc_ptr(queue->pi), len, pkt_dma_addr);

	if (prop->fw_app_cpu_boot_dev_sts0 & CPU_BOOT_DEV_STS0_PKT_PI_ACK_EN)
		expected_ack_val = queue->pi;
	else
		expected_ack_val = CPUCP_PACKET_FENCE_VAL;

	rc = hl_poll_timeout_memory(hdev, &pkt->fence, tmp,
				(tmp == expected_ack_val), 1000,
				timeout, true);

	hl_hw_queue_inc_ci_kernel(hdev, hw_queue_id);

	if (rc == -ETIMEDOUT) {
		/* If FW performed reset just before sending it a packet, we will get a timeout.
		 * This is expected behavior, hence no need for error message.
		 */
		if (!hl_device_operational(hdev, NULL) && !hdev->reset_info.in_compute_reset)
			dev_dbg(hdev->dev, "Device CPU packet timeout (0x%x) due to FW reset\n",
					tmp);
		else
			dev_err(hdev->dev, "Device CPU packet timeout (0x%x)\n", tmp);
		hdev->device_cpu_disabled = true;
		goto out;
	}

	tmp = le32_to_cpu(pkt->ctl);

	rc = (tmp & CPUCP_PKT_CTL_RC_MASK) >> CPUCP_PKT_CTL_RC_SHIFT;
	if (rc) {
<<<<<<< HEAD
		dev_dbg(hdev->dev, "F/W ERROR %d for CPU packet %d\n",
			rc, (tmp & CPUCP_PKT_CTL_OPCODE_MASK) >> CPUCP_PKT_CTL_OPCODE_SHIFT);
=======
		opcode = (tmp & CPUCP_PKT_CTL_OPCODE_MASK) >> CPUCP_PKT_CTL_OPCODE_SHIFT;

		if (!prop->supports_advanced_cpucp_rc) {
			dev_dbg(hdev->dev, "F/W ERROR %d for CPU packet %d\n", rc, opcode);
			goto scrub_descriptor;
		}

		switch (rc) {
		case cpucp_packet_invalid:
			dev_err(hdev->dev,
				"CPU packet %d is not supported by F/W\n", opcode);
			break;
		case cpucp_packet_fault:
			dev_err(hdev->dev,
				"F/W failed processing CPU packet %d\n", opcode);
			break;
		case cpucp_packet_invalid_pkt:
			dev_dbg(hdev->dev,
				"CPU packet %d is not supported by F/W\n", opcode);
			break;
		case cpucp_packet_invalid_params:
			dev_err(hdev->dev,
				"F/W reports invalid parameters for CPU packet %d\n", opcode);
			break;

		default:
			dev_err(hdev->dev,
				"Unknown F/W ERROR %d for CPU packet %d\n", rc, opcode);
		}
>>>>>>> 7365df19

		/* propagate the return code from the f/w to the callers who want to check it */
		if (result)
			*result = rc;

		rc = -EIO;

	} else if (result) {
		*result = le64_to_cpu(pkt->result);
	}

scrub_descriptor:
	/* Scrub previous buffer descriptor 'ctl' field which contains the
	 * previous PI value written during packet submission.
	 * We must do this or else F/W can read an old value upon queue wraparound.
	 */
	sent_bd = queue->kernel_address;
	sent_bd += hl_pi_2_offset(pi);
	sent_bd->ctl = cpu_to_le32(UINT_MAX);

out:
	mutex_unlock(&hdev->send_cpu_message_lock);

	hl_cpu_accessible_dma_pool_free(hdev, len, pkt);

	return rc;
}

int hl_fw_unmask_irq(struct hl_device *hdev, u16 event_type)
{
	struct cpucp_packet pkt;
	u64 result;
	int rc;

	memset(&pkt, 0, sizeof(pkt));

	pkt.ctl = cpu_to_le32(CPUCP_PACKET_UNMASK_RAZWI_IRQ <<
				CPUCP_PKT_CTL_OPCODE_SHIFT);
	pkt.value = cpu_to_le64(event_type);

	rc = hdev->asic_funcs->send_cpu_message(hdev, (u32 *) &pkt, sizeof(pkt),
						0, &result);

	if (rc)
		dev_err(hdev->dev, "failed to unmask RAZWI IRQ %d", event_type);

	return rc;
}

int hl_fw_unmask_irq_arr(struct hl_device *hdev, const u32 *irq_arr,
		size_t irq_arr_size)
{
	struct cpucp_unmask_irq_arr_packet *pkt;
	size_t total_pkt_size;
	u64 result;
	int rc;

	total_pkt_size = sizeof(struct cpucp_unmask_irq_arr_packet) +
			irq_arr_size;

	/* data should be aligned to 8 bytes in order to CPU-CP to copy it */
	total_pkt_size = (total_pkt_size + 0x7) & ~0x7;

	/* total_pkt_size is casted to u16 later on */
	if (total_pkt_size > USHRT_MAX) {
		dev_err(hdev->dev, "too many elements in IRQ array\n");
		return -EINVAL;
	}

	pkt = kzalloc(total_pkt_size, GFP_KERNEL);
	if (!pkt)
		return -ENOMEM;

	pkt->length = cpu_to_le32(irq_arr_size / sizeof(irq_arr[0]));
	memcpy(&pkt->irqs, irq_arr, irq_arr_size);

	pkt->cpucp_pkt.ctl = cpu_to_le32(CPUCP_PACKET_UNMASK_RAZWI_IRQ_ARRAY <<
						CPUCP_PKT_CTL_OPCODE_SHIFT);

	rc = hdev->asic_funcs->send_cpu_message(hdev, (u32 *) pkt,
						total_pkt_size, 0, &result);

	if (rc)
		dev_err(hdev->dev, "failed to unmask IRQ array\n");

	kfree(pkt);

	return rc;
}

int hl_fw_test_cpu_queue(struct hl_device *hdev)
{
	struct cpucp_packet test_pkt = {};
	u64 result;
	int rc;

	test_pkt.ctl = cpu_to_le32(CPUCP_PACKET_TEST <<
					CPUCP_PKT_CTL_OPCODE_SHIFT);
	test_pkt.value = cpu_to_le64(CPUCP_PACKET_FENCE_VAL);

	rc = hdev->asic_funcs->send_cpu_message(hdev, (u32 *) &test_pkt,
						sizeof(test_pkt), 0, &result);

	if (!rc) {
		if (result != CPUCP_PACKET_FENCE_VAL)
			dev_err(hdev->dev,
				"CPU queue test failed (%#08llx)\n", result);
	} else {
		dev_err(hdev->dev, "CPU queue test failed, error %d\n", rc);
	}

	return rc;
}

void *hl_fw_cpu_accessible_dma_pool_alloc(struct hl_device *hdev, size_t size,
						dma_addr_t *dma_handle)
{
	u64 kernel_addr;

	kernel_addr = gen_pool_alloc(hdev->cpu_accessible_dma_pool, size);

	*dma_handle = hdev->cpu_accessible_dma_address +
		(kernel_addr - (u64) (uintptr_t) hdev->cpu_accessible_dma_mem);

	return (void *) (uintptr_t) kernel_addr;
}

void hl_fw_cpu_accessible_dma_pool_free(struct hl_device *hdev, size_t size,
					void *vaddr)
{
	gen_pool_free(hdev->cpu_accessible_dma_pool, (u64) (uintptr_t) vaddr,
			size);
}

int hl_fw_send_device_activity(struct hl_device *hdev, bool open)
{
	struct cpucp_packet pkt;
	int rc;

	memset(&pkt, 0, sizeof(pkt));
	pkt.ctl = cpu_to_le32(CPUCP_PACKET_ACTIVE_STATUS_SET <<	CPUCP_PKT_CTL_OPCODE_SHIFT);
	pkt.value = cpu_to_le64(open);
	rc = hdev->asic_funcs->send_cpu_message(hdev, (u32 *) &pkt, sizeof(pkt), 0, NULL);
	if (rc)
		dev_err(hdev->dev, "failed to send device activity msg(%u)\n", open);

	return rc;
}

int hl_fw_send_heartbeat(struct hl_device *hdev)
{
	struct cpucp_packet hb_pkt;
	u64 result;
	int rc;

	memset(&hb_pkt, 0, sizeof(hb_pkt));
	hb_pkt.ctl = cpu_to_le32(CPUCP_PACKET_TEST <<
					CPUCP_PKT_CTL_OPCODE_SHIFT);
	hb_pkt.value = cpu_to_le64(CPUCP_PACKET_FENCE_VAL);

	rc = hdev->asic_funcs->send_cpu_message(hdev, (u32 *) &hb_pkt,
						sizeof(hb_pkt), 0, &result);

	if ((rc) || (result != CPUCP_PACKET_FENCE_VAL))
		return -EIO;

	if (le32_to_cpu(hb_pkt.status_mask) &
					CPUCP_PKT_HB_STATUS_EQ_FAULT_MASK) {
		dev_warn(hdev->dev, "FW reported EQ fault during heartbeat\n");
		rc = -EIO;
	}

	return rc;
}

static bool fw_report_boot_dev0(struct hl_device *hdev, u32 err_val,
								u32 sts_val)
{
	bool err_exists = false;

	if (!(err_val & CPU_BOOT_ERR0_ENABLED))
		return false;

	if (err_val & CPU_BOOT_ERR0_DRAM_INIT_FAIL) {
		dev_err(hdev->dev,
			"Device boot error - DRAM initialization failed\n");
		err_exists = true;
	}

	if (err_val & CPU_BOOT_ERR0_FIT_CORRUPTED) {
		dev_err(hdev->dev, "Device boot error - FIT image corrupted\n");
		err_exists = true;
	}

	if (err_val & CPU_BOOT_ERR0_TS_INIT_FAIL) {
		dev_err(hdev->dev,
			"Device boot error - Thermal Sensor initialization failed\n");
		err_exists = true;
	}

	if (err_val & CPU_BOOT_ERR0_BMC_WAIT_SKIPPED) {
		if (hdev->bmc_enable) {
			dev_err(hdev->dev,
				"Device boot error - Skipped waiting for BMC\n");
			err_exists = true;
		} else {
			dev_info(hdev->dev,
				"Device boot message - Skipped waiting for BMC\n");
			/* This is an info so we don't want it to disable the
			 * device
			 */
			err_val &= ~CPU_BOOT_ERR0_BMC_WAIT_SKIPPED;
		}
	}

	if (err_val & CPU_BOOT_ERR0_NIC_DATA_NOT_RDY) {
		dev_err(hdev->dev,
			"Device boot error - Serdes data from BMC not available\n");
		err_exists = true;
	}

	if (err_val & CPU_BOOT_ERR0_NIC_FW_FAIL) {
		dev_err(hdev->dev,
			"Device boot error - NIC F/W initialization failed\n");
		err_exists = true;
	}

	if (err_val & CPU_BOOT_ERR0_SECURITY_NOT_RDY) {
		dev_err(hdev->dev,
			"Device boot warning - security not ready\n");
		err_exists = true;
	}

	if (err_val & CPU_BOOT_ERR0_SECURITY_FAIL) {
		dev_err(hdev->dev, "Device boot error - security failure\n");
		err_exists = true;
	}

	if (err_val & CPU_BOOT_ERR0_EFUSE_FAIL) {
		dev_err(hdev->dev, "Device boot error - eFuse failure\n");
		err_exists = true;
	}

	if (err_val & CPU_BOOT_ERR0_SEC_IMG_VER_FAIL) {
		dev_err(hdev->dev, "Device boot error - Failed to load preboot secondary image\n");
		err_exists = true;
	}

	if (err_val & CPU_BOOT_ERR0_PLL_FAIL) {
		dev_err(hdev->dev, "Device boot error - PLL failure\n");
		err_exists = true;
	}

	if (err_val & CPU_BOOT_ERR0_DEVICE_UNUSABLE_FAIL) {
		/* Ignore this bit, don't prevent driver loading */
		dev_dbg(hdev->dev, "device unusable status is set\n");
		err_val &= ~CPU_BOOT_ERR0_DEVICE_UNUSABLE_FAIL;
	}

	if (err_val & CPU_BOOT_ERR0_BINNING_FAIL) {
		dev_err(hdev->dev, "Device boot error - binning failure\n");
		err_exists = true;
	}

	if (sts_val & CPU_BOOT_DEV_STS0_ENABLED)
		dev_dbg(hdev->dev, "Device status0 %#x\n", sts_val);

	/* All warnings should go here in order not to reach the unknown error validation */
	if (err_val & CPU_BOOT_ERR0_EEPROM_FAIL) {
		dev_warn(hdev->dev,
			"Device boot warning - EEPROM failure detected, default settings applied\n");
		/* This is a warning so we don't want it to disable the
		 * device
		 */
		err_val &= ~CPU_BOOT_ERR0_EEPROM_FAIL;
	}

	if (err_val & CPU_BOOT_ERR0_DRAM_SKIPPED) {
		dev_warn(hdev->dev,
			"Device boot warning - Skipped DRAM initialization\n");
		/* This is a warning so we don't want it to disable the
		 * device
		 */
		err_val &= ~CPU_BOOT_ERR0_DRAM_SKIPPED;
	}

	if (err_val & CPU_BOOT_ERR0_PRI_IMG_VER_FAIL) {
		dev_warn(hdev->dev,
			"Device boot warning - Failed to load preboot primary image\n");
		/* This is a warning so we don't want it to disable the
		 * device as we have a secondary preboot image
		 */
		err_val &= ~CPU_BOOT_ERR0_PRI_IMG_VER_FAIL;
	}

	if (err_val & CPU_BOOT_ERR0_TPM_FAIL) {
		dev_warn(hdev->dev,
			"Device boot warning - TPM failure\n");
		/* This is a warning so we don't want it to disable the
		 * device
		 */
		err_val &= ~CPU_BOOT_ERR0_TPM_FAIL;
	}

	if (!err_exists && (err_val & ~CPU_BOOT_ERR0_ENABLED)) {
		dev_err(hdev->dev,
			"Device boot error - unknown ERR0 error 0x%08x\n", err_val);
		err_exists = true;
	}

	/* return error only if it's in the predefined mask */
	if (err_exists && ((err_val & ~CPU_BOOT_ERR0_ENABLED) &
				lower_32_bits(hdev->boot_error_status_mask)))
		return true;

	return false;
}

/* placeholder for ERR1 as no errors defined there yet */
static bool fw_report_boot_dev1(struct hl_device *hdev, u32 err_val,
								u32 sts_val)
{
	/*
	 * keep this variable to preserve the logic of the function.
	 * this way it would require less modifications when error will be
	 * added to DEV_ERR1
	 */
	bool err_exists = false;

	if (!(err_val & CPU_BOOT_ERR1_ENABLED))
		return false;

	if (sts_val & CPU_BOOT_DEV_STS1_ENABLED)
		dev_dbg(hdev->dev, "Device status1 %#x\n", sts_val);

	if (!err_exists && (err_val & ~CPU_BOOT_ERR1_ENABLED)) {
		dev_err(hdev->dev,
			"Device boot error - unknown ERR1 error 0x%08x\n",
								err_val);
		err_exists = true;
	}

	/* return error only if it's in the predefined mask */
	if (err_exists && ((err_val & ~CPU_BOOT_ERR1_ENABLED) &
				upper_32_bits(hdev->boot_error_status_mask)))
		return true;

	return false;
}

static int fw_read_errors(struct hl_device *hdev, u32 boot_err0_reg,
				u32 boot_err1_reg, u32 cpu_boot_dev_status0_reg,
				u32 cpu_boot_dev_status1_reg)
{
	u32 err_val, status_val;
	bool err_exists = false;

	/* Some of the firmware status codes are deprecated in newer f/w
	 * versions. In those versions, the errors are reported
	 * in different registers. Therefore, we need to check those
	 * registers and print the exact errors. Moreover, there
	 * may be multiple errors, so we need to report on each error
	 * separately. Some of the error codes might indicate a state
	 * that is not an error per-se, but it is an error in production
	 * environment
	 */
	err_val = RREG32(boot_err0_reg);
	status_val = RREG32(cpu_boot_dev_status0_reg);
	err_exists = fw_report_boot_dev0(hdev, err_val, status_val);

	err_val = RREG32(boot_err1_reg);
	status_val = RREG32(cpu_boot_dev_status1_reg);
	err_exists |= fw_report_boot_dev1(hdev, err_val, status_val);

	if (err_exists)
		return -EIO;

	return 0;
}

int hl_fw_cpucp_info_get(struct hl_device *hdev,
				u32 sts_boot_dev_sts0_reg,
				u32 sts_boot_dev_sts1_reg, u32 boot_err0_reg,
				u32 boot_err1_reg)
{
	struct asic_fixed_properties *prop = &hdev->asic_prop;
	struct cpucp_packet pkt = {};
	dma_addr_t cpucp_info_dma_addr;
	void *cpucp_info_cpu_addr;
	char *kernel_ver;
	u64 result;
	int rc;

	cpucp_info_cpu_addr = hl_cpu_accessible_dma_pool_alloc(hdev, sizeof(struct cpucp_info),
								&cpucp_info_dma_addr);
	if (!cpucp_info_cpu_addr) {
		dev_err(hdev->dev,
			"Failed to allocate DMA memory for CPU-CP info packet\n");
		return -ENOMEM;
	}

	memset(cpucp_info_cpu_addr, 0, sizeof(struct cpucp_info));

	pkt.ctl = cpu_to_le32(CPUCP_PACKET_INFO_GET <<
				CPUCP_PKT_CTL_OPCODE_SHIFT);
	pkt.addr = cpu_to_le64(cpucp_info_dma_addr);
	pkt.data_max_size = cpu_to_le32(sizeof(struct cpucp_info));

	rc = hdev->asic_funcs->send_cpu_message(hdev, (u32 *) &pkt, sizeof(pkt),
					HL_CPUCP_INFO_TIMEOUT_USEC, &result);
	if (rc) {
		dev_err(hdev->dev,
			"Failed to handle CPU-CP info pkt, error %d\n", rc);
		goto out;
	}

	rc = fw_read_errors(hdev, boot_err0_reg, boot_err1_reg,
				sts_boot_dev_sts0_reg, sts_boot_dev_sts1_reg);
	if (rc) {
		dev_err(hdev->dev, "Errors in device boot\n");
		goto out;
	}

	memcpy(&prop->cpucp_info, cpucp_info_cpu_addr,
			sizeof(prop->cpucp_info));

	rc = hl_build_hwmon_channel_info(hdev, prop->cpucp_info.sensors);
	if (rc) {
		dev_err(hdev->dev,
			"Failed to build hwmon channel info, error %d\n", rc);
		rc = -EFAULT;
		goto out;
	}

	kernel_ver = extract_fw_ver_from_str(prop->cpucp_info.kernel_version);
	if (kernel_ver) {
		dev_info(hdev->dev, "Linux version %s", kernel_ver);
		kfree(kernel_ver);
	}

	/* assume EQ code doesn't need to check eqe index */
	hdev->event_queue.check_eqe_index = false;

	/* Read FW application security bits again */
	if (prop->fw_cpu_boot_dev_sts0_valid) {
		prop->fw_app_cpu_boot_dev_sts0 = RREG32(sts_boot_dev_sts0_reg);
		if (prop->fw_app_cpu_boot_dev_sts0 &
				CPU_BOOT_DEV_STS0_EQ_INDEX_EN)
			hdev->event_queue.check_eqe_index = true;
	}

	if (prop->fw_cpu_boot_dev_sts1_valid)
		prop->fw_app_cpu_boot_dev_sts1 = RREG32(sts_boot_dev_sts1_reg);

out:
	hl_cpu_accessible_dma_pool_free(hdev, sizeof(struct cpucp_info), cpucp_info_cpu_addr);

	return rc;
}

static int hl_fw_send_msi_info_msg(struct hl_device *hdev)
{
	struct cpucp_array_data_packet *pkt;
	size_t total_pkt_size, data_size;
	u64 result;
	int rc;

	/* skip sending this info for unsupported ASICs */
	if (!hdev->asic_funcs->get_msi_info)
		return 0;

	data_size = CPUCP_NUM_OF_MSI_TYPES * sizeof(u32);
	total_pkt_size = sizeof(struct cpucp_array_data_packet) + data_size;

	/* data should be aligned to 8 bytes in order to CPU-CP to copy it */
	total_pkt_size = (total_pkt_size + 0x7) & ~0x7;

	/* total_pkt_size is casted to u16 later on */
	if (total_pkt_size > USHRT_MAX) {
		dev_err(hdev->dev, "CPUCP array data is too big\n");
		return -EINVAL;
	}

	pkt = kzalloc(total_pkt_size, GFP_KERNEL);
	if (!pkt)
		return -ENOMEM;

	pkt->length = cpu_to_le32(CPUCP_NUM_OF_MSI_TYPES);

	memset((void *) &pkt->data, 0xFF, data_size);
	hdev->asic_funcs->get_msi_info(pkt->data);

	pkt->cpucp_pkt.ctl = cpu_to_le32(CPUCP_PACKET_MSI_INFO_SET <<
						CPUCP_PKT_CTL_OPCODE_SHIFT);

	rc = hdev->asic_funcs->send_cpu_message(hdev, (u32 *)pkt,
						total_pkt_size, 0, &result);

	/*
	 * in case packet result is invalid it means that FW does not support
	 * this feature and will use default/hard coded MSI values. no reason
	 * to stop the boot
	 */
	if (rc && result == cpucp_packet_invalid)
		rc = 0;

	if (rc)
		dev_err(hdev->dev, "failed to send CPUCP array data\n");

	kfree(pkt);

	return rc;
}

int hl_fw_cpucp_handshake(struct hl_device *hdev,
				u32 sts_boot_dev_sts0_reg,
				u32 sts_boot_dev_sts1_reg, u32 boot_err0_reg,
				u32 boot_err1_reg)
{
	int rc;

	rc = hl_fw_cpucp_info_get(hdev, sts_boot_dev_sts0_reg,
					sts_boot_dev_sts1_reg, boot_err0_reg,
					boot_err1_reg);
	if (rc)
		return rc;

	return hl_fw_send_msi_info_msg(hdev);
}

int hl_fw_get_eeprom_data(struct hl_device *hdev, void *data, size_t max_size)
{
	struct cpucp_packet pkt = {};
	void *eeprom_info_cpu_addr;
	dma_addr_t eeprom_info_dma_addr;
	u64 result;
	int rc;

	eeprom_info_cpu_addr = hl_cpu_accessible_dma_pool_alloc(hdev, max_size,
									&eeprom_info_dma_addr);
	if (!eeprom_info_cpu_addr) {
		dev_err(hdev->dev,
			"Failed to allocate DMA memory for CPU-CP EEPROM packet\n");
		return -ENOMEM;
	}

	memset(eeprom_info_cpu_addr, 0, max_size);

	pkt.ctl = cpu_to_le32(CPUCP_PACKET_EEPROM_DATA_GET <<
				CPUCP_PKT_CTL_OPCODE_SHIFT);
	pkt.addr = cpu_to_le64(eeprom_info_dma_addr);
	pkt.data_max_size = cpu_to_le32(max_size);

	rc = hdev->asic_funcs->send_cpu_message(hdev, (u32 *) &pkt, sizeof(pkt),
			HL_CPUCP_EEPROM_TIMEOUT_USEC, &result);

	if (rc) {
		dev_err(hdev->dev,
			"Failed to handle CPU-CP EEPROM packet, error %d\n",
			rc);
		goto out;
	}

	/* result contains the actual size */
	memcpy(data, eeprom_info_cpu_addr, min((size_t)result, max_size));

out:
	hl_cpu_accessible_dma_pool_free(hdev, max_size, eeprom_info_cpu_addr);

	return rc;
}

int hl_fw_get_monitor_dump(struct hl_device *hdev, void *data)
{
	struct cpucp_monitor_dump *mon_dump_cpu_addr;
	dma_addr_t mon_dump_dma_addr;
	struct cpucp_packet pkt = {};
	size_t data_size;
	__le32 *src_ptr;
	u32 *dst_ptr;
	u64 result;
	int i, rc;

	data_size = sizeof(struct cpucp_monitor_dump);
	mon_dump_cpu_addr = hl_cpu_accessible_dma_pool_alloc(hdev, data_size, &mon_dump_dma_addr);
	if (!mon_dump_cpu_addr) {
		dev_err(hdev->dev,
			"Failed to allocate DMA memory for CPU-CP monitor-dump packet\n");
		return -ENOMEM;
	}

	memset(mon_dump_cpu_addr, 0, data_size);

	pkt.ctl = cpu_to_le32(CPUCP_PACKET_MONITOR_DUMP_GET << CPUCP_PKT_CTL_OPCODE_SHIFT);
	pkt.addr = cpu_to_le64(mon_dump_dma_addr);
	pkt.data_max_size = cpu_to_le32(data_size);

	rc = hdev->asic_funcs->send_cpu_message(hdev, (u32 *) &pkt, sizeof(pkt),
							HL_CPUCP_MON_DUMP_TIMEOUT_USEC, &result);
	if (rc) {
		dev_err(hdev->dev, "Failed to handle CPU-CP monitor-dump packet, error %d\n", rc);
		goto out;
	}

	/* result contains the actual size */
	src_ptr = (__le32 *) mon_dump_cpu_addr;
	dst_ptr = data;
	for (i = 0; i < (data_size / sizeof(u32)); i++) {
		*dst_ptr = le32_to_cpu(*src_ptr);
		src_ptr++;
		dst_ptr++;
	}

out:
	hl_cpu_accessible_dma_pool_free(hdev, data_size, mon_dump_cpu_addr);

	return rc;
}

int hl_fw_cpucp_pci_counters_get(struct hl_device *hdev,
		struct hl_info_pci_counters *counters)
{
	struct cpucp_packet pkt = {};
	u64 result;
	int rc;

	pkt.ctl = cpu_to_le32(CPUCP_PACKET_PCIE_THROUGHPUT_GET <<
			CPUCP_PKT_CTL_OPCODE_SHIFT);

	/* Fetch PCI rx counter */
	pkt.index = cpu_to_le32(cpucp_pcie_throughput_rx);
	rc = hdev->asic_funcs->send_cpu_message(hdev, (u32 *) &pkt, sizeof(pkt),
					HL_CPUCP_INFO_TIMEOUT_USEC, &result);
	if (rc) {
		dev_err(hdev->dev,
			"Failed to handle CPU-CP PCI info pkt, error %d\n", rc);
		return rc;
	}
	counters->rx_throughput = result;

	memset(&pkt, 0, sizeof(pkt));
	pkt.ctl = cpu_to_le32(CPUCP_PACKET_PCIE_THROUGHPUT_GET <<
			CPUCP_PKT_CTL_OPCODE_SHIFT);

	/* Fetch PCI tx counter */
	pkt.index = cpu_to_le32(cpucp_pcie_throughput_tx);
	rc = hdev->asic_funcs->send_cpu_message(hdev, (u32 *) &pkt, sizeof(pkt),
					HL_CPUCP_INFO_TIMEOUT_USEC, &result);
	if (rc) {
		dev_err(hdev->dev,
			"Failed to handle CPU-CP PCI info pkt, error %d\n", rc);
		return rc;
	}
	counters->tx_throughput = result;

	/* Fetch PCI replay counter */
	memset(&pkt, 0, sizeof(pkt));
	pkt.ctl = cpu_to_le32(CPUCP_PACKET_PCIE_REPLAY_CNT_GET <<
			CPUCP_PKT_CTL_OPCODE_SHIFT);

	rc = hdev->asic_funcs->send_cpu_message(hdev, (u32 *) &pkt, sizeof(pkt),
			HL_CPUCP_INFO_TIMEOUT_USEC, &result);
	if (rc) {
		dev_err(hdev->dev,
			"Failed to handle CPU-CP PCI info pkt, error %d\n", rc);
		return rc;
	}
	counters->replay_cnt = (u32) result;

	return rc;
}

int hl_fw_cpucp_total_energy_get(struct hl_device *hdev, u64 *total_energy)
{
	struct cpucp_packet pkt = {};
	u64 result;
	int rc;

	pkt.ctl = cpu_to_le32(CPUCP_PACKET_TOTAL_ENERGY_GET <<
				CPUCP_PKT_CTL_OPCODE_SHIFT);

	rc = hdev->asic_funcs->send_cpu_message(hdev, (u32 *) &pkt, sizeof(pkt),
					HL_CPUCP_INFO_TIMEOUT_USEC, &result);
	if (rc) {
		dev_err(hdev->dev,
			"Failed to handle CpuCP total energy pkt, error %d\n",
				rc);
		return rc;
	}

	*total_energy = result;

	return rc;
}

int get_used_pll_index(struct hl_device *hdev, u32 input_pll_index,
						enum pll_index *pll_index)
{
	struct asic_fixed_properties *prop = &hdev->asic_prop;
	u8 pll_byte, pll_bit_off;
	bool dynamic_pll;
	int fw_pll_idx;

	dynamic_pll = !!(prop->fw_app_cpu_boot_dev_sts0 &
						CPU_BOOT_DEV_STS0_DYN_PLL_EN);

	if (!dynamic_pll) {
		/*
		 * in case we are working with legacy FW (each asic has unique
		 * PLL numbering) use the driver based index as they are
		 * aligned with fw legacy numbering
		 */
		*pll_index = input_pll_index;
		return 0;
	}

	/* retrieve a FW compatible PLL index based on
	 * ASIC specific user request
	 */
	fw_pll_idx = hdev->asic_funcs->map_pll_idx_to_fw_idx(input_pll_index);
	if (fw_pll_idx < 0) {
		dev_err(hdev->dev, "Invalid PLL index (%u) error %d\n",
			input_pll_index, fw_pll_idx);
		return -EINVAL;
	}

	/* PLL map is a u8 array */
	pll_byte = prop->cpucp_info.pll_map[fw_pll_idx >> 3];
	pll_bit_off = fw_pll_idx & 0x7;

	if (!(pll_byte & BIT(pll_bit_off))) {
		dev_err(hdev->dev, "PLL index %d is not supported\n",
			fw_pll_idx);
		return -EINVAL;
	}

	*pll_index = fw_pll_idx;

	return 0;
}

int hl_fw_cpucp_pll_info_get(struct hl_device *hdev, u32 pll_index,
		u16 *pll_freq_arr)
{
	struct cpucp_packet pkt;
	enum pll_index used_pll_idx;
	u64 result;
	int rc;

	rc = get_used_pll_index(hdev, pll_index, &used_pll_idx);
	if (rc)
		return rc;

	memset(&pkt, 0, sizeof(pkt));

	pkt.ctl = cpu_to_le32(CPUCP_PACKET_PLL_INFO_GET <<
				CPUCP_PKT_CTL_OPCODE_SHIFT);
	pkt.pll_type = __cpu_to_le16((u16)used_pll_idx);

	rc = hdev->asic_funcs->send_cpu_message(hdev, (u32 *) &pkt, sizeof(pkt),
			HL_CPUCP_INFO_TIMEOUT_USEC, &result);
	if (rc) {
		dev_err(hdev->dev, "Failed to read PLL info, error %d\n", rc);
		return rc;
	}

	pll_freq_arr[0] = FIELD_GET(CPUCP_PKT_RES_PLL_OUT0_MASK, result);
	pll_freq_arr[1] = FIELD_GET(CPUCP_PKT_RES_PLL_OUT1_MASK, result);
	pll_freq_arr[2] = FIELD_GET(CPUCP_PKT_RES_PLL_OUT2_MASK, result);
	pll_freq_arr[3] = FIELD_GET(CPUCP_PKT_RES_PLL_OUT3_MASK, result);

	return 0;
}

int hl_fw_cpucp_power_get(struct hl_device *hdev, u64 *power)
{
	struct cpucp_packet pkt;
	u64 result;
	int rc;

	memset(&pkt, 0, sizeof(pkt));

	pkt.ctl = cpu_to_le32(CPUCP_PACKET_POWER_GET <<
				CPUCP_PKT_CTL_OPCODE_SHIFT);
	pkt.type = cpu_to_le16(CPUCP_POWER_INPUT);

	rc = hdev->asic_funcs->send_cpu_message(hdev, (u32 *) &pkt, sizeof(pkt),
			HL_CPUCP_INFO_TIMEOUT_USEC, &result);
	if (rc) {
		dev_err(hdev->dev, "Failed to read power, error %d\n", rc);
		return rc;
	}

	*power = result;

	return rc;
}

int hl_fw_dram_replaced_row_get(struct hl_device *hdev,
				struct cpucp_hbm_row_info *info)
{
	struct cpucp_hbm_row_info *cpucp_repl_rows_info_cpu_addr;
	dma_addr_t cpucp_repl_rows_info_dma_addr;
	struct cpucp_packet pkt = {};
	u64 result;
	int rc;

	cpucp_repl_rows_info_cpu_addr = hl_cpu_accessible_dma_pool_alloc(hdev,
							sizeof(struct cpucp_hbm_row_info),
							&cpucp_repl_rows_info_dma_addr);
	if (!cpucp_repl_rows_info_cpu_addr) {
		dev_err(hdev->dev,
			"Failed to allocate DMA memory for CPU-CP replaced rows info packet\n");
		return -ENOMEM;
	}

	memset(cpucp_repl_rows_info_cpu_addr, 0, sizeof(struct cpucp_hbm_row_info));

	pkt.ctl = cpu_to_le32(CPUCP_PACKET_HBM_REPLACED_ROWS_INFO_GET <<
					CPUCP_PKT_CTL_OPCODE_SHIFT);
	pkt.addr = cpu_to_le64(cpucp_repl_rows_info_dma_addr);
	pkt.data_max_size = cpu_to_le32(sizeof(struct cpucp_hbm_row_info));

	rc = hdev->asic_funcs->send_cpu_message(hdev, (u32 *) &pkt, sizeof(pkt),
					HL_CPUCP_INFO_TIMEOUT_USEC, &result);
	if (rc) {
		dev_err(hdev->dev,
			"Failed to handle CPU-CP replaced rows info pkt, error %d\n", rc);
		goto out;
	}

	memcpy(info, cpucp_repl_rows_info_cpu_addr, sizeof(*info));

out:
	hl_cpu_accessible_dma_pool_free(hdev, sizeof(struct cpucp_hbm_row_info),
						cpucp_repl_rows_info_cpu_addr);

	return rc;
}

int hl_fw_dram_pending_row_get(struct hl_device *hdev, u32 *pend_rows_num)
{
	struct cpucp_packet pkt;
	u64 result;
	int rc;

	memset(&pkt, 0, sizeof(pkt));

	pkt.ctl = cpu_to_le32(CPUCP_PACKET_HBM_PENDING_ROWS_STATUS << CPUCP_PKT_CTL_OPCODE_SHIFT);

	rc = hdev->asic_funcs->send_cpu_message(hdev, (u32 *) &pkt, sizeof(pkt), 0, &result);
	if (rc) {
		dev_err(hdev->dev,
				"Failed to handle CPU-CP pending rows info pkt, error %d\n", rc);
		goto out;
	}

	*pend_rows_num = (u32) result;
out:
	return rc;
}

int hl_fw_cpucp_engine_core_asid_set(struct hl_device *hdev, u32 asid)
{
	struct cpucp_packet pkt;
	int rc;

	memset(&pkt, 0, sizeof(pkt));

	pkt.ctl = cpu_to_le32(CPUCP_PACKET_ENGINE_CORE_ASID_SET << CPUCP_PKT_CTL_OPCODE_SHIFT);
	pkt.value = cpu_to_le64(asid);

	rc = hdev->asic_funcs->send_cpu_message(hdev, (u32 *) &pkt, sizeof(pkt),
						HL_CPUCP_INFO_TIMEOUT_USEC, NULL);
	if (rc)
		dev_err(hdev->dev,
			"Failed on ASID configuration request for engine core, error %d\n",
			rc);

	return rc;
}

void hl_fw_ask_hard_reset_without_linux(struct hl_device *hdev)
{
	struct static_fw_load_mgr *static_loader =
			&hdev->fw_loader.static_loader;
	int rc;

	if (hdev->asic_prop.dynamic_fw_load) {
		rc = hl_fw_dynamic_send_protocol_cmd(hdev, &hdev->fw_loader,
				COMMS_RST_DEV, 0, false,
				hdev->fw_loader.cpu_timeout);
		if (rc)
			dev_warn(hdev->dev, "Failed sending COMMS_RST_DEV\n");
	} else {
		WREG32(static_loader->kmd_msg_to_cpu_reg, KMD_MSG_RST_DEV);
	}
}

void hl_fw_ask_halt_machine_without_linux(struct hl_device *hdev)
{
	struct static_fw_load_mgr *static_loader =
			&hdev->fw_loader.static_loader;
	int rc;

	if (hdev->device_cpu_is_halted)
		return;

	/* Stop device CPU to make sure nothing bad happens */
	if (hdev->asic_prop.dynamic_fw_load) {
		rc = hl_fw_dynamic_send_protocol_cmd(hdev, &hdev->fw_loader,
				COMMS_GOTO_WFE, 0, true,
				hdev->fw_loader.cpu_timeout);
		if (rc)
			dev_warn(hdev->dev, "Failed sending COMMS_GOTO_WFE\n");
	} else {
		WREG32(static_loader->kmd_msg_to_cpu_reg, KMD_MSG_GOTO_WFE);
		msleep(static_loader->cpu_reset_wait_msec);

		/* Must clear this register in order to prevent preboot
		 * from reading WFE after reboot
		 */
		WREG32(static_loader->kmd_msg_to_cpu_reg, KMD_MSG_NA);
	}

	hdev->device_cpu_is_halted = true;
}

static void detect_cpu_boot_status(struct hl_device *hdev, u32 status)
{
	/* Some of the status codes below are deprecated in newer f/w
	 * versions but we keep them here for backward compatibility
	 */
	switch (status) {
	case CPU_BOOT_STATUS_NA:
		dev_err(hdev->dev,
			"Device boot progress - BTL/ROM did NOT run\n");
		break;
	case CPU_BOOT_STATUS_IN_WFE:
		dev_err(hdev->dev,
			"Device boot progress - Stuck inside WFE loop\n");
		break;
	case CPU_BOOT_STATUS_IN_BTL:
		dev_err(hdev->dev,
			"Device boot progress - Stuck in BTL\n");
		break;
	case CPU_BOOT_STATUS_IN_PREBOOT:
		dev_err(hdev->dev,
			"Device boot progress - Stuck in Preboot\n");
		break;
	case CPU_BOOT_STATUS_IN_SPL:
		dev_err(hdev->dev,
			"Device boot progress - Stuck in SPL\n");
		break;
	case CPU_BOOT_STATUS_IN_UBOOT:
		dev_err(hdev->dev,
			"Device boot progress - Stuck in u-boot\n");
		break;
	case CPU_BOOT_STATUS_DRAM_INIT_FAIL:
		dev_err(hdev->dev,
			"Device boot progress - DRAM initialization failed\n");
		break;
	case CPU_BOOT_STATUS_UBOOT_NOT_READY:
		dev_err(hdev->dev,
			"Device boot progress - Cannot boot\n");
		break;
	case CPU_BOOT_STATUS_TS_INIT_FAIL:
		dev_err(hdev->dev,
			"Device boot progress - Thermal Sensor initialization failed\n");
		break;
	case CPU_BOOT_STATUS_SECURITY_READY:
		dev_err(hdev->dev,
			"Device boot progress - Stuck in preboot after security initialization\n");
		break;
	default:
		dev_err(hdev->dev,
			"Device boot progress - Invalid status code %d\n",
			status);
		break;
	}
}

static int hl_fw_wait_preboot_ready(struct hl_device *hdev)
{
	struct pre_fw_load_props *pre_fw_load = &hdev->fw_loader.pre_fw_load;
	u32 status;
	int rc;

	/* Need to check two possible scenarios:
	 *
	 * CPU_BOOT_STATUS_WAITING_FOR_BOOT_FIT - for newer firmwares where
	 * the preboot is waiting for the boot fit
	 *
	 * All other status values - for older firmwares where the uboot was
	 * loaded from the FLASH
	 */
	rc = hl_poll_timeout(
		hdev,
		pre_fw_load->cpu_boot_status_reg,
		status,
		(status == CPU_BOOT_STATUS_NIC_FW_RDY) ||
		(status == CPU_BOOT_STATUS_READY_TO_BOOT) ||
		(status == CPU_BOOT_STATUS_WAITING_FOR_BOOT_FIT),
		hdev->fw_poll_interval_usec,
		pre_fw_load->wait_for_preboot_timeout);

	if (rc) {
		dev_err(hdev->dev, "CPU boot ready status timeout\n");
		detect_cpu_boot_status(hdev, status);

		/* If we read all FF, then something is totally wrong, no point
		 * of reading specific errors
		 */
		if (status != -1)
			fw_read_errors(hdev, pre_fw_load->boot_err0_reg,
						pre_fw_load->boot_err1_reg,
						pre_fw_load->sts_boot_dev_sts0_reg,
						pre_fw_load->sts_boot_dev_sts1_reg);
		return -EIO;
	}

	hdev->fw_loader.fw_comp_loaded |= FW_TYPE_PREBOOT_CPU;

	return 0;
}

static int hl_fw_read_preboot_caps(struct hl_device *hdev)
{
	struct pre_fw_load_props *pre_fw_load;
	struct asic_fixed_properties *prop;
	u32 reg_val;
	int rc;

	prop = &hdev->asic_prop;
	pre_fw_load = &hdev->fw_loader.pre_fw_load;

	rc = hl_fw_wait_preboot_ready(hdev);
	if (rc)
		return rc;

	/*
	 * the registers DEV_STS* contain FW capabilities/features.
	 * We can rely on this registers only if bit CPU_BOOT_DEV_STS*_ENABLED
	 * is set.
	 * In the first read of this register we store the value of this
	 * register ONLY if the register is enabled (which will be propagated
	 * to next stages) and also mark the register as valid.
	 * In case it is not enabled the stored value will be left 0- all
	 * caps/features are off
	 */
	reg_val = RREG32(pre_fw_load->sts_boot_dev_sts0_reg);
	if (reg_val & CPU_BOOT_DEV_STS0_ENABLED) {
		prop->fw_cpu_boot_dev_sts0_valid = true;
		prop->fw_preboot_cpu_boot_dev_sts0 = reg_val;
	}

	reg_val = RREG32(pre_fw_load->sts_boot_dev_sts1_reg);
	if (reg_val & CPU_BOOT_DEV_STS1_ENABLED) {
		prop->fw_cpu_boot_dev_sts1_valid = true;
		prop->fw_preboot_cpu_boot_dev_sts1 = reg_val;
	}

	prop->dynamic_fw_load = !!(prop->fw_preboot_cpu_boot_dev_sts0 &
						CPU_BOOT_DEV_STS0_FW_LD_COM_EN);

	/* initialize FW loader once we know what load protocol is used */
	hdev->asic_funcs->init_firmware_loader(hdev);

	dev_dbg(hdev->dev, "Attempting %s FW load\n",
			prop->dynamic_fw_load ? "dynamic" : "legacy");
	return 0;
}

static int hl_fw_static_read_device_fw_version(struct hl_device *hdev,
					enum hl_fw_component fwc)
{
	struct asic_fixed_properties *prop = &hdev->asic_prop;
	struct fw_load_mgr *fw_loader = &hdev->fw_loader;
	struct static_fw_load_mgr *static_loader;
	char *dest, *boot_ver, *preboot_ver;
	u32 ver_off, limit;
	const char *name;
	char btl_ver[32];

	static_loader = &hdev->fw_loader.static_loader;

	switch (fwc) {
	case FW_COMP_BOOT_FIT:
		ver_off = RREG32(static_loader->boot_fit_version_offset_reg);
		dest = prop->uboot_ver;
		name = "Boot-fit";
		limit = static_loader->boot_fit_version_max_off;
		break;
	case FW_COMP_PREBOOT:
		ver_off = RREG32(static_loader->preboot_version_offset_reg);
		dest = prop->preboot_ver;
		name = "Preboot";
		limit = static_loader->preboot_version_max_off;
		break;
	default:
		dev_warn(hdev->dev, "Undefined FW component: %d\n", fwc);
		return -EIO;
	}

	ver_off &= static_loader->sram_offset_mask;

	if (ver_off < limit) {
		memcpy_fromio(dest,
			hdev->pcie_bar[fw_loader->sram_bar_id] + ver_off,
			VERSION_MAX_LEN);
	} else {
		dev_err(hdev->dev, "%s version offset (0x%x) is above SRAM\n",
								name, ver_off);
		strscpy(dest, "unavailable", VERSION_MAX_LEN);
		return -EIO;
	}

	if (fwc == FW_COMP_BOOT_FIT) {
		boot_ver = extract_fw_ver_from_str(prop->uboot_ver);
		if (boot_ver) {
			dev_info(hdev->dev, "boot-fit version %s\n", boot_ver);
			kfree(boot_ver);
		}
	} else if (fwc == FW_COMP_PREBOOT) {
		preboot_ver = strnstr(prop->preboot_ver, "Preboot",
						VERSION_MAX_LEN);
		if (preboot_ver && preboot_ver != prop->preboot_ver) {
			strscpy(btl_ver, prop->preboot_ver,
				min((int) (preboot_ver - prop->preboot_ver),
									31));
			dev_info(hdev->dev, "%s\n", btl_ver);
		}

		preboot_ver = extract_fw_ver_from_str(prop->preboot_ver);
		if (preboot_ver) {
			dev_info(hdev->dev, "preboot version %s\n",
								preboot_ver);
			kfree(preboot_ver);
		}
	}

	return 0;
}

/**
 * hl_fw_preboot_update_state - update internal data structures during
 *                              handshake with preboot
 *
 *
 * @hdev: pointer to the habanalabs device structure
 *
 * @return 0 on success, otherwise non-zero error code
 */
static void hl_fw_preboot_update_state(struct hl_device *hdev)
{
	struct asic_fixed_properties *prop = &hdev->asic_prop;
	u32 cpu_boot_dev_sts0, cpu_boot_dev_sts1;

	cpu_boot_dev_sts0 = prop->fw_preboot_cpu_boot_dev_sts0;
	cpu_boot_dev_sts1 = prop->fw_preboot_cpu_boot_dev_sts1;

	/* We read boot_dev_sts registers multiple times during boot:
	 * 1. preboot - a. Check whether the security status bits are valid
	 *              b. Check whether fw security is enabled
	 *              c. Check whether hard reset is done by preboot
	 * 2. boot cpu - a. Fetch boot cpu security status
	 *               b. Check whether hard reset is done by boot cpu
	 * 3. FW application - a. Fetch fw application security status
	 *                     b. Check whether hard reset is done by fw app
	 */
	prop->hard_reset_done_by_fw = !!(cpu_boot_dev_sts0 & CPU_BOOT_DEV_STS0_FW_HARD_RST_EN);

	prop->fw_security_enabled = !!(cpu_boot_dev_sts0 & CPU_BOOT_DEV_STS0_SECURITY_EN);

	dev_dbg(hdev->dev, "Firmware preboot boot device status0 %#x\n",
							cpu_boot_dev_sts0);

	dev_dbg(hdev->dev, "Firmware preboot boot device status1 %#x\n",
							cpu_boot_dev_sts1);

	dev_dbg(hdev->dev, "Firmware preboot hard-reset is %s\n",
			prop->hard_reset_done_by_fw ? "enabled" : "disabled");

	dev_dbg(hdev->dev, "firmware-level security is %s\n",
			prop->fw_security_enabled ? "enabled" : "disabled");

	dev_dbg(hdev->dev, "GIC controller is %s\n",
			prop->gic_interrupts_enable ? "enabled" : "disabled");
}

static int hl_fw_static_read_preboot_status(struct hl_device *hdev)
{
	int rc;

	rc = hl_fw_static_read_device_fw_version(hdev, FW_COMP_PREBOOT);
	if (rc)
		return rc;

	return 0;
}

int hl_fw_read_preboot_status(struct hl_device *hdev)
{
	int rc;

	if (!(hdev->fw_components & FW_TYPE_PREBOOT_CPU))
		return 0;

	/* get FW pre-load parameters  */
	hdev->asic_funcs->init_firmware_preload_params(hdev);

	/*
	 * In order to determine boot method (static VS dynamic) we need to
	 * read the boot caps register
	 */
	rc = hl_fw_read_preboot_caps(hdev);
	if (rc)
		return rc;

	hl_fw_preboot_update_state(hdev);

	/* no need to read preboot status in dynamic load */
	if (hdev->asic_prop.dynamic_fw_load)
		return 0;

	return hl_fw_static_read_preboot_status(hdev);
}

/* associate string with COMM status */
static char *hl_dynamic_fw_status_str[COMMS_STS_INVLD_LAST] = {
	[COMMS_STS_NOOP] = "NOOP",
	[COMMS_STS_ACK] = "ACK",
	[COMMS_STS_OK] = "OK",
	[COMMS_STS_ERR] = "ERR",
	[COMMS_STS_VALID_ERR] = "VALID_ERR",
	[COMMS_STS_TIMEOUT_ERR] = "TIMEOUT_ERR",
};

/**
 * hl_fw_dynamic_report_error_status - report error status
 *
 * @hdev: pointer to the habanalabs device structure
 * @status: value of FW status register
 * @expected_status: the expected status
 */
static void hl_fw_dynamic_report_error_status(struct hl_device *hdev,
						u32 status,
						enum comms_sts expected_status)
{
	enum comms_sts comm_status =
				FIELD_GET(COMMS_STATUS_STATUS_MASK, status);

	if (comm_status < COMMS_STS_INVLD_LAST)
		dev_err(hdev->dev, "Device status %s, expected status: %s\n",
				hl_dynamic_fw_status_str[comm_status],
				hl_dynamic_fw_status_str[expected_status]);
	else
		dev_err(hdev->dev, "Device status unknown %d, expected status: %s\n",
				comm_status,
				hl_dynamic_fw_status_str[expected_status]);
}

/**
 * hl_fw_dynamic_send_cmd - send LKD to FW cmd
 *
 * @hdev: pointer to the habanalabs device structure
 * @fw_loader: managing structure for loading device's FW
 * @cmd: LKD to FW cmd code
 * @size: size of next FW component to be loaded (0 if not necessary)
 *
 * LDK to FW exact command layout is defined at struct comms_command.
 * note: the size argument is used only when the next FW component should be
 *       loaded, otherwise it shall be 0. the size is used by the FW in later
 *       protocol stages and when sending only indicating the amount of memory
 *       to be allocated by the FW to receive the next boot component.
 */
static void hl_fw_dynamic_send_cmd(struct hl_device *hdev,
				struct fw_load_mgr *fw_loader,
				enum comms_cmd cmd, unsigned int size)
{
	struct cpu_dyn_regs *dyn_regs;
	u32 val;

	dyn_regs = &fw_loader->dynamic_loader.comm_desc.cpu_dyn_regs;

	val = FIELD_PREP(COMMS_COMMAND_CMD_MASK, cmd);
	val |= FIELD_PREP(COMMS_COMMAND_SIZE_MASK, size);

	WREG32(le32_to_cpu(dyn_regs->kmd_msg_to_cpu), val);
}

/**
 * hl_fw_dynamic_extract_fw_response - update the FW response
 *
 * @hdev: pointer to the habanalabs device structure
 * @fw_loader: managing structure for loading device's FW
 * @response: FW response
 * @status: the status read from CPU status register
 *
 * @return 0 on success, otherwise non-zero error code
 */
static int hl_fw_dynamic_extract_fw_response(struct hl_device *hdev,
						struct fw_load_mgr *fw_loader,
						struct fw_response *response,
						u32 status)
{
	response->status = FIELD_GET(COMMS_STATUS_STATUS_MASK, status);
	response->ram_offset = FIELD_GET(COMMS_STATUS_OFFSET_MASK, status) <<
						COMMS_STATUS_OFFSET_ALIGN_SHIFT;
	response->ram_type = FIELD_GET(COMMS_STATUS_RAM_TYPE_MASK, status);

	if ((response->ram_type != COMMS_SRAM) &&
					(response->ram_type != COMMS_DRAM)) {
		dev_err(hdev->dev, "FW status: invalid RAM type %u\n",
							response->ram_type);
		return -EIO;
	}

	return 0;
}

/**
 * hl_fw_dynamic_wait_for_status - wait for status in dynamic FW load
 *
 * @hdev: pointer to the habanalabs device structure
 * @fw_loader: managing structure for loading device's FW
 * @expected_status: expected status to wait for
 * @timeout: timeout for status wait
 *
 * @return 0 on success, otherwise non-zero error code
 *
 * waiting for status from FW include polling the FW status register until
 * expected status is received or timeout occurs (whatever occurs first).
 */
static int hl_fw_dynamic_wait_for_status(struct hl_device *hdev,
						struct fw_load_mgr *fw_loader,
						enum comms_sts expected_status,
						u32 timeout)
{
	struct cpu_dyn_regs *dyn_regs;
	u32 status;
	int rc;

	dyn_regs = &fw_loader->dynamic_loader.comm_desc.cpu_dyn_regs;

	/* Wait for expected status */
	rc = hl_poll_timeout(
		hdev,
		le32_to_cpu(dyn_regs->cpu_cmd_status_to_host),
		status,
		FIELD_GET(COMMS_STATUS_STATUS_MASK, status) == expected_status,
		hdev->fw_comms_poll_interval_usec,
		timeout);

	if (rc) {
		hl_fw_dynamic_report_error_status(hdev, status,
							expected_status);
		return -EIO;
	}

	/*
	 * skip storing FW response for NOOP to preserve the actual desired
	 * FW status
	 */
	if (expected_status == COMMS_STS_NOOP)
		return 0;

	rc = hl_fw_dynamic_extract_fw_response(hdev, fw_loader,
					&fw_loader->dynamic_loader.response,
					status);
	return rc;
}

/**
 * hl_fw_dynamic_send_clear_cmd - send clear command to FW
 *
 * @hdev: pointer to the habanalabs device structure
 * @fw_loader: managing structure for loading device's FW
 *
 * @return 0 on success, otherwise non-zero error code
 *
 * after command cycle between LKD to FW CPU (i.e. LKD got an expected status
 * from FW) we need to clear the CPU status register in order to avoid garbage
 * between command cycles.
 * This is done by sending clear command and polling the CPU to LKD status
 * register to hold the status NOOP
 */
static int hl_fw_dynamic_send_clear_cmd(struct hl_device *hdev,
						struct fw_load_mgr *fw_loader)
{
	hl_fw_dynamic_send_cmd(hdev, fw_loader, COMMS_CLR_STS, 0);

	return hl_fw_dynamic_wait_for_status(hdev, fw_loader, COMMS_STS_NOOP,
							fw_loader->cpu_timeout);
}

/**
 * hl_fw_dynamic_send_protocol_cmd - send LKD to FW cmd and wait for ACK
 *
 * @hdev: pointer to the habanalabs device structure
 * @fw_loader: managing structure for loading device's FW
 * @cmd: LKD to FW cmd code
 * @size: size of next FW component to be loaded (0 if not necessary)
 * @wait_ok: if true also wait for OK response from FW
 * @timeout: timeout for status wait
 *
 * @return 0 on success, otherwise non-zero error code
 *
 * brief:
 * when sending protocol command we have the following steps:
 * - send clear (clear command and verify clear status register)
 * - send the actual protocol command
 * - wait for ACK on the protocol command
 * - send clear
 * - send NOOP
 * if, in addition, the specific protocol command should wait for OK then:
 * - wait for OK
 * - send clear
 * - send NOOP
 *
 * NOTES:
 * send clear: this is necessary in order to clear the status register to avoid
 *             leftovers between command
 * NOOP command: necessary to avoid loop on the clear command by the FW
 */
int hl_fw_dynamic_send_protocol_cmd(struct hl_device *hdev,
				struct fw_load_mgr *fw_loader,
				enum comms_cmd cmd, unsigned int size,
				bool wait_ok, u32 timeout)
{
	int rc;

	/* first send clear command to clean former commands */
	rc = hl_fw_dynamic_send_clear_cmd(hdev, fw_loader);

	/* send the actual command */
	hl_fw_dynamic_send_cmd(hdev, fw_loader, cmd, size);

	/* wait for ACK for the command */
	rc = hl_fw_dynamic_wait_for_status(hdev, fw_loader, COMMS_STS_ACK,
								timeout);
	if (rc)
		return rc;

	/* clear command to prepare for NOOP command */
	rc = hl_fw_dynamic_send_clear_cmd(hdev, fw_loader);
	if (rc)
		return rc;

	/* send the actual NOOP command */
	hl_fw_dynamic_send_cmd(hdev, fw_loader, COMMS_NOOP, 0);

	if (!wait_ok)
		return 0;

	rc = hl_fw_dynamic_wait_for_status(hdev, fw_loader, COMMS_STS_OK,
								timeout);
	if (rc)
		return rc;

	/* clear command to prepare for NOOP command */
	rc = hl_fw_dynamic_send_clear_cmd(hdev, fw_loader);
	if (rc)
		return rc;

	/* send the actual NOOP command */
	hl_fw_dynamic_send_cmd(hdev, fw_loader, COMMS_NOOP, 0);

	return 0;
}

/**
 * hl_fw_compat_crc32 - CRC compatible with FW
 *
 * @data: pointer to the data
 * @size: size of the data
 *
 * @return the CRC32 result
 *
 * NOTE: kernel's CRC32 differs from standard CRC32 calculation.
 *       in order to be aligned we need to flip the bits of both the input
 *       initial CRC and kernel's CRC32 result.
 *       in addition both sides use initial CRC of 0,
 */
static u32 hl_fw_compat_crc32(u8 *data, size_t size)
{
	return ~crc32_le(~((u32)0), data, size);
}

/**
 * hl_fw_dynamic_validate_memory_bound - validate memory bounds for memory
 *                                        transfer (image or descriptor) between
 *                                        host and FW
 *
 * @hdev: pointer to the habanalabs device structure
 * @addr: device address of memory transfer
 * @size: memory transfer size
 * @region: PCI memory region
 *
 * @return 0 on success, otherwise non-zero error code
 */
static int hl_fw_dynamic_validate_memory_bound(struct hl_device *hdev,
						u64 addr, size_t size,
						struct pci_mem_region *region)
{
	u64 end_addr;

	/* now make sure that the memory transfer is within region's bounds */
	end_addr = addr + size;
	if (end_addr >= region->region_base + region->region_size) {
		dev_err(hdev->dev,
			"dynamic FW load: memory transfer end address out of memory region bounds. addr: %llx\n",
							end_addr);
		return -EIO;
	}

	/*
	 * now make sure memory transfer is within predefined BAR bounds.
	 * this is to make sure we do not need to set the bar (e.g. for DRAM
	 * memory transfers)
	 */
	if (end_addr >= region->region_base - region->offset_in_bar +
							region->bar_size) {
		dev_err(hdev->dev,
			"FW image beyond PCI BAR bounds\n");
		return -EIO;
	}

	return 0;
}

/**
 * hl_fw_dynamic_validate_descriptor - validate FW descriptor
 *
 * @hdev: pointer to the habanalabs device structure
 * @fw_loader: managing structure for loading device's FW
 * @fw_desc: the descriptor form FW
 *
 * @return 0 on success, otherwise non-zero error code
 */
static int hl_fw_dynamic_validate_descriptor(struct hl_device *hdev,
					struct fw_load_mgr *fw_loader,
					struct lkd_fw_comms_desc *fw_desc)
{
	struct pci_mem_region *region;
	enum pci_region region_id;
	size_t data_size;
	u32 data_crc32;
	u8 *data_ptr;
	u64 addr;
	int rc;

	if (le32_to_cpu(fw_desc->header.magic) != HL_COMMS_DESC_MAGIC)
		dev_warn(hdev->dev, "Invalid magic for dynamic FW descriptor (%x)\n",
				fw_desc->header.magic);

	if (fw_desc->header.version != HL_COMMS_DESC_VER)
		dev_warn(hdev->dev, "Invalid version for dynamic FW descriptor (%x)\n",
				fw_desc->header.version);

	/*
	 * Calc CRC32 of data without header. use the size of the descriptor
	 * reported by firmware, without calculating it ourself, to allow adding
	 * more fields to the lkd_fw_comms_desc structure.
	 * note that no alignment/stride address issues here as all structures
	 * are 64 bit padded.
	 */
	data_ptr = (u8 *)fw_desc + sizeof(struct comms_desc_header);
	data_size = le16_to_cpu(fw_desc->header.size);

	data_crc32 = hl_fw_compat_crc32(data_ptr, data_size);
	if (data_crc32 != le32_to_cpu(fw_desc->header.crc32)) {
		dev_err(hdev->dev, "CRC32 mismatch for dynamic FW descriptor (%x:%x)\n",
			data_crc32, fw_desc->header.crc32);
		return -EIO;
	}

	/* find memory region to which to copy the image */
	addr = le64_to_cpu(fw_desc->img_addr);
	region_id = hl_get_pci_memory_region(hdev, addr);
	if ((region_id != PCI_REGION_SRAM) && ((region_id != PCI_REGION_DRAM))) {
		dev_err(hdev->dev, "Invalid region to copy FW image address=%llx\n", addr);
		return -EIO;
	}

	region = &hdev->pci_mem_region[region_id];

	/* store the region for the copy stage */
	fw_loader->dynamic_loader.image_region = region;

	/*
	 * here we know that the start address is valid, now make sure that the
	 * image is within region's bounds
	 */
	rc = hl_fw_dynamic_validate_memory_bound(hdev, addr,
					fw_loader->dynamic_loader.fw_image_size,
					region);
	if (rc) {
		dev_err(hdev->dev, "invalid mem transfer request for FW image\n");
		return rc;
	}

	/* here we can mark the descriptor as valid as the content has been validated */
	fw_loader->dynamic_loader.fw_desc_valid = true;

	return 0;
}

static int hl_fw_dynamic_validate_response(struct hl_device *hdev,
						struct fw_response *response,
						struct pci_mem_region *region)
{
	u64 device_addr;
	int rc;

	device_addr = region->region_base + response->ram_offset;

	/*
	 * validate that the descriptor is within region's bounds
	 * Note that as the start address was supplied according to the RAM
	 * type- testing only the end address is enough
	 */
	rc = hl_fw_dynamic_validate_memory_bound(hdev, device_addr,
					sizeof(struct lkd_fw_comms_desc),
					region);
	return rc;
}

/**
 * hl_fw_dynamic_read_and_validate_descriptor - read and validate FW descriptor
 *
 * @hdev: pointer to the habanalabs device structure
 * @fw_loader: managing structure for loading device's FW
 *
 * @return 0 on success, otherwise non-zero error code
 */
static int hl_fw_dynamic_read_and_validate_descriptor(struct hl_device *hdev,
						struct fw_load_mgr *fw_loader)
{
	struct lkd_fw_comms_desc *fw_desc;
	struct pci_mem_region *region;
	struct fw_response *response;
	enum pci_region region_id;
	void __iomem *src;
	int rc;

	fw_desc = &fw_loader->dynamic_loader.comm_desc;
	response = &fw_loader->dynamic_loader.response;

	region_id = (response->ram_type == COMMS_SRAM) ?
					PCI_REGION_SRAM : PCI_REGION_DRAM;

	region = &hdev->pci_mem_region[region_id];

	rc = hl_fw_dynamic_validate_response(hdev, response, region);
	if (rc) {
		dev_err(hdev->dev,
			"invalid mem transfer request for FW descriptor\n");
		return rc;
	}

	/*
	 * extract address to copy the descriptor from
	 * in addition, as the descriptor value is going to be over-ridden by new data- we mark it
	 * as invalid.
	 * it will be marked again as valid once validated
	 */
	fw_loader->dynamic_loader.fw_desc_valid = false;
	src = hdev->pcie_bar[region->bar_id] + region->offset_in_bar +
							response->ram_offset;
	memcpy_fromio(fw_desc, src, sizeof(struct lkd_fw_comms_desc));

	return hl_fw_dynamic_validate_descriptor(hdev, fw_loader, fw_desc);
}

/**
 * hl_fw_dynamic_request_descriptor - handshake with CPU to get FW descriptor
 *
 * @hdev: pointer to the habanalabs device structure
 * @fw_loader: managing structure for loading device's FW
 * @next_image_size: size to allocate for next FW component
 *
 * @return 0 on success, otherwise non-zero error code
 */
static int hl_fw_dynamic_request_descriptor(struct hl_device *hdev,
						struct fw_load_mgr *fw_loader,
						size_t next_image_size)
{
	int rc;

	rc = hl_fw_dynamic_send_protocol_cmd(hdev, fw_loader, COMMS_PREP_DESC,
						next_image_size, true,
						fw_loader->cpu_timeout);
	if (rc)
		return rc;

	return hl_fw_dynamic_read_and_validate_descriptor(hdev, fw_loader);
}

/**
 * hl_fw_dynamic_read_device_fw_version - read FW version to exposed properties
 *
 * @hdev: pointer to the habanalabs device structure
 * @fwc: the firmware component
 * @fw_version: fw component's version string
 */
static int hl_fw_dynamic_read_device_fw_version(struct hl_device *hdev,
					enum hl_fw_component fwc,
					const char *fw_version)
{
	struct asic_fixed_properties *prop = &hdev->asic_prop;
	char *preboot_ver, *boot_ver;
	char btl_ver[32];

	switch (fwc) {
	case FW_COMP_BOOT_FIT:
		strscpy(prop->uboot_ver, fw_version, VERSION_MAX_LEN);
		boot_ver = extract_fw_ver_from_str(prop->uboot_ver);
		if (boot_ver) {
			dev_info(hdev->dev, "boot-fit version %s\n", boot_ver);
			kfree(boot_ver);
		}

		break;
	case FW_COMP_PREBOOT:
		strscpy(prop->preboot_ver, fw_version, VERSION_MAX_LEN);
		preboot_ver = strnstr(prop->preboot_ver, "Preboot",
						VERSION_MAX_LEN);
		if (preboot_ver && preboot_ver != prop->preboot_ver) {
			strscpy(btl_ver, prop->preboot_ver,
				min((int) (preboot_ver - prop->preboot_ver), 31));
			dev_info(hdev->dev, "%s\n", btl_ver);
		}

		preboot_ver = extract_fw_ver_from_str(prop->preboot_ver);
		if (preboot_ver) {
			int rc;

			dev_info(hdev->dev, "preboot version %s\n", preboot_ver);

			/* This function takes care of freeing preboot_ver */
			rc = extract_fw_sub_versions(hdev, preboot_ver);
			if (rc)
				return rc;
		}

		break;
	default:
		dev_warn(hdev->dev, "Undefined FW component: %d\n", fwc);
		return -EINVAL;
	}

	return 0;
}

/**
 * hl_fw_dynamic_copy_image - copy image to memory allocated by the FW
 *
 * @hdev: pointer to the habanalabs device structure
 * @fw: fw descriptor
 * @fw_loader: managing structure for loading device's FW
 */
static int hl_fw_dynamic_copy_image(struct hl_device *hdev,
						const struct firmware *fw,
						struct fw_load_mgr *fw_loader)
{
	struct lkd_fw_comms_desc *fw_desc;
	struct pci_mem_region *region;
	void __iomem *dest;
	u64 addr;
	int rc;

	fw_desc = &fw_loader->dynamic_loader.comm_desc;
	addr = le64_to_cpu(fw_desc->img_addr);

	/* find memory region to which to copy the image */
	region = fw_loader->dynamic_loader.image_region;

	dest = hdev->pcie_bar[region->bar_id] + region->offset_in_bar +
					(addr - region->region_base);

	rc = hl_fw_copy_fw_to_device(hdev, fw, dest,
					fw_loader->boot_fit_img.src_off,
					fw_loader->boot_fit_img.copy_size);

	return rc;
}

/**
 * hl_fw_dynamic_copy_msg - copy msg to memory allocated by the FW
 *
 * @hdev: pointer to the habanalabs device structure
 * @msg: message
 * @fw_loader: managing structure for loading device's FW
 */
static int hl_fw_dynamic_copy_msg(struct hl_device *hdev,
		struct lkd_msg_comms *msg, struct fw_load_mgr *fw_loader)
{
	struct lkd_fw_comms_desc *fw_desc;
	struct pci_mem_region *region;
	void __iomem *dest;
	u64 addr;
	int rc;

	fw_desc = &fw_loader->dynamic_loader.comm_desc;
	addr = le64_to_cpu(fw_desc->img_addr);

	/* find memory region to which to copy the image */
	region = fw_loader->dynamic_loader.image_region;

	dest = hdev->pcie_bar[region->bar_id] + region->offset_in_bar +
					(addr - region->region_base);

	rc = hl_fw_copy_msg_to_device(hdev, msg, dest, 0, 0);

	return rc;
}

/**
 * hl_fw_boot_fit_update_state - update internal data structures after boot-fit
 *                               is loaded
 *
 * @hdev: pointer to the habanalabs device structure
 * @cpu_boot_dev_sts0_reg: register holding CPU boot dev status 0
 * @cpu_boot_dev_sts1_reg: register holding CPU boot dev status 1
 *
 * @return 0 on success, otherwise non-zero error code
 */
static void hl_fw_boot_fit_update_state(struct hl_device *hdev,
						u32 cpu_boot_dev_sts0_reg,
						u32 cpu_boot_dev_sts1_reg)
{
	struct asic_fixed_properties *prop = &hdev->asic_prop;

	hdev->fw_loader.fw_comp_loaded |= FW_TYPE_BOOT_CPU;

	/* Read boot_cpu status bits */
	if (prop->fw_preboot_cpu_boot_dev_sts0 & CPU_BOOT_DEV_STS0_ENABLED) {
		prop->fw_bootfit_cpu_boot_dev_sts0 =
				RREG32(cpu_boot_dev_sts0_reg);

		prop->hard_reset_done_by_fw = !!(prop->fw_bootfit_cpu_boot_dev_sts0 &
							CPU_BOOT_DEV_STS0_FW_HARD_RST_EN);

		dev_dbg(hdev->dev, "Firmware boot CPU status0 %#x\n",
					prop->fw_bootfit_cpu_boot_dev_sts0);
	}

	if (prop->fw_cpu_boot_dev_sts1_valid) {
		prop->fw_bootfit_cpu_boot_dev_sts1 =
				RREG32(cpu_boot_dev_sts1_reg);

		dev_dbg(hdev->dev, "Firmware boot CPU status1 %#x\n",
					prop->fw_bootfit_cpu_boot_dev_sts1);
	}

	dev_dbg(hdev->dev, "Firmware boot CPU hard-reset is %s\n",
			prop->hard_reset_done_by_fw ? "enabled" : "disabled");
}

static void hl_fw_dynamic_update_linux_interrupt_if(struct hl_device *hdev)
{
	struct cpu_dyn_regs *dyn_regs =
			&hdev->fw_loader.dynamic_loader.comm_desc.cpu_dyn_regs;

	/* Check whether all 3 interrupt interfaces are set, if not use a
	 * single interface
	 */
	if (!hdev->asic_prop.gic_interrupts_enable &&
			!(hdev->asic_prop.fw_app_cpu_boot_dev_sts0 &
				CPU_BOOT_DEV_STS0_MULTI_IRQ_POLL_EN)) {
		dyn_regs->gic_host_halt_irq = dyn_regs->gic_host_pi_upd_irq;
		dyn_regs->gic_host_ints_irq = dyn_regs->gic_host_pi_upd_irq;

		dev_warn(hdev->dev,
			"Using a single interrupt interface towards cpucp");
	}
}
/**
 * hl_fw_dynamic_load_image - load FW image using dynamic protocol
 *
 * @hdev: pointer to the habanalabs device structure
 * @fw_loader: managing structure for loading device's FW
 * @load_fwc: the FW component to be loaded
 * @img_ld_timeout: image load timeout
 *
 * @return 0 on success, otherwise non-zero error code
 */
static int hl_fw_dynamic_load_image(struct hl_device *hdev,
						struct fw_load_mgr *fw_loader,
						enum hl_fw_component load_fwc,
						u32 img_ld_timeout)
{
	enum hl_fw_component cur_fwc;
	const struct firmware *fw;
	char *fw_name;
	int rc = 0;

	/*
	 * when loading image we have one of 2 scenarios:
	 * 1. current FW component is preboot and we want to load boot-fit
	 * 2. current FW component is boot-fit and we want to load linux
	 */
	if (load_fwc == FW_COMP_BOOT_FIT) {
		cur_fwc = FW_COMP_PREBOOT;
		fw_name = fw_loader->boot_fit_img.image_name;
	} else {
		cur_fwc = FW_COMP_BOOT_FIT;
		fw_name = fw_loader->linux_img.image_name;
	}

	/* request FW in order to communicate to FW the size to be allocated */
	rc = hl_request_fw(hdev, &fw, fw_name);
	if (rc)
		return rc;

	/* store the image size for future validation */
	fw_loader->dynamic_loader.fw_image_size = fw->size;

	rc = hl_fw_dynamic_request_descriptor(hdev, fw_loader, fw->size);
	if (rc)
		goto release_fw;

	/* read preboot version */
	rc = hl_fw_dynamic_read_device_fw_version(hdev, cur_fwc,
				fw_loader->dynamic_loader.comm_desc.cur_fw_ver);
	if (rc)
		goto release_fw;

	/* update state according to boot stage */
	if (cur_fwc == FW_COMP_BOOT_FIT) {
		struct cpu_dyn_regs *dyn_regs;

		dyn_regs = &fw_loader->dynamic_loader.comm_desc.cpu_dyn_regs;
		hl_fw_boot_fit_update_state(hdev,
				le32_to_cpu(dyn_regs->cpu_boot_dev_sts0),
				le32_to_cpu(dyn_regs->cpu_boot_dev_sts1));
	}

	/* copy boot fit to space allocated by FW */
	rc = hl_fw_dynamic_copy_image(hdev, fw, fw_loader);
	if (rc)
		goto release_fw;

	rc = hl_fw_dynamic_send_protocol_cmd(hdev, fw_loader, COMMS_DATA_RDY,
						0, true,
						fw_loader->cpu_timeout);
	if (rc)
		goto release_fw;

	rc = hl_fw_dynamic_send_protocol_cmd(hdev, fw_loader, COMMS_EXEC,
						0, false,
						img_ld_timeout);

release_fw:
	hl_release_firmware(fw);
	return rc;
}

static int hl_fw_dynamic_wait_for_boot_fit_active(struct hl_device *hdev,
					struct fw_load_mgr *fw_loader)
{
	struct dynamic_fw_load_mgr *dyn_loader;
	u32 status;
	int rc;

	dyn_loader = &fw_loader->dynamic_loader;

	/*
	 * Make sure CPU boot-loader is running
	 * Note that the CPU_BOOT_STATUS_SRAM_AVAIL is generally set by Linux
	 * yet there is a debug scenario in which we loading uboot (without Linux)
	 * which at later stage is relocated to DRAM. In this case we expect
	 * uboot to set the CPU_BOOT_STATUS_SRAM_AVAIL and so we add it to the
	 * poll flags
	 */
	rc = hl_poll_timeout(
		hdev,
		le32_to_cpu(dyn_loader->comm_desc.cpu_dyn_regs.cpu_boot_status),
		status,
		(status == CPU_BOOT_STATUS_READY_TO_BOOT) ||
		(status == CPU_BOOT_STATUS_SRAM_AVAIL),
		hdev->fw_poll_interval_usec,
		dyn_loader->wait_for_bl_timeout);
	if (rc) {
		dev_err(hdev->dev, "failed to wait for boot\n");
		return rc;
	}

	dev_dbg(hdev->dev, "uboot status = %d\n", status);
	return 0;
}

static int hl_fw_dynamic_wait_for_linux_active(struct hl_device *hdev,
						struct fw_load_mgr *fw_loader)
{
	struct dynamic_fw_load_mgr *dyn_loader;
	u32 status;
	int rc;

	dyn_loader = &fw_loader->dynamic_loader;

	/* Make sure CPU linux is running */

	rc = hl_poll_timeout(
		hdev,
		le32_to_cpu(dyn_loader->comm_desc.cpu_dyn_regs.cpu_boot_status),
		status,
		(status == CPU_BOOT_STATUS_SRAM_AVAIL),
		hdev->fw_poll_interval_usec,
		fw_loader->cpu_timeout);
	if (rc) {
		dev_err(hdev->dev, "failed to wait for Linux\n");
		return rc;
	}

	dev_dbg(hdev->dev, "Boot status = %d\n", status);
	return 0;
}

/**
 * hl_fw_linux_update_state -	update internal data structures after Linux
 *				is loaded.
 *				Note: Linux initialization is comprised mainly
 *				of two stages - loading kernel (SRAM_AVAIL)
 *				& loading ARMCP.
 *				Therefore reading boot device status in any of
 *				these stages might result in different values.
 *
 * @hdev: pointer to the habanalabs device structure
 * @cpu_boot_dev_sts0_reg: register holding CPU boot dev status 0
 * @cpu_boot_dev_sts1_reg: register holding CPU boot dev status 1
 *
 * @return 0 on success, otherwise non-zero error code
 */
static void hl_fw_linux_update_state(struct hl_device *hdev,
						u32 cpu_boot_dev_sts0_reg,
						u32 cpu_boot_dev_sts1_reg)
{
	struct asic_fixed_properties *prop = &hdev->asic_prop;

	hdev->fw_loader.fw_comp_loaded |= FW_TYPE_LINUX;

	/* Read FW application security bits */
	if (prop->fw_cpu_boot_dev_sts0_valid) {
		prop->fw_app_cpu_boot_dev_sts0 = RREG32(cpu_boot_dev_sts0_reg);

		prop->hard_reset_done_by_fw = !!(prop->fw_app_cpu_boot_dev_sts0 &
							CPU_BOOT_DEV_STS0_FW_HARD_RST_EN);

		if (prop->fw_app_cpu_boot_dev_sts0 &
				CPU_BOOT_DEV_STS0_GIC_PRIVILEGED_EN)
			prop->gic_interrupts_enable = false;

		dev_dbg(hdev->dev,
			"Firmware application CPU status0 %#x\n",
			prop->fw_app_cpu_boot_dev_sts0);

		dev_dbg(hdev->dev, "GIC controller is %s\n",
				prop->gic_interrupts_enable ?
						"enabled" : "disabled");
	}

	if (prop->fw_cpu_boot_dev_sts1_valid) {
		prop->fw_app_cpu_boot_dev_sts1 = RREG32(cpu_boot_dev_sts1_reg);

		dev_dbg(hdev->dev,
			"Firmware application CPU status1 %#x\n",
			prop->fw_app_cpu_boot_dev_sts1);
	}

	dev_dbg(hdev->dev, "Firmware application CPU hard-reset is %s\n",
			prop->hard_reset_done_by_fw ? "enabled" : "disabled");

	dev_info(hdev->dev, "Successfully loaded firmware to device\n");
}

/**
 * hl_fw_dynamic_send_msg - send a COMMS message with attached data
 *
 * @hdev: pointer to the habanalabs device structure
 * @fw_loader: managing structure for loading device's FW
 * @msg_type: message type
 * @data: data to be sent
 *
 * @return 0 on success, otherwise non-zero error code
 */
static int hl_fw_dynamic_send_msg(struct hl_device *hdev,
		struct fw_load_mgr *fw_loader, u8 msg_type, void *data)
{
	struct lkd_msg_comms msg;
	int rc;

	memset(&msg, 0, sizeof(msg));

	/* create message to be sent */
	msg.header.type = msg_type;
	msg.header.size = cpu_to_le16(sizeof(struct comms_msg_header));
	msg.header.magic = cpu_to_le32(HL_COMMS_MSG_MAGIC);

	switch (msg_type) {
	case HL_COMMS_RESET_CAUSE_TYPE:
		msg.reset_cause = *(__u8 *) data;
		break;

<<<<<<< HEAD
	case HL_COMMS_BINNING_CONF_TYPE:
	{
		struct fw_binning_conf *binning_conf = (struct fw_binning_conf *) data;

		msg.tpc_binning_conf = cpu_to_le64(binning_conf->tpc_binning);
		msg.dec_binning_conf = cpu_to_le32(binning_conf->dec_binning);
		msg.hbm_binning_conf = cpu_to_le32(binning_conf->hbm_binning);
		msg.edma_binning_conf = cpu_to_le32(binning_conf->edma_binning);
		msg.mme_redundancy_conf = cpu_to_le32(binning_conf->mme_redundancy);
		break;
	}

=======
>>>>>>> 7365df19
	default:
		dev_err(hdev->dev,
			"Send COMMS message - invalid message type %u\n",
			msg_type);
		return -EINVAL;
	}

	rc = hl_fw_dynamic_request_descriptor(hdev, fw_loader,
			sizeof(struct lkd_msg_comms));
	if (rc)
		return rc;

	/* copy message to space allocated by FW */
	rc = hl_fw_dynamic_copy_msg(hdev, &msg, fw_loader);
	if (rc)
		return rc;

	rc = hl_fw_dynamic_send_protocol_cmd(hdev, fw_loader, COMMS_DATA_RDY,
						0, true,
						fw_loader->cpu_timeout);
	if (rc)
		return rc;

	rc = hl_fw_dynamic_send_protocol_cmd(hdev, fw_loader, COMMS_EXEC,
						0, true,
						fw_loader->cpu_timeout);
	if (rc)
		return rc;

	return 0;
}

/**
 * hl_fw_dynamic_init_cpu - initialize the device CPU using dynamic protocol
 *
 * @hdev: pointer to the habanalabs device structure
 * @fw_loader: managing structure for loading device's FW
 *
 * @return 0 on success, otherwise non-zero error code
 *
 * brief: the dynamic protocol is master (LKD) slave (FW CPU) protocol.
 * the communication is done using registers:
 * - LKD command register
 * - FW status register
 * the protocol is race free. this goal is achieved by splitting the requests
 * and response to known synchronization points between the LKD and the FW.
 * each response to LKD request is known and bound to a predefined timeout.
 * in case of timeout expiration without the desired status from FW- the
 * protocol (and hence the boot) will fail.
 */
static int hl_fw_dynamic_init_cpu(struct hl_device *hdev,
					struct fw_load_mgr *fw_loader)
{
	struct cpu_dyn_regs *dyn_regs;
	int rc;

	dev_info(hdev->dev,
		"Loading %sfirmware to device, may take some time...\n",
		hdev->asic_prop.fw_security_enabled ? "secured " : "");

	/* initialize FW descriptor as invalid */
	fw_loader->dynamic_loader.fw_desc_valid = false;

	/*
	 * In this stage, "cpu_dyn_regs" contains only LKD's hard coded values!
	 * It will be updated from FW after hl_fw_dynamic_request_descriptor().
	 */
	dyn_regs = &fw_loader->dynamic_loader.comm_desc.cpu_dyn_regs;

	/* if no preboot loaded indication- wait for preboot */
	if (!(hdev->fw_loader.fw_comp_loaded & FW_TYPE_PREBOOT_CPU)) {
		rc = hl_fw_wait_preboot_ready(hdev);
		if (rc)
			return -EIO;
	}

	rc = hl_fw_dynamic_send_protocol_cmd(hdev, fw_loader, COMMS_RST_STATE,
						0, true,
						fw_loader->cpu_timeout);
	if (rc)
		goto protocol_err;

	if (hdev->reset_info.curr_reset_cause) {
		rc = hl_fw_dynamic_send_msg(hdev, fw_loader,
				HL_COMMS_RESET_CAUSE_TYPE, &hdev->reset_info.curr_reset_cause);
		if (rc)
			goto protocol_err;

		/* Clear current reset cause */
		hdev->reset_info.curr_reset_cause = HL_RESET_CAUSE_UNKNOWN;
	}

	if (!(hdev->fw_components & FW_TYPE_BOOT_CPU)) {
		rc = hl_fw_dynamic_request_descriptor(hdev, fw_loader, 0);
		if (rc)
			goto protocol_err;

		/* read preboot version */
		return hl_fw_dynamic_read_device_fw_version(hdev, FW_COMP_PREBOOT,
				fw_loader->dynamic_loader.comm_desc.cur_fw_ver);
	}

	/* load boot fit to FW */
	rc = hl_fw_dynamic_load_image(hdev, fw_loader, FW_COMP_BOOT_FIT,
						fw_loader->boot_fit_timeout);
	if (rc) {
		dev_err(hdev->dev, "failed to load boot fit\n");
		goto protocol_err;
	}

	/*
	 * when testing FW load (without Linux) on PLDM we don't want to
	 * wait until boot fit is active as it may take several hours.
	 * instead, we load the bootfit and let it do all initialization in
	 * the background.
	 */
	if (hdev->pldm && !(hdev->fw_components & FW_TYPE_LINUX))
		return 0;

	rc = hl_fw_dynamic_wait_for_boot_fit_active(hdev, fw_loader);
	if (rc)
		goto protocol_err;

	/* Enable DRAM scrambling before Linux boot and after successful
	 *  UBoot
	 */
	hdev->asic_funcs->init_cpu_scrambler_dram(hdev);

	if (!(hdev->fw_components & FW_TYPE_LINUX)) {
		dev_info(hdev->dev, "Skip loading Linux F/W\n");
		return 0;
	}

	if (fw_loader->skip_bmc) {
		rc = hl_fw_dynamic_send_protocol_cmd(hdev, fw_loader,
							COMMS_SKIP_BMC, 0,
							true,
							fw_loader->cpu_timeout);
		if (rc) {
			dev_err(hdev->dev, "failed to load boot fit\n");
			goto protocol_err;
		}
	}

	/* load Linux image to FW */
	rc = hl_fw_dynamic_load_image(hdev, fw_loader, FW_COMP_LINUX,
							fw_loader->cpu_timeout);
	if (rc) {
		dev_err(hdev->dev, "failed to load Linux\n");
		goto protocol_err;
	}

	rc = hl_fw_dynamic_wait_for_linux_active(hdev, fw_loader);
	if (rc)
		goto protocol_err;

	hl_fw_linux_update_state(hdev, le32_to_cpu(dyn_regs->cpu_boot_dev_sts0),
				le32_to_cpu(dyn_regs->cpu_boot_dev_sts1));

	hl_fw_dynamic_update_linux_interrupt_if(hdev);

	return 0;

protocol_err:
	if (fw_loader->dynamic_loader.fw_desc_valid)
		fw_read_errors(hdev, le32_to_cpu(dyn_regs->cpu_boot_err0),
				le32_to_cpu(dyn_regs->cpu_boot_err1),
				le32_to_cpu(dyn_regs->cpu_boot_dev_sts0),
				le32_to_cpu(dyn_regs->cpu_boot_dev_sts1));
	return rc;
}

/**
 * hl_fw_static_init_cpu - initialize the device CPU using static protocol
 *
 * @hdev: pointer to the habanalabs device structure
 * @fw_loader: managing structure for loading device's FW
 *
 * @return 0 on success, otherwise non-zero error code
 */
static int hl_fw_static_init_cpu(struct hl_device *hdev,
					struct fw_load_mgr *fw_loader)
{
	u32 cpu_msg_status_reg, cpu_timeout, msg_to_cpu_reg, status;
	u32 cpu_boot_dev_status0_reg, cpu_boot_dev_status1_reg;
	struct static_fw_load_mgr *static_loader;
	u32 cpu_boot_status_reg;
	int rc;

	if (!(hdev->fw_components & FW_TYPE_BOOT_CPU))
		return 0;

	/* init common loader parameters */
	cpu_timeout = fw_loader->cpu_timeout;

	/* init static loader parameters */
	static_loader = &fw_loader->static_loader;
	cpu_msg_status_reg = static_loader->cpu_cmd_status_to_host_reg;
	msg_to_cpu_reg = static_loader->kmd_msg_to_cpu_reg;
	cpu_boot_dev_status0_reg = static_loader->cpu_boot_dev_status0_reg;
	cpu_boot_dev_status1_reg = static_loader->cpu_boot_dev_status1_reg;
	cpu_boot_status_reg = static_loader->cpu_boot_status_reg;

	dev_info(hdev->dev, "Going to wait for device boot (up to %lds)\n",
		cpu_timeout / USEC_PER_SEC);

	/* Wait for boot FIT request */
	rc = hl_poll_timeout(
		hdev,
		cpu_boot_status_reg,
		status,
		status == CPU_BOOT_STATUS_WAITING_FOR_BOOT_FIT,
		hdev->fw_poll_interval_usec,
		fw_loader->boot_fit_timeout);

	if (rc) {
		dev_dbg(hdev->dev,
			"No boot fit request received, resuming boot\n");
	} else {
		rc = hdev->asic_funcs->load_boot_fit_to_device(hdev);
		if (rc)
			goto out;

		/* Clear device CPU message status */
		WREG32(cpu_msg_status_reg, CPU_MSG_CLR);

		/* Signal device CPU that boot loader is ready */
		WREG32(msg_to_cpu_reg, KMD_MSG_FIT_RDY);

		/* Poll for CPU device ack */
		rc = hl_poll_timeout(
			hdev,
			cpu_msg_status_reg,
			status,
			status == CPU_MSG_OK,
			hdev->fw_poll_interval_usec,
			fw_loader->boot_fit_timeout);

		if (rc) {
			dev_err(hdev->dev,
				"Timeout waiting for boot fit load ack\n");
			goto out;
		}

		/* Clear message */
		WREG32(msg_to_cpu_reg, KMD_MSG_NA);
	}

	/*
	 * Make sure CPU boot-loader is running
	 * Note that the CPU_BOOT_STATUS_SRAM_AVAIL is generally set by Linux
	 * yet there is a debug scenario in which we loading uboot (without Linux)
	 * which at later stage is relocated to DRAM. In this case we expect
	 * uboot to set the CPU_BOOT_STATUS_SRAM_AVAIL and so we add it to the
	 * poll flags
	 */
	rc = hl_poll_timeout(
		hdev,
		cpu_boot_status_reg,
		status,
		(status == CPU_BOOT_STATUS_DRAM_RDY) ||
		(status == CPU_BOOT_STATUS_NIC_FW_RDY) ||
		(status == CPU_BOOT_STATUS_READY_TO_BOOT) ||
		(status == CPU_BOOT_STATUS_SRAM_AVAIL),
		hdev->fw_poll_interval_usec,
		cpu_timeout);

	dev_dbg(hdev->dev, "uboot status = %d\n", status);

	/* Read U-Boot version now in case we will later fail */
	hl_fw_static_read_device_fw_version(hdev, FW_COMP_BOOT_FIT);

	/* update state according to boot stage */
	hl_fw_boot_fit_update_state(hdev, cpu_boot_dev_status0_reg,
						cpu_boot_dev_status1_reg);

	if (rc) {
		detect_cpu_boot_status(hdev, status);
		rc = -EIO;
		goto out;
	}

	/* Enable DRAM scrambling before Linux boot and after successful
	 *  UBoot
	 */
	hdev->asic_funcs->init_cpu_scrambler_dram(hdev);

	if (!(hdev->fw_components & FW_TYPE_LINUX)) {
		dev_info(hdev->dev, "Skip loading Linux F/W\n");
		rc = 0;
		goto out;
	}

	if (status == CPU_BOOT_STATUS_SRAM_AVAIL) {
		rc = 0;
		goto out;
	}

	dev_info(hdev->dev,
		"Loading firmware to device, may take some time...\n");

	rc = hdev->asic_funcs->load_firmware_to_device(hdev);
	if (rc)
		goto out;

	if (fw_loader->skip_bmc) {
		WREG32(msg_to_cpu_reg, KMD_MSG_SKIP_BMC);

		rc = hl_poll_timeout(
			hdev,
			cpu_boot_status_reg,
			status,
			(status == CPU_BOOT_STATUS_BMC_WAITING_SKIPPED),
			hdev->fw_poll_interval_usec,
			cpu_timeout);

		if (rc) {
			dev_err(hdev->dev,
				"Failed to get ACK on skipping BMC, %d\n",
				status);
			WREG32(msg_to_cpu_reg, KMD_MSG_NA);
			rc = -EIO;
			goto out;
		}
	}

	WREG32(msg_to_cpu_reg, KMD_MSG_FIT_RDY);

	rc = hl_poll_timeout(
		hdev,
		cpu_boot_status_reg,
		status,
		(status == CPU_BOOT_STATUS_SRAM_AVAIL),
		hdev->fw_poll_interval_usec,
		cpu_timeout);

	/* Clear message */
	WREG32(msg_to_cpu_reg, KMD_MSG_NA);

	if (rc) {
		if (status == CPU_BOOT_STATUS_FIT_CORRUPTED)
			dev_err(hdev->dev,
				"Device reports FIT image is corrupted\n");
		else
			dev_err(hdev->dev,
				"Failed to load firmware to device, %d\n",
				status);

		rc = -EIO;
		goto out;
	}

	rc = fw_read_errors(hdev, fw_loader->static_loader.boot_err0_reg,
					fw_loader->static_loader.boot_err1_reg,
					cpu_boot_dev_status0_reg,
					cpu_boot_dev_status1_reg);
	if (rc)
		return rc;

	hl_fw_linux_update_state(hdev, cpu_boot_dev_status0_reg,
						cpu_boot_dev_status1_reg);

	return 0;

out:
	fw_read_errors(hdev, fw_loader->static_loader.boot_err0_reg,
					fw_loader->static_loader.boot_err1_reg,
					cpu_boot_dev_status0_reg,
					cpu_boot_dev_status1_reg);

	return rc;
}

/**
 * hl_fw_init_cpu - initialize the device CPU
 *
 * @hdev: pointer to the habanalabs device structure
 *
 * @return 0 on success, otherwise non-zero error code
 *
 * perform necessary initializations for device's CPU. takes into account if
 * init protocol is static or dynamic.
 */
int hl_fw_init_cpu(struct hl_device *hdev)
{
	struct asic_fixed_properties *prop = &hdev->asic_prop;
	struct fw_load_mgr *fw_loader = &hdev->fw_loader;

	return  prop->dynamic_fw_load ?
			hl_fw_dynamic_init_cpu(hdev, fw_loader) :
			hl_fw_static_init_cpu(hdev, fw_loader);
}

void hl_fw_set_pll_profile(struct hl_device *hdev)
{
	hl_fw_set_frequency(hdev, hdev->asic_prop.clk_pll_index,
				hdev->asic_prop.max_freq_value);
}

int hl_fw_get_clk_rate(struct hl_device *hdev, u32 *cur_clk, u32 *max_clk)
{
	long value;

	if (!hl_device_operational(hdev, NULL))
		return -ENODEV;

	if (!hdev->pdev) {
		*cur_clk = 0;
		*max_clk = 0;
		return 0;
	}

	value = hl_fw_get_frequency(hdev, hdev->asic_prop.clk_pll_index, false);

	if (value < 0) {
		dev_err(hdev->dev, "Failed to retrieve device max clock %ld\n", value);
		return value;
	}

	*max_clk = (value / 1000 / 1000);

	value = hl_fw_get_frequency(hdev, hdev->asic_prop.clk_pll_index, true);

	if (value < 0) {
		dev_err(hdev->dev, "Failed to retrieve device current clock %ld\n", value);
		return value;
	}

	*cur_clk = (value / 1000 / 1000);

	return 0;
}

long hl_fw_get_frequency(struct hl_device *hdev, u32 pll_index, bool curr)
{
	struct cpucp_packet pkt;
	u32 used_pll_idx;
	u64 result;
	int rc;

	rc = get_used_pll_index(hdev, pll_index, &used_pll_idx);
	if (rc)
		return rc;

	memset(&pkt, 0, sizeof(pkt));

	if (curr)
		pkt.ctl = cpu_to_le32(CPUCP_PACKET_FREQUENCY_CURR_GET <<
						CPUCP_PKT_CTL_OPCODE_SHIFT);
	else
		pkt.ctl = cpu_to_le32(CPUCP_PACKET_FREQUENCY_GET << CPUCP_PKT_CTL_OPCODE_SHIFT);

	pkt.pll_index = cpu_to_le32((u32)used_pll_idx);

	rc = hdev->asic_funcs->send_cpu_message(hdev, (u32 *) &pkt, sizeof(pkt), 0, &result);

	if (rc) {
		dev_err(hdev->dev, "Failed to get frequency of PLL %d, error %d\n",
			used_pll_idx, rc);
		return rc;
	}

	return (long) result;
}

void hl_fw_set_frequency(struct hl_device *hdev, u32 pll_index, u64 freq)
{
	struct cpucp_packet pkt;
	u32 used_pll_idx;
	int rc;

	rc = get_used_pll_index(hdev, pll_index, &used_pll_idx);
	if (rc)
		return;

	memset(&pkt, 0, sizeof(pkt));

	pkt.ctl = cpu_to_le32(CPUCP_PACKET_FREQUENCY_SET << CPUCP_PKT_CTL_OPCODE_SHIFT);
	pkt.pll_index = cpu_to_le32((u32)used_pll_idx);
	pkt.value = cpu_to_le64(freq);

	rc = hdev->asic_funcs->send_cpu_message(hdev, (u32 *) &pkt, sizeof(pkt), 0, NULL);

	if (rc)
		dev_err(hdev->dev, "Failed to set frequency to PLL %d, error %d\n",
			used_pll_idx, rc);
}

long hl_fw_get_max_power(struct hl_device *hdev)
{
	struct cpucp_packet pkt;
	u64 result;
	int rc;

	memset(&pkt, 0, sizeof(pkt));

	pkt.ctl = cpu_to_le32(CPUCP_PACKET_MAX_POWER_GET << CPUCP_PKT_CTL_OPCODE_SHIFT);

	rc = hdev->asic_funcs->send_cpu_message(hdev, (u32 *) &pkt, sizeof(pkt), 0, &result);

	if (rc) {
		dev_err(hdev->dev, "Failed to get max power, error %d\n", rc);
		return rc;
	}

	return result;
}

void hl_fw_set_max_power(struct hl_device *hdev)
{
	struct cpucp_packet pkt;
	int rc;

	/* TODO: remove this after simulator supports this packet */
	if (!hdev->pdev)
		return;

	memset(&pkt, 0, sizeof(pkt));

	pkt.ctl = cpu_to_le32(CPUCP_PACKET_MAX_POWER_SET << CPUCP_PKT_CTL_OPCODE_SHIFT);
	pkt.value = cpu_to_le64(hdev->max_power);

	rc = hdev->asic_funcs->send_cpu_message(hdev, (u32 *) &pkt, sizeof(pkt), 0, NULL);

	if (rc)
		dev_err(hdev->dev, "Failed to set max power, error %d\n", rc);
}

static int hl_fw_get_sec_attest_data(struct hl_device *hdev, u32 packet_id, void *data, u32 size,
					u32 nonce, u32 timeout)
{
	struct cpucp_packet pkt = {};
	dma_addr_t req_dma_addr;
	void *req_cpu_addr;
	int rc;

	req_cpu_addr = hl_cpu_accessible_dma_pool_alloc(hdev, size, &req_dma_addr);
	if (!data) {
		dev_err(hdev->dev,
			"Failed to allocate DMA memory for CPU-CP packet %u\n", packet_id);
		return -ENOMEM;
	}

	memset(data, 0, size);

	pkt.ctl = cpu_to_le32(packet_id << CPUCP_PKT_CTL_OPCODE_SHIFT);
	pkt.addr = cpu_to_le64(req_dma_addr);
	pkt.data_max_size = cpu_to_le32(size);
	pkt.nonce = cpu_to_le32(nonce);

	rc = hdev->asic_funcs->send_cpu_message(hdev, (u32 *) &pkt, sizeof(pkt),
					timeout, NULL);
	if (rc) {
		dev_err(hdev->dev,
			"Failed to handle CPU-CP pkt %u, error %d\n", packet_id, rc);
		goto out;
	}

	memcpy(data, req_cpu_addr, size);

out:
	hl_cpu_accessible_dma_pool_free(hdev, size, req_cpu_addr);

	return rc;
}

int hl_fw_get_sec_attest_info(struct hl_device *hdev, struct cpucp_sec_attest_info *sec_attest_info,
				u32 nonce)
{
	return hl_fw_get_sec_attest_data(hdev, CPUCP_PACKET_SEC_ATTEST_GET, sec_attest_info,
					sizeof(struct cpucp_sec_attest_info), nonce,
					HL_CPUCP_SEC_ATTEST_INFO_TINEOUT_USEC);
}<|MERGE_RESOLUTION|>--- conflicted
+++ resolved
@@ -14,14 +14,6 @@
 #include <linux/ctype.h>
 
 #define FW_FILE_MAX_SIZE		0x1400000 /* maximum size of 20MB */
-
-struct fw_binning_conf {
-	u64 tpc_binning;
-	u32 dec_binning;
-	u32 hbm_binning;
-	u32 edma_binning;
-	u32 mme_redundancy;
-};
 
 static char *extract_fw_ver_from_str(const char *fw_str)
 {
@@ -327,10 +319,6 @@
 
 	rc = (tmp & CPUCP_PKT_CTL_RC_MASK) >> CPUCP_PKT_CTL_RC_SHIFT;
 	if (rc) {
-<<<<<<< HEAD
-		dev_dbg(hdev->dev, "F/W ERROR %d for CPU packet %d\n",
-			rc, (tmp & CPUCP_PKT_CTL_OPCODE_MASK) >> CPUCP_PKT_CTL_OPCODE_SHIFT);
-=======
 		opcode = (tmp & CPUCP_PKT_CTL_OPCODE_MASK) >> CPUCP_PKT_CTL_OPCODE_SHIFT;
 
 		if (!prop->supports_advanced_cpucp_rc) {
@@ -360,7 +348,6 @@
 			dev_err(hdev->dev,
 				"Unknown F/W ERROR %d for CPU packet %d\n", rc, opcode);
 		}
->>>>>>> 7365df19
 
 		/* propagate the return code from the f/w to the callers who want to check it */
 		if (result)
@@ -2466,21 +2453,6 @@
 		msg.reset_cause = *(__u8 *) data;
 		break;
 
-<<<<<<< HEAD
-	case HL_COMMS_BINNING_CONF_TYPE:
-	{
-		struct fw_binning_conf *binning_conf = (struct fw_binning_conf *) data;
-
-		msg.tpc_binning_conf = cpu_to_le64(binning_conf->tpc_binning);
-		msg.dec_binning_conf = cpu_to_le32(binning_conf->dec_binning);
-		msg.hbm_binning_conf = cpu_to_le32(binning_conf->hbm_binning);
-		msg.edma_binning_conf = cpu_to_le32(binning_conf->edma_binning);
-		msg.mme_redundancy_conf = cpu_to_le32(binning_conf->mme_redundancy);
-		break;
-	}
-
-=======
->>>>>>> 7365df19
 	default:
 		dev_err(hdev->dev,
 			"Send COMMS message - invalid message type %u\n",
@@ -2549,13 +2521,6 @@
 	 * It will be updated from FW after hl_fw_dynamic_request_descriptor().
 	 */
 	dyn_regs = &fw_loader->dynamic_loader.comm_desc.cpu_dyn_regs;
-
-	/* if no preboot loaded indication- wait for preboot */
-	if (!(hdev->fw_loader.fw_comp_loaded & FW_TYPE_PREBOOT_CPU)) {
-		rc = hl_fw_wait_preboot_ready(hdev);
-		if (rc)
-			return -EIO;
-	}
 
 	rc = hl_fw_dynamic_send_protocol_cmd(hdev, fw_loader, COMMS_RST_STATE,
 						0, true,
