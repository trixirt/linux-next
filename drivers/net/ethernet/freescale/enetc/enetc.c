// SPDX-License-Identifier: (GPL-2.0+ OR BSD-3-Clause)
/* Copyright 2017-2019 NXP */

#include "enetc.h"
#include <linux/tcp.h>
#include <linux/udp.h>
#include <linux/of_mdio.h>
#include <linux/vmalloc.h>

/* ENETC overhead: optional extension BD + 1 BD gap */
#define ENETC_TXBDS_NEEDED(val)	((val) + 2)
/* max # of chained Tx BDs is 15, including head and extension BD */
#define ENETC_MAX_SKB_FRAGS	13
#define ENETC_TXBDS_MAX_NEEDED	ENETC_TXBDS_NEEDED(ENETC_MAX_SKB_FRAGS + 1)

static int enetc_map_tx_buffs(struct enetc_bdr *tx_ring, struct sk_buff *skb,
			      int active_offloads);

netdev_tx_t enetc_xmit(struct sk_buff *skb, struct net_device *ndev)
{
	struct enetc_ndev_priv *priv = netdev_priv(ndev);
	struct enetc_bdr *tx_ring;
	int count;

	tx_ring = priv->tx_ring[skb->queue_mapping];

	if (unlikely(skb_shinfo(skb)->nr_frags > ENETC_MAX_SKB_FRAGS))
		if (unlikely(skb_linearize(skb)))
			goto drop_packet_err;

	count = skb_shinfo(skb)->nr_frags + 1; /* fragments + head */
	if (enetc_bd_unused(tx_ring) < ENETC_TXBDS_NEEDED(count)) {
		netif_stop_subqueue(ndev, tx_ring->index);
		return NETDEV_TX_BUSY;
	}

	count = enetc_map_tx_buffs(tx_ring, skb, priv->active_offloads);
	if (unlikely(!count))
		goto drop_packet_err;

	if (enetc_bd_unused(tx_ring) < ENETC_TXBDS_MAX_NEEDED)
		netif_stop_subqueue(ndev, tx_ring->index);

	return NETDEV_TX_OK;

drop_packet_err:
	dev_kfree_skb_any(skb);
	return NETDEV_TX_OK;
}

static bool enetc_tx_csum(struct sk_buff *skb, union enetc_tx_bd *txbd)
{
	int l3_start, l3_hsize;
	u16 l3_flags, l4_flags;

	if (skb->ip_summed != CHECKSUM_PARTIAL)
		return false;

	switch (skb->csum_offset) {
	case offsetof(struct tcphdr, check):
		l4_flags = ENETC_TXBD_L4_TCP;
		break;
	case offsetof(struct udphdr, check):
		l4_flags = ENETC_TXBD_L4_UDP;
		break;
	default:
		skb_checksum_help(skb);
		return false;
	}

	l3_start = skb_network_offset(skb);
	l3_hsize = skb_network_header_len(skb);

	l3_flags = 0;
	if (skb->protocol == htons(ETH_P_IPV6))
		l3_flags = ENETC_TXBD_L3_IPV6;

	/* write BD fields */
	txbd->l3_csoff = enetc_txbd_l3_csoff(l3_start, l3_hsize, l3_flags);
	txbd->l4_csoff = l4_flags;

	return true;
}

static void enetc_unmap_tx_buff(struct enetc_bdr *tx_ring,
				struct enetc_tx_swbd *tx_swbd)
{
	if (tx_swbd->is_dma_page)
		dma_unmap_page(tx_ring->dev, tx_swbd->dma,
			       tx_swbd->len, DMA_TO_DEVICE);
	else
		dma_unmap_single(tx_ring->dev, tx_swbd->dma,
				 tx_swbd->len, DMA_TO_DEVICE);
	tx_swbd->dma = 0;
}

static void enetc_free_tx_skb(struct enetc_bdr *tx_ring,
			      struct enetc_tx_swbd *tx_swbd)
{
	if (tx_swbd->dma)
		enetc_unmap_tx_buff(tx_ring, tx_swbd);

	if (tx_swbd->skb) {
		dev_kfree_skb_any(tx_swbd->skb);
		tx_swbd->skb = NULL;
	}
}

static int enetc_map_tx_buffs(struct enetc_bdr *tx_ring, struct sk_buff *skb,
			      int active_offloads)
{
	struct enetc_tx_swbd *tx_swbd;
	struct skb_frag_struct *frag;
	int len = skb_headlen(skb);
	union enetc_tx_bd temp_bd;
	union enetc_tx_bd *txbd;
	bool do_vlan, do_tstamp;
	int i, count = 0;
	unsigned int f;
	dma_addr_t dma;
	u8 flags = 0;

	i = tx_ring->next_to_use;
	txbd = ENETC_TXBD(*tx_ring, i);
	prefetchw(txbd);

	dma = dma_map_single(tx_ring->dev, skb->data, len, DMA_TO_DEVICE);
	if (unlikely(dma_mapping_error(tx_ring->dev, dma)))
		goto dma_err;

	temp_bd.addr = cpu_to_le64(dma);
	temp_bd.buf_len = cpu_to_le16(len);
	temp_bd.lstatus = 0;

	tx_swbd = &tx_ring->tx_swbd[i];
	tx_swbd->dma = dma;
	tx_swbd->len = len;
	tx_swbd->is_dma_page = 0;
	count++;

	do_vlan = skb_vlan_tag_present(skb);
	do_tstamp = (active_offloads & ENETC_F_TX_TSTAMP) &&
		    (skb_shinfo(skb)->tx_flags & SKBTX_HW_TSTAMP);
	tx_swbd->do_tstamp = do_tstamp;
	tx_swbd->check_wb = tx_swbd->do_tstamp;

	if (do_vlan || do_tstamp)
		flags |= ENETC_TXBD_FLAGS_EX;

	if (enetc_tx_csum(skb, &temp_bd))
		flags |= ENETC_TXBD_FLAGS_CSUM | ENETC_TXBD_FLAGS_L4CS;

	/* first BD needs frm_len and offload flags set */
	temp_bd.frm_len = cpu_to_le16(skb->len);
	temp_bd.flags = flags;

	if (flags & ENETC_TXBD_FLAGS_EX) {
		u8 e_flags = 0;
		*txbd = temp_bd;
		enetc_clear_tx_bd(&temp_bd);

		/* add extension BD for VLAN and/or timestamping */
		flags = 0;
		tx_swbd++;
		txbd++;
		i++;
		if (unlikely(i == tx_ring->bd_count)) {
			i = 0;
			tx_swbd = tx_ring->tx_swbd;
			txbd = ENETC_TXBD(*tx_ring, 0);
		}
		prefetchw(txbd);

		if (do_vlan) {
			temp_bd.ext.vid = cpu_to_le16(skb_vlan_tag_get(skb));
			temp_bd.ext.tpid = 0; /* < C-TAG */
			e_flags |= ENETC_TXBD_E_FLAGS_VLAN_INS;
		}

		if (do_tstamp) {
			skb_shinfo(skb)->tx_flags |= SKBTX_IN_PROGRESS;
			e_flags |= ENETC_TXBD_E_FLAGS_TWO_STEP_PTP;
		}

		temp_bd.ext.e_flags = e_flags;
		count++;
	}

	frag = &skb_shinfo(skb)->frags[0];
	for (f = 0; f < skb_shinfo(skb)->nr_frags; f++, frag++) {
		len = skb_frag_size(frag);
		dma = skb_frag_dma_map(tx_ring->dev, frag, 0, len,
				       DMA_TO_DEVICE);
		if (dma_mapping_error(tx_ring->dev, dma))
			goto dma_err;

		*txbd = temp_bd;
		enetc_clear_tx_bd(&temp_bd);

		flags = 0;
		tx_swbd++;
		txbd++;
		i++;
		if (unlikely(i == tx_ring->bd_count)) {
			i = 0;
			tx_swbd = tx_ring->tx_swbd;
			txbd = ENETC_TXBD(*tx_ring, 0);
		}
		prefetchw(txbd);

		temp_bd.addr = cpu_to_le64(dma);
		temp_bd.buf_len = cpu_to_le16(len);

		tx_swbd->dma = dma;
		tx_swbd->len = len;
		tx_swbd->is_dma_page = 1;
		count++;
	}

	/* last BD needs 'F' bit set */
	flags |= ENETC_TXBD_FLAGS_F;
	temp_bd.flags = flags;
	*txbd = temp_bd;

	tx_ring->tx_swbd[i].skb = skb;

	enetc_bdr_idx_inc(tx_ring, &i);
	tx_ring->next_to_use = i;

	/* let H/W know BD ring has been updated */
	enetc_wr_reg(tx_ring->tpir, i); /* includes wmb() */

	return count;

dma_err:
	dev_err(tx_ring->dev, "DMA map error");

	do {
		tx_swbd = &tx_ring->tx_swbd[i];
		enetc_free_tx_skb(tx_ring, tx_swbd);
		if (i == 0)
			i = tx_ring->bd_count;
		i--;
	} while (count--);

	return 0;
}

static irqreturn_t enetc_msix(int irq, void *data)
{
	struct enetc_int_vector	*v = data;
	int i;

	/* disable interrupts */
	enetc_wr_reg(v->rbier, 0);

	for_each_set_bit(i, &v->tx_rings_map, v->count_tx_rings)
		enetc_wr_reg(v->tbier_base + ENETC_BDR_OFF(i), 0);

	napi_schedule_irqoff(&v->napi);

	return IRQ_HANDLED;
}

static bool enetc_clean_tx_ring(struct enetc_bdr *tx_ring, int napi_budget);
static int enetc_clean_rx_ring(struct enetc_bdr *rx_ring,
			       struct napi_struct *napi, int work_limit);

static int enetc_poll(struct napi_struct *napi, int budget)
{
	struct enetc_int_vector
		*v = container_of(napi, struct enetc_int_vector, napi);
	bool complete = true;
	int work_done;
	int i;

	for (i = 0; i < v->count_tx_rings; i++)
		if (!enetc_clean_tx_ring(&v->tx_ring[i], budget))
			complete = false;

	work_done = enetc_clean_rx_ring(&v->rx_ring, napi, budget);
	if (work_done == budget)
		complete = false;

	if (!complete)
		return budget;

	napi_complete_done(napi, work_done);

	/* enable interrupts */
	enetc_wr_reg(v->rbier, ENETC_RBIER_RXTIE);

	for_each_set_bit(i, &v->tx_rings_map, v->count_tx_rings)
		enetc_wr_reg(v->tbier_base + ENETC_BDR_OFF(i),
			     ENETC_TBIER_TXTIE);

	return work_done;
}

static int enetc_bd_ready_count(struct enetc_bdr *tx_ring, int ci)
{
	int pi = enetc_rd_reg(tx_ring->tcir) & ENETC_TBCIR_IDX_MASK;

	return pi >= ci ? pi - ci : tx_ring->bd_count - ci + pi;
}

static void enetc_get_tx_tstamp(struct enetc_hw *hw, union enetc_tx_bd *txbd,
				u64 *tstamp)
{
	u32 lo, hi, tstamp_lo;

	lo = enetc_rd(hw, ENETC_SICTR0);
	hi = enetc_rd(hw, ENETC_SICTR1);
	tstamp_lo = le32_to_cpu(txbd->wb.tstamp);
	if (lo <= tstamp_lo)
		hi -= 1;
	*tstamp = (u64)hi << 32 | tstamp_lo;
}

static void enetc_tstamp_tx(struct sk_buff *skb, u64 tstamp)
{
	struct skb_shared_hwtstamps shhwtstamps;

	if (skb_shinfo(skb)->tx_flags & SKBTX_IN_PROGRESS) {
		memset(&shhwtstamps, 0, sizeof(shhwtstamps));
		shhwtstamps.hwtstamp = ns_to_ktime(tstamp);
		skb_tstamp_tx(skb, &shhwtstamps);
	}
}

static bool enetc_clean_tx_ring(struct enetc_bdr *tx_ring, int napi_budget)
{
	struct net_device *ndev = tx_ring->ndev;
	int tx_frm_cnt = 0, tx_byte_cnt = 0;
	struct enetc_tx_swbd *tx_swbd;
	int i, bds_to_clean;
	bool do_tstamp;
	u64 tstamp = 0;

	i = tx_ring->next_to_clean;
	tx_swbd = &tx_ring->tx_swbd[i];
	bds_to_clean = enetc_bd_ready_count(tx_ring, i);

	do_tstamp = false;

	while (bds_to_clean && tx_frm_cnt < ENETC_DEFAULT_TX_WORK) {
		bool is_eof = !!tx_swbd->skb;

<<<<<<< HEAD
=======
		if (unlikely(tx_swbd->check_wb)) {
			struct enetc_ndev_priv *priv = netdev_priv(ndev);
			union enetc_tx_bd *txbd;

			txbd = ENETC_TXBD(*tx_ring, i);

			if (txbd->flags & ENETC_TXBD_FLAGS_W &&
			    tx_swbd->do_tstamp) {
				enetc_get_tx_tstamp(&priv->si->hw, txbd,
						    &tstamp);
				do_tstamp = true;
			}
		}

>>>>>>> 4ff96fb5
		if (likely(tx_swbd->dma))
			enetc_unmap_tx_buff(tx_ring, tx_swbd);

		if (is_eof) {
			if (unlikely(do_tstamp)) {
				enetc_tstamp_tx(tx_swbd->skb, tstamp);
				do_tstamp = false;
			}
			napi_consume_skb(tx_swbd->skb, napi_budget);
			tx_swbd->skb = NULL;
		}

		tx_byte_cnt += tx_swbd->len;

		bds_to_clean--;
		tx_swbd++;
		i++;
		if (unlikely(i == tx_ring->bd_count)) {
			i = 0;
			tx_swbd = tx_ring->tx_swbd;
		}

		/* BD iteration loop end */
		if (is_eof) {
			tx_frm_cnt++;
			/* re-arm interrupt source */
			enetc_wr_reg(tx_ring->idr, BIT(tx_ring->index) |
				     BIT(16 + tx_ring->index));
		}

		if (unlikely(!bds_to_clean))
			bds_to_clean = enetc_bd_ready_count(tx_ring, i);
	}

	tx_ring->next_to_clean = i;
	tx_ring->stats.packets += tx_frm_cnt;
	tx_ring->stats.bytes += tx_byte_cnt;

	if (unlikely(tx_frm_cnt && netif_carrier_ok(ndev) &&
		     __netif_subqueue_stopped(ndev, tx_ring->index) &&
		     (enetc_bd_unused(tx_ring) >= ENETC_TXBDS_MAX_NEEDED))) {
		netif_wake_subqueue(ndev, tx_ring->index);
	}

	return tx_frm_cnt != ENETC_DEFAULT_TX_WORK;
}

static bool enetc_new_page(struct enetc_bdr *rx_ring,
			   struct enetc_rx_swbd *rx_swbd)
{
	struct page *page;
	dma_addr_t addr;

	page = dev_alloc_page();
	if (unlikely(!page))
		return false;

	addr = dma_map_page(rx_ring->dev, page, 0, PAGE_SIZE, DMA_FROM_DEVICE);
	if (unlikely(dma_mapping_error(rx_ring->dev, addr))) {
		__free_page(page);

		return false;
	}

	rx_swbd->dma = addr;
	rx_swbd->page = page;
	rx_swbd->page_offset = ENETC_RXB_PAD;

	return true;
}

static int enetc_refill_rx_ring(struct enetc_bdr *rx_ring, const int buff_cnt)
{
	struct enetc_rx_swbd *rx_swbd;
	union enetc_rx_bd *rxbd;
	int i, j;

	i = rx_ring->next_to_use;
	rx_swbd = &rx_ring->rx_swbd[i];
	rxbd = ENETC_RXBD(*rx_ring, i);

	for (j = 0; j < buff_cnt; j++) {
		/* try reuse page */
		if (unlikely(!rx_swbd->page)) {
			if (unlikely(!enetc_new_page(rx_ring, rx_swbd))) {
				rx_ring->stats.rx_alloc_errs++;
				break;
			}
		}

		/* update RxBD */
		rxbd->w.addr = cpu_to_le64(rx_swbd->dma +
					   rx_swbd->page_offset);
		/* clear 'R" as well */
		rxbd->r.lstatus = 0;

		rx_swbd++;
		rxbd++;
		i++;
		if (unlikely(i == rx_ring->bd_count)) {
			i = 0;
			rx_swbd = rx_ring->rx_swbd;
			rxbd = ENETC_RXBD(*rx_ring, 0);
		}
	}

	if (likely(j)) {
		rx_ring->next_to_alloc = i; /* keep track from page reuse */
		rx_ring->next_to_use = i;
		/* update ENETC's consumer index */
		enetc_wr_reg(rx_ring->rcir, i);
	}

	return j;
}

#ifdef CONFIG_FSL_ENETC_HW_TIMESTAMPING
static void enetc_get_rx_tstamp(struct net_device *ndev,
				union enetc_rx_bd *rxbd,
				struct sk_buff *skb)
{
	struct skb_shared_hwtstamps *shhwtstamps = skb_hwtstamps(skb);
	struct enetc_ndev_priv *priv = netdev_priv(ndev);
	struct enetc_hw *hw = &priv->si->hw;
	u32 lo, hi, tstamp_lo;
	u64 tstamp;

	if (le16_to_cpu(rxbd->r.flags) & ENETC_RXBD_FLAG_TSTMP) {
		lo = enetc_rd(hw, ENETC_SICTR0);
		hi = enetc_rd(hw, ENETC_SICTR1);
		tstamp_lo = le32_to_cpu(rxbd->r.tstamp);
		if (lo <= tstamp_lo)
			hi -= 1;

		tstamp = (u64)hi << 32 | tstamp_lo;
		memset(shhwtstamps, 0, sizeof(*shhwtstamps));
		shhwtstamps->hwtstamp = ns_to_ktime(tstamp);
	}
}
#endif

static void enetc_get_offloads(struct enetc_bdr *rx_ring,
			       union enetc_rx_bd *rxbd, struct sk_buff *skb)
{
#ifdef CONFIG_FSL_ENETC_HW_TIMESTAMPING
	struct enetc_ndev_priv *priv = netdev_priv(rx_ring->ndev);
#endif
	/* TODO: hashing */
	if (rx_ring->ndev->features & NETIF_F_RXCSUM) {
		u16 inet_csum = le16_to_cpu(rxbd->r.inet_csum);

		skb->csum = csum_unfold((__force __sum16)~htons(inet_csum));
		skb->ip_summed = CHECKSUM_COMPLETE;
	}

	/* copy VLAN to skb, if one is extracted, for now we assume it's a
	 * standard TPID, but HW also supports custom values
	 */
	if (le16_to_cpu(rxbd->r.flags) & ENETC_RXBD_FLAG_VLAN)
		__vlan_hwaccel_put_tag(skb, htons(ETH_P_8021Q),
				       le16_to_cpu(rxbd->r.vlan_opt));
#ifdef CONFIG_FSL_ENETC_HW_TIMESTAMPING
	if (priv->active_offloads & ENETC_F_RX_TSTAMP)
		enetc_get_rx_tstamp(rx_ring->ndev, rxbd, skb);
#endif
}

static void enetc_process_skb(struct enetc_bdr *rx_ring,
			      struct sk_buff *skb)
{
	skb_record_rx_queue(skb, rx_ring->index);
	skb->protocol = eth_type_trans(skb, rx_ring->ndev);
}

static bool enetc_page_reusable(struct page *page)
{
	return (!page_is_pfmemalloc(page) && page_ref_count(page) == 1);
}

static void enetc_reuse_page(struct enetc_bdr *rx_ring,
			     struct enetc_rx_swbd *old)
{
	struct enetc_rx_swbd *new;

	new = &rx_ring->rx_swbd[rx_ring->next_to_alloc];

	/* next buf that may reuse a page */
	enetc_bdr_idx_inc(rx_ring, &rx_ring->next_to_alloc);

	/* copy page reference */
	*new = *old;
}

static struct enetc_rx_swbd *enetc_get_rx_buff(struct enetc_bdr *rx_ring,
					       int i, u16 size)
{
	struct enetc_rx_swbd *rx_swbd = &rx_ring->rx_swbd[i];

	dma_sync_single_range_for_cpu(rx_ring->dev, rx_swbd->dma,
				      rx_swbd->page_offset,
				      size, DMA_FROM_DEVICE);
	return rx_swbd;
}

static void enetc_put_rx_buff(struct enetc_bdr *rx_ring,
			      struct enetc_rx_swbd *rx_swbd)
{
	if (likely(enetc_page_reusable(rx_swbd->page))) {
		rx_swbd->page_offset ^= ENETC_RXB_TRUESIZE;
		page_ref_inc(rx_swbd->page);

		enetc_reuse_page(rx_ring, rx_swbd);

		/* sync for use by the device */
		dma_sync_single_range_for_device(rx_ring->dev, rx_swbd->dma,
						 rx_swbd->page_offset,
						 ENETC_RXB_DMA_SIZE,
						 DMA_FROM_DEVICE);
	} else {
		dma_unmap_page(rx_ring->dev, rx_swbd->dma,
			       PAGE_SIZE, DMA_FROM_DEVICE);
	}

	rx_swbd->page = NULL;
}

static struct sk_buff *enetc_map_rx_buff_to_skb(struct enetc_bdr *rx_ring,
						int i, u16 size)
{
	struct enetc_rx_swbd *rx_swbd = enetc_get_rx_buff(rx_ring, i, size);
	struct sk_buff *skb;
	void *ba;

	ba = page_address(rx_swbd->page) + rx_swbd->page_offset;
	skb = build_skb(ba - ENETC_RXB_PAD, ENETC_RXB_TRUESIZE);
	if (unlikely(!skb)) {
		rx_ring->stats.rx_alloc_errs++;
		return NULL;
	}

	skb_reserve(skb, ENETC_RXB_PAD);
	__skb_put(skb, size);

	enetc_put_rx_buff(rx_ring, rx_swbd);

	return skb;
}

static void enetc_add_rx_buff_to_skb(struct enetc_bdr *rx_ring, int i,
				     u16 size, struct sk_buff *skb)
{
	struct enetc_rx_swbd *rx_swbd = enetc_get_rx_buff(rx_ring, i, size);

	skb_add_rx_frag(skb, skb_shinfo(skb)->nr_frags, rx_swbd->page,
			rx_swbd->page_offset, size, ENETC_RXB_TRUESIZE);

	enetc_put_rx_buff(rx_ring, rx_swbd);
}

#define ENETC_RXBD_BUNDLE 16 /* # of BDs to update at once */

static int enetc_clean_rx_ring(struct enetc_bdr *rx_ring,
			       struct napi_struct *napi, int work_limit)
{
	int rx_frm_cnt = 0, rx_byte_cnt = 0;
	int cleaned_cnt, i;

	cleaned_cnt = enetc_bd_unused(rx_ring);
	/* next descriptor to process */
	i = rx_ring->next_to_clean;

	while (likely(rx_frm_cnt < work_limit)) {
		union enetc_rx_bd *rxbd;
		struct sk_buff *skb;
		u32 bd_status;
		u16 size;

		if (cleaned_cnt >= ENETC_RXBD_BUNDLE) {
			int count = enetc_refill_rx_ring(rx_ring, cleaned_cnt);

			cleaned_cnt -= count;
		}

		rxbd = ENETC_RXBD(*rx_ring, i);
		bd_status = le32_to_cpu(rxbd->r.lstatus);
		if (!bd_status)
			break;

		enetc_wr_reg(rx_ring->idr, BIT(rx_ring->index));
		dma_rmb(); /* for reading other rxbd fields */
		size = le16_to_cpu(rxbd->r.buf_len);
		skb = enetc_map_rx_buff_to_skb(rx_ring, i, size);
		if (!skb)
			break;

		enetc_get_offloads(rx_ring, rxbd, skb);

		cleaned_cnt++;
		rxbd++;
		i++;
		if (unlikely(i == rx_ring->bd_count)) {
			i = 0;
			rxbd = ENETC_RXBD(*rx_ring, 0);
		}

		if (unlikely(bd_status &
			     ENETC_RXBD_LSTATUS(ENETC_RXBD_ERR_MASK))) {
			dev_kfree_skb(skb);
			while (!(bd_status & ENETC_RXBD_LSTATUS_F)) {
				dma_rmb();
				bd_status = le32_to_cpu(rxbd->r.lstatus);
				rxbd++;
				i++;
				if (unlikely(i == rx_ring->bd_count)) {
					i = 0;
					rxbd = ENETC_RXBD(*rx_ring, 0);
				}
			}

			rx_ring->ndev->stats.rx_dropped++;
			rx_ring->ndev->stats.rx_errors++;

			break;
		}

		/* not last BD in frame? */
		while (!(bd_status & ENETC_RXBD_LSTATUS_F)) {
			bd_status = le32_to_cpu(rxbd->r.lstatus);
			size = ENETC_RXB_DMA_SIZE;

			if (bd_status & ENETC_RXBD_LSTATUS_F) {
				dma_rmb();
				size = le16_to_cpu(rxbd->r.buf_len);
			}

			enetc_add_rx_buff_to_skb(rx_ring, i, size, skb);

			cleaned_cnt++;
			rxbd++;
			i++;
			if (unlikely(i == rx_ring->bd_count)) {
				i = 0;
				rxbd = ENETC_RXBD(*rx_ring, 0);
			}
		}

		rx_byte_cnt += skb->len;

		enetc_process_skb(rx_ring, skb);

		napi_gro_receive(napi, skb);

		rx_frm_cnt++;
	}

	rx_ring->next_to_clean = i;

	rx_ring->stats.packets += rx_frm_cnt;
	rx_ring->stats.bytes += rx_byte_cnt;

	return rx_frm_cnt;
}

/* Probing and Init */
#define ENETC_MAX_RFS_SIZE 64
void enetc_get_si_caps(struct enetc_si *si)
{
	struct enetc_hw *hw = &si->hw;
	u32 val;

	/* find out how many of various resources we have to work with */
	val = enetc_rd(hw, ENETC_SICAPR0);
	si->num_rx_rings = (val >> 16) & 0xff;
	si->num_tx_rings = val & 0xff;

	val = enetc_rd(hw, ENETC_SIRFSCAPR);
	si->num_fs_entries = ENETC_SIRFSCAPR_GET_NUM_RFS(val);
	si->num_fs_entries = min(si->num_fs_entries, ENETC_MAX_RFS_SIZE);

	si->num_rss = 0;
	val = enetc_rd(hw, ENETC_SIPCAPR0);
	if (val & ENETC_SIPCAPR0_RSS) {
		val = enetc_rd(hw, ENETC_SIRSSCAPR);
		si->num_rss = ENETC_SIRSSCAPR_GET_NUM_RSS(val);
	}
}

static int enetc_dma_alloc_bdr(struct enetc_bdr *r, size_t bd_size)
{
	r->bd_base = dma_alloc_coherent(r->dev, r->bd_count * bd_size,
					&r->bd_dma_base, GFP_KERNEL);
	if (!r->bd_base)
		return -ENOMEM;

	/* h/w requires 128B alignment */
	if (!IS_ALIGNED(r->bd_dma_base, 128)) {
		dma_free_coherent(r->dev, r->bd_count * bd_size, r->bd_base,
				  r->bd_dma_base);
		return -EINVAL;
	}

	return 0;
}

static int enetc_alloc_txbdr(struct enetc_bdr *txr)
{
	int err;

	txr->tx_swbd = vzalloc(txr->bd_count * sizeof(struct enetc_tx_swbd));
	if (!txr->tx_swbd)
		return -ENOMEM;

	err = enetc_dma_alloc_bdr(txr, sizeof(union enetc_tx_bd));
	if (err) {
		vfree(txr->tx_swbd);
		return err;
	}

	txr->next_to_clean = 0;
	txr->next_to_use = 0;

	return 0;
}

static void enetc_free_txbdr(struct enetc_bdr *txr)
{
	int size, i;

	for (i = 0; i < txr->bd_count; i++)
		enetc_free_tx_skb(txr, &txr->tx_swbd[i]);

	size = txr->bd_count * sizeof(union enetc_tx_bd);

	dma_free_coherent(txr->dev, size, txr->bd_base, txr->bd_dma_base);
	txr->bd_base = NULL;

	vfree(txr->tx_swbd);
	txr->tx_swbd = NULL;
}

static int enetc_alloc_tx_resources(struct enetc_ndev_priv *priv)
{
	int i, err;

	for (i = 0; i < priv->num_tx_rings; i++) {
		err = enetc_alloc_txbdr(priv->tx_ring[i]);

		if (err)
			goto fail;
	}

	return 0;

fail:
	while (i-- > 0)
		enetc_free_txbdr(priv->tx_ring[i]);

	return err;
}

static void enetc_free_tx_resources(struct enetc_ndev_priv *priv)
{
	int i;

	for (i = 0; i < priv->num_tx_rings; i++)
		enetc_free_txbdr(priv->tx_ring[i]);
}

static int enetc_alloc_rxbdr(struct enetc_bdr *rxr)
{
	int err;

	rxr->rx_swbd = vzalloc(rxr->bd_count * sizeof(struct enetc_rx_swbd));
	if (!rxr->rx_swbd)
		return -ENOMEM;

	err = enetc_dma_alloc_bdr(rxr, sizeof(union enetc_rx_bd));
	if (err) {
		vfree(rxr->rx_swbd);
		return err;
	}

	rxr->next_to_clean = 0;
	rxr->next_to_use = 0;
	rxr->next_to_alloc = 0;

	return 0;
}

static void enetc_free_rxbdr(struct enetc_bdr *rxr)
{
	int size;

	size = rxr->bd_count * sizeof(union enetc_rx_bd);

	dma_free_coherent(rxr->dev, size, rxr->bd_base, rxr->bd_dma_base);
	rxr->bd_base = NULL;

	vfree(rxr->rx_swbd);
	rxr->rx_swbd = NULL;
}

static int enetc_alloc_rx_resources(struct enetc_ndev_priv *priv)
{
	int i, err;

	for (i = 0; i < priv->num_rx_rings; i++) {
		err = enetc_alloc_rxbdr(priv->rx_ring[i]);

		if (err)
			goto fail;
	}

	return 0;

fail:
	while (i-- > 0)
		enetc_free_rxbdr(priv->rx_ring[i]);

	return err;
}

static void enetc_free_rx_resources(struct enetc_ndev_priv *priv)
{
	int i;

	for (i = 0; i < priv->num_rx_rings; i++)
		enetc_free_rxbdr(priv->rx_ring[i]);
}

static void enetc_free_tx_ring(struct enetc_bdr *tx_ring)
{
	int i;

	if (!tx_ring->tx_swbd)
		return;

	for (i = 0; i < tx_ring->bd_count; i++) {
		struct enetc_tx_swbd *tx_swbd = &tx_ring->tx_swbd[i];

		enetc_free_tx_skb(tx_ring, tx_swbd);
	}

	tx_ring->next_to_clean = 0;
	tx_ring->next_to_use = 0;
}

static void enetc_free_rx_ring(struct enetc_bdr *rx_ring)
{
	int i;

	if (!rx_ring->rx_swbd)
		return;

	for (i = 0; i < rx_ring->bd_count; i++) {
		struct enetc_rx_swbd *rx_swbd = &rx_ring->rx_swbd[i];

		if (!rx_swbd->page)
			continue;

		dma_unmap_page(rx_ring->dev, rx_swbd->dma,
			       PAGE_SIZE, DMA_FROM_DEVICE);
		__free_page(rx_swbd->page);
		rx_swbd->page = NULL;
	}

	rx_ring->next_to_clean = 0;
	rx_ring->next_to_use = 0;
	rx_ring->next_to_alloc = 0;
}

static void enetc_free_rxtx_rings(struct enetc_ndev_priv *priv)
{
	int i;

	for (i = 0; i < priv->num_rx_rings; i++)
		enetc_free_rx_ring(priv->rx_ring[i]);

	for (i = 0; i < priv->num_tx_rings; i++)
		enetc_free_tx_ring(priv->tx_ring[i]);
}

static int enetc_alloc_cbdr(struct device *dev, struct enetc_cbdr *cbdr)
{
	int size = cbdr->bd_count * sizeof(struct enetc_cbd);

	cbdr->bd_base = dma_alloc_coherent(dev, size, &cbdr->bd_dma_base,
					   GFP_KERNEL);
	if (!cbdr->bd_base)
		return -ENOMEM;

	/* h/w requires 128B alignment */
	if (!IS_ALIGNED(cbdr->bd_dma_base, 128)) {
		dma_free_coherent(dev, size, cbdr->bd_base, cbdr->bd_dma_base);
		return -EINVAL;
	}

	cbdr->next_to_clean = 0;
	cbdr->next_to_use = 0;

	return 0;
}

static void enetc_free_cbdr(struct device *dev, struct enetc_cbdr *cbdr)
{
	int size = cbdr->bd_count * sizeof(struct enetc_cbd);

	dma_free_coherent(dev, size, cbdr->bd_base, cbdr->bd_dma_base);
	cbdr->bd_base = NULL;
}

static void enetc_setup_cbdr(struct enetc_hw *hw, struct enetc_cbdr *cbdr)
{
	/* set CBDR cache attributes */
	enetc_wr(hw, ENETC_SICAR2,
		 ENETC_SICAR_RD_COHERENT | ENETC_SICAR_WR_COHERENT);

	enetc_wr(hw, ENETC_SICBDRBAR0, lower_32_bits(cbdr->bd_dma_base));
	enetc_wr(hw, ENETC_SICBDRBAR1, upper_32_bits(cbdr->bd_dma_base));
	enetc_wr(hw, ENETC_SICBDRLENR, ENETC_RTBLENR_LEN(cbdr->bd_count));

	enetc_wr(hw, ENETC_SICBDRPIR, 0);
	enetc_wr(hw, ENETC_SICBDRCIR, 0);

	/* enable ring */
	enetc_wr(hw, ENETC_SICBDRMR, BIT(31));

	cbdr->pir = hw->reg + ENETC_SICBDRPIR;
	cbdr->cir = hw->reg + ENETC_SICBDRCIR;
}

static void enetc_clear_cbdr(struct enetc_hw *hw)
{
	enetc_wr(hw, ENETC_SICBDRMR, 0);
}

static int enetc_setup_default_rss_table(struct enetc_si *si, int num_groups)
{
	int *rss_table;
	int i;

	rss_table = kmalloc_array(si->num_rss, sizeof(*rss_table), GFP_KERNEL);
	if (!rss_table)
		return -ENOMEM;

	/* Set up RSS table defaults */
	for (i = 0; i < si->num_rss; i++)
		rss_table[i] = i % num_groups;

	enetc_set_rss_table(si, rss_table, si->num_rss);

	kfree(rss_table);

	return 0;
}

static int enetc_configure_si(struct enetc_ndev_priv *priv)
{
	struct enetc_si *si = priv->si;
	struct enetc_hw *hw = &si->hw;
	int err;

	enetc_setup_cbdr(hw, &si->cbd_ring);
	/* set SI cache attributes */
	enetc_wr(hw, ENETC_SICAR0,
		 ENETC_SICAR_RD_COHERENT | ENETC_SICAR_WR_COHERENT);
	enetc_wr(hw, ENETC_SICAR1, ENETC_SICAR_MSI);
	/* enable SI */
	enetc_wr(hw, ENETC_SIMR, ENETC_SIMR_EN);

	if (si->num_rss) {
		err = enetc_setup_default_rss_table(si, priv->num_rx_rings);
		if (err)
			return err;
	}

	return 0;
}

void enetc_init_si_rings_params(struct enetc_ndev_priv *priv)
{
	struct enetc_si *si = priv->si;
	int cpus = num_online_cpus();

	priv->tx_bd_count = ENETC_BDR_DEFAULT_SIZE;
	priv->rx_bd_count = ENETC_BDR_DEFAULT_SIZE;

	/* Enable all available TX rings in order to configure as many
	 * priorities as possible, when needed.
	 * TODO: Make # of TX rings run-time configurable
	 */
	priv->num_rx_rings = min_t(int, cpus, si->num_rx_rings);
	priv->num_tx_rings = si->num_tx_rings;
	priv->bdr_int_num = cpus;

	/* SI specific */
	si->cbd_ring.bd_count = ENETC_CBDR_DEFAULT_SIZE;
}

int enetc_alloc_si_resources(struct enetc_ndev_priv *priv)
{
	struct enetc_si *si = priv->si;
	int err;

	err = enetc_alloc_cbdr(priv->dev, &si->cbd_ring);
	if (err)
		return err;

	priv->cls_rules = kcalloc(si->num_fs_entries, sizeof(*priv->cls_rules),
				  GFP_KERNEL);
	if (!priv->cls_rules) {
		err = -ENOMEM;
		goto err_alloc_cls;
	}

	err = enetc_configure_si(priv);
	if (err)
		goto err_config_si;

	return 0;

err_config_si:
	kfree(priv->cls_rules);
err_alloc_cls:
	enetc_clear_cbdr(&si->hw);
	enetc_free_cbdr(priv->dev, &si->cbd_ring);

	return err;
}

void enetc_free_si_resources(struct enetc_ndev_priv *priv)
{
	struct enetc_si *si = priv->si;

	enetc_clear_cbdr(&si->hw);
	enetc_free_cbdr(priv->dev, &si->cbd_ring);

	kfree(priv->cls_rules);
}

static void enetc_setup_txbdr(struct enetc_hw *hw, struct enetc_bdr *tx_ring)
{
	int idx = tx_ring->index;
	u32 tbmr;

	enetc_txbdr_wr(hw, idx, ENETC_TBBAR0,
		       lower_32_bits(tx_ring->bd_dma_base));

	enetc_txbdr_wr(hw, idx, ENETC_TBBAR1,
		       upper_32_bits(tx_ring->bd_dma_base));

	WARN_ON(!IS_ALIGNED(tx_ring->bd_count, 64)); /* multiple of 64 */
	enetc_txbdr_wr(hw, idx, ENETC_TBLENR,
		       ENETC_RTBLENR_LEN(tx_ring->bd_count));

	/* clearing PI/CI registers for Tx not supported, adjust sw indexes */
	tx_ring->next_to_use = enetc_txbdr_rd(hw, idx, ENETC_TBPIR);
	tx_ring->next_to_clean = enetc_txbdr_rd(hw, idx, ENETC_TBCIR);

	/* enable Tx ints by setting pkt thr to 1 */
	enetc_txbdr_wr(hw, idx, ENETC_TBICIR0, ENETC_TBICIR0_ICEN | 0x1);

	tbmr = ENETC_TBMR_EN;
	if (tx_ring->ndev->features & NETIF_F_HW_VLAN_CTAG_TX)
		tbmr |= ENETC_TBMR_VIH;

	/* enable ring */
	enetc_txbdr_wr(hw, idx, ENETC_TBMR, tbmr);

	tx_ring->tpir = hw->reg + ENETC_BDR(TX, idx, ENETC_TBPIR);
	tx_ring->tcir = hw->reg + ENETC_BDR(TX, idx, ENETC_TBCIR);
	tx_ring->idr = hw->reg + ENETC_SITXIDR;
}

static void enetc_setup_rxbdr(struct enetc_hw *hw, struct enetc_bdr *rx_ring)
{
	int idx = rx_ring->index;
	u32 rbmr;

	enetc_rxbdr_wr(hw, idx, ENETC_RBBAR0,
		       lower_32_bits(rx_ring->bd_dma_base));

	enetc_rxbdr_wr(hw, idx, ENETC_RBBAR1,
		       upper_32_bits(rx_ring->bd_dma_base));

	WARN_ON(!IS_ALIGNED(rx_ring->bd_count, 64)); /* multiple of 64 */
	enetc_rxbdr_wr(hw, idx, ENETC_RBLENR,
		       ENETC_RTBLENR_LEN(rx_ring->bd_count));

	enetc_rxbdr_wr(hw, idx, ENETC_RBBSR, ENETC_RXB_DMA_SIZE);

	enetc_rxbdr_wr(hw, idx, ENETC_RBPIR, 0);

	/* enable Rx ints by setting pkt thr to 1 */
	enetc_rxbdr_wr(hw, idx, ENETC_RBICIR0, ENETC_RBICIR0_ICEN | 0x1);

	rbmr = ENETC_RBMR_EN;
#ifdef CONFIG_FSL_ENETC_HW_TIMESTAMPING
	rbmr |= ENETC_RBMR_BDS;
#endif
	if (rx_ring->ndev->features & NETIF_F_HW_VLAN_CTAG_RX)
		rbmr |= ENETC_RBMR_VTE;

	rx_ring->rcir = hw->reg + ENETC_BDR(RX, idx, ENETC_RBCIR);
	rx_ring->idr = hw->reg + ENETC_SIRXIDR;

	enetc_refill_rx_ring(rx_ring, enetc_bd_unused(rx_ring));

	/* enable ring */
	enetc_rxbdr_wr(hw, idx, ENETC_RBMR, rbmr);
}

static void enetc_setup_bdrs(struct enetc_ndev_priv *priv)
{
	int i;

	for (i = 0; i < priv->num_tx_rings; i++)
		enetc_setup_txbdr(&priv->si->hw, priv->tx_ring[i]);

	for (i = 0; i < priv->num_rx_rings; i++)
		enetc_setup_rxbdr(&priv->si->hw, priv->rx_ring[i]);
}

static void enetc_clear_rxbdr(struct enetc_hw *hw, struct enetc_bdr *rx_ring)
{
	int idx = rx_ring->index;

	/* disable EN bit on ring */
	enetc_rxbdr_wr(hw, idx, ENETC_RBMR, 0);
}

static void enetc_clear_txbdr(struct enetc_hw *hw, struct enetc_bdr *tx_ring)
{
	int delay = 8, timeout = 100;
	int idx = tx_ring->index;

	/* disable EN bit on ring */
	enetc_txbdr_wr(hw, idx, ENETC_TBMR, 0);

	/* wait for busy to clear */
	while (delay < timeout &&
	       enetc_txbdr_rd(hw, idx, ENETC_TBSR) & ENETC_TBSR_BUSY) {
		msleep(delay);
		delay *= 2;
	}

	if (delay >= timeout)
		netdev_warn(tx_ring->ndev, "timeout for tx ring #%d clear\n",
			    idx);
}

static void enetc_clear_bdrs(struct enetc_ndev_priv *priv)
{
	int i;

	for (i = 0; i < priv->num_tx_rings; i++)
		enetc_clear_txbdr(&priv->si->hw, priv->tx_ring[i]);

	for (i = 0; i < priv->num_rx_rings; i++)
		enetc_clear_rxbdr(&priv->si->hw, priv->rx_ring[i]);

	udelay(1);
}

static int enetc_setup_irqs(struct enetc_ndev_priv *priv)
{
	struct pci_dev *pdev = priv->si->pdev;
	cpumask_t cpu_mask;
	int i, j, err;

	for (i = 0; i < priv->bdr_int_num; i++) {
		int irq = pci_irq_vector(pdev, ENETC_BDR_INT_BASE_IDX + i);
		struct enetc_int_vector *v = priv->int_vector[i];
		int entry = ENETC_BDR_INT_BASE_IDX + i;
		struct enetc_hw *hw = &priv->si->hw;

		snprintf(v->name, sizeof(v->name), "%s-rxtx%d",
			 priv->ndev->name, i);
		err = request_irq(irq, enetc_msix, 0, v->name, v);
		if (err) {
			dev_err(priv->dev, "request_irq() failed!\n");
			goto irq_err;
		}

		v->tbier_base = hw->reg + ENETC_BDR(TX, 0, ENETC_TBIER);
		v->rbier = hw->reg + ENETC_BDR(RX, i, ENETC_RBIER);

		enetc_wr(hw, ENETC_SIMSIRRV(i), entry);

		for (j = 0; j < v->count_tx_rings; j++) {
			int idx = v->tx_ring[j].index;

			enetc_wr(hw, ENETC_SIMSITRV(idx), entry);
		}
		cpumask_clear(&cpu_mask);
		cpumask_set_cpu(i % num_online_cpus(), &cpu_mask);
		irq_set_affinity_hint(irq, &cpu_mask);
	}

	return 0;

irq_err:
	while (i--) {
		int irq = pci_irq_vector(pdev, ENETC_BDR_INT_BASE_IDX + i);

		irq_set_affinity_hint(irq, NULL);
		free_irq(irq, priv->int_vector[i]);
	}

	return err;
}

static void enetc_free_irqs(struct enetc_ndev_priv *priv)
{
	struct pci_dev *pdev = priv->si->pdev;
	int i;

	for (i = 0; i < priv->bdr_int_num; i++) {
		int irq = pci_irq_vector(pdev, ENETC_BDR_INT_BASE_IDX + i);

		irq_set_affinity_hint(irq, NULL);
		free_irq(irq, priv->int_vector[i]);
	}
}

static void enetc_enable_interrupts(struct enetc_ndev_priv *priv)
{
	int i;

	/* enable Tx & Rx event indication */
	for (i = 0; i < priv->num_rx_rings; i++) {
		enetc_rxbdr_wr(&priv->si->hw, i,
			       ENETC_RBIER, ENETC_RBIER_RXTIE);
	}

	for (i = 0; i < priv->num_tx_rings; i++) {
		enetc_txbdr_wr(&priv->si->hw, i,
			       ENETC_TBIER, ENETC_TBIER_TXTIE);
	}
}

static void enetc_disable_interrupts(struct enetc_ndev_priv *priv)
{
	int i;

	for (i = 0; i < priv->num_tx_rings; i++)
		enetc_txbdr_wr(&priv->si->hw, i, ENETC_TBIER, 0);

	for (i = 0; i < priv->num_rx_rings; i++)
		enetc_rxbdr_wr(&priv->si->hw, i, ENETC_RBIER, 0);
}

static void adjust_link(struct net_device *ndev)
{
	struct phy_device *phydev = ndev->phydev;

	phy_print_status(phydev);
}

static int enetc_phy_connect(struct net_device *ndev)
{
	struct enetc_ndev_priv *priv = netdev_priv(ndev);
	struct phy_device *phydev;

	if (!priv->phy_node)
		return 0; /* phy-less mode */

	phydev = of_phy_connect(ndev, priv->phy_node, &adjust_link,
				0, priv->if_mode);
	if (!phydev) {
		dev_err(&ndev->dev, "could not attach to PHY\n");
		return -ENODEV;
	}

	phy_attached_info(phydev);

	return 0;
}

int enetc_open(struct net_device *ndev)
{
	struct enetc_ndev_priv *priv = netdev_priv(ndev);
	int i, err;

	err = enetc_setup_irqs(priv);
	if (err)
		return err;

	err = enetc_phy_connect(ndev);
	if (err)
		goto err_phy_connect;

	err = enetc_alloc_tx_resources(priv);
	if (err)
		goto err_alloc_tx;

	err = enetc_alloc_rx_resources(priv);
	if (err)
		goto err_alloc_rx;

	enetc_setup_bdrs(priv);

	err = netif_set_real_num_tx_queues(ndev, priv->num_tx_rings);
	if (err)
		goto err_set_queues;

	err = netif_set_real_num_rx_queues(ndev, priv->num_rx_rings);
	if (err)
		goto err_set_queues;

	for (i = 0; i < priv->bdr_int_num; i++)
		napi_enable(&priv->int_vector[i]->napi);

	enetc_enable_interrupts(priv);

	if (ndev->phydev)
		phy_start(ndev->phydev);
	else
		netif_carrier_on(ndev);

	netif_tx_start_all_queues(ndev);

	return 0;

err_set_queues:
	enetc_free_rx_resources(priv);
err_alloc_rx:
	enetc_free_tx_resources(priv);
err_alloc_tx:
	if (ndev->phydev)
		phy_disconnect(ndev->phydev);
err_phy_connect:
	enetc_free_irqs(priv);

	return err;
}

int enetc_close(struct net_device *ndev)
{
	struct enetc_ndev_priv *priv = netdev_priv(ndev);
	int i;

	netif_tx_stop_all_queues(ndev);

	if (ndev->phydev) {
		phy_stop(ndev->phydev);
		phy_disconnect(ndev->phydev);
	} else {
		netif_carrier_off(ndev);
	}

	for (i = 0; i < priv->bdr_int_num; i++) {
		napi_synchronize(&priv->int_vector[i]->napi);
		napi_disable(&priv->int_vector[i]->napi);
	}

	enetc_disable_interrupts(priv);
	enetc_clear_bdrs(priv);

	enetc_free_rxtx_rings(priv);
	enetc_free_rx_resources(priv);
	enetc_free_tx_resources(priv);
	enetc_free_irqs(priv);

	return 0;
}

int enetc_setup_tc(struct net_device *ndev, enum tc_setup_type type,
		   void *type_data)
{
	struct enetc_ndev_priv *priv = netdev_priv(ndev);
	struct tc_mqprio_qopt *mqprio = type_data;
	struct enetc_bdr *tx_ring;
	u8 num_tc;
	int i;

	if (type != TC_SETUP_QDISC_MQPRIO)
		return -EOPNOTSUPP;

	mqprio->hw = TC_MQPRIO_HW_OFFLOAD_TCS;
	num_tc = mqprio->num_tc;

	if (!num_tc) {
		netdev_reset_tc(ndev);
		netif_set_real_num_tx_queues(ndev, priv->num_tx_rings);

		/* Reset all ring priorities to 0 */
		for (i = 0; i < priv->num_tx_rings; i++) {
			tx_ring = priv->tx_ring[i];
			enetc_set_bdr_prio(&priv->si->hw, tx_ring->index, 0);
		}

		return 0;
	}

	/* Check if we have enough BD rings available to accommodate all TCs */
	if (num_tc > priv->num_tx_rings) {
		netdev_err(ndev, "Max %d traffic classes supported\n",
			   priv->num_tx_rings);
		return -EINVAL;
	}

	/* For the moment, we use only one BD ring per TC.
	 *
	 * Configure num_tc BD rings with increasing priorities.
	 */
	for (i = 0; i < num_tc; i++) {
		tx_ring = priv->tx_ring[i];
		enetc_set_bdr_prio(&priv->si->hw, tx_ring->index, i);
	}

	/* Reset the number of netdev queues based on the TC count */
	netif_set_real_num_tx_queues(ndev, num_tc);

	netdev_set_num_tc(ndev, num_tc);

	/* Each TC is associated with one netdev queue */
	for (i = 0; i < num_tc; i++)
		netdev_set_tc_queue(ndev, i, 1, i);

	return 0;
}

struct net_device_stats *enetc_get_stats(struct net_device *ndev)
{
	struct enetc_ndev_priv *priv = netdev_priv(ndev);
	struct net_device_stats *stats = &ndev->stats;
	unsigned long packets = 0, bytes = 0;
	int i;

	for (i = 0; i < priv->num_rx_rings; i++) {
		packets += priv->rx_ring[i]->stats.packets;
		bytes	+= priv->rx_ring[i]->stats.bytes;
	}

	stats->rx_packets = packets;
	stats->rx_bytes = bytes;
	bytes = 0;
	packets = 0;

	for (i = 0; i < priv->num_tx_rings; i++) {
		packets += priv->tx_ring[i]->stats.packets;
		bytes	+= priv->tx_ring[i]->stats.bytes;
	}

	stats->tx_packets = packets;
	stats->tx_bytes = bytes;

	return stats;
}

static int enetc_set_rss(struct net_device *ndev, int en)
{
	struct enetc_ndev_priv *priv = netdev_priv(ndev);
	struct enetc_hw *hw = &priv->si->hw;
	u32 reg;

	enetc_wr(hw, ENETC_SIRBGCR, priv->num_rx_rings);

	reg = enetc_rd(hw, ENETC_SIMR);
	reg &= ~ENETC_SIMR_RSSE;
	reg |= (en) ? ENETC_SIMR_RSSE : 0;
	enetc_wr(hw, ENETC_SIMR, reg);

	return 0;
}

int enetc_set_features(struct net_device *ndev,
		       netdev_features_t features)
{
	netdev_features_t changed = ndev->features ^ features;

	if (changed & NETIF_F_RXHASH)
		enetc_set_rss(ndev, !!(features & NETIF_F_RXHASH));

	return 0;
}

#ifdef CONFIG_FSL_ENETC_HW_TIMESTAMPING
static int enetc_hwtstamp_set(struct net_device *ndev, struct ifreq *ifr)
{
	struct enetc_ndev_priv *priv = netdev_priv(ndev);
	struct hwtstamp_config config;

	if (copy_from_user(&config, ifr->ifr_data, sizeof(config)))
		return -EFAULT;

	switch (config.tx_type) {
	case HWTSTAMP_TX_OFF:
		priv->active_offloads &= ~ENETC_F_TX_TSTAMP;
		break;
	case HWTSTAMP_TX_ON:
		priv->active_offloads |= ENETC_F_TX_TSTAMP;
		break;
	default:
		return -ERANGE;
	}

	switch (config.rx_filter) {
	case HWTSTAMP_FILTER_NONE:
		priv->active_offloads &= ~ENETC_F_RX_TSTAMP;
		break;
	default:
		priv->active_offloads |= ENETC_F_RX_TSTAMP;
		config.rx_filter = HWTSTAMP_FILTER_ALL;
	}

	return copy_to_user(ifr->ifr_data, &config, sizeof(config)) ?
	       -EFAULT : 0;
}

static int enetc_hwtstamp_get(struct net_device *ndev, struct ifreq *ifr)
{
	struct enetc_ndev_priv *priv = netdev_priv(ndev);
	struct hwtstamp_config config;

	config.flags = 0;

	if (priv->active_offloads & ENETC_F_TX_TSTAMP)
		config.tx_type = HWTSTAMP_TX_ON;
	else
		config.tx_type = HWTSTAMP_TX_OFF;

	config.rx_filter = (priv->active_offloads & ENETC_F_RX_TSTAMP) ?
			    HWTSTAMP_FILTER_ALL : HWTSTAMP_FILTER_NONE;

	return copy_to_user(ifr->ifr_data, &config, sizeof(config)) ?
	       -EFAULT : 0;
}
#endif

int enetc_ioctl(struct net_device *ndev, struct ifreq *rq, int cmd)
{
#ifdef CONFIG_FSL_ENETC_HW_TIMESTAMPING
	if (cmd == SIOCSHWTSTAMP)
		return enetc_hwtstamp_set(ndev, rq);
	if (cmd == SIOCGHWTSTAMP)
		return enetc_hwtstamp_get(ndev, rq);
#endif
	return -EINVAL;
}

int enetc_alloc_msix(struct enetc_ndev_priv *priv)
{
	struct pci_dev *pdev = priv->si->pdev;
	int size, v_tx_rings;
	int i, n, err, nvec;

	nvec = ENETC_BDR_INT_BASE_IDX + priv->bdr_int_num;
	/* allocate MSIX for both messaging and Rx/Tx interrupts */
	n = pci_alloc_irq_vectors(pdev, nvec, nvec, PCI_IRQ_MSIX);

	if (n < 0)
		return n;

	if (n != nvec)
		return -EPERM;

	/* # of tx rings per int vector */
	v_tx_rings = priv->num_tx_rings / priv->bdr_int_num;
	size = sizeof(struct enetc_int_vector) +
	       sizeof(struct enetc_bdr) * v_tx_rings;

	for (i = 0; i < priv->bdr_int_num; i++) {
		struct enetc_int_vector *v;
		struct enetc_bdr *bdr;
		int j;

		v = kzalloc(size, GFP_KERNEL);
		if (!v) {
			err = -ENOMEM;
			goto fail;
		}

		priv->int_vector[i] = v;

		netif_napi_add(priv->ndev, &v->napi, enetc_poll,
			       NAPI_POLL_WEIGHT);
		v->count_tx_rings = v_tx_rings;

		for (j = 0; j < v_tx_rings; j++) {
			int idx;

			/* default tx ring mapping policy */
			if (priv->bdr_int_num == ENETC_MAX_BDR_INT)
				idx = 2 * j + i; /* 2 CPUs */
			else
				idx = j + i * v_tx_rings; /* default */

			__set_bit(idx, &v->tx_rings_map);
			bdr = &v->tx_ring[j];
			bdr->index = idx;
			bdr->ndev = priv->ndev;
			bdr->dev = priv->dev;
			bdr->bd_count = priv->tx_bd_count;
			priv->tx_ring[idx] = bdr;
		}

		bdr = &v->rx_ring;
		bdr->index = i;
		bdr->ndev = priv->ndev;
		bdr->dev = priv->dev;
		bdr->bd_count = priv->rx_bd_count;
		priv->rx_ring[i] = bdr;
	}

	return 0;

fail:
	while (i--) {
		netif_napi_del(&priv->int_vector[i]->napi);
		kfree(priv->int_vector[i]);
	}

	pci_free_irq_vectors(pdev);

	return err;
}

void enetc_free_msix(struct enetc_ndev_priv *priv)
{
	int i;

	for (i = 0; i < priv->bdr_int_num; i++) {
		struct enetc_int_vector *v = priv->int_vector[i];

		netif_napi_del(&v->napi);
	}

	for (i = 0; i < priv->num_rx_rings; i++)
		priv->rx_ring[i] = NULL;

	for (i = 0; i < priv->num_tx_rings; i++)
		priv->tx_ring[i] = NULL;

	for (i = 0; i < priv->bdr_int_num; i++) {
		kfree(priv->int_vector[i]);
		priv->int_vector[i] = NULL;
	}

	/* disable all MSIX for this device */
	pci_free_irq_vectors(priv->si->pdev);
}

static void enetc_kfree_si(struct enetc_si *si)
{
	char *p = (char *)si - si->pad;

	kfree(p);
}

static void enetc_detect_errata(struct enetc_si *si)
{
	if (si->pdev->revision == ENETC_REV1)
		si->errata = ENETC_ERR_TXCSUM | ENETC_ERR_VLAN_ISOL |
			     ENETC_ERR_UCMCSWP;
}

int enetc_pci_probe(struct pci_dev *pdev, const char *name, int sizeof_priv)
{
	struct enetc_si *si, *p;
	struct enetc_hw *hw;
	size_t alloc_size;
	int err, len;

	pcie_flr(pdev);
	err = pci_enable_device_mem(pdev);
	if (err) {
		dev_err(&pdev->dev, "device enable failed\n");
		return err;
	}

	/* set up for high or low dma */
	err = dma_set_mask_and_coherent(&pdev->dev, DMA_BIT_MASK(64));
	if (err) {
		err = dma_set_mask_and_coherent(&pdev->dev, DMA_BIT_MASK(32));
		if (err) {
			dev_err(&pdev->dev,
				"DMA configuration failed: 0x%x\n", err);
			goto err_dma;
		}
	}

	err = pci_request_mem_regions(pdev, name);
	if (err) {
		dev_err(&pdev->dev, "pci_request_regions failed err=%d\n", err);
		goto err_pci_mem_reg;
	}

	pci_set_master(pdev);

	alloc_size = sizeof(struct enetc_si);
	if (sizeof_priv) {
		/* align priv to 32B */
		alloc_size = ALIGN(alloc_size, ENETC_SI_ALIGN);
		alloc_size += sizeof_priv;
	}
	/* force 32B alignment for enetc_si */
	alloc_size += ENETC_SI_ALIGN - 1;

	p = kzalloc(alloc_size, GFP_KERNEL);
	if (!p) {
		err = -ENOMEM;
		goto err_alloc_si;
	}

	si = PTR_ALIGN(p, ENETC_SI_ALIGN);
	si->pad = (char *)si - (char *)p;

	pci_set_drvdata(pdev, si);
	si->pdev = pdev;
	hw = &si->hw;

	len = pci_resource_len(pdev, ENETC_BAR_REGS);
	hw->reg = ioremap(pci_resource_start(pdev, ENETC_BAR_REGS), len);
	if (!hw->reg) {
		err = -ENXIO;
		dev_err(&pdev->dev, "ioremap() failed\n");
		goto err_ioremap;
	}
	if (len > ENETC_PORT_BASE)
		hw->port = hw->reg + ENETC_PORT_BASE;
	if (len > ENETC_GLOBAL_BASE)
		hw->global = hw->reg + ENETC_GLOBAL_BASE;

	enetc_detect_errata(si);

	return 0;

err_ioremap:
	enetc_kfree_si(si);
err_alloc_si:
	pci_release_mem_regions(pdev);
err_pci_mem_reg:
err_dma:
	pci_disable_device(pdev);

	return err;
}

void enetc_pci_remove(struct pci_dev *pdev)
{
	struct enetc_si *si = pci_get_drvdata(pdev);
	struct enetc_hw *hw = &si->hw;

	iounmap(hw->reg);
	enetc_kfree_si(si);
	pci_release_mem_regions(pdev);
	pci_disable_device(pdev);
}<|MERGE_RESOLUTION|>--- conflicted
+++ resolved
@@ -346,8 +346,6 @@
 	while (bds_to_clean && tx_frm_cnt < ENETC_DEFAULT_TX_WORK) {
 		bool is_eof = !!tx_swbd->skb;
 
-<<<<<<< HEAD
-=======
 		if (unlikely(tx_swbd->check_wb)) {
 			struct enetc_ndev_priv *priv = netdev_priv(ndev);
 			union enetc_tx_bd *txbd;
@@ -362,7 +360,6 @@
 			}
 		}
 
->>>>>>> 4ff96fb5
 		if (likely(tx_swbd->dma))
 			enetc_unmap_tx_buff(tx_ring, tx_swbd);
 
