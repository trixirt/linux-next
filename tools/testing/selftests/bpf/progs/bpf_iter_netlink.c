// SPDX-License-Identifier: GPL-2.0
/* Copyright (c) 2020 Facebook */
#include "bpf_iter.h"
#include "bpf_tracing_net.h"
#include <bpf/bpf_helpers.h>
#include <bpf/bpf_tracing.h>

char _license[] SEC("license") = "GPL";

<<<<<<< HEAD
#define sk_rmem_alloc	sk_backlog.rmem_alloc
#define sk_refcnt	__sk_common.skc_refcnt

struct bpf_iter_meta {
	struct seq_file *seq;
	__u64 session_id;
	__u64 seq_num;
} __attribute__((preserve_access_index));

struct bpf_iter__netlink {
	struct bpf_iter_meta *meta;
	struct netlink_sock *sk;
} __attribute__((preserve_access_index));

static __attribute__((noinline)) struct inode *SOCK_INODE(struct socket *socket)
=======
static inline struct inode *SOCK_INODE(struct socket *socket)
>>>>>>> ca4db638
{
	return &container_of(socket, struct socket_alloc, socket)->vfs_inode;
}

SEC("iter/netlink")
int dump_netlink(struct bpf_iter__netlink *ctx)
{
	struct seq_file *seq = ctx->meta->seq;
	struct netlink_sock *nlk = ctx->sk;
	unsigned long group, ino;
	struct inode *inode;
	struct socket *sk;
	struct sock *s;

	if (nlk == (void *)0)
		return 0;

	if (ctx->meta->seq_num == 0)
		BPF_SEQ_PRINTF(seq, "sk               Eth Pid        Groups   "
				    "Rmem     Wmem     Dump  Locks    Drops    "
				    "Inode\n");

	s = &nlk->sk;
	BPF_SEQ_PRINTF(seq, "%pK %-3d ", s, s->sk_protocol);

	if (!nlk->groups)  {
		group = 0;
	} else {
		/* FIXME: temporary use bpf_probe_read here, needs
		 * verifier support to do direct access.
		 */
		bpf_probe_read(&group, sizeof(group), &nlk->groups[0]);
	}
	BPF_SEQ_PRINTF(seq, "%-10u %08x %-8d %-8d %-5d %-8d ",
		       nlk->portid, (u32)group,
		       s->sk_rmem_alloc.counter,
		       s->sk_wmem_alloc.refs.counter - 1,
		       nlk->cb_running, s->sk_refcnt.refs.counter);

	sk = s->sk_socket;
	if (!sk) {
		ino = 0;
	} else {
		/* FIXME: container_of inside SOCK_INODE has a forced
		 * type conversion, and direct access cannot be used
		 * with current verifier.
		 */
		inode = SOCK_INODE(sk);
		bpf_probe_read(&ino, sizeof(ino), &inode->i_ino);
	}
	BPF_SEQ_PRINTF(seq, "%-8u %-8lu\n", s->sk_drops.counter, ino);

	return 0;
}<|MERGE_RESOLUTION|>--- conflicted
+++ resolved
@@ -7,25 +7,7 @@
 
 char _license[] SEC("license") = "GPL";
 
-<<<<<<< HEAD
-#define sk_rmem_alloc	sk_backlog.rmem_alloc
-#define sk_refcnt	__sk_common.skc_refcnt
-
-struct bpf_iter_meta {
-	struct seq_file *seq;
-	__u64 session_id;
-	__u64 seq_num;
-} __attribute__((preserve_access_index));
-
-struct bpf_iter__netlink {
-	struct bpf_iter_meta *meta;
-	struct netlink_sock *sk;
-} __attribute__((preserve_access_index));
-
 static __attribute__((noinline)) struct inode *SOCK_INODE(struct socket *socket)
-=======
-static inline struct inode *SOCK_INODE(struct socket *socket)
->>>>>>> ca4db638
 {
 	return &container_of(socket, struct socket_alloc, socket)->vfs_inode;
 }
