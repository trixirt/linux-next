// SPDX-License-Identifier: GPL-2.0-or-later
/* A network driver using virtio.
 *
 * Copyright 2007 Rusty Russell <rusty@rustcorp.com.au> IBM Corporation
 */
//#define DEBUG
#include <linux/netdevice.h>
#include <linux/etherdevice.h>
#include <linux/ethtool.h>
#include <linux/module.h>
#include <linux/virtio.h>
#include <linux/virtio_net.h>
#include <linux/bpf.h>
#include <linux/bpf_trace.h>
#include <linux/scatterlist.h>
#include <linux/if_vlan.h>
#include <linux/slab.h>
#include <linux/cpu.h>
#include <linux/average.h>
#include <linux/filter.h>
#include <linux/kernel.h>
#include <net/route.h>
#include <net/xdp.h>
#include <net/net_failover.h>

static int napi_weight = NAPI_POLL_WEIGHT;
module_param(napi_weight, int, 0444);

static bool csum = true, gso = true, napi_tx = true, experiment_premapped;
module_param(csum, bool, 0444);
module_param(gso, bool, 0444);
module_param(napi_tx, bool, 0644);
module_param(experiment_premapped, bool, 0644);

/* FIXME: MTU in config. */
#define GOOD_PACKET_LEN (ETH_HLEN + VLAN_HLEN + ETH_DATA_LEN)
#define GOOD_COPY_LEN	128

#define VIRTNET_RX_PAD (NET_IP_ALIGN + NET_SKB_PAD)

/* Amount of XDP headroom to prepend to packets for use by xdp_adjust_head */
#define VIRTIO_XDP_HEADROOM 256

/* Separating two types of XDP xmit */
#define VIRTIO_XDP_TX		BIT(0)
#define VIRTIO_XDP_REDIR	BIT(1)

#define VIRTIO_XDP_FLAG	BIT(0)

/* RX packet size EWMA. The average packet size is used to determine the packet
 * buffer size when refilling RX rings. As the entire RX ring may be refilled
 * at once, the weight is chosen so that the EWMA will be insensitive to short-
 * term, transient changes in packet size.
 */
DECLARE_EWMA(pkt_len, 0, 64)

#define VIRTNET_DRIVER_VERSION "1.0.0"

static const unsigned long guest_offloads[] = {
	VIRTIO_NET_F_GUEST_TSO4,
	VIRTIO_NET_F_GUEST_TSO6,
	VIRTIO_NET_F_GUEST_ECN,
	VIRTIO_NET_F_GUEST_UFO,
	VIRTIO_NET_F_GUEST_CSUM,
	VIRTIO_NET_F_GUEST_USO4,
	VIRTIO_NET_F_GUEST_USO6,
	VIRTIO_NET_F_GUEST_HDRLEN
};

#define GUEST_OFFLOAD_GRO_HW_MASK ((1ULL << VIRTIO_NET_F_GUEST_TSO4) | \
				(1ULL << VIRTIO_NET_F_GUEST_TSO6) | \
				(1ULL << VIRTIO_NET_F_GUEST_ECN)  | \
				(1ULL << VIRTIO_NET_F_GUEST_UFO)  | \
				(1ULL << VIRTIO_NET_F_GUEST_USO4) | \
				(1ULL << VIRTIO_NET_F_GUEST_USO6))

struct virtnet_stat_desc {
	char desc[ETH_GSTRING_LEN];
	size_t offset;
};

struct virtnet_sq_stats {
	struct u64_stats_sync syncp;
	u64 packets;
	u64 bytes;
	u64 xdp_tx;
	u64 xdp_tx_drops;
	u64 kicks;
	u64 tx_timeouts;
};

struct virtnet_rq_stats {
	struct u64_stats_sync syncp;
	u64 packets;
	u64 bytes;
	u64 drops;
	u64 xdp_packets;
	u64 xdp_tx;
	u64 xdp_redirects;
	u64 xdp_drops;
	u64 kicks;
};

#define VIRTNET_SQ_STAT(m)	offsetof(struct virtnet_sq_stats, m)
#define VIRTNET_RQ_STAT(m)	offsetof(struct virtnet_rq_stats, m)

static const struct virtnet_stat_desc virtnet_sq_stats_desc[] = {
	{ "packets",		VIRTNET_SQ_STAT(packets) },
	{ "bytes",		VIRTNET_SQ_STAT(bytes) },
	{ "xdp_tx",		VIRTNET_SQ_STAT(xdp_tx) },
	{ "xdp_tx_drops",	VIRTNET_SQ_STAT(xdp_tx_drops) },
	{ "kicks",		VIRTNET_SQ_STAT(kicks) },
	{ "tx_timeouts",	VIRTNET_SQ_STAT(tx_timeouts) },
};

static const struct virtnet_stat_desc virtnet_rq_stats_desc[] = {
	{ "packets",		VIRTNET_RQ_STAT(packets) },
	{ "bytes",		VIRTNET_RQ_STAT(bytes) },
	{ "drops",		VIRTNET_RQ_STAT(drops) },
	{ "xdp_packets",	VIRTNET_RQ_STAT(xdp_packets) },
	{ "xdp_tx",		VIRTNET_RQ_STAT(xdp_tx) },
	{ "xdp_redirects",	VIRTNET_RQ_STAT(xdp_redirects) },
	{ "xdp_drops",		VIRTNET_RQ_STAT(xdp_drops) },
	{ "kicks",		VIRTNET_RQ_STAT(kicks) },
};

#define VIRTNET_SQ_STATS_LEN	ARRAY_SIZE(virtnet_sq_stats_desc)
#define VIRTNET_RQ_STATS_LEN	ARRAY_SIZE(virtnet_rq_stats_desc)

/* Internal representation of a send virtqueue */
struct send_queue {
	/* Virtqueue associated with this send _queue */
	struct virtqueue *vq;

	/* TX: fragments + linear part + virtio header */
	struct scatterlist sg[MAX_SKB_FRAGS + 2];

	/* Name of the send queue: output.$index */
	char name[16];

	struct virtnet_sq_stats stats;

	struct napi_struct napi;

	/* Record whether sq is in reset state. */
	bool reset;

	/* The vq is premapped mode. */
	bool premapped;
};

/* Internal representation of a receive virtqueue */
struct receive_queue {
	/* Virtqueue associated with this receive_queue */
	struct virtqueue *vq;

	struct napi_struct napi;

	struct bpf_prog __rcu *xdp_prog;

	struct virtnet_rq_stats stats;

	/* Chain pages by the private ptr. */
	struct page *pages;

	/* Average packet length for mergeable receive buffers. */
	struct ewma_pkt_len mrg_avg_pkt_len;

	/* Page frag for packet buffer allocation. */
	struct page_frag alloc_frag;

	/* RX: fragments + linear part + virtio header */
	struct scatterlist sg[MAX_SKB_FRAGS + 2];

	/* Min single buffer size for mergeable buffers case. */
	unsigned int min_buf_len;

	/* Name of this receive queue: input.$index */
	char name[16];

	struct xdp_rxq_info xdp_rxq;

	/* The vq is premapped mode. */
	bool premapped;
};

/* This structure can contain rss message with maximum settings for indirection table and keysize
 * Note, that default structure that describes RSS configuration virtio_net_rss_config
 * contains same info but can't handle table values.
 * In any case, structure would be passed to virtio hw through sg_buf split by parts
 * because table sizes may be differ according to the device configuration.
 */
#define VIRTIO_NET_RSS_MAX_KEY_SIZE     40
#define VIRTIO_NET_RSS_MAX_TABLE_LEN    128
struct virtio_net_ctrl_rss {
	u32 hash_types;
	u16 indirection_table_mask;
	u16 unclassified_queue;
	u16 indirection_table[VIRTIO_NET_RSS_MAX_TABLE_LEN];
	u16 max_tx_vq;
	u8 hash_key_length;
	u8 key[VIRTIO_NET_RSS_MAX_KEY_SIZE];
};

/* Control VQ buffers: protected by the rtnl lock */
struct control_buf {
	struct virtio_net_ctrl_hdr hdr;
	virtio_net_ctrl_ack status;
	struct virtio_net_ctrl_mq mq;
	u8 promisc;
	u8 allmulti;
	__virtio16 vid;
	__virtio64 offloads;
	struct virtio_net_ctrl_rss rss;
	struct virtio_net_ctrl_coal_tx coal_tx;
	struct virtio_net_ctrl_coal_rx coal_rx;
};

struct virtnet_info {
	struct virtio_device *vdev;
	struct virtqueue *cvq;
	struct net_device *dev;
	struct send_queue *sq;
	struct receive_queue *rq;
	unsigned int status;

	/* Max # of queue pairs supported by the device */
	u16 max_queue_pairs;

	/* # of queue pairs currently used by the driver */
	u16 curr_queue_pairs;

	/* # of XDP queue pairs currently used by the driver */
	u16 xdp_queue_pairs;

	/* xdp_queue_pairs may be 0, when xdp is already loaded. So add this. */
	bool xdp_enabled;

	/* I like... big packets and I cannot lie! */
	bool big_packets;

	/* number of sg entries allocated for big packets */
	unsigned int big_packets_num_skbfrags;

	/* Host will merge rx buffers for big packets (shake it! shake it!) */
	bool mergeable_rx_bufs;

	/* Host supports rss and/or hash report */
	bool has_rss;
	bool has_rss_hash_report;
	u8 rss_key_size;
	u16 rss_indir_table_size;
	u32 rss_hash_types_supported;
	u32 rss_hash_types_saved;

	/* Has control virtqueue */
	bool has_cvq;

	/* Host can handle any s/g split between our header and packet data */
	bool any_header_sg;

	/* Packet virtio header size */
	u8 hdr_len;

	/* Work struct for delayed refilling if we run low on memory. */
	struct delayed_work refill;

	/* Is delayed refill enabled? */
	bool refill_enabled;

	/* The lock to synchronize the access to refill_enabled */
	spinlock_t refill_lock;

	/* Work struct for config space updates */
	struct work_struct config_work;

	/* Does the affinity hint is set for virtqueues? */
	bool affinity_hint_set;

	/* CPU hotplug instances for online & dead */
	struct hlist_node node;
	struct hlist_node node_dead;

	struct control_buf *ctrl;

	/* Ethtool settings */
	u8 duplex;
	u32 speed;

	/* Interrupt coalescing settings */
	u32 tx_usecs;
	u32 rx_usecs;
	u32 tx_max_packets;
	u32 rx_max_packets;

	unsigned long guest_offloads;
	unsigned long guest_offloads_capable;

	/* failover when STANDBY feature enabled */
	struct failover *failover;
};

struct padded_vnet_hdr {
	struct virtio_net_hdr_v1_hash hdr;
	/*
	 * hdr is in a separate sg buffer, and data sg buffer shares same page
	 * with this header sg. This padding makes next sg 16 byte aligned
	 * after the header.
	 */
	char padding[12];
};

static void virtnet_rq_free_unused_buf(struct virtqueue *vq, void *buf);
static void virtnet_sq_free_unused_buf(struct virtqueue *vq, void *buf);

static bool is_xdp_frame(void *ptr)
{
	return (unsigned long)ptr & VIRTIO_XDP_FLAG;
}

static void *xdp_to_ptr(struct xdp_frame *ptr)
{
	return (void *)((unsigned long)ptr | VIRTIO_XDP_FLAG);
}

static struct xdp_frame *ptr_to_xdp(void *ptr)
{
	return (struct xdp_frame *)((unsigned long)ptr & ~VIRTIO_XDP_FLAG);
}

/* Converting between virtqueue no. and kernel tx/rx queue no.
 * 0:rx0 1:tx0 2:rx1 3:tx1 ... 2N:rxN 2N+1:txN 2N+2:cvq
 */
static int vq2txq(struct virtqueue *vq)
{
	return (vq->index - 1) / 2;
}

static int txq2vq(int txq)
{
	return txq * 2 + 1;
}

static int vq2rxq(struct virtqueue *vq)
{
	return vq->index / 2;
}

static int rxq2vq(int rxq)
{
	return rxq * 2;
}

static inline struct virtio_net_hdr_mrg_rxbuf *skb_vnet_hdr(struct sk_buff *skb)
{
	return (struct virtio_net_hdr_mrg_rxbuf *)skb->cb;
}

/*
 * private is used to chain pages for big packets, put the whole
 * most recent used list in the beginning for reuse
 */
static void give_pages(struct receive_queue *rq, struct page *page)
{
	struct page *end;

	/* Find end of list, sew whole thing into vi->rq.pages. */
	for (end = page; end->private; end = (struct page *)end->private);
	end->private = (unsigned long)rq->pages;
	rq->pages = page;
}

static struct page *get_a_page(struct receive_queue *rq, gfp_t gfp_mask)
{
	struct page *p = rq->pages;

	if (p) {
		rq->pages = (struct page *)p->private;
		/* clear private here, it is used to chain pages */
		p->private = 0;
	} else
		p = alloc_page(gfp_mask);
	return p;
}

static void enable_delayed_refill(struct virtnet_info *vi)
{
	spin_lock_bh(&vi->refill_lock);
	vi->refill_enabled = true;
	spin_unlock_bh(&vi->refill_lock);
}

static void disable_delayed_refill(struct virtnet_info *vi)
{
	spin_lock_bh(&vi->refill_lock);
	vi->refill_enabled = false;
	spin_unlock_bh(&vi->refill_lock);
}

static void virtqueue_napi_schedule(struct napi_struct *napi,
				    struct virtqueue *vq)
{
	if (napi_schedule_prep(napi)) {
		virtqueue_disable_cb(vq);
		__napi_schedule(napi);
	}
}

static void virtqueue_napi_complete(struct napi_struct *napi,
				    struct virtqueue *vq, int processed)
{
	int opaque;

	opaque = virtqueue_enable_cb_prepare(vq);
	if (napi_complete_done(napi, processed)) {
		if (unlikely(virtqueue_poll(vq, opaque)))
			virtqueue_napi_schedule(napi, vq);
	} else {
		virtqueue_disable_cb(vq);
	}
}

static void skb_xmit_done(struct virtqueue *vq)
{
	struct virtnet_info *vi = vq->vdev->priv;
	struct napi_struct *napi = &vi->sq[vq2txq(vq)].napi;

	/* Suppress further interrupts. */
	virtqueue_disable_cb(vq);

	if (napi->weight)
		virtqueue_napi_schedule(napi, vq);
	else
		/* We were probably waiting for more output buffers. */
		netif_wake_subqueue(vi->dev, vq2txq(vq));
}

#define MRG_CTX_HEADER_SHIFT 22
static void *mergeable_len_to_ctx(unsigned int truesize,
				  unsigned int headroom)
{
	return (void *)(unsigned long)((headroom << MRG_CTX_HEADER_SHIFT) | truesize);
}

static unsigned int mergeable_ctx_to_headroom(void *mrg_ctx)
{
	return (unsigned long)mrg_ctx >> MRG_CTX_HEADER_SHIFT;
}

static unsigned int mergeable_ctx_to_truesize(void *mrg_ctx)
{
	return (unsigned long)mrg_ctx & ((1 << MRG_CTX_HEADER_SHIFT) - 1);
}

static struct sk_buff *virtnet_build_skb(void *buf, unsigned int buflen,
					 unsigned int headroom,
					 unsigned int len)
{
	struct sk_buff *skb;

	skb = build_skb(buf, buflen);
	if (unlikely(!skb))
		return NULL;

	skb_reserve(skb, headroom);
	skb_put(skb, len);

	return skb;
}

/* Called from bottom half context */
static struct sk_buff *page_to_skb(struct virtnet_info *vi,
				   struct receive_queue *rq,
				   struct page *page, unsigned int offset,
				   unsigned int len, unsigned int truesize,
				   unsigned int headroom)
{
	struct sk_buff *skb;
	struct virtio_net_hdr_mrg_rxbuf *hdr;
	unsigned int copy, hdr_len, hdr_padded_len;
	struct page *page_to_free = NULL;
	int tailroom, shinfo_size;
	char *p, *hdr_p, *buf;

	p = page_address(page) + offset;
	hdr_p = p;

	hdr_len = vi->hdr_len;
	if (vi->mergeable_rx_bufs)
		hdr_padded_len = hdr_len;
	else
		hdr_padded_len = sizeof(struct padded_vnet_hdr);

	buf = p - headroom;
	len -= hdr_len;
	offset += hdr_padded_len;
	p += hdr_padded_len;
	tailroom = truesize - headroom  - hdr_padded_len - len;

	shinfo_size = SKB_DATA_ALIGN(sizeof(struct skb_shared_info));

	/* copy small packet so we can reuse these pages */
	if (!NET_IP_ALIGN && len > GOOD_COPY_LEN && tailroom >= shinfo_size) {
		skb = virtnet_build_skb(buf, truesize, p - buf, len);
		if (unlikely(!skb))
			return NULL;

		page = (struct page *)page->private;
		if (page)
			give_pages(rq, page);
		goto ok;
	}

	/* copy small packet so we can reuse these pages for small data */
	skb = napi_alloc_skb(&rq->napi, GOOD_COPY_LEN);
	if (unlikely(!skb))
		return NULL;

	/* Copy all frame if it fits skb->head, otherwise
	 * we let virtio_net_hdr_to_skb() and GRO pull headers as needed.
	 */
	if (len <= skb_tailroom(skb))
		copy = len;
	else
		copy = ETH_HLEN;
	skb_put_data(skb, p, copy);

	len -= copy;
	offset += copy;

	if (vi->mergeable_rx_bufs) {
		if (len)
			skb_add_rx_frag(skb, 0, page, offset, len, truesize);
		else
			page_to_free = page;
		goto ok;
	}

	/*
	 * Verify that we can indeed put this data into a skb.
	 * This is here to handle cases when the device erroneously
	 * tries to receive more than is possible. This is usually
	 * the case of a broken device.
	 */
	if (unlikely(len > MAX_SKB_FRAGS * PAGE_SIZE)) {
		net_dbg_ratelimited("%s: too much data\n", skb->dev->name);
		dev_kfree_skb(skb);
		return NULL;
	}
	BUG_ON(offset >= PAGE_SIZE);
	while (len) {
		unsigned int frag_size = min((unsigned)PAGE_SIZE - offset, len);
		skb_add_rx_frag(skb, skb_shinfo(skb)->nr_frags, page, offset,
				frag_size, truesize);
		len -= frag_size;
		page = (struct page *)page->private;
		offset = 0;
	}

	if (page)
		give_pages(rq, page);

ok:
	hdr = skb_vnet_hdr(skb);
	memcpy(hdr, hdr_p, hdr_len);
	if (page_to_free)
		put_page(page_to_free);

	return skb;
}

static int virtnet_generic_unmap(struct virtqueue *vq, struct virtqueue_detach_cursor *cursor)
{
	enum dma_data_direction dir;
	dma_addr_t addr;
	u32 len;
	int err;

	do {
		err = virtqueue_detach(vq, cursor, &addr, &len, &dir);
		if (!err || err == -EAGAIN)
			dma_unmap_page_attrs(virtqueue_dma_dev(vq), addr, len, dir, 0);

	} while (err == -EAGAIN);

	return err;
}

static void *virtnet_detach_unused_buf(struct virtqueue *vq, bool premapped)
{
	struct virtqueue_detach_cursor cursor;
	void *buf;

	if (!premapped)
		return virtqueue_detach_unused_buf(vq);

	buf = virtqueue_detach_unused_buf_premapped(vq, &cursor);
	if (buf)
		virtnet_generic_unmap(vq, &cursor);

	return buf;
}

static void *virtnet_get_buf_ctx(struct virtqueue *vq, bool premapped, u32 *len, void **ctx)
{
	struct virtqueue_detach_cursor cursor;
	void *buf;

	if (!premapped)
		return virtqueue_get_buf_ctx(vq, len, ctx);

	buf = virtqueue_get_buf_premapped(vq, len, ctx, &cursor);
	if (buf)
		virtnet_generic_unmap(vq, &cursor);

	return buf;
}

#define virtnet_rq_get_buf(rq, plen, pctx) \
({ \
	typeof(rq) _rq = (rq); \
	virtnet_get_buf_ctx(_rq->vq, _rq->premapped, plen, pctx); \
})

#define virtnet_sq_get_buf(sq, plen, pctx) \
({ \
	typeof(sq) _sq = (sq); \
	virtnet_get_buf_ctx(_sq->vq, _sq->premapped, plen, pctx); \
})

static int virtnet_add_sg(struct virtqueue *vq, bool premapped,
			  struct scatterlist *sg, unsigned int num, bool out,
			  void *data, void *ctx, gfp_t gfp)
{
	enum dma_data_direction dir;
	struct device *dev;
	int err, ret;

	if (!premapped)
		return virtqueue_add_sg(vq, sg, num, out, data, ctx, gfp);

	dir = out ? DMA_TO_DEVICE : DMA_FROM_DEVICE;
	dev = virtqueue_dma_dev(vq);

	ret = dma_map_sg_attrs(dev, sg, num, dir, 0);
	if (ret != num)
		goto err;

	err = virtqueue_add_sg(vq, sg, num, out, data, ctx, gfp);
	if (err < 0)
		goto err;

	return 0;

err:
	dma_unmap_sg_attrs(dev, sg, num, dir, 0);
	return -ENOMEM;
}

static int virtnet_add_outbuf(struct send_queue *sq, unsigned int num, void *data)
{
	return virtnet_add_sg(sq->vq, sq->premapped, sq->sg, num, true, data, NULL, GFP_ATOMIC);
}

static int virtnet_add_inbuf(struct receive_queue *rq, unsigned int num, void *data,
			     void *ctx, gfp_t gfp)
{
	return virtnet_add_sg(rq->vq, rq->premapped, rq->sg, num, false, data, ctx, gfp);
}

static void free_old_xmit_skbs(struct send_queue *sq, bool in_napi)
{
	unsigned int len;
	unsigned int packets = 0;
	unsigned int bytes = 0;
	void *ptr;

	while ((ptr = virtnet_sq_get_buf(sq, &len, NULL)) != NULL) {
		if (likely(!is_xdp_frame(ptr))) {
			struct sk_buff *skb = ptr;

			pr_debug("Sent skb %p\n", skb);

			bytes += skb->len;
			napi_consume_skb(skb, in_napi);
		} else {
			struct xdp_frame *frame = ptr_to_xdp(ptr);

			bytes += xdp_get_frame_len(frame);
			xdp_return_frame(frame);
		}
		packets++;
	}

	/* Avoid overhead when no packets have been processed
	 * happens when called speculatively from start_xmit.
	 */
	if (!packets)
		return;

	u64_stats_update_begin(&sq->stats.syncp);
	sq->stats.bytes += bytes;
	sq->stats.packets += packets;
	u64_stats_update_end(&sq->stats.syncp);
}

static bool is_xdp_raw_buffer_queue(struct virtnet_info *vi, int q)
{
	if (q < (vi->curr_queue_pairs - vi->xdp_queue_pairs))
		return false;
	else if (q < vi->curr_queue_pairs)
		return true;
	else
		return false;
}

static void check_sq_full_and_disable(struct virtnet_info *vi,
				      struct net_device *dev,
				      struct send_queue *sq)
{
	bool use_napi = sq->napi.weight;
	int qnum;

	qnum = sq - vi->sq;

	/* If running out of space, stop queue to avoid getting packets that we
	 * are then unable to transmit.
	 * An alternative would be to force queuing layer to requeue the skb by
	 * returning NETDEV_TX_BUSY. However, NETDEV_TX_BUSY should not be
	 * returned in a normal path of operation: it means that driver is not
	 * maintaining the TX queue stop/start state properly, and causes
	 * the stack to do a non-trivial amount of useless work.
	 * Since most packets only take 1 or 2 ring slots, stopping the queue
	 * early means 16 slots are typically wasted.
	 */
	if (sq->vq->num_free < 2+MAX_SKB_FRAGS) {
		netif_stop_subqueue(dev, qnum);
		if (use_napi) {
			if (unlikely(!virtqueue_enable_cb_delayed(sq->vq)))
				virtqueue_napi_schedule(&sq->napi, sq->vq);
		} else if (unlikely(!virtqueue_enable_cb_delayed(sq->vq))) {
			/* More just got used, free them then recheck. */
			free_old_xmit_skbs(sq, false);
			if (sq->vq->num_free >= 2+MAX_SKB_FRAGS) {
				netif_start_subqueue(dev, qnum);
				virtqueue_disable_cb(sq->vq);
			}
		}
	}
}

static int __virtnet_xdp_xmit_one(struct virtnet_info *vi,
				   struct send_queue *sq,
				   struct xdp_frame *xdpf)
{
	struct virtio_net_hdr_mrg_rxbuf *hdr;
	struct skb_shared_info *shinfo;
	u8 nr_frags = 0;
	int err, i;

	if (unlikely(xdpf->headroom < vi->hdr_len))
		return -EOVERFLOW;

	if (unlikely(xdp_frame_has_frags(xdpf))) {
		shinfo = xdp_get_shared_info_from_frame(xdpf);
		nr_frags = shinfo->nr_frags;
	}

	/* In wrapping function virtnet_xdp_xmit(), we need to free
	 * up the pending old buffers, where we need to calculate the
	 * position of skb_shared_info in xdp_get_frame_len() and
	 * xdp_return_frame(), which will involve to xdpf->data and
	 * xdpf->headroom. Therefore, we need to update the value of
	 * headroom synchronously here.
	 */
	xdpf->headroom -= vi->hdr_len;
	xdpf->data -= vi->hdr_len;
	/* Zero header and leave csum up to XDP layers */
	hdr = xdpf->data;
	memset(hdr, 0, vi->hdr_len);
	xdpf->len   += vi->hdr_len;

	sg_init_table(sq->sg, nr_frags + 1);
	sg_set_buf(sq->sg, xdpf->data, xdpf->len);
	for (i = 0; i < nr_frags; i++) {
		skb_frag_t *frag = &shinfo->frags[i];

		sg_set_page(&sq->sg[i + 1], skb_frag_page(frag),
			    skb_frag_size(frag), skb_frag_off(frag));
	}

	err = virtnet_add_outbuf(sq, nr_frags + 1, xdp_to_ptr(xdpf));
	if (unlikely(err))
		return -ENOSPC; /* Caller handle free/refcnt */

	return 0;
}

/* when vi->curr_queue_pairs > nr_cpu_ids, the txq/sq is only used for xdp tx on
 * the current cpu, so it does not need to be locked.
 *
 * Here we use marco instead of inline functions because we have to deal with
 * three issues at the same time: 1. the choice of sq. 2. judge and execute the
 * lock/unlock of txq 3. make sparse happy. It is difficult for two inline
 * functions to perfectly solve these three problems at the same time.
 */
#define virtnet_xdp_get_sq(vi) ({                                       \
	int cpu = smp_processor_id();                                   \
	struct netdev_queue *txq;                                       \
	typeof(vi) v = (vi);                                            \
	unsigned int qp;                                                \
									\
	if (v->curr_queue_pairs > nr_cpu_ids) {                         \
		qp = v->curr_queue_pairs - v->xdp_queue_pairs;          \
		qp += cpu;                                              \
		txq = netdev_get_tx_queue(v->dev, qp);                  \
		__netif_tx_acquire(txq);                                \
	} else {                                                        \
		qp = cpu % v->curr_queue_pairs;                         \
		txq = netdev_get_tx_queue(v->dev, qp);                  \
		__netif_tx_lock(txq, cpu);                              \
	}                                                               \
	v->sq + qp;                                                     \
})

#define virtnet_xdp_put_sq(vi, q) {                                     \
	struct netdev_queue *txq;                                       \
	typeof(vi) v = (vi);                                            \
									\
	txq = netdev_get_tx_queue(v->dev, (q) - v->sq);                 \
	if (v->curr_queue_pairs > nr_cpu_ids)                           \
		__netif_tx_release(txq);                                \
	else                                                            \
		__netif_tx_unlock(txq);                                 \
}

static int virtnet_xdp_xmit(struct net_device *dev,
			    int n, struct xdp_frame **frames, u32 flags)
{
	struct virtnet_info *vi = netdev_priv(dev);
	struct receive_queue *rq = vi->rq;
	struct bpf_prog *xdp_prog;
	struct send_queue *sq;
	unsigned int len;
	int packets = 0;
	int bytes = 0;
	int nxmit = 0;
	int kicks = 0;
	void *ptr;
	int ret;
	int i;

	/* Only allow ndo_xdp_xmit if XDP is loaded on dev, as this
	 * indicate XDP resources have been successfully allocated.
	 */
	xdp_prog = rcu_access_pointer(rq->xdp_prog);
	if (!xdp_prog)
		return -ENXIO;

	sq = virtnet_xdp_get_sq(vi);

	if (unlikely(flags & ~XDP_XMIT_FLAGS_MASK)) {
		ret = -EINVAL;
		goto out;
	}

	/* Free up any pending old buffers before queueing new ones. */
	while ((ptr = virtnet_sq_get_buf(sq, &len, NULL)) != NULL) {
		if (likely(is_xdp_frame(ptr))) {
			struct xdp_frame *frame = ptr_to_xdp(ptr);

			bytes += xdp_get_frame_len(frame);
			xdp_return_frame(frame);
		} else {
			struct sk_buff *skb = ptr;

			bytes += skb->len;
			napi_consume_skb(skb, false);
		}
		packets++;
	}

	for (i = 0; i < n; i++) {
		struct xdp_frame *xdpf = frames[i];

		if (__virtnet_xdp_xmit_one(vi, sq, xdpf))
			break;
		nxmit++;
	}
	ret = nxmit;

	if (!is_xdp_raw_buffer_queue(vi, sq - vi->sq))
		check_sq_full_and_disable(vi, dev, sq);

	if (flags & XDP_XMIT_FLUSH) {
		if (virtqueue_kick_prepare(sq->vq) && virtqueue_notify(sq->vq))
			kicks = 1;
	}
out:
	u64_stats_update_begin(&sq->stats.syncp);
	sq->stats.bytes += bytes;
	sq->stats.packets += packets;
	sq->stats.xdp_tx += n;
	sq->stats.xdp_tx_drops += n - nxmit;
	sq->stats.kicks += kicks;
	u64_stats_update_end(&sq->stats.syncp);

	virtnet_xdp_put_sq(vi, sq);
	return ret;
}

static void put_xdp_frags(struct xdp_buff *xdp)
{
	struct skb_shared_info *shinfo;
	struct page *xdp_page;
	int i;

	if (xdp_buff_has_frags(xdp)) {
		shinfo = xdp_get_shared_info_from_buff(xdp);
		for (i = 0; i < shinfo->nr_frags; i++) {
			xdp_page = skb_frag_page(&shinfo->frags[i]);
			put_page(xdp_page);
		}
	}
}

static int virtnet_xdp_handler(struct bpf_prog *xdp_prog, struct xdp_buff *xdp,
			       struct net_device *dev,
			       unsigned int *xdp_xmit,
			       struct virtnet_rq_stats *stats)
{
	struct xdp_frame *xdpf;
	int err;
	u32 act;

	act = bpf_prog_run_xdp(xdp_prog, xdp);
	stats->xdp_packets++;

	switch (act) {
	case XDP_PASS:
		return act;

	case XDP_TX:
		stats->xdp_tx++;
		xdpf = xdp_convert_buff_to_frame(xdp);
		if (unlikely(!xdpf)) {
			netdev_dbg(dev, "convert buff to frame failed for xdp\n");
			return XDP_DROP;
		}

		err = virtnet_xdp_xmit(dev, 1, &xdpf, 0);
		if (unlikely(!err)) {
			xdp_return_frame_rx_napi(xdpf);
		} else if (unlikely(err < 0)) {
			trace_xdp_exception(dev, xdp_prog, act);
			return XDP_DROP;
		}
		*xdp_xmit |= VIRTIO_XDP_TX;
		return act;

	case XDP_REDIRECT:
		stats->xdp_redirects++;
		err = xdp_do_redirect(dev, xdp, xdp_prog);
		if (err)
			return XDP_DROP;

		*xdp_xmit |= VIRTIO_XDP_REDIR;
		return act;

	default:
		bpf_warn_invalid_xdp_action(dev, xdp_prog, act);
		fallthrough;
	case XDP_ABORTED:
		trace_xdp_exception(dev, xdp_prog, act);
		fallthrough;
	case XDP_DROP:
		return XDP_DROP;
	}
}

static unsigned int virtnet_get_headroom(struct virtnet_info *vi)
{
	return vi->xdp_enabled ? VIRTIO_XDP_HEADROOM : 0;
}

/* We copy the packet for XDP in the following cases:
 *
 * 1) Packet is scattered across multiple rx buffers.
 * 2) Headroom space is insufficient.
 *
 * This is inefficient but it's a temporary condition that
 * we hit right after XDP is enabled and until queue is refilled
 * with large buffers with sufficient headroom - so it should affect
 * at most queue size packets.
 * Afterwards, the conditions to enable
 * XDP should preclude the underlying device from sending packets
 * across multiple buffers (num_buf > 1), and we make sure buffers
 * have enough headroom.
 */
static struct page *xdp_linearize_page(struct receive_queue *rq,
				       int *num_buf,
				       struct page *p,
				       int offset,
				       int page_off,
				       unsigned int *len)
{
	int tailroom = SKB_DATA_ALIGN(sizeof(struct skb_shared_info));
	struct page *page;

	if (page_off + *len + tailroom > PAGE_SIZE)
		return NULL;

	page = alloc_page(GFP_ATOMIC);
	if (!page)
		return NULL;

	memcpy(page_address(page) + page_off, page_address(p) + offset, *len);
	page_off += *len;

	while (--*num_buf) {
		unsigned int buflen;
		void *buf;
		int off;

		buf = virtnet_rq_get_buf(rq, &buflen, NULL);
		if (unlikely(!buf))
			goto err_buf;

		p = virt_to_head_page(buf);
		off = buf - page_address(p);

		/* guard against a misconfigured or uncooperative backend that
		 * is sending packet larger than the MTU.
		 */
		if ((page_off + buflen + tailroom) > PAGE_SIZE) {
			put_page(p);
			goto err_buf;
		}

		memcpy(page_address(page) + page_off,
		       page_address(p) + off, buflen);
		page_off += buflen;
		put_page(p);
	}

	/* Headroom does not contribute to packet length */
	*len = page_off - VIRTIO_XDP_HEADROOM;
	return page;
err_buf:
	__free_pages(page, 0);
	return NULL;
}

static struct sk_buff *receive_small_build_skb(struct virtnet_info *vi,
					       unsigned int xdp_headroom,
					       void *buf,
					       unsigned int len)
{
	unsigned int header_offset;
	unsigned int headroom;
	unsigned int buflen;
	struct sk_buff *skb;

	header_offset = VIRTNET_RX_PAD + xdp_headroom;
	headroom = vi->hdr_len + header_offset;
	buflen = SKB_DATA_ALIGN(GOOD_PACKET_LEN + headroom) +
		SKB_DATA_ALIGN(sizeof(struct skb_shared_info));

	skb = virtnet_build_skb(buf, buflen, headroom, len);
	if (unlikely(!skb))
		return NULL;

	buf += header_offset;
	memcpy(skb_vnet_hdr(skb), buf, vi->hdr_len);

	return skb;
}

static struct sk_buff *receive_small_xdp(struct net_device *dev,
					 struct virtnet_info *vi,
					 struct receive_queue *rq,
					 struct bpf_prog *xdp_prog,
					 void *buf,
					 unsigned int xdp_headroom,
					 unsigned int len,
					 unsigned int *xdp_xmit,
					 struct virtnet_rq_stats *stats)
{
	unsigned int header_offset = VIRTNET_RX_PAD + xdp_headroom;
	unsigned int headroom = vi->hdr_len + header_offset;
	struct virtio_net_hdr_mrg_rxbuf *hdr = buf + header_offset;
	struct page *page = virt_to_head_page(buf);
	struct page *xdp_page;
	unsigned int buflen;
	struct xdp_buff xdp;
	struct sk_buff *skb;
	unsigned int metasize = 0;
	u32 act;

	if (unlikely(hdr->hdr.gso_type))
		goto err_xdp;

	buflen = SKB_DATA_ALIGN(GOOD_PACKET_LEN + headroom) +
		SKB_DATA_ALIGN(sizeof(struct skb_shared_info));

	if (unlikely(xdp_headroom < virtnet_get_headroom(vi))) {
		int offset = buf - page_address(page) + header_offset;
		unsigned int tlen = len + vi->hdr_len;
		int num_buf = 1;

		xdp_headroom = virtnet_get_headroom(vi);
		header_offset = VIRTNET_RX_PAD + xdp_headroom;
		headroom = vi->hdr_len + header_offset;
		buflen = SKB_DATA_ALIGN(GOOD_PACKET_LEN + headroom) +
			SKB_DATA_ALIGN(sizeof(struct skb_shared_info));
		xdp_page = xdp_linearize_page(rq, &num_buf, page,
					      offset, header_offset,
					      &tlen);
		if (!xdp_page)
			goto err_xdp;

		buf = page_address(xdp_page);
		put_page(page);
		page = xdp_page;
	}

	xdp_init_buff(&xdp, buflen, &rq->xdp_rxq);
	xdp_prepare_buff(&xdp, buf + VIRTNET_RX_PAD + vi->hdr_len,
			 xdp_headroom, len, true);

	act = virtnet_xdp_handler(xdp_prog, &xdp, dev, xdp_xmit, stats);

	switch (act) {
	case XDP_PASS:
		/* Recalculate length in case bpf program changed it */
		len = xdp.data_end - xdp.data;
		metasize = xdp.data - xdp.data_meta;
		break;

	case XDP_TX:
	case XDP_REDIRECT:
		goto xdp_xmit;

	default:
		goto err_xdp;
	}

	skb = virtnet_build_skb(buf, buflen, xdp.data - buf, len);
	if (unlikely(!skb))
		goto err;

	if (metasize)
		skb_metadata_set(skb, metasize);

	return skb;

err_xdp:
	stats->xdp_drops++;
err:
	stats->drops++;
	put_page(page);
xdp_xmit:
	return NULL;
}

static struct sk_buff *receive_small(struct net_device *dev,
				     struct virtnet_info *vi,
				     struct receive_queue *rq,
				     void *buf, void *ctx,
				     unsigned int len,
				     unsigned int *xdp_xmit,
				     struct virtnet_rq_stats *stats)
{
	unsigned int xdp_headroom = (unsigned long)ctx;
	struct page *page = virt_to_head_page(buf);
	struct sk_buff *skb;

	len -= vi->hdr_len;
	stats->bytes += len;

	if (unlikely(len > GOOD_PACKET_LEN)) {
		pr_debug("%s: rx error: len %u exceeds max size %d\n",
			 dev->name, len, GOOD_PACKET_LEN);
		dev->stats.rx_length_errors++;
		goto err;
	}

	if (unlikely(vi->xdp_enabled)) {
		struct bpf_prog *xdp_prog;

		rcu_read_lock();
		xdp_prog = rcu_dereference(rq->xdp_prog);
		if (xdp_prog) {
			skb = receive_small_xdp(dev, vi, rq, xdp_prog, buf,
						xdp_headroom, len, xdp_xmit,
						stats);
			rcu_read_unlock();
			return skb;
		}
		rcu_read_unlock();
	}

	skb = receive_small_build_skb(vi, xdp_headroom, buf, len);
	if (likely(skb))
		return skb;

err:
	stats->drops++;
	put_page(page);
	return NULL;
}

static struct sk_buff *receive_big(struct net_device *dev,
				   struct virtnet_info *vi,
				   struct receive_queue *rq,
				   void *buf,
				   unsigned int len,
				   struct virtnet_rq_stats *stats)
{
	struct page *page = buf;
	struct sk_buff *skb =
		page_to_skb(vi, rq, page, 0, len, PAGE_SIZE, 0);

	stats->bytes += len - vi->hdr_len;
	if (unlikely(!skb))
		goto err;

	return skb;

err:
	stats->drops++;
	give_pages(rq, page);
	return NULL;
}

static void mergeable_buf_free(struct receive_queue *rq, int num_buf,
			       struct net_device *dev,
			       struct virtnet_rq_stats *stats)
{
	struct page *page;
	void *buf;
	int len;

	while (num_buf-- > 1) {
		buf = virtqueue_get_buf(rq->vq, &len);
		if (unlikely(!buf)) {
			pr_debug("%s: rx error: %d buffers missing\n",
				 dev->name, num_buf);
			dev->stats.rx_length_errors++;
			break;
		}
		stats->bytes += len;
		page = virt_to_head_page(buf);
		put_page(page);
	}
}

/* Why not use xdp_build_skb_from_frame() ?
 * XDP core assumes that xdp frags are PAGE_SIZE in length, while in
 * virtio-net there are 2 points that do not match its requirements:
 *  1. The size of the prefilled buffer is not fixed before xdp is set.
 *  2. xdp_build_skb_from_frame() does more checks that we don't need,
 *     like eth_type_trans() (which virtio-net does in receive_buf()).
 */
static struct sk_buff *build_skb_from_xdp_buff(struct net_device *dev,
					       struct virtnet_info *vi,
					       struct xdp_buff *xdp,
					       unsigned int xdp_frags_truesz)
{
	struct skb_shared_info *sinfo = xdp_get_shared_info_from_buff(xdp);
	unsigned int headroom, data_len;
	struct sk_buff *skb;
	int metasize;
	u8 nr_frags;

	if (unlikely(xdp->data_end > xdp_data_hard_end(xdp))) {
		pr_debug("Error building skb as missing reserved tailroom for xdp");
		return NULL;
	}

	if (unlikely(xdp_buff_has_frags(xdp)))
		nr_frags = sinfo->nr_frags;

	skb = build_skb(xdp->data_hard_start, xdp->frame_sz);
	if (unlikely(!skb))
		return NULL;

	headroom = xdp->data - xdp->data_hard_start;
	data_len = xdp->data_end - xdp->data;
	skb_reserve(skb, headroom);
	__skb_put(skb, data_len);

	metasize = xdp->data - xdp->data_meta;
	metasize = metasize > 0 ? metasize : 0;
	if (metasize)
		skb_metadata_set(skb, metasize);

	if (unlikely(xdp_buff_has_frags(xdp)))
		xdp_update_skb_shared_info(skb, nr_frags,
					   sinfo->xdp_frags_size,
					   xdp_frags_truesz,
					   xdp_buff_is_frag_pfmemalloc(xdp));

	return skb;
}

/* TODO: build xdp in big mode */
static int virtnet_build_xdp_buff_mrg(struct net_device *dev,
				      struct virtnet_info *vi,
				      struct receive_queue *rq,
				      struct xdp_buff *xdp,
				      void *buf,
				      unsigned int len,
				      unsigned int frame_sz,
				      int *num_buf,
				      unsigned int *xdp_frags_truesize,
				      struct virtnet_rq_stats *stats)
{
	struct virtio_net_hdr_mrg_rxbuf *hdr = buf;
	unsigned int headroom, tailroom, room;
	unsigned int truesize, cur_frag_size;
	struct skb_shared_info *shinfo;
	unsigned int xdp_frags_truesz = 0;
	struct page *page;
	skb_frag_t *frag;
	int offset;
	void *ctx;

	xdp_init_buff(xdp, frame_sz, &rq->xdp_rxq);
	xdp_prepare_buff(xdp, buf - VIRTIO_XDP_HEADROOM,
			 VIRTIO_XDP_HEADROOM + vi->hdr_len, len - vi->hdr_len, true);

	if (!*num_buf)
		return 0;

	if (*num_buf > 1) {
		/* If we want to build multi-buffer xdp, we need
		 * to specify that the flags of xdp_buff have the
		 * XDP_FLAGS_HAS_FRAG bit.
		 */
		if (!xdp_buff_has_frags(xdp))
			xdp_buff_set_frags_flag(xdp);

		shinfo = xdp_get_shared_info_from_buff(xdp);
		shinfo->nr_frags = 0;
		shinfo->xdp_frags_size = 0;
	}

	if (*num_buf > MAX_SKB_FRAGS + 1)
		return -EINVAL;

	while (--*num_buf > 0) {
		buf = virtnet_rq_get_buf(rq, &len, &ctx);
		if (unlikely(!buf)) {
			pr_debug("%s: rx error: %d buffers out of %d missing\n",
				 dev->name, *num_buf,
				 virtio16_to_cpu(vi->vdev, hdr->num_buffers));
			dev->stats.rx_length_errors++;
			goto err;
		}

		stats->bytes += len;
		page = virt_to_head_page(buf);
		offset = buf - page_address(page);

		truesize = mergeable_ctx_to_truesize(ctx);
		headroom = mergeable_ctx_to_headroom(ctx);
		tailroom = headroom ? sizeof(struct skb_shared_info) : 0;
		room = SKB_DATA_ALIGN(headroom + tailroom);

		cur_frag_size = truesize;
		xdp_frags_truesz += cur_frag_size;
		if (unlikely(len > truesize - room || cur_frag_size > PAGE_SIZE)) {
			put_page(page);
			pr_debug("%s: rx error: len %u exceeds truesize %lu\n",
				 dev->name, len, (unsigned long)(truesize - room));
			dev->stats.rx_length_errors++;
			goto err;
		}

		frag = &shinfo->frags[shinfo->nr_frags++];
		skb_frag_fill_page_desc(frag, page, offset, len);
		if (page_is_pfmemalloc(page))
			xdp_buff_set_frag_pfmemalloc(xdp);

		shinfo->xdp_frags_size += len;
	}

	*xdp_frags_truesize = xdp_frags_truesz;
	return 0;

err:
	put_xdp_frags(xdp);
	return -EINVAL;
}

static void *mergeable_xdp_get_buf(struct virtnet_info *vi,
				   struct receive_queue *rq,
				   struct bpf_prog *xdp_prog,
				   void *ctx,
				   unsigned int *frame_sz,
				   int *num_buf,
				   struct page **page,
				   int offset,
				   unsigned int *len,
				   struct virtio_net_hdr_mrg_rxbuf *hdr)
{
	unsigned int truesize = mergeable_ctx_to_truesize(ctx);
	unsigned int headroom = mergeable_ctx_to_headroom(ctx);
	struct page *xdp_page;
	unsigned int xdp_room;

	/* Transient failure which in theory could occur if
	 * in-flight packets from before XDP was enabled reach
	 * the receive path after XDP is loaded.
	 */
	if (unlikely(hdr->hdr.gso_type))
		return NULL;

	/* Now XDP core assumes frag size is PAGE_SIZE, but buffers
	 * with headroom may add hole in truesize, which
	 * make their length exceed PAGE_SIZE. So we disabled the
	 * hole mechanism for xdp. See add_recvbuf_mergeable().
	 */
	*frame_sz = truesize;

	if (likely(headroom >= virtnet_get_headroom(vi) &&
		   (*num_buf == 1 || xdp_prog->aux->xdp_has_frags))) {
		return page_address(*page) + offset;
	}

	/* This happens when headroom is not enough because
	 * of the buffer was prefilled before XDP is set.
	 * This should only happen for the first several packets.
	 * In fact, vq reset can be used here to help us clean up
	 * the prefilled buffers, but many existing devices do not
	 * support it, and we don't want to bother users who are
	 * using xdp normally.
	 */
	if (!xdp_prog->aux->xdp_has_frags) {
		/* linearize data for XDP */
		xdp_page = xdp_linearize_page(rq, num_buf,
					      *page, offset,
					      VIRTIO_XDP_HEADROOM,
					      len);
		if (!xdp_page)
			return NULL;
	} else {
		xdp_room = SKB_DATA_ALIGN(VIRTIO_XDP_HEADROOM +
					  sizeof(struct skb_shared_info));
		if (*len + xdp_room > PAGE_SIZE)
			return NULL;

		xdp_page = alloc_page(GFP_ATOMIC);
		if (!xdp_page)
			return NULL;

		memcpy(page_address(xdp_page) + VIRTIO_XDP_HEADROOM,
		       page_address(*page) + offset, *len);
	}

	*frame_sz = PAGE_SIZE;

	put_page(*page);

	*page = xdp_page;

	return page_address(*page) + VIRTIO_XDP_HEADROOM;
}

static struct sk_buff *receive_mergeable_xdp(struct net_device *dev,
					     struct virtnet_info *vi,
					     struct receive_queue *rq,
					     struct bpf_prog *xdp_prog,
					     void *buf,
					     void *ctx,
					     unsigned int len,
					     unsigned int *xdp_xmit,
					     struct virtnet_rq_stats *stats)
{
	struct virtio_net_hdr_mrg_rxbuf *hdr = buf;
	int num_buf = virtio16_to_cpu(vi->vdev, hdr->num_buffers);
	struct page *page = virt_to_head_page(buf);
	int offset = buf - page_address(page);
	unsigned int xdp_frags_truesz = 0;
	struct sk_buff *head_skb;
	unsigned int frame_sz;
	struct xdp_buff xdp;
	void *data;
	u32 act;
	int err;

	data = mergeable_xdp_get_buf(vi, rq, xdp_prog, ctx, &frame_sz, &num_buf, &page,
				     offset, &len, hdr);
	if (unlikely(!data))
		goto err_xdp;

	err = virtnet_build_xdp_buff_mrg(dev, vi, rq, &xdp, data, len, frame_sz,
					 &num_buf, &xdp_frags_truesz, stats);
	if (unlikely(err))
		goto err_xdp;

	act = virtnet_xdp_handler(xdp_prog, &xdp, dev, xdp_xmit, stats);

	switch (act) {
	case XDP_PASS:
		head_skb = build_skb_from_xdp_buff(dev, vi, &xdp, xdp_frags_truesz);
		if (unlikely(!head_skb))
			break;
		return head_skb;

	case XDP_TX:
	case XDP_REDIRECT:
		return NULL;

	default:
		break;
	}

	put_xdp_frags(&xdp);

err_xdp:
	put_page(page);
	mergeable_buf_free(rq, num_buf, dev, stats);

	stats->xdp_drops++;
	stats->drops++;
	return NULL;
}

static struct sk_buff *receive_mergeable(struct net_device *dev,
					 struct virtnet_info *vi,
					 struct receive_queue *rq,
					 void *buf,
					 void *ctx,
					 unsigned int len,
					 unsigned int *xdp_xmit,
					 struct virtnet_rq_stats *stats)
{
	struct virtio_net_hdr_mrg_rxbuf *hdr = buf;
	int num_buf = virtio16_to_cpu(vi->vdev, hdr->num_buffers);
	struct page *page = virt_to_head_page(buf);
	int offset = buf - page_address(page);
	struct sk_buff *head_skb, *curr_skb;
	unsigned int truesize = mergeable_ctx_to_truesize(ctx);
	unsigned int headroom = mergeable_ctx_to_headroom(ctx);
	unsigned int tailroom = headroom ? sizeof(struct skb_shared_info) : 0;
	unsigned int room = SKB_DATA_ALIGN(headroom + tailroom);

	head_skb = NULL;
	stats->bytes += len - vi->hdr_len;

	if (unlikely(len > truesize - room)) {
		pr_debug("%s: rx error: len %u exceeds truesize %lu\n",
			 dev->name, len, (unsigned long)(truesize - room));
		dev->stats.rx_length_errors++;
		goto err_skb;
	}

	if (unlikely(vi->xdp_enabled)) {
		struct bpf_prog *xdp_prog;

		rcu_read_lock();
		xdp_prog = rcu_dereference(rq->xdp_prog);
		if (xdp_prog) {
			head_skb = receive_mergeable_xdp(dev, vi, rq, xdp_prog, buf, ctx,
							 len, xdp_xmit, stats);
			rcu_read_unlock();
			return head_skb;
		}
		rcu_read_unlock();
	}

	head_skb = page_to_skb(vi, rq, page, offset, len, truesize, headroom);
	curr_skb = head_skb;

	if (unlikely(!curr_skb))
		goto err_skb;
	while (--num_buf) {
		int num_skb_frags;

		buf = virtnet_rq_get_buf(rq, &len, &ctx);
		if (unlikely(!buf)) {
			pr_debug("%s: rx error: %d buffers out of %d missing\n",
				 dev->name, num_buf,
				 virtio16_to_cpu(vi->vdev,
						 hdr->num_buffers));
			dev->stats.rx_length_errors++;
			goto err_buf;
		}

		stats->bytes += len;
		page = virt_to_head_page(buf);

		truesize = mergeable_ctx_to_truesize(ctx);
		headroom = mergeable_ctx_to_headroom(ctx);
		tailroom = headroom ? sizeof(struct skb_shared_info) : 0;
		room = SKB_DATA_ALIGN(headroom + tailroom);
		if (unlikely(len > truesize - room)) {
			pr_debug("%s: rx error: len %u exceeds truesize %lu\n",
				 dev->name, len, (unsigned long)(truesize - room));
			dev->stats.rx_length_errors++;
			goto err_skb;
		}

		num_skb_frags = skb_shinfo(curr_skb)->nr_frags;
		if (unlikely(num_skb_frags == MAX_SKB_FRAGS)) {
			struct sk_buff *nskb = alloc_skb(0, GFP_ATOMIC);

			if (unlikely(!nskb))
				goto err_skb;
			if (curr_skb == head_skb)
				skb_shinfo(curr_skb)->frag_list = nskb;
			else
				curr_skb->next = nskb;
			curr_skb = nskb;
			head_skb->truesize += nskb->truesize;
			num_skb_frags = 0;
		}
		if (curr_skb != head_skb) {
			head_skb->data_len += len;
			head_skb->len += len;
			head_skb->truesize += truesize;
		}
		offset = buf - page_address(page);
		if (skb_can_coalesce(curr_skb, num_skb_frags, page, offset)) {
			put_page(page);
			skb_coalesce_rx_frag(curr_skb, num_skb_frags - 1,
					     len, truesize);
		} else {
			skb_add_rx_frag(curr_skb, num_skb_frags, page,
					offset, len, truesize);
		}
	}

	ewma_pkt_len_add(&rq->mrg_avg_pkt_len, head_skb->len);
	return head_skb;

err_skb:
	put_page(page);
<<<<<<< HEAD
	mergeable_buf_free(rq, num_buf, dev, stats);

=======
	while (num_buf-- > 1) {
		buf = virtnet_rq_get_buf(rq, &len, NULL);
		if (unlikely(!buf)) {
			pr_debug("%s: rx error: %d buffers missing\n",
				 dev->name, num_buf);
			dev->stats.rx_length_errors++;
			break;
		}
		stats->bytes += len;
		page = virt_to_head_page(buf);
		put_page(page);
	}
>>>>>>> 373abdba
err_buf:
	stats->drops++;
	dev_kfree_skb(head_skb);
	return NULL;
}

static void virtio_skb_set_hash(const struct virtio_net_hdr_v1_hash *hdr_hash,
				struct sk_buff *skb)
{
	enum pkt_hash_types rss_hash_type;

	if (!hdr_hash || !skb)
		return;

	switch (__le16_to_cpu(hdr_hash->hash_report)) {
	case VIRTIO_NET_HASH_REPORT_TCPv4:
	case VIRTIO_NET_HASH_REPORT_UDPv4:
	case VIRTIO_NET_HASH_REPORT_TCPv6:
	case VIRTIO_NET_HASH_REPORT_UDPv6:
	case VIRTIO_NET_HASH_REPORT_TCPv6_EX:
	case VIRTIO_NET_HASH_REPORT_UDPv6_EX:
		rss_hash_type = PKT_HASH_TYPE_L4;
		break;
	case VIRTIO_NET_HASH_REPORT_IPv4:
	case VIRTIO_NET_HASH_REPORT_IPv6:
	case VIRTIO_NET_HASH_REPORT_IPv6_EX:
		rss_hash_type = PKT_HASH_TYPE_L3;
		break;
	case VIRTIO_NET_HASH_REPORT_NONE:
	default:
		rss_hash_type = PKT_HASH_TYPE_NONE;
	}
	skb_set_hash(skb, __le32_to_cpu(hdr_hash->hash_value), rss_hash_type);
}

static void receive_buf(struct virtnet_info *vi, struct receive_queue *rq,
			void *buf, unsigned int len, void **ctx,
			unsigned int *xdp_xmit,
			struct virtnet_rq_stats *stats)
{
	struct net_device *dev = vi->dev;
	struct sk_buff *skb;
	struct virtio_net_hdr_mrg_rxbuf *hdr;

	if (unlikely(len < vi->hdr_len + ETH_HLEN)) {
		pr_debug("%s: short packet %i\n", dev->name, len);
		dev->stats.rx_length_errors++;
		virtnet_rq_free_unused_buf(rq->vq, buf);
		return;
	}

	if (vi->mergeable_rx_bufs)
		skb = receive_mergeable(dev, vi, rq, buf, ctx, len, xdp_xmit,
					stats);
	else if (vi->big_packets)
		skb = receive_big(dev, vi, rq, buf, len, stats);
	else
		skb = receive_small(dev, vi, rq, buf, ctx, len, xdp_xmit, stats);

	if (unlikely(!skb))
		return;

	hdr = skb_vnet_hdr(skb);
	if (dev->features & NETIF_F_RXHASH && vi->has_rss_hash_report)
		virtio_skb_set_hash((const struct virtio_net_hdr_v1_hash *)hdr, skb);

	if (hdr->hdr.flags & VIRTIO_NET_HDR_F_DATA_VALID)
		skb->ip_summed = CHECKSUM_UNNECESSARY;

	if (virtio_net_hdr_to_skb(skb, &hdr->hdr,
				  virtio_is_little_endian(vi->vdev))) {
		net_warn_ratelimited("%s: bad gso: type: %u, size: %u\n",
				     dev->name, hdr->hdr.gso_type,
				     hdr->hdr.gso_size);
		goto frame_err;
	}

	skb_record_rx_queue(skb, vq2rxq(rq->vq));
	skb->protocol = eth_type_trans(skb, dev);
	pr_debug("Receiving skb proto 0x%04x len %i type %i\n",
		 ntohs(skb->protocol), skb->len, skb->pkt_type);

	napi_gro_receive(&rq->napi, skb);
	return;

frame_err:
	dev->stats.rx_frame_errors++;
	dev_kfree_skb(skb);
}

/* Unlike mergeable buffers, all buffers are allocated to the
 * same size, except for the headroom. For this reason we do
 * not need to use  mergeable_len_to_ctx here - it is enough
 * to store the headroom as the context ignoring the truesize.
 */
static int add_recvbuf_small(struct virtnet_info *vi, struct receive_queue *rq,
			     gfp_t gfp)
{
	struct page_frag *alloc_frag = &rq->alloc_frag;
	char *buf;
	unsigned int xdp_headroom = virtnet_get_headroom(vi);
	void *ctx = (void *)(unsigned long)xdp_headroom;
	int len = vi->hdr_len + VIRTNET_RX_PAD + GOOD_PACKET_LEN + xdp_headroom;
	int err;

	len = SKB_DATA_ALIGN(len) +
	      SKB_DATA_ALIGN(sizeof(struct skb_shared_info));
	if (unlikely(!skb_page_frag_refill(len, alloc_frag, gfp)))
		return -ENOMEM;

	buf = (char *)page_address(alloc_frag->page) + alloc_frag->offset;
	get_page(alloc_frag->page);
	alloc_frag->offset += len;
	sg_init_one(rq->sg, buf + VIRTNET_RX_PAD + xdp_headroom,
		    vi->hdr_len + GOOD_PACKET_LEN);
	err = virtnet_add_inbuf(rq, 1, buf, ctx, gfp);
	if (err < 0)
		put_page(virt_to_head_page(buf));
	return err;
}

static int add_recvbuf_big(struct virtnet_info *vi, struct receive_queue *rq,
			   gfp_t gfp)
{
	struct page *first, *list = NULL;
	char *p;
	int i, err, offset;

	sg_init_table(rq->sg, vi->big_packets_num_skbfrags + 2);

	/* page in rq->sg[vi->big_packets_num_skbfrags + 1] is list tail */
	for (i = vi->big_packets_num_skbfrags + 1; i > 1; --i) {
		first = get_a_page(rq, gfp);
		if (!first) {
			if (list)
				give_pages(rq, list);
			return -ENOMEM;
		}
		sg_set_buf(&rq->sg[i], page_address(first), PAGE_SIZE);

		/* chain new page in list head to match sg */
		first->private = (unsigned long)list;
		list = first;
	}

	first = get_a_page(rq, gfp);
	if (!first) {
		give_pages(rq, list);
		return -ENOMEM;
	}
	p = page_address(first);

	/* rq->sg[0], rq->sg[1] share the same page */
	/* a separated rq->sg[0] for header - required in case !any_header_sg */
	sg_set_buf(&rq->sg[0], p, vi->hdr_len);

	/* rq->sg[1] for data packet, from offset */
	offset = sizeof(struct padded_vnet_hdr);
	sg_set_buf(&rq->sg[1], p + offset, PAGE_SIZE - offset);

	/* chain first in list head */
	first->private = (unsigned long)list;
	err = virtnet_add_inbuf(rq, vi->big_packets_num_skbfrags + 2,
				first, NULL, gfp);
	if (err < 0)
		give_pages(rq, first);

	return err;
}

static unsigned int get_mergeable_buf_len(struct receive_queue *rq,
					  struct ewma_pkt_len *avg_pkt_len,
					  unsigned int room)
{
	struct virtnet_info *vi = rq->vq->vdev->priv;
	const size_t hdr_len = vi->hdr_len;
	unsigned int len;

	if (room)
		return PAGE_SIZE - room;

	len = hdr_len +	clamp_t(unsigned int, ewma_pkt_len_read(avg_pkt_len),
				rq->min_buf_len, PAGE_SIZE - hdr_len);

	return ALIGN(len, L1_CACHE_BYTES);
}

static int add_recvbuf_mergeable(struct virtnet_info *vi,
				 struct receive_queue *rq, gfp_t gfp)
{
	struct page_frag *alloc_frag = &rq->alloc_frag;
	unsigned int headroom = virtnet_get_headroom(vi);
	unsigned int tailroom = headroom ? sizeof(struct skb_shared_info) : 0;
	unsigned int room = SKB_DATA_ALIGN(headroom + tailroom);
	char *buf;
	void *ctx;
	int err;
	unsigned int len, hole;

	/* Extra tailroom is needed to satisfy XDP's assumption. This
	 * means rx frags coalescing won't work, but consider we've
	 * disabled GSO for XDP, it won't be a big issue.
	 */
	len = get_mergeable_buf_len(rq, &rq->mrg_avg_pkt_len, room);
	if (unlikely(!skb_page_frag_refill(len + room, alloc_frag, gfp)))
		return -ENOMEM;

	buf = (char *)page_address(alloc_frag->page) + alloc_frag->offset;
	buf += headroom; /* advance address leaving hole at front of pkt */
	get_page(alloc_frag->page);
	alloc_frag->offset += len + room;
	hole = alloc_frag->size - alloc_frag->offset;
	if (hole < len + room) {
		/* To avoid internal fragmentation, if there is very likely not
		 * enough space for another buffer, add the remaining space to
		 * the current buffer.
		 * XDP core assumes that frame_size of xdp_buff and the length
		 * of the frag are PAGE_SIZE, so we disable the hole mechanism.
		 */
		if (!headroom)
			len += hole;
		alloc_frag->offset += hole;
	}

	sg_init_one(rq->sg, buf, len);
	ctx = mergeable_len_to_ctx(len + room, headroom);
	err = virtnet_add_inbuf(rq, 1, buf, ctx, gfp);
	if (err < 0)
		put_page(virt_to_head_page(buf));

	return err;
}

/*
 * Returns false if we couldn't fill entirely (OOM).
 *
 * Normally run in the receive path, but can also be run from ndo_open
 * before we're receiving packets, or from refill_work which is
 * careful to disable receiving (using napi_disable).
 */
static bool try_fill_recv(struct virtnet_info *vi, struct receive_queue *rq,
			  gfp_t gfp)
{
	int err;
	bool oom;

	do {
		if (vi->mergeable_rx_bufs)
			err = add_recvbuf_mergeable(vi, rq, gfp);
		else if (vi->big_packets)
			err = add_recvbuf_big(vi, rq, gfp);
		else
			err = add_recvbuf_small(vi, rq, gfp);

		oom = err == -ENOMEM;
		if (err)
			break;
	} while (rq->vq->num_free);
	if (virtqueue_kick_prepare(rq->vq) && virtqueue_notify(rq->vq)) {
		unsigned long flags;

		flags = u64_stats_update_begin_irqsave(&rq->stats.syncp);
		rq->stats.kicks++;
		u64_stats_update_end_irqrestore(&rq->stats.syncp, flags);
	}

	return !oom;
}

static void skb_recv_done(struct virtqueue *rvq)
{
	struct virtnet_info *vi = rvq->vdev->priv;
	struct receive_queue *rq = &vi->rq[vq2rxq(rvq)];

	virtqueue_napi_schedule(&rq->napi, rvq);
}

static void virtnet_napi_enable(struct virtqueue *vq, struct napi_struct *napi)
{
	napi_enable(napi);

	/* If all buffers were filled by other side before we napi_enabled, we
	 * won't get another interrupt, so process any outstanding packets now.
	 * Call local_bh_enable after to trigger softIRQ processing.
	 */
	local_bh_disable();
	virtqueue_napi_schedule(napi, vq);
	local_bh_enable();
}

static void virtnet_napi_tx_enable(struct virtnet_info *vi,
				   struct virtqueue *vq,
				   struct napi_struct *napi)
{
	if (!napi->weight)
		return;

	/* Tx napi touches cachelines on the cpu handling tx interrupts. Only
	 * enable the feature if this is likely affine with the transmit path.
	 */
	if (!vi->affinity_hint_set) {
		napi->weight = 0;
		return;
	}

	return virtnet_napi_enable(vq, napi);
}

static void virtnet_napi_tx_disable(struct napi_struct *napi)
{
	if (napi->weight)
		napi_disable(napi);
}

static void refill_work(struct work_struct *work)
{
	struct virtnet_info *vi =
		container_of(work, struct virtnet_info, refill.work);
	bool still_empty;
	int i;

	for (i = 0; i < vi->curr_queue_pairs; i++) {
		struct receive_queue *rq = &vi->rq[i];

		napi_disable(&rq->napi);
		still_empty = !try_fill_recv(vi, rq, GFP_KERNEL);
		virtnet_napi_enable(rq->vq, &rq->napi);

		/* In theory, this can happen: if we don't get any buffers in
		 * we will *never* try to fill again.
		 */
		if (still_empty)
			schedule_delayed_work(&vi->refill, HZ/2);
	}
}

static int virtnet_receive(struct receive_queue *rq, int budget,
			   unsigned int *xdp_xmit)
{
	struct virtnet_info *vi = rq->vq->vdev->priv;
	struct virtnet_rq_stats stats = {};
	unsigned int len;
	void *buf;
	int i;

	if (!vi->big_packets || vi->mergeable_rx_bufs) {
		void *ctx;

		while (stats.packets < budget &&
		       (buf = virtnet_rq_get_buf(rq, &len, &ctx))) {
			receive_buf(vi, rq, buf, len, ctx, xdp_xmit, &stats);
			stats.packets++;
		}
	} else {
		while (stats.packets < budget &&
		       (buf = virtnet_rq_get_buf(rq, &len, NULL)) != NULL) {
			receive_buf(vi, rq, buf, len, NULL, xdp_xmit, &stats);
			stats.packets++;
		}
	}

	if (rq->vq->num_free > min((unsigned int)budget, virtqueue_get_vring_size(rq->vq)) / 2) {
		if (!try_fill_recv(vi, rq, GFP_ATOMIC)) {
			spin_lock(&vi->refill_lock);
			if (vi->refill_enabled)
				schedule_delayed_work(&vi->refill, 0);
			spin_unlock(&vi->refill_lock);
		}
	}

	u64_stats_update_begin(&rq->stats.syncp);
	for (i = 0; i < VIRTNET_RQ_STATS_LEN; i++) {
		size_t offset = virtnet_rq_stats_desc[i].offset;
		u64 *item;

		item = (u64 *)((u8 *)&rq->stats + offset);
		*item += *(u64 *)((u8 *)&stats + offset);
	}
	u64_stats_update_end(&rq->stats.syncp);

	return stats.packets;
}

static void virtnet_poll_cleantx(struct receive_queue *rq)
{
	struct virtnet_info *vi = rq->vq->vdev->priv;
	unsigned int index = vq2rxq(rq->vq);
	struct send_queue *sq = &vi->sq[index];
	struct netdev_queue *txq = netdev_get_tx_queue(vi->dev, index);

	if (!sq->napi.weight || is_xdp_raw_buffer_queue(vi, index))
		return;

	if (__netif_tx_trylock(txq)) {
		if (sq->reset) {
			__netif_tx_unlock(txq);
			return;
		}

		do {
			virtqueue_disable_cb(sq->vq);
			free_old_xmit_skbs(sq, true);
		} while (unlikely(!virtqueue_enable_cb_delayed(sq->vq)));

		if (sq->vq->num_free >= 2 + MAX_SKB_FRAGS)
			netif_tx_wake_queue(txq);

		__netif_tx_unlock(txq);
	}
}

static int virtnet_poll(struct napi_struct *napi, int budget)
{
	struct receive_queue *rq =
		container_of(napi, struct receive_queue, napi);
	struct virtnet_info *vi = rq->vq->vdev->priv;
	struct send_queue *sq;
	unsigned int received;
	unsigned int xdp_xmit = 0;

	virtnet_poll_cleantx(rq);

	received = virtnet_receive(rq, budget, &xdp_xmit);

	if (xdp_xmit & VIRTIO_XDP_REDIR)
		xdp_do_flush();

	/* Out of packets? */
	if (received < budget)
		virtqueue_napi_complete(napi, rq->vq, received);

	if (xdp_xmit & VIRTIO_XDP_TX) {
		sq = virtnet_xdp_get_sq(vi);
		if (virtqueue_kick_prepare(sq->vq) && virtqueue_notify(sq->vq)) {
			u64_stats_update_begin(&sq->stats.syncp);
			sq->stats.kicks++;
			u64_stats_update_end(&sq->stats.syncp);
		}
		virtnet_xdp_put_sq(vi, sq);
	}

	return received;
}

static void virtnet_disable_queue_pair(struct virtnet_info *vi, int qp_index)
{
	virtnet_napi_tx_disable(&vi->sq[qp_index].napi);
	napi_disable(&vi->rq[qp_index].napi);
	xdp_rxq_info_unreg(&vi->rq[qp_index].xdp_rxq);
}

static int virtnet_enable_queue_pair(struct virtnet_info *vi, int qp_index)
{
	struct net_device *dev = vi->dev;
	int err;

	err = xdp_rxq_info_reg(&vi->rq[qp_index].xdp_rxq, dev, qp_index,
			       vi->rq[qp_index].napi.napi_id);
	if (err < 0)
		return err;

	err = xdp_rxq_info_reg_mem_model(&vi->rq[qp_index].xdp_rxq,
					 MEM_TYPE_PAGE_SHARED, NULL);
	if (err < 0)
		goto err_xdp_reg_mem_model;

	virtnet_napi_enable(vi->rq[qp_index].vq, &vi->rq[qp_index].napi);
	virtnet_napi_tx_enable(vi, vi->sq[qp_index].vq, &vi->sq[qp_index].napi);

	return 0;

err_xdp_reg_mem_model:
	xdp_rxq_info_unreg(&vi->rq[qp_index].xdp_rxq);
	return err;
}

static int virtnet_open(struct net_device *dev)
{
	struct virtnet_info *vi = netdev_priv(dev);
	int i, err;

	enable_delayed_refill(vi);

	for (i = 0; i < vi->max_queue_pairs; i++) {
		if (i < vi->curr_queue_pairs)
			/* Make sure we have some buffers: if oom use wq. */
			if (!try_fill_recv(vi, &vi->rq[i], GFP_KERNEL))
				schedule_delayed_work(&vi->refill, 0);

		err = virtnet_enable_queue_pair(vi, i);
		if (err < 0)
			goto err_enable_qp;
	}

	return 0;

err_enable_qp:
	disable_delayed_refill(vi);
	cancel_delayed_work_sync(&vi->refill);

	for (i--; i >= 0; i--)
		virtnet_disable_queue_pair(vi, i);
	return err;
}

static int virtnet_poll_tx(struct napi_struct *napi, int budget)
{
	struct send_queue *sq = container_of(napi, struct send_queue, napi);
	struct virtnet_info *vi = sq->vq->vdev->priv;
	unsigned int index = vq2txq(sq->vq);
	struct netdev_queue *txq;
	int opaque;
	bool done;

	if (unlikely(is_xdp_raw_buffer_queue(vi, index))) {
		/* We don't need to enable cb for XDP */
		napi_complete_done(napi, 0);
		return 0;
	}

	txq = netdev_get_tx_queue(vi->dev, index);
	__netif_tx_lock(txq, raw_smp_processor_id());
	virtqueue_disable_cb(sq->vq);
	free_old_xmit_skbs(sq, true);

	if (sq->vq->num_free >= 2 + MAX_SKB_FRAGS)
		netif_tx_wake_queue(txq);

	opaque = virtqueue_enable_cb_prepare(sq->vq);

	done = napi_complete_done(napi, 0);

	if (!done)
		virtqueue_disable_cb(sq->vq);

	__netif_tx_unlock(txq);

	if (done) {
		if (unlikely(virtqueue_poll(sq->vq, opaque))) {
			if (napi_schedule_prep(napi)) {
				__netif_tx_lock(txq, raw_smp_processor_id());
				virtqueue_disable_cb(sq->vq);
				__netif_tx_unlock(txq);
				__napi_schedule(napi);
			}
		}
	}

	return 0;
}

static int xmit_skb(struct send_queue *sq, struct sk_buff *skb)
{
	struct virtio_net_hdr_mrg_rxbuf *hdr;
	const unsigned char *dest = ((struct ethhdr *)skb->data)->h_dest;
	struct virtnet_info *vi = sq->vq->vdev->priv;
	int num_sg;
	unsigned hdr_len = vi->hdr_len;
	bool can_push;

	pr_debug("%s: xmit %p %pM\n", vi->dev->name, skb, dest);

	can_push = vi->any_header_sg &&
		!((unsigned long)skb->data & (__alignof__(*hdr) - 1)) &&
		!skb_header_cloned(skb) && skb_headroom(skb) >= hdr_len;
	/* Even if we can, don't push here yet as this would skew
	 * csum_start offset below. */
	if (can_push)
		hdr = (struct virtio_net_hdr_mrg_rxbuf *)(skb->data - hdr_len);
	else
		hdr = skb_vnet_hdr(skb);

	if (virtio_net_hdr_from_skb(skb, &hdr->hdr,
				    virtio_is_little_endian(vi->vdev), false,
				    0))
		return -EPROTO;

	if (vi->mergeable_rx_bufs)
		hdr->num_buffers = 0;

	sg_init_table(sq->sg, skb_shinfo(skb)->nr_frags + (can_push ? 1 : 2));
	if (can_push) {
		__skb_push(skb, hdr_len);
		num_sg = skb_to_sgvec(skb, sq->sg, 0, skb->len);
		if (unlikely(num_sg < 0))
			return num_sg;
		/* Pull header back to avoid skew in tx bytes calculations. */
		__skb_pull(skb, hdr_len);
	} else {
		sg_set_buf(sq->sg, hdr, hdr_len);
		num_sg = skb_to_sgvec(skb, sq->sg + 1, 0, skb->len);
		if (unlikely(num_sg < 0))
			return num_sg;
		num_sg++;
	}
	return virtnet_add_outbuf(sq, num_sg, skb);
}

static netdev_tx_t start_xmit(struct sk_buff *skb, struct net_device *dev)
{
	struct virtnet_info *vi = netdev_priv(dev);
	int qnum = skb_get_queue_mapping(skb);
	struct send_queue *sq = &vi->sq[qnum];
	int err;
	struct netdev_queue *txq = netdev_get_tx_queue(dev, qnum);
	bool kick = !netdev_xmit_more();
	bool use_napi = sq->napi.weight;

	/* Free up any pending old buffers before queueing new ones. */
	do {
		if (use_napi)
			virtqueue_disable_cb(sq->vq);

		free_old_xmit_skbs(sq, false);

	} while (use_napi && kick &&
	       unlikely(!virtqueue_enable_cb_delayed(sq->vq)));

	/* timestamp packet in software */
	skb_tx_timestamp(skb);

	/* Try to transmit */
	err = xmit_skb(sq, skb);

	/* This should not happen! */
	if (unlikely(err)) {
		dev->stats.tx_fifo_errors++;
		if (net_ratelimit())
			dev_warn(&dev->dev,
				 "Unexpected TXQ (%d) queue failure: %d\n",
				 qnum, err);
		dev->stats.tx_dropped++;
		dev_kfree_skb_any(skb);
		return NETDEV_TX_OK;
	}

	/* Don't wait up for transmitted skbs to be freed. */
	if (!use_napi) {
		skb_orphan(skb);
		nf_reset_ct(skb);
	}

	check_sq_full_and_disable(vi, dev, sq);

	if (kick || netif_xmit_stopped(txq)) {
		if (virtqueue_kick_prepare(sq->vq) && virtqueue_notify(sq->vq)) {
			u64_stats_update_begin(&sq->stats.syncp);
			sq->stats.kicks++;
			u64_stats_update_end(&sq->stats.syncp);
		}
	}

	return NETDEV_TX_OK;
}

static int virtnet_rx_resize(struct virtnet_info *vi,
			     struct receive_queue *rq, u32 ring_num)
{
	bool running = netif_running(vi->dev);
	int err, qindex;

	qindex = rq - vi->rq;

	if (running)
		napi_disable(&rq->napi);

	err = virtqueue_resize(rq->vq, ring_num, virtnet_rq_free_unused_buf);
	if (err)
		netdev_err(vi->dev, "resize rx fail: rx queue index: %d err: %d\n", qindex, err);

	if (!try_fill_recv(vi, rq, GFP_KERNEL))
		schedule_delayed_work(&vi->refill, 0);

	if (running)
		virtnet_napi_enable(rq->vq, &rq->napi);
	return err;
}

static int virtnet_tx_resize(struct virtnet_info *vi,
			     struct send_queue *sq, u32 ring_num)
{
	bool running = netif_running(vi->dev);
	struct netdev_queue *txq;
	int err, qindex;

	qindex = sq - vi->sq;

	if (running)
		virtnet_napi_tx_disable(&sq->napi);

	txq = netdev_get_tx_queue(vi->dev, qindex);

	/* 1. wait all ximt complete
	 * 2. fix the race of netif_stop_subqueue() vs netif_start_subqueue()
	 */
	__netif_tx_lock_bh(txq);

	/* Prevent rx poll from accessing sq. */
	sq->reset = true;

	/* Prevent the upper layer from trying to send packets. */
	netif_stop_subqueue(vi->dev, qindex);

	__netif_tx_unlock_bh(txq);

	err = virtqueue_resize(sq->vq, ring_num, virtnet_sq_free_unused_buf);
	if (err)
		netdev_err(vi->dev, "resize tx fail: tx queue index: %d err: %d\n", qindex, err);

	__netif_tx_lock_bh(txq);
	sq->reset = false;
	netif_tx_wake_queue(txq);
	__netif_tx_unlock_bh(txq);

	if (running)
		virtnet_napi_tx_enable(vi, sq->vq, &sq->napi);
	return err;
}

/*
 * Send command via the control virtqueue and check status.  Commands
 * supported by the hypervisor, as indicated by feature bits, should
 * never fail unless improperly formatted.
 */
static bool virtnet_send_command(struct virtnet_info *vi, u8 class, u8 cmd,
				 struct scatterlist *out)
{
	struct scatterlist *sgs[4], hdr, stat;
	unsigned out_num = 0, tmp;
	int ret;

	/* Caller should know better */
	BUG_ON(!virtio_has_feature(vi->vdev, VIRTIO_NET_F_CTRL_VQ));

	vi->ctrl->status = ~0;
	vi->ctrl->hdr.class = class;
	vi->ctrl->hdr.cmd = cmd;
	/* Add header */
	sg_init_one(&hdr, &vi->ctrl->hdr, sizeof(vi->ctrl->hdr));
	sgs[out_num++] = &hdr;

	if (out)
		sgs[out_num++] = out;

	/* Add return status. */
	sg_init_one(&stat, &vi->ctrl->status, sizeof(vi->ctrl->status));
	sgs[out_num] = &stat;

	BUG_ON(out_num + 1 > ARRAY_SIZE(sgs));
	ret = virtqueue_add_sgs(vi->cvq, sgs, out_num, 1, vi, GFP_ATOMIC);
	if (ret < 0) {
		dev_warn(&vi->vdev->dev,
			 "Failed to add sgs for command vq: %d\n.", ret);
		return false;
	}

	if (unlikely(!virtqueue_kick(vi->cvq)))
		return vi->ctrl->status == VIRTIO_NET_OK;

	/* Spin for a response, the kick causes an ioport write, trapping
	 * into the hypervisor, so the request should be handled immediately.
	 */
	while (!virtqueue_get_buf(vi->cvq, &tmp) &&
	       !virtqueue_is_broken(vi->cvq))
		cpu_relax();

	return vi->ctrl->status == VIRTIO_NET_OK;
}

static int virtnet_set_mac_address(struct net_device *dev, void *p)
{
	struct virtnet_info *vi = netdev_priv(dev);
	struct virtio_device *vdev = vi->vdev;
	int ret;
	struct sockaddr *addr;
	struct scatterlist sg;

	if (virtio_has_feature(vi->vdev, VIRTIO_NET_F_STANDBY))
		return -EOPNOTSUPP;

	addr = kmemdup(p, sizeof(*addr), GFP_KERNEL);
	if (!addr)
		return -ENOMEM;

	ret = eth_prepare_mac_addr_change(dev, addr);
	if (ret)
		goto out;

	if (virtio_has_feature(vdev, VIRTIO_NET_F_CTRL_MAC_ADDR)) {
		sg_init_one(&sg, addr->sa_data, dev->addr_len);
		if (!virtnet_send_command(vi, VIRTIO_NET_CTRL_MAC,
					  VIRTIO_NET_CTRL_MAC_ADDR_SET, &sg)) {
			dev_warn(&vdev->dev,
				 "Failed to set mac address by vq command.\n");
			ret = -EINVAL;
			goto out;
		}
	} else if (virtio_has_feature(vdev, VIRTIO_NET_F_MAC) &&
		   !virtio_has_feature(vdev, VIRTIO_F_VERSION_1)) {
		unsigned int i;

		/* Naturally, this has an atomicity problem. */
		for (i = 0; i < dev->addr_len; i++)
			virtio_cwrite8(vdev,
				       offsetof(struct virtio_net_config, mac) +
				       i, addr->sa_data[i]);
	}

	eth_commit_mac_addr_change(dev, p);
	ret = 0;

out:
	kfree(addr);
	return ret;
}

static void virtnet_stats(struct net_device *dev,
			  struct rtnl_link_stats64 *tot)
{
	struct virtnet_info *vi = netdev_priv(dev);
	unsigned int start;
	int i;

	for (i = 0; i < vi->max_queue_pairs; i++) {
		u64 tpackets, tbytes, terrors, rpackets, rbytes, rdrops;
		struct receive_queue *rq = &vi->rq[i];
		struct send_queue *sq = &vi->sq[i];

		do {
			start = u64_stats_fetch_begin(&sq->stats.syncp);
			tpackets = sq->stats.packets;
			tbytes   = sq->stats.bytes;
			terrors  = sq->stats.tx_timeouts;
		} while (u64_stats_fetch_retry(&sq->stats.syncp, start));

		do {
			start = u64_stats_fetch_begin(&rq->stats.syncp);
			rpackets = rq->stats.packets;
			rbytes   = rq->stats.bytes;
			rdrops   = rq->stats.drops;
		} while (u64_stats_fetch_retry(&rq->stats.syncp, start));

		tot->rx_packets += rpackets;
		tot->tx_packets += tpackets;
		tot->rx_bytes   += rbytes;
		tot->tx_bytes   += tbytes;
		tot->rx_dropped += rdrops;
		tot->tx_errors  += terrors;
	}

	tot->tx_dropped = dev->stats.tx_dropped;
	tot->tx_fifo_errors = dev->stats.tx_fifo_errors;
	tot->rx_length_errors = dev->stats.rx_length_errors;
	tot->rx_frame_errors = dev->stats.rx_frame_errors;
}

static void virtnet_ack_link_announce(struct virtnet_info *vi)
{
	rtnl_lock();
	if (!virtnet_send_command(vi, VIRTIO_NET_CTRL_ANNOUNCE,
				  VIRTIO_NET_CTRL_ANNOUNCE_ACK, NULL))
		dev_warn(&vi->dev->dev, "Failed to ack link announce.\n");
	rtnl_unlock();
}

static int _virtnet_set_queues(struct virtnet_info *vi, u16 queue_pairs)
{
	struct scatterlist sg;
	struct net_device *dev = vi->dev;

	if (!vi->has_cvq || !virtio_has_feature(vi->vdev, VIRTIO_NET_F_MQ))
		return 0;

	vi->ctrl->mq.virtqueue_pairs = cpu_to_virtio16(vi->vdev, queue_pairs);
	sg_init_one(&sg, &vi->ctrl->mq, sizeof(vi->ctrl->mq));

	if (!virtnet_send_command(vi, VIRTIO_NET_CTRL_MQ,
				  VIRTIO_NET_CTRL_MQ_VQ_PAIRS_SET, &sg)) {
		dev_warn(&dev->dev, "Fail to set num of queue pairs to %d\n",
			 queue_pairs);
		return -EINVAL;
	} else {
		vi->curr_queue_pairs = queue_pairs;
		/* virtnet_open() will refill when device is going to up. */
		if (dev->flags & IFF_UP)
			schedule_delayed_work(&vi->refill, 0);
	}

	return 0;
}

static int virtnet_set_queues(struct virtnet_info *vi, u16 queue_pairs)
{
	int err;

	rtnl_lock();
	err = _virtnet_set_queues(vi, queue_pairs);
	rtnl_unlock();
	return err;
}

static int virtnet_close(struct net_device *dev)
{
	struct virtnet_info *vi = netdev_priv(dev);
	int i;

	/* Make sure NAPI doesn't schedule refill work */
	disable_delayed_refill(vi);
	/* Make sure refill_work doesn't re-enable napi! */
	cancel_delayed_work_sync(&vi->refill);

	for (i = 0; i < vi->max_queue_pairs; i++)
		virtnet_disable_queue_pair(vi, i);

	return 0;
}

static void virtnet_set_rx_mode(struct net_device *dev)
{
	struct virtnet_info *vi = netdev_priv(dev);
	struct scatterlist sg[2];
	struct virtio_net_ctrl_mac *mac_data;
	struct netdev_hw_addr *ha;
	int uc_count;
	int mc_count;
	void *buf;
	int i;

	/* We can't dynamically set ndo_set_rx_mode, so return gracefully */
	if (!virtio_has_feature(vi->vdev, VIRTIO_NET_F_CTRL_RX))
		return;

	vi->ctrl->promisc = ((dev->flags & IFF_PROMISC) != 0);
	vi->ctrl->allmulti = ((dev->flags & IFF_ALLMULTI) != 0);

	sg_init_one(sg, &vi->ctrl->promisc, sizeof(vi->ctrl->promisc));

	if (!virtnet_send_command(vi, VIRTIO_NET_CTRL_RX,
				  VIRTIO_NET_CTRL_RX_PROMISC, sg))
		dev_warn(&dev->dev, "Failed to %sable promisc mode.\n",
			 vi->ctrl->promisc ? "en" : "dis");

	sg_init_one(sg, &vi->ctrl->allmulti, sizeof(vi->ctrl->allmulti));

	if (!virtnet_send_command(vi, VIRTIO_NET_CTRL_RX,
				  VIRTIO_NET_CTRL_RX_ALLMULTI, sg))
		dev_warn(&dev->dev, "Failed to %sable allmulti mode.\n",
			 vi->ctrl->allmulti ? "en" : "dis");

	uc_count = netdev_uc_count(dev);
	mc_count = netdev_mc_count(dev);
	/* MAC filter - use one buffer for both lists */
	buf = kzalloc(((uc_count + mc_count) * ETH_ALEN) +
		      (2 * sizeof(mac_data->entries)), GFP_ATOMIC);
	mac_data = buf;
	if (!buf)
		return;

	sg_init_table(sg, 2);

	/* Store the unicast list and count in the front of the buffer */
	mac_data->entries = cpu_to_virtio32(vi->vdev, uc_count);
	i = 0;
	netdev_for_each_uc_addr(ha, dev)
		memcpy(&mac_data->macs[i++][0], ha->addr, ETH_ALEN);

	sg_set_buf(&sg[0], mac_data,
		   sizeof(mac_data->entries) + (uc_count * ETH_ALEN));

	/* multicast list and count fill the end */
	mac_data = (void *)&mac_data->macs[uc_count][0];

	mac_data->entries = cpu_to_virtio32(vi->vdev, mc_count);
	i = 0;
	netdev_for_each_mc_addr(ha, dev)
		memcpy(&mac_data->macs[i++][0], ha->addr, ETH_ALEN);

	sg_set_buf(&sg[1], mac_data,
		   sizeof(mac_data->entries) + (mc_count * ETH_ALEN));

	if (!virtnet_send_command(vi, VIRTIO_NET_CTRL_MAC,
				  VIRTIO_NET_CTRL_MAC_TABLE_SET, sg))
		dev_warn(&dev->dev, "Failed to set MAC filter table.\n");

	kfree(buf);
}

static int virtnet_vlan_rx_add_vid(struct net_device *dev,
				   __be16 proto, u16 vid)
{
	struct virtnet_info *vi = netdev_priv(dev);
	struct scatterlist sg;

	vi->ctrl->vid = cpu_to_virtio16(vi->vdev, vid);
	sg_init_one(&sg, &vi->ctrl->vid, sizeof(vi->ctrl->vid));

	if (!virtnet_send_command(vi, VIRTIO_NET_CTRL_VLAN,
				  VIRTIO_NET_CTRL_VLAN_ADD, &sg))
		dev_warn(&dev->dev, "Failed to add VLAN ID %d.\n", vid);
	return 0;
}

static int virtnet_vlan_rx_kill_vid(struct net_device *dev,
				    __be16 proto, u16 vid)
{
	struct virtnet_info *vi = netdev_priv(dev);
	struct scatterlist sg;

	vi->ctrl->vid = cpu_to_virtio16(vi->vdev, vid);
	sg_init_one(&sg, &vi->ctrl->vid, sizeof(vi->ctrl->vid));

	if (!virtnet_send_command(vi, VIRTIO_NET_CTRL_VLAN,
				  VIRTIO_NET_CTRL_VLAN_DEL, &sg))
		dev_warn(&dev->dev, "Failed to kill VLAN ID %d.\n", vid);
	return 0;
}

static void virtnet_clean_affinity(struct virtnet_info *vi)
{
	int i;

	if (vi->affinity_hint_set) {
		for (i = 0; i < vi->max_queue_pairs; i++) {
			virtqueue_set_affinity(vi->rq[i].vq, NULL);
			virtqueue_set_affinity(vi->sq[i].vq, NULL);
		}

		vi->affinity_hint_set = false;
	}
}

static void virtnet_set_affinity(struct virtnet_info *vi)
{
	cpumask_var_t mask;
	int stragglers;
	int group_size;
	int i, j, cpu;
	int num_cpu;
	int stride;

	if (!zalloc_cpumask_var(&mask, GFP_KERNEL)) {
		virtnet_clean_affinity(vi);
		return;
	}

	num_cpu = num_online_cpus();
	stride = max_t(int, num_cpu / vi->curr_queue_pairs, 1);
	stragglers = num_cpu >= vi->curr_queue_pairs ?
			num_cpu % vi->curr_queue_pairs :
			0;
	cpu = cpumask_first(cpu_online_mask);

	for (i = 0; i < vi->curr_queue_pairs; i++) {
		group_size = stride + (i < stragglers ? 1 : 0);

		for (j = 0; j < group_size; j++) {
			cpumask_set_cpu(cpu, mask);
			cpu = cpumask_next_wrap(cpu, cpu_online_mask,
						nr_cpu_ids, false);
		}
		virtqueue_set_affinity(vi->rq[i].vq, mask);
		virtqueue_set_affinity(vi->sq[i].vq, mask);
		__netif_set_xps_queue(vi->dev, cpumask_bits(mask), i, XPS_CPUS);
		cpumask_clear(mask);
	}

	vi->affinity_hint_set = true;
	free_cpumask_var(mask);
}

static int virtnet_cpu_online(unsigned int cpu, struct hlist_node *node)
{
	struct virtnet_info *vi = hlist_entry_safe(node, struct virtnet_info,
						   node);
	virtnet_set_affinity(vi);
	return 0;
}

static int virtnet_cpu_dead(unsigned int cpu, struct hlist_node *node)
{
	struct virtnet_info *vi = hlist_entry_safe(node, struct virtnet_info,
						   node_dead);
	virtnet_set_affinity(vi);
	return 0;
}

static int virtnet_cpu_down_prep(unsigned int cpu, struct hlist_node *node)
{
	struct virtnet_info *vi = hlist_entry_safe(node, struct virtnet_info,
						   node);

	virtnet_clean_affinity(vi);
	return 0;
}

static enum cpuhp_state virtionet_online;

static int virtnet_cpu_notif_add(struct virtnet_info *vi)
{
	int ret;

	ret = cpuhp_state_add_instance_nocalls(virtionet_online, &vi->node);
	if (ret)
		return ret;
	ret = cpuhp_state_add_instance_nocalls(CPUHP_VIRT_NET_DEAD,
					       &vi->node_dead);
	if (!ret)
		return ret;
	cpuhp_state_remove_instance_nocalls(virtionet_online, &vi->node);
	return ret;
}

static void virtnet_cpu_notif_remove(struct virtnet_info *vi)
{
	cpuhp_state_remove_instance_nocalls(virtionet_online, &vi->node);
	cpuhp_state_remove_instance_nocalls(CPUHP_VIRT_NET_DEAD,
					    &vi->node_dead);
}

static void virtnet_get_ringparam(struct net_device *dev,
				  struct ethtool_ringparam *ring,
				  struct kernel_ethtool_ringparam *kernel_ring,
				  struct netlink_ext_ack *extack)
{
	struct virtnet_info *vi = netdev_priv(dev);

	ring->rx_max_pending = vi->rq[0].vq->num_max;
	ring->tx_max_pending = vi->sq[0].vq->num_max;
	ring->rx_pending = virtqueue_get_vring_size(vi->rq[0].vq);
	ring->tx_pending = virtqueue_get_vring_size(vi->sq[0].vq);
}

static int virtnet_set_ringparam(struct net_device *dev,
				 struct ethtool_ringparam *ring,
				 struct kernel_ethtool_ringparam *kernel_ring,
				 struct netlink_ext_ack *extack)
{
	struct virtnet_info *vi = netdev_priv(dev);
	u32 rx_pending, tx_pending;
	struct receive_queue *rq;
	struct send_queue *sq;
	int i, err;

	if (ring->rx_mini_pending || ring->rx_jumbo_pending)
		return -EINVAL;

	rx_pending = virtqueue_get_vring_size(vi->rq[0].vq);
	tx_pending = virtqueue_get_vring_size(vi->sq[0].vq);

	if (ring->rx_pending == rx_pending &&
	    ring->tx_pending == tx_pending)
		return 0;

	if (ring->rx_pending > vi->rq[0].vq->num_max)
		return -EINVAL;

	if (ring->tx_pending > vi->sq[0].vq->num_max)
		return -EINVAL;

	for (i = 0; i < vi->max_queue_pairs; i++) {
		rq = vi->rq + i;
		sq = vi->sq + i;

		if (ring->tx_pending != tx_pending) {
			err = virtnet_tx_resize(vi, sq, ring->tx_pending);
			if (err)
				return err;
		}

		if (ring->rx_pending != rx_pending) {
			err = virtnet_rx_resize(vi, rq, ring->rx_pending);
			if (err)
				return err;
		}
	}

	return 0;
}

static bool virtnet_commit_rss_command(struct virtnet_info *vi)
{
	struct net_device *dev = vi->dev;
	struct scatterlist sgs[4];
	unsigned int sg_buf_size;

	/* prepare sgs */
	sg_init_table(sgs, 4);

	sg_buf_size = offsetof(struct virtio_net_ctrl_rss, indirection_table);
	sg_set_buf(&sgs[0], &vi->ctrl->rss, sg_buf_size);

	sg_buf_size = sizeof(uint16_t) * (vi->ctrl->rss.indirection_table_mask + 1);
	sg_set_buf(&sgs[1], vi->ctrl->rss.indirection_table, sg_buf_size);

	sg_buf_size = offsetof(struct virtio_net_ctrl_rss, key)
			- offsetof(struct virtio_net_ctrl_rss, max_tx_vq);
	sg_set_buf(&sgs[2], &vi->ctrl->rss.max_tx_vq, sg_buf_size);

	sg_buf_size = vi->rss_key_size;
	sg_set_buf(&sgs[3], vi->ctrl->rss.key, sg_buf_size);

	if (!virtnet_send_command(vi, VIRTIO_NET_CTRL_MQ,
				  vi->has_rss ? VIRTIO_NET_CTRL_MQ_RSS_CONFIG
				  : VIRTIO_NET_CTRL_MQ_HASH_CONFIG, sgs)) {
		dev_warn(&dev->dev, "VIRTIONET issue with committing RSS sgs\n");
		return false;
	}
	return true;
}

static void virtnet_init_default_rss(struct virtnet_info *vi)
{
	u32 indir_val = 0;
	int i = 0;

	vi->ctrl->rss.hash_types = vi->rss_hash_types_supported;
	vi->rss_hash_types_saved = vi->rss_hash_types_supported;
	vi->ctrl->rss.indirection_table_mask = vi->rss_indir_table_size
						? vi->rss_indir_table_size - 1 : 0;
	vi->ctrl->rss.unclassified_queue = 0;

	for (; i < vi->rss_indir_table_size; ++i) {
		indir_val = ethtool_rxfh_indir_default(i, vi->curr_queue_pairs);
		vi->ctrl->rss.indirection_table[i] = indir_val;
	}

	vi->ctrl->rss.max_tx_vq = vi->curr_queue_pairs;
	vi->ctrl->rss.hash_key_length = vi->rss_key_size;

	netdev_rss_key_fill(vi->ctrl->rss.key, vi->rss_key_size);
}

static void virtnet_get_hashflow(const struct virtnet_info *vi, struct ethtool_rxnfc *info)
{
	info->data = 0;
	switch (info->flow_type) {
	case TCP_V4_FLOW:
		if (vi->rss_hash_types_saved & VIRTIO_NET_RSS_HASH_TYPE_TCPv4) {
			info->data = RXH_IP_SRC | RXH_IP_DST |
						 RXH_L4_B_0_1 | RXH_L4_B_2_3;
		} else if (vi->rss_hash_types_saved & VIRTIO_NET_RSS_HASH_TYPE_IPv4) {
			info->data = RXH_IP_SRC | RXH_IP_DST;
		}
		break;
	case TCP_V6_FLOW:
		if (vi->rss_hash_types_saved & VIRTIO_NET_RSS_HASH_TYPE_TCPv6) {
			info->data = RXH_IP_SRC | RXH_IP_DST |
						 RXH_L4_B_0_1 | RXH_L4_B_2_3;
		} else if (vi->rss_hash_types_saved & VIRTIO_NET_RSS_HASH_TYPE_IPv6) {
			info->data = RXH_IP_SRC | RXH_IP_DST;
		}
		break;
	case UDP_V4_FLOW:
		if (vi->rss_hash_types_saved & VIRTIO_NET_RSS_HASH_TYPE_UDPv4) {
			info->data = RXH_IP_SRC | RXH_IP_DST |
						 RXH_L4_B_0_1 | RXH_L4_B_2_3;
		} else if (vi->rss_hash_types_saved & VIRTIO_NET_RSS_HASH_TYPE_IPv4) {
			info->data = RXH_IP_SRC | RXH_IP_DST;
		}
		break;
	case UDP_V6_FLOW:
		if (vi->rss_hash_types_saved & VIRTIO_NET_RSS_HASH_TYPE_UDPv6) {
			info->data = RXH_IP_SRC | RXH_IP_DST |
						 RXH_L4_B_0_1 | RXH_L4_B_2_3;
		} else if (vi->rss_hash_types_saved & VIRTIO_NET_RSS_HASH_TYPE_IPv6) {
			info->data = RXH_IP_SRC | RXH_IP_DST;
		}
		break;
	case IPV4_FLOW:
		if (vi->rss_hash_types_saved & VIRTIO_NET_RSS_HASH_TYPE_IPv4)
			info->data = RXH_IP_SRC | RXH_IP_DST;

		break;
	case IPV6_FLOW:
		if (vi->rss_hash_types_saved & VIRTIO_NET_RSS_HASH_TYPE_IPv6)
			info->data = RXH_IP_SRC | RXH_IP_DST;

		break;
	default:
		info->data = 0;
		break;
	}
}

static bool virtnet_set_hashflow(struct virtnet_info *vi, struct ethtool_rxnfc *info)
{
	u32 new_hashtypes = vi->rss_hash_types_saved;
	bool is_disable = info->data & RXH_DISCARD;
	bool is_l4 = info->data == (RXH_IP_SRC | RXH_IP_DST | RXH_L4_B_0_1 | RXH_L4_B_2_3);

	/* supports only 'sd', 'sdfn' and 'r' */
	if (!((info->data == (RXH_IP_SRC | RXH_IP_DST)) | is_l4 | is_disable))
		return false;

	switch (info->flow_type) {
	case TCP_V4_FLOW:
		new_hashtypes &= ~(VIRTIO_NET_RSS_HASH_TYPE_IPv4 | VIRTIO_NET_RSS_HASH_TYPE_TCPv4);
		if (!is_disable)
			new_hashtypes |= VIRTIO_NET_RSS_HASH_TYPE_IPv4
				| (is_l4 ? VIRTIO_NET_RSS_HASH_TYPE_TCPv4 : 0);
		break;
	case UDP_V4_FLOW:
		new_hashtypes &= ~(VIRTIO_NET_RSS_HASH_TYPE_IPv4 | VIRTIO_NET_RSS_HASH_TYPE_UDPv4);
		if (!is_disable)
			new_hashtypes |= VIRTIO_NET_RSS_HASH_TYPE_IPv4
				| (is_l4 ? VIRTIO_NET_RSS_HASH_TYPE_UDPv4 : 0);
		break;
	case IPV4_FLOW:
		new_hashtypes &= ~VIRTIO_NET_RSS_HASH_TYPE_IPv4;
		if (!is_disable)
			new_hashtypes = VIRTIO_NET_RSS_HASH_TYPE_IPv4;
		break;
	case TCP_V6_FLOW:
		new_hashtypes &= ~(VIRTIO_NET_RSS_HASH_TYPE_IPv6 | VIRTIO_NET_RSS_HASH_TYPE_TCPv6);
		if (!is_disable)
			new_hashtypes |= VIRTIO_NET_RSS_HASH_TYPE_IPv6
				| (is_l4 ? VIRTIO_NET_RSS_HASH_TYPE_TCPv6 : 0);
		break;
	case UDP_V6_FLOW:
		new_hashtypes &= ~(VIRTIO_NET_RSS_HASH_TYPE_IPv6 | VIRTIO_NET_RSS_HASH_TYPE_UDPv6);
		if (!is_disable)
			new_hashtypes |= VIRTIO_NET_RSS_HASH_TYPE_IPv6
				| (is_l4 ? VIRTIO_NET_RSS_HASH_TYPE_UDPv6 : 0);
		break;
	case IPV6_FLOW:
		new_hashtypes &= ~VIRTIO_NET_RSS_HASH_TYPE_IPv6;
		if (!is_disable)
			new_hashtypes = VIRTIO_NET_RSS_HASH_TYPE_IPv6;
		break;
	default:
		/* unsupported flow */
		return false;
	}

	/* if unsupported hashtype was set */
	if (new_hashtypes != (new_hashtypes & vi->rss_hash_types_supported))
		return false;

	if (new_hashtypes != vi->rss_hash_types_saved) {
		vi->rss_hash_types_saved = new_hashtypes;
		vi->ctrl->rss.hash_types = vi->rss_hash_types_saved;
		if (vi->dev->features & NETIF_F_RXHASH)
			return virtnet_commit_rss_command(vi);
	}

	return true;
}

static void virtnet_get_drvinfo(struct net_device *dev,
				struct ethtool_drvinfo *info)
{
	struct virtnet_info *vi = netdev_priv(dev);
	struct virtio_device *vdev = vi->vdev;

	strscpy(info->driver, KBUILD_MODNAME, sizeof(info->driver));
	strscpy(info->version, VIRTNET_DRIVER_VERSION, sizeof(info->version));
	strscpy(info->bus_info, virtio_bus_name(vdev), sizeof(info->bus_info));

}

/* TODO: Eliminate OOO packets during switching */
static int virtnet_set_channels(struct net_device *dev,
				struct ethtool_channels *channels)
{
	struct virtnet_info *vi = netdev_priv(dev);
	u16 queue_pairs = channels->combined_count;
	int err;

	/* We don't support separate rx/tx channels.
	 * We don't allow setting 'other' channels.
	 */
	if (channels->rx_count || channels->tx_count || channels->other_count)
		return -EINVAL;

	if (queue_pairs > vi->max_queue_pairs || queue_pairs == 0)
		return -EINVAL;

	/* For now we don't support modifying channels while XDP is loaded
	 * also when XDP is loaded all RX queues have XDP programs so we only
	 * need to check a single RX queue.
	 */
	if (vi->rq[0].xdp_prog)
		return -EINVAL;

	cpus_read_lock();
	err = _virtnet_set_queues(vi, queue_pairs);
	if (err) {
		cpus_read_unlock();
		goto err;
	}
	virtnet_set_affinity(vi);
	cpus_read_unlock();

	netif_set_real_num_tx_queues(dev, queue_pairs);
	netif_set_real_num_rx_queues(dev, queue_pairs);
 err:
	return err;
}

static void virtnet_get_strings(struct net_device *dev, u32 stringset, u8 *data)
{
	struct virtnet_info *vi = netdev_priv(dev);
	unsigned int i, j;
	u8 *p = data;

	switch (stringset) {
	case ETH_SS_STATS:
		for (i = 0; i < vi->curr_queue_pairs; i++) {
			for (j = 0; j < VIRTNET_RQ_STATS_LEN; j++)
				ethtool_sprintf(&p, "rx_queue_%u_%s", i,
						virtnet_rq_stats_desc[j].desc);
		}

		for (i = 0; i < vi->curr_queue_pairs; i++) {
			for (j = 0; j < VIRTNET_SQ_STATS_LEN; j++)
				ethtool_sprintf(&p, "tx_queue_%u_%s", i,
						virtnet_sq_stats_desc[j].desc);
		}
		break;
	}
}

static int virtnet_get_sset_count(struct net_device *dev, int sset)
{
	struct virtnet_info *vi = netdev_priv(dev);

	switch (sset) {
	case ETH_SS_STATS:
		return vi->curr_queue_pairs * (VIRTNET_RQ_STATS_LEN +
					       VIRTNET_SQ_STATS_LEN);
	default:
		return -EOPNOTSUPP;
	}
}

static void virtnet_get_ethtool_stats(struct net_device *dev,
				      struct ethtool_stats *stats, u64 *data)
{
	struct virtnet_info *vi = netdev_priv(dev);
	unsigned int idx = 0, start, i, j;
	const u8 *stats_base;
	size_t offset;

	for (i = 0; i < vi->curr_queue_pairs; i++) {
		struct receive_queue *rq = &vi->rq[i];

		stats_base = (u8 *)&rq->stats;
		do {
			start = u64_stats_fetch_begin(&rq->stats.syncp);
			for (j = 0; j < VIRTNET_RQ_STATS_LEN; j++) {
				offset = virtnet_rq_stats_desc[j].offset;
				data[idx + j] = *(u64 *)(stats_base + offset);
			}
		} while (u64_stats_fetch_retry(&rq->stats.syncp, start));
		idx += VIRTNET_RQ_STATS_LEN;
	}

	for (i = 0; i < vi->curr_queue_pairs; i++) {
		struct send_queue *sq = &vi->sq[i];

		stats_base = (u8 *)&sq->stats;
		do {
			start = u64_stats_fetch_begin(&sq->stats.syncp);
			for (j = 0; j < VIRTNET_SQ_STATS_LEN; j++) {
				offset = virtnet_sq_stats_desc[j].offset;
				data[idx + j] = *(u64 *)(stats_base + offset);
			}
		} while (u64_stats_fetch_retry(&sq->stats.syncp, start));
		idx += VIRTNET_SQ_STATS_LEN;
	}
}

static void virtnet_get_channels(struct net_device *dev,
				 struct ethtool_channels *channels)
{
	struct virtnet_info *vi = netdev_priv(dev);

	channels->combined_count = vi->curr_queue_pairs;
	channels->max_combined = vi->max_queue_pairs;
	channels->max_other = 0;
	channels->rx_count = 0;
	channels->tx_count = 0;
	channels->other_count = 0;
}

static int virtnet_set_link_ksettings(struct net_device *dev,
				      const struct ethtool_link_ksettings *cmd)
{
	struct virtnet_info *vi = netdev_priv(dev);

	return ethtool_virtdev_set_link_ksettings(dev, cmd,
						  &vi->speed, &vi->duplex);
}

static int virtnet_get_link_ksettings(struct net_device *dev,
				      struct ethtool_link_ksettings *cmd)
{
	struct virtnet_info *vi = netdev_priv(dev);

	cmd->base.speed = vi->speed;
	cmd->base.duplex = vi->duplex;
	cmd->base.port = PORT_OTHER;

	return 0;
}

static int virtnet_send_notf_coal_cmds(struct virtnet_info *vi,
				       struct ethtool_coalesce *ec)
{
	struct scatterlist sgs_tx, sgs_rx;

	vi->ctrl->coal_tx.tx_usecs = cpu_to_le32(ec->tx_coalesce_usecs);
	vi->ctrl->coal_tx.tx_max_packets = cpu_to_le32(ec->tx_max_coalesced_frames);
	sg_init_one(&sgs_tx, &vi->ctrl->coal_tx, sizeof(vi->ctrl->coal_tx));

	if (!virtnet_send_command(vi, VIRTIO_NET_CTRL_NOTF_COAL,
				  VIRTIO_NET_CTRL_NOTF_COAL_TX_SET,
				  &sgs_tx))
		return -EINVAL;

	/* Save parameters */
	vi->tx_usecs = ec->tx_coalesce_usecs;
	vi->tx_max_packets = ec->tx_max_coalesced_frames;

	vi->ctrl->coal_rx.rx_usecs = cpu_to_le32(ec->rx_coalesce_usecs);
	vi->ctrl->coal_rx.rx_max_packets = cpu_to_le32(ec->rx_max_coalesced_frames);
	sg_init_one(&sgs_rx, &vi->ctrl->coal_rx, sizeof(vi->ctrl->coal_rx));

	if (!virtnet_send_command(vi, VIRTIO_NET_CTRL_NOTF_COAL,
				  VIRTIO_NET_CTRL_NOTF_COAL_RX_SET,
				  &sgs_rx))
		return -EINVAL;

	/* Save parameters */
	vi->rx_usecs = ec->rx_coalesce_usecs;
	vi->rx_max_packets = ec->rx_max_coalesced_frames;

	return 0;
}

static int virtnet_coal_params_supported(struct ethtool_coalesce *ec)
{
	/* usecs coalescing is supported only if VIRTIO_NET_F_NOTF_COAL
	 * feature is negotiated.
	 */
	if (ec->rx_coalesce_usecs || ec->tx_coalesce_usecs)
		return -EOPNOTSUPP;

	if (ec->tx_max_coalesced_frames > 1 ||
	    ec->rx_max_coalesced_frames != 1)
		return -EINVAL;

	return 0;
}

static int virtnet_set_coalesce(struct net_device *dev,
				struct ethtool_coalesce *ec,
				struct kernel_ethtool_coalesce *kernel_coal,
				struct netlink_ext_ack *extack)
{
	struct virtnet_info *vi = netdev_priv(dev);
	int ret, i, napi_weight;
	bool update_napi = false;

	/* Can't change NAPI weight if the link is up */
	napi_weight = ec->tx_max_coalesced_frames ? NAPI_POLL_WEIGHT : 0;
	if (napi_weight ^ vi->sq[0].napi.weight) {
		if (dev->flags & IFF_UP)
			return -EBUSY;
		else
			update_napi = true;
	}

	if (virtio_has_feature(vi->vdev, VIRTIO_NET_F_NOTF_COAL))
		ret = virtnet_send_notf_coal_cmds(vi, ec);
	else
		ret = virtnet_coal_params_supported(ec);

	if (ret)
		return ret;

	if (update_napi) {
		for (i = 0; i < vi->max_queue_pairs; i++)
			vi->sq[i].napi.weight = napi_weight;
	}

	return ret;
}

static int virtnet_get_coalesce(struct net_device *dev,
				struct ethtool_coalesce *ec,
				struct kernel_ethtool_coalesce *kernel_coal,
				struct netlink_ext_ack *extack)
{
	struct virtnet_info *vi = netdev_priv(dev);

	if (virtio_has_feature(vi->vdev, VIRTIO_NET_F_NOTF_COAL)) {
		ec->rx_coalesce_usecs = vi->rx_usecs;
		ec->tx_coalesce_usecs = vi->tx_usecs;
		ec->tx_max_coalesced_frames = vi->tx_max_packets;
		ec->rx_max_coalesced_frames = vi->rx_max_packets;
	} else {
		ec->rx_max_coalesced_frames = 1;

		if (vi->sq[0].napi.weight)
			ec->tx_max_coalesced_frames = 1;
	}

	return 0;
}

static void virtnet_init_settings(struct net_device *dev)
{
	struct virtnet_info *vi = netdev_priv(dev);

	vi->speed = SPEED_UNKNOWN;
	vi->duplex = DUPLEX_UNKNOWN;
}

static void virtnet_update_settings(struct virtnet_info *vi)
{
	u32 speed;
	u8 duplex;

	if (!virtio_has_feature(vi->vdev, VIRTIO_NET_F_SPEED_DUPLEX))
		return;

	virtio_cread_le(vi->vdev, struct virtio_net_config, speed, &speed);

	if (ethtool_validate_speed(speed))
		vi->speed = speed;

	virtio_cread_le(vi->vdev, struct virtio_net_config, duplex, &duplex);

	if (ethtool_validate_duplex(duplex))
		vi->duplex = duplex;
}

static u32 virtnet_get_rxfh_key_size(struct net_device *dev)
{
	return ((struct virtnet_info *)netdev_priv(dev))->rss_key_size;
}

static u32 virtnet_get_rxfh_indir_size(struct net_device *dev)
{
	return ((struct virtnet_info *)netdev_priv(dev))->rss_indir_table_size;
}

static int virtnet_get_rxfh(struct net_device *dev, u32 *indir, u8 *key, u8 *hfunc)
{
	struct virtnet_info *vi = netdev_priv(dev);
	int i;

	if (indir) {
		for (i = 0; i < vi->rss_indir_table_size; ++i)
			indir[i] = vi->ctrl->rss.indirection_table[i];
	}

	if (key)
		memcpy(key, vi->ctrl->rss.key, vi->rss_key_size);

	if (hfunc)
		*hfunc = ETH_RSS_HASH_TOP;

	return 0;
}

static int virtnet_set_rxfh(struct net_device *dev, const u32 *indir, const u8 *key, const u8 hfunc)
{
	struct virtnet_info *vi = netdev_priv(dev);
	int i;

	if (hfunc != ETH_RSS_HASH_NO_CHANGE && hfunc != ETH_RSS_HASH_TOP)
		return -EOPNOTSUPP;

	if (indir) {
		for (i = 0; i < vi->rss_indir_table_size; ++i)
			vi->ctrl->rss.indirection_table[i] = indir[i];
	}
	if (key)
		memcpy(vi->ctrl->rss.key, key, vi->rss_key_size);

	virtnet_commit_rss_command(vi);

	return 0;
}

static int virtnet_get_rxnfc(struct net_device *dev, struct ethtool_rxnfc *info, u32 *rule_locs)
{
	struct virtnet_info *vi = netdev_priv(dev);
	int rc = 0;

	switch (info->cmd) {
	case ETHTOOL_GRXRINGS:
		info->data = vi->curr_queue_pairs;
		break;
	case ETHTOOL_GRXFH:
		virtnet_get_hashflow(vi, info);
		break;
	default:
		rc = -EOPNOTSUPP;
	}

	return rc;
}

static int virtnet_set_rxnfc(struct net_device *dev, struct ethtool_rxnfc *info)
{
	struct virtnet_info *vi = netdev_priv(dev);
	int rc = 0;

	switch (info->cmd) {
	case ETHTOOL_SRXFH:
		if (!virtnet_set_hashflow(vi, info))
			rc = -EINVAL;

		break;
	default:
		rc = -EOPNOTSUPP;
	}

	return rc;
}

static const struct ethtool_ops virtnet_ethtool_ops = {
	.supported_coalesce_params = ETHTOOL_COALESCE_MAX_FRAMES |
		ETHTOOL_COALESCE_USECS,
	.get_drvinfo = virtnet_get_drvinfo,
	.get_link = ethtool_op_get_link,
	.get_ringparam = virtnet_get_ringparam,
	.set_ringparam = virtnet_set_ringparam,
	.get_strings = virtnet_get_strings,
	.get_sset_count = virtnet_get_sset_count,
	.get_ethtool_stats = virtnet_get_ethtool_stats,
	.set_channels = virtnet_set_channels,
	.get_channels = virtnet_get_channels,
	.get_ts_info = ethtool_op_get_ts_info,
	.get_link_ksettings = virtnet_get_link_ksettings,
	.set_link_ksettings = virtnet_set_link_ksettings,
	.set_coalesce = virtnet_set_coalesce,
	.get_coalesce = virtnet_get_coalesce,
	.get_rxfh_key_size = virtnet_get_rxfh_key_size,
	.get_rxfh_indir_size = virtnet_get_rxfh_indir_size,
	.get_rxfh = virtnet_get_rxfh,
	.set_rxfh = virtnet_set_rxfh,
	.get_rxnfc = virtnet_get_rxnfc,
	.set_rxnfc = virtnet_set_rxnfc,
};

static void virtnet_freeze_down(struct virtio_device *vdev)
{
	struct virtnet_info *vi = vdev->priv;

	/* Make sure no work handler is accessing the device */
	flush_work(&vi->config_work);

	netif_tx_lock_bh(vi->dev);
	netif_device_detach(vi->dev);
	netif_tx_unlock_bh(vi->dev);
	if (netif_running(vi->dev))
		virtnet_close(vi->dev);
}

static int init_vqs(struct virtnet_info *vi);

static int virtnet_restore_up(struct virtio_device *vdev)
{
	struct virtnet_info *vi = vdev->priv;
	int err;

	err = init_vqs(vi);
	if (err)
		return err;

	virtio_device_ready(vdev);

	enable_delayed_refill(vi);

	if (netif_running(vi->dev)) {
		err = virtnet_open(vi->dev);
		if (err)
			return err;
	}

	netif_tx_lock_bh(vi->dev);
	netif_device_attach(vi->dev);
	netif_tx_unlock_bh(vi->dev);
	return err;
}

static int virtnet_set_guest_offloads(struct virtnet_info *vi, u64 offloads)
{
	struct scatterlist sg;
	vi->ctrl->offloads = cpu_to_virtio64(vi->vdev, offloads);

	sg_init_one(&sg, &vi->ctrl->offloads, sizeof(vi->ctrl->offloads));

	if (!virtnet_send_command(vi, VIRTIO_NET_CTRL_GUEST_OFFLOADS,
				  VIRTIO_NET_CTRL_GUEST_OFFLOADS_SET, &sg)) {
		dev_warn(&vi->dev->dev, "Fail to set guest offload.\n");
		return -EINVAL;
	}

	return 0;
}

static int virtnet_clear_guest_offloads(struct virtnet_info *vi)
{
	u64 offloads = 0;

	if (!vi->guest_offloads)
		return 0;

	return virtnet_set_guest_offloads(vi, offloads);
}

static int virtnet_restore_guest_offloads(struct virtnet_info *vi)
{
	u64 offloads = vi->guest_offloads;

	if (!vi->guest_offloads)
		return 0;

	return virtnet_set_guest_offloads(vi, offloads);
}

static int virtnet_xdp_set(struct net_device *dev, struct bpf_prog *prog,
			   struct netlink_ext_ack *extack)
{
	unsigned int room = SKB_DATA_ALIGN(VIRTIO_XDP_HEADROOM +
					   sizeof(struct skb_shared_info));
	unsigned int max_sz = PAGE_SIZE - room - ETH_HLEN;
	struct virtnet_info *vi = netdev_priv(dev);
	struct bpf_prog *old_prog;
	u16 xdp_qp = 0, curr_qp;
	int i, err;

	if (!virtio_has_feature(vi->vdev, VIRTIO_NET_F_CTRL_GUEST_OFFLOADS)
	    && (virtio_has_feature(vi->vdev, VIRTIO_NET_F_GUEST_TSO4) ||
	        virtio_has_feature(vi->vdev, VIRTIO_NET_F_GUEST_TSO6) ||
	        virtio_has_feature(vi->vdev, VIRTIO_NET_F_GUEST_ECN) ||
		virtio_has_feature(vi->vdev, VIRTIO_NET_F_GUEST_UFO) ||
		virtio_has_feature(vi->vdev, VIRTIO_NET_F_GUEST_CSUM) ||
		virtio_has_feature(vi->vdev, VIRTIO_NET_F_GUEST_USO4) ||
		virtio_has_feature(vi->vdev, VIRTIO_NET_F_GUEST_USO6))) {
		NL_SET_ERR_MSG_MOD(extack, "Can't set XDP while host is implementing GRO_HW/CSUM, disable GRO_HW/CSUM first");
		return -EOPNOTSUPP;
	}

	if (vi->mergeable_rx_bufs && !vi->any_header_sg) {
		NL_SET_ERR_MSG_MOD(extack, "XDP expects header/data in single page, any_header_sg required");
		return -EINVAL;
	}

	if (prog && !prog->aux->xdp_has_frags && dev->mtu > max_sz) {
		NL_SET_ERR_MSG_MOD(extack, "MTU too large to enable XDP without frags");
		netdev_warn(dev, "single-buffer XDP requires MTU less than %u\n", max_sz);
		return -EINVAL;
	}

	curr_qp = vi->curr_queue_pairs - vi->xdp_queue_pairs;
	if (prog)
		xdp_qp = nr_cpu_ids;

	/* XDP requires extra queues for XDP_TX */
	if (curr_qp + xdp_qp > vi->max_queue_pairs) {
		netdev_warn_once(dev, "XDP request %i queues but max is %i. XDP_TX and XDP_REDIRECT will operate in a slower locked tx mode.\n",
				 curr_qp + xdp_qp, vi->max_queue_pairs);
		xdp_qp = 0;
	}

	old_prog = rtnl_dereference(vi->rq[0].xdp_prog);
	if (!prog && !old_prog)
		return 0;

	if (prog)
		bpf_prog_add(prog, vi->max_queue_pairs - 1);

	/* Make sure NAPI is not using any XDP TX queues for RX. */
	if (netif_running(dev)) {
		for (i = 0; i < vi->max_queue_pairs; i++) {
			napi_disable(&vi->rq[i].napi);
			virtnet_napi_tx_disable(&vi->sq[i].napi);
		}
	}

	if (!prog) {
		for (i = 0; i < vi->max_queue_pairs; i++) {
			rcu_assign_pointer(vi->rq[i].xdp_prog, prog);
			if (i == 0)
				virtnet_restore_guest_offloads(vi);
		}
		synchronize_net();
	}

	err = _virtnet_set_queues(vi, curr_qp + xdp_qp);
	if (err)
		goto err;
	netif_set_real_num_rx_queues(dev, curr_qp + xdp_qp);
	vi->xdp_queue_pairs = xdp_qp;

	if (prog) {
		vi->xdp_enabled = true;
		for (i = 0; i < vi->max_queue_pairs; i++) {
			rcu_assign_pointer(vi->rq[i].xdp_prog, prog);
			if (i == 0 && !old_prog)
				virtnet_clear_guest_offloads(vi);
		}
		if (!old_prog)
			xdp_features_set_redirect_target(dev, true);
	} else {
		xdp_features_clear_redirect_target(dev);
		vi->xdp_enabled = false;
	}

	for (i = 0; i < vi->max_queue_pairs; i++) {
		if (old_prog)
			bpf_prog_put(old_prog);
		if (netif_running(dev)) {
			virtnet_napi_enable(vi->rq[i].vq, &vi->rq[i].napi);
			virtnet_napi_tx_enable(vi, vi->sq[i].vq,
					       &vi->sq[i].napi);
		}
	}

	return 0;

err:
	if (!prog) {
		virtnet_clear_guest_offloads(vi);
		for (i = 0; i < vi->max_queue_pairs; i++)
			rcu_assign_pointer(vi->rq[i].xdp_prog, old_prog);
	}

	if (netif_running(dev)) {
		for (i = 0; i < vi->max_queue_pairs; i++) {
			virtnet_napi_enable(vi->rq[i].vq, &vi->rq[i].napi);
			virtnet_napi_tx_enable(vi, vi->sq[i].vq,
					       &vi->sq[i].napi);
		}
	}
	if (prog)
		bpf_prog_sub(prog, vi->max_queue_pairs - 1);
	return err;
}

static int virtnet_xdp(struct net_device *dev, struct netdev_bpf *xdp)
{
	switch (xdp->command) {
	case XDP_SETUP_PROG:
		return virtnet_xdp_set(dev, xdp->prog, xdp->extack);
	default:
		return -EINVAL;
	}
}

static int virtnet_get_phys_port_name(struct net_device *dev, char *buf,
				      size_t len)
{
	struct virtnet_info *vi = netdev_priv(dev);
	int ret;

	if (!virtio_has_feature(vi->vdev, VIRTIO_NET_F_STANDBY))
		return -EOPNOTSUPP;

	ret = snprintf(buf, len, "sby");
	if (ret >= len)
		return -EOPNOTSUPP;

	return 0;
}

static int virtnet_set_features(struct net_device *dev,
				netdev_features_t features)
{
	struct virtnet_info *vi = netdev_priv(dev);
	u64 offloads;
	int err;

	if ((dev->features ^ features) & NETIF_F_GRO_HW) {
		if (vi->xdp_enabled)
			return -EBUSY;

		if (features & NETIF_F_GRO_HW)
			offloads = vi->guest_offloads_capable;
		else
			offloads = vi->guest_offloads_capable &
				   ~GUEST_OFFLOAD_GRO_HW_MASK;

		err = virtnet_set_guest_offloads(vi, offloads);
		if (err)
			return err;
		vi->guest_offloads = offloads;
	}

	if ((dev->features ^ features) & NETIF_F_RXHASH) {
		if (features & NETIF_F_RXHASH)
			vi->ctrl->rss.hash_types = vi->rss_hash_types_saved;
		else
			vi->ctrl->rss.hash_types = VIRTIO_NET_HASH_REPORT_NONE;

		if (!virtnet_commit_rss_command(vi))
			return -EINVAL;
	}

	return 0;
}

static void virtnet_tx_timeout(struct net_device *dev, unsigned int txqueue)
{
	struct virtnet_info *priv = netdev_priv(dev);
	struct send_queue *sq = &priv->sq[txqueue];
	struct netdev_queue *txq = netdev_get_tx_queue(dev, txqueue);

	u64_stats_update_begin(&sq->stats.syncp);
	sq->stats.tx_timeouts++;
	u64_stats_update_end(&sq->stats.syncp);

	netdev_err(dev, "TX timeout on queue: %u, sq: %s, vq: 0x%x, name: %s, %u usecs ago\n",
		   txqueue, sq->name, sq->vq->index, sq->vq->name,
		   jiffies_to_usecs(jiffies - READ_ONCE(txq->trans_start)));
}

static const struct net_device_ops virtnet_netdev = {
	.ndo_open            = virtnet_open,
	.ndo_stop   	     = virtnet_close,
	.ndo_start_xmit      = start_xmit,
	.ndo_validate_addr   = eth_validate_addr,
	.ndo_set_mac_address = virtnet_set_mac_address,
	.ndo_set_rx_mode     = virtnet_set_rx_mode,
	.ndo_get_stats64     = virtnet_stats,
	.ndo_vlan_rx_add_vid = virtnet_vlan_rx_add_vid,
	.ndo_vlan_rx_kill_vid = virtnet_vlan_rx_kill_vid,
	.ndo_bpf		= virtnet_xdp,
	.ndo_xdp_xmit		= virtnet_xdp_xmit,
	.ndo_features_check	= passthru_features_check,
	.ndo_get_phys_port_name	= virtnet_get_phys_port_name,
	.ndo_set_features	= virtnet_set_features,
	.ndo_tx_timeout		= virtnet_tx_timeout,
};

static void virtnet_config_changed_work(struct work_struct *work)
{
	struct virtnet_info *vi =
		container_of(work, struct virtnet_info, config_work);
	u16 v;

	if (virtio_cread_feature(vi->vdev, VIRTIO_NET_F_STATUS,
				 struct virtio_net_config, status, &v) < 0)
		return;

	if (v & VIRTIO_NET_S_ANNOUNCE) {
		netdev_notify_peers(vi->dev);
		virtnet_ack_link_announce(vi);
	}

	/* Ignore unknown (future) status bits */
	v &= VIRTIO_NET_S_LINK_UP;

	if (vi->status == v)
		return;

	vi->status = v;

	if (vi->status & VIRTIO_NET_S_LINK_UP) {
		virtnet_update_settings(vi);
		netif_carrier_on(vi->dev);
		netif_tx_wake_all_queues(vi->dev);
	} else {
		netif_carrier_off(vi->dev);
		netif_tx_stop_all_queues(vi->dev);
	}
}

static void virtnet_config_changed(struct virtio_device *vdev)
{
	struct virtnet_info *vi = vdev->priv;

	schedule_work(&vi->config_work);
}

static void virtnet_free_queues(struct virtnet_info *vi)
{
	int i;

	for (i = 0; i < vi->max_queue_pairs; i++) {
		__netif_napi_del(&vi->rq[i].napi);
		__netif_napi_del(&vi->sq[i].napi);
	}

	/* We called __netif_napi_del(),
	 * we need to respect an RCU grace period before freeing vi->rq
	 */
	synchronize_net();

	kfree(vi->rq);
	kfree(vi->sq);
	kfree(vi->ctrl);
}

static void _free_receive_bufs(struct virtnet_info *vi)
{
	struct bpf_prog *old_prog;
	int i;

	for (i = 0; i < vi->max_queue_pairs; i++) {
		while (vi->rq[i].pages)
			__free_pages(get_a_page(&vi->rq[i], GFP_KERNEL), 0);

		old_prog = rtnl_dereference(vi->rq[i].xdp_prog);
		RCU_INIT_POINTER(vi->rq[i].xdp_prog, NULL);
		if (old_prog)
			bpf_prog_put(old_prog);
	}
}

static void free_receive_bufs(struct virtnet_info *vi)
{
	rtnl_lock();
	_free_receive_bufs(vi);
	rtnl_unlock();
}

static void free_receive_page_frags(struct virtnet_info *vi)
{
	int i;
	for (i = 0; i < vi->max_queue_pairs; i++)
		if (vi->rq[i].alloc_frag.page)
			put_page(vi->rq[i].alloc_frag.page);
}

static void virtnet_sq_free_unused_buf(struct virtqueue *vq, void *buf)
{
	if (!is_xdp_frame(buf))
		dev_kfree_skb(buf);
	else
		xdp_return_frame(ptr_to_xdp(buf));
}

static void virtnet_rq_free_unused_buf(struct virtqueue *vq, void *buf)
{
	struct virtnet_info *vi = vq->vdev->priv;
	int i = vq2rxq(vq);

	if (vi->mergeable_rx_bufs)
		put_page(virt_to_head_page(buf));
	else if (vi->big_packets)
		give_pages(&vi->rq[i], buf);
	else
		put_page(virt_to_head_page(buf));
}

static void free_unused_bufs(struct virtnet_info *vi)
{
	void *buf;
	int i;

	for (i = 0; i < vi->max_queue_pairs; i++) {
		struct send_queue *sq = &vi->sq[i];

		while ((buf = virtnet_detach_unused_buf(sq->vq, sq->premapped)) != NULL)
			virtnet_sq_free_unused_buf(sq->vq, buf);
		cond_resched();
	}

	for (i = 0; i < vi->max_queue_pairs; i++) {
		struct receive_queue *rq = &vi->rq[i];

		while ((buf = virtnet_detach_unused_buf(rq->vq, rq->premapped)) != NULL)
			virtnet_rq_free_unused_buf(rq->vq, buf);
		cond_resched();
	}
}

static void virtnet_del_vqs(struct virtnet_info *vi)
{
	struct virtio_device *vdev = vi->vdev;

	virtnet_clean_affinity(vi);

	vdev->config->del_vqs(vdev);

	virtnet_free_queues(vi);
}

/* How large should a single buffer be so a queue full of these can fit at
 * least one full packet?
 * Logic below assumes the mergeable buffer header is used.
 */
static unsigned int mergeable_min_buf_len(struct virtnet_info *vi, struct virtqueue *vq)
{
	const unsigned int hdr_len = vi->hdr_len;
	unsigned int rq_size = virtqueue_get_vring_size(vq);
	unsigned int packet_len = vi->big_packets ? IP_MAX_MTU : vi->dev->max_mtu;
	unsigned int buf_len = hdr_len + ETH_HLEN + VLAN_HLEN + packet_len;
	unsigned int min_buf_len = DIV_ROUND_UP(buf_len, rq_size);

	return max(max(min_buf_len, hdr_len) - hdr_len,
		   (unsigned int)GOOD_PACKET_LEN);
}

static int virtnet_find_vqs(struct virtnet_info *vi)
{
	vq_callback_t **callbacks;
	struct virtqueue **vqs;
	int ret = -ENOMEM;
	int i, total_vqs;
	const char **names;
	bool *ctx;

	/* We expect 1 RX virtqueue followed by 1 TX virtqueue, followed by
	 * possible N-1 RX/TX queue pairs used in multiqueue mode, followed by
	 * possible control vq.
	 */
	total_vqs = vi->max_queue_pairs * 2 +
		    virtio_has_feature(vi->vdev, VIRTIO_NET_F_CTRL_VQ);

	/* Allocate space for find_vqs parameters */
	vqs = kcalloc(total_vqs, sizeof(*vqs), GFP_KERNEL);
	if (!vqs)
		goto err_vq;
	callbacks = kmalloc_array(total_vqs, sizeof(*callbacks), GFP_KERNEL);
	if (!callbacks)
		goto err_callback;
	names = kmalloc_array(total_vqs, sizeof(*names), GFP_KERNEL);
	if (!names)
		goto err_names;
	if (!vi->big_packets || vi->mergeable_rx_bufs) {
		ctx = kcalloc(total_vqs, sizeof(*ctx), GFP_KERNEL);
		if (!ctx)
			goto err_ctx;
	} else {
		ctx = NULL;
	}

	/* Parameters for control virtqueue, if any */
	if (vi->has_cvq) {
		callbacks[total_vqs - 1] = NULL;
		names[total_vqs - 1] = "control";
	}

	/* Allocate/initialize parameters for send/receive virtqueues */
	for (i = 0; i < vi->max_queue_pairs; i++) {
		callbacks[rxq2vq(i)] = skb_recv_done;
		callbacks[txq2vq(i)] = skb_xmit_done;
		sprintf(vi->rq[i].name, "input.%d", i);
		sprintf(vi->sq[i].name, "output.%d", i);
		names[rxq2vq(i)] = vi->rq[i].name;
		names[txq2vq(i)] = vi->sq[i].name;
		if (ctx)
			ctx[rxq2vq(i)] = true;
	}

	ret = virtio_find_vqs_ctx(vi->vdev, total_vqs, vqs, callbacks,
				  names, ctx, NULL);
	if (ret)
		goto err_find;

	if (vi->has_cvq) {
		vi->cvq = vqs[total_vqs - 1];
		if (virtio_has_feature(vi->vdev, VIRTIO_NET_F_CTRL_VLAN))
			vi->dev->features |= NETIF_F_HW_VLAN_CTAG_FILTER;
	}

	for (i = 0; i < vi->max_queue_pairs; i++) {
		vi->rq[i].vq = vqs[rxq2vq(i)];
		vi->rq[i].min_buf_len = mergeable_min_buf_len(vi, vi->rq[i].vq);
		vi->sq[i].vq = vqs[txq2vq(i)];

		if (experiment_premapped) {
			if (!virtqueue_set_premapped(vi->rq[i].vq))
				vi->rq[i].premapped = true;
			else
				netdev_warn(vi->dev, "RXQ (%d) enable premapped failure.\n", i);

			if (!virtqueue_set_premapped(vi->sq[i].vq))
				vi->sq[i].premapped = true;
			else
				netdev_warn(vi->dev, "TXQ (%d) enable premapped failure.\n", i);
		}
	}

	/* run here: ret == 0. */


err_find:
	kfree(ctx);
err_ctx:
	kfree(names);
err_names:
	kfree(callbacks);
err_callback:
	kfree(vqs);
err_vq:
	return ret;
}

static int virtnet_alloc_queues(struct virtnet_info *vi)
{
	int i;

	if (vi->has_cvq) {
		vi->ctrl = kzalloc(sizeof(*vi->ctrl), GFP_KERNEL);
		if (!vi->ctrl)
			goto err_ctrl;
	} else {
		vi->ctrl = NULL;
	}
	vi->sq = kcalloc(vi->max_queue_pairs, sizeof(*vi->sq), GFP_KERNEL);
	if (!vi->sq)
		goto err_sq;
	vi->rq = kcalloc(vi->max_queue_pairs, sizeof(*vi->rq), GFP_KERNEL);
	if (!vi->rq)
		goto err_rq;

	INIT_DELAYED_WORK(&vi->refill, refill_work);
	for (i = 0; i < vi->max_queue_pairs; i++) {
		vi->rq[i].pages = NULL;
		netif_napi_add_weight(vi->dev, &vi->rq[i].napi, virtnet_poll,
				      napi_weight);
		netif_napi_add_tx_weight(vi->dev, &vi->sq[i].napi,
					 virtnet_poll_tx,
					 napi_tx ? napi_weight : 0);

		sg_init_table(vi->rq[i].sg, ARRAY_SIZE(vi->rq[i].sg));
		ewma_pkt_len_init(&vi->rq[i].mrg_avg_pkt_len);
		sg_init_table(vi->sq[i].sg, ARRAY_SIZE(vi->sq[i].sg));

		u64_stats_init(&vi->rq[i].stats.syncp);
		u64_stats_init(&vi->sq[i].stats.syncp);
	}

	return 0;

err_rq:
	kfree(vi->sq);
err_sq:
	kfree(vi->ctrl);
err_ctrl:
	return -ENOMEM;
}

static int init_vqs(struct virtnet_info *vi)
{
	int ret;

	/* Allocate send & receive queues */
	ret = virtnet_alloc_queues(vi);
	if (ret)
		goto err;

	ret = virtnet_find_vqs(vi);
	if (ret)
		goto err_free;

	cpus_read_lock();
	virtnet_set_affinity(vi);
	cpus_read_unlock();

	return 0;

err_free:
	virtnet_free_queues(vi);
err:
	return ret;
}

#ifdef CONFIG_SYSFS
static ssize_t mergeable_rx_buffer_size_show(struct netdev_rx_queue *queue,
		char *buf)
{
	struct virtnet_info *vi = netdev_priv(queue->dev);
	unsigned int queue_index = get_netdev_rx_queue_index(queue);
	unsigned int headroom = virtnet_get_headroom(vi);
	unsigned int tailroom = headroom ? sizeof(struct skb_shared_info) : 0;
	struct ewma_pkt_len *avg;

	BUG_ON(queue_index >= vi->max_queue_pairs);
	avg = &vi->rq[queue_index].mrg_avg_pkt_len;
	return sprintf(buf, "%u\n",
		       get_mergeable_buf_len(&vi->rq[queue_index], avg,
				       SKB_DATA_ALIGN(headroom + tailroom)));
}

static struct rx_queue_attribute mergeable_rx_buffer_size_attribute =
	__ATTR_RO(mergeable_rx_buffer_size);

static struct attribute *virtio_net_mrg_rx_attrs[] = {
	&mergeable_rx_buffer_size_attribute.attr,
	NULL
};

static const struct attribute_group virtio_net_mrg_rx_group = {
	.name = "virtio_net",
	.attrs = virtio_net_mrg_rx_attrs
};
#endif

static bool virtnet_fail_on_feature(struct virtio_device *vdev,
				    unsigned int fbit,
				    const char *fname, const char *dname)
{
	if (!virtio_has_feature(vdev, fbit))
		return false;

	dev_err(&vdev->dev, "device advertises feature %s but not %s",
		fname, dname);

	return true;
}

#define VIRTNET_FAIL_ON(vdev, fbit, dbit)			\
	virtnet_fail_on_feature(vdev, fbit, #fbit, dbit)

static bool virtnet_validate_features(struct virtio_device *vdev)
{
	if (!virtio_has_feature(vdev, VIRTIO_NET_F_CTRL_VQ) &&
	    (VIRTNET_FAIL_ON(vdev, VIRTIO_NET_F_CTRL_RX,
			     "VIRTIO_NET_F_CTRL_VQ") ||
	     VIRTNET_FAIL_ON(vdev, VIRTIO_NET_F_CTRL_VLAN,
			     "VIRTIO_NET_F_CTRL_VQ") ||
	     VIRTNET_FAIL_ON(vdev, VIRTIO_NET_F_GUEST_ANNOUNCE,
			     "VIRTIO_NET_F_CTRL_VQ") ||
	     VIRTNET_FAIL_ON(vdev, VIRTIO_NET_F_MQ, "VIRTIO_NET_F_CTRL_VQ") ||
	     VIRTNET_FAIL_ON(vdev, VIRTIO_NET_F_CTRL_MAC_ADDR,
			     "VIRTIO_NET_F_CTRL_VQ") ||
	     VIRTNET_FAIL_ON(vdev, VIRTIO_NET_F_RSS,
			     "VIRTIO_NET_F_CTRL_VQ") ||
	     VIRTNET_FAIL_ON(vdev, VIRTIO_NET_F_HASH_REPORT,
			     "VIRTIO_NET_F_CTRL_VQ") ||
	     VIRTNET_FAIL_ON(vdev, VIRTIO_NET_F_NOTF_COAL,
			     "VIRTIO_NET_F_CTRL_VQ"))) {
		return false;
	}

	return true;
}

#define MIN_MTU ETH_MIN_MTU
#define MAX_MTU ETH_MAX_MTU

static int virtnet_validate(struct virtio_device *vdev)
{
	if (!vdev->config->get) {
		dev_err(&vdev->dev, "%s failure: config access disabled\n",
			__func__);
		return -EINVAL;
	}

	if (!virtnet_validate_features(vdev))
		return -EINVAL;

	if (virtio_has_feature(vdev, VIRTIO_NET_F_MTU)) {
		int mtu = virtio_cread16(vdev,
					 offsetof(struct virtio_net_config,
						  mtu));
		if (mtu < MIN_MTU)
			__virtio_clear_bit(vdev, VIRTIO_NET_F_MTU);
	}

	if (virtio_has_feature(vdev, VIRTIO_NET_F_STANDBY) &&
	    !virtio_has_feature(vdev, VIRTIO_NET_F_MAC)) {
		dev_warn(&vdev->dev, "device advertises feature VIRTIO_NET_F_STANDBY but not VIRTIO_NET_F_MAC, disabling standby");
		__virtio_clear_bit(vdev, VIRTIO_NET_F_STANDBY);
	}

	return 0;
}

static bool virtnet_check_guest_gso(const struct virtnet_info *vi)
{
	return virtio_has_feature(vi->vdev, VIRTIO_NET_F_GUEST_TSO4) ||
		virtio_has_feature(vi->vdev, VIRTIO_NET_F_GUEST_TSO6) ||
		virtio_has_feature(vi->vdev, VIRTIO_NET_F_GUEST_ECN) ||
		virtio_has_feature(vi->vdev, VIRTIO_NET_F_GUEST_UFO) ||
		(virtio_has_feature(vi->vdev, VIRTIO_NET_F_GUEST_USO4) &&
		virtio_has_feature(vi->vdev, VIRTIO_NET_F_GUEST_USO6));
}

static void virtnet_set_big_packets(struct virtnet_info *vi, const int mtu)
{
	bool guest_gso = virtnet_check_guest_gso(vi);

	/* If device can receive ANY guest GSO packets, regardless of mtu,
	 * allocate packets of maximum size, otherwise limit it to only
	 * mtu size worth only.
	 */
	if (mtu > ETH_DATA_LEN || guest_gso) {
		vi->big_packets = true;
		vi->big_packets_num_skbfrags = guest_gso ? MAX_SKB_FRAGS : DIV_ROUND_UP(mtu, PAGE_SIZE);
	}
}

static int virtnet_probe(struct virtio_device *vdev)
{
	int i, err = -ENOMEM;
	struct net_device *dev;
	struct virtnet_info *vi;
	u16 max_queue_pairs;
	int mtu = 0;

	/* Find if host supports multiqueue/rss virtio_net device */
	max_queue_pairs = 1;
	if (virtio_has_feature(vdev, VIRTIO_NET_F_MQ) || virtio_has_feature(vdev, VIRTIO_NET_F_RSS))
		max_queue_pairs =
		     virtio_cread16(vdev, offsetof(struct virtio_net_config, max_virtqueue_pairs));

	/* We need at least 2 queue's */
	if (max_queue_pairs < VIRTIO_NET_CTRL_MQ_VQ_PAIRS_MIN ||
	    max_queue_pairs > VIRTIO_NET_CTRL_MQ_VQ_PAIRS_MAX ||
	    !virtio_has_feature(vdev, VIRTIO_NET_F_CTRL_VQ))
		max_queue_pairs = 1;

	/* Allocate ourselves a network device with room for our info */
	dev = alloc_etherdev_mq(sizeof(struct virtnet_info), max_queue_pairs);
	if (!dev)
		return -ENOMEM;

	/* Set up network device as normal. */
	dev->priv_flags |= IFF_UNICAST_FLT | IFF_LIVE_ADDR_CHANGE |
			   IFF_TX_SKB_NO_LINEAR;
	dev->netdev_ops = &virtnet_netdev;
	dev->features = NETIF_F_HIGHDMA;

	dev->ethtool_ops = &virtnet_ethtool_ops;
	SET_NETDEV_DEV(dev, &vdev->dev);

	/* Do we support "hardware" checksums? */
	if (virtio_has_feature(vdev, VIRTIO_NET_F_CSUM)) {
		/* This opens up the world of extra features. */
		dev->hw_features |= NETIF_F_HW_CSUM | NETIF_F_SG;
		if (csum)
			dev->features |= NETIF_F_HW_CSUM | NETIF_F_SG;

		if (virtio_has_feature(vdev, VIRTIO_NET_F_GSO)) {
			dev->hw_features |= NETIF_F_TSO
				| NETIF_F_TSO_ECN | NETIF_F_TSO6;
		}
		/* Individual feature bits: what can host handle? */
		if (virtio_has_feature(vdev, VIRTIO_NET_F_HOST_TSO4))
			dev->hw_features |= NETIF_F_TSO;
		if (virtio_has_feature(vdev, VIRTIO_NET_F_HOST_TSO6))
			dev->hw_features |= NETIF_F_TSO6;
		if (virtio_has_feature(vdev, VIRTIO_NET_F_HOST_ECN))
			dev->hw_features |= NETIF_F_TSO_ECN;
		if (virtio_has_feature(vdev, VIRTIO_NET_F_HOST_USO))
			dev->hw_features |= NETIF_F_GSO_UDP_L4;

		dev->features |= NETIF_F_GSO_ROBUST;

		if (gso)
			dev->features |= dev->hw_features & NETIF_F_ALL_TSO;
		/* (!csum && gso) case will be fixed by register_netdev() */
	}
	if (virtio_has_feature(vdev, VIRTIO_NET_F_GUEST_CSUM))
		dev->features |= NETIF_F_RXCSUM;
	if (virtio_has_feature(vdev, VIRTIO_NET_F_GUEST_TSO4) ||
	    virtio_has_feature(vdev, VIRTIO_NET_F_GUEST_TSO6))
		dev->features |= NETIF_F_GRO_HW;
	if (virtio_has_feature(vdev, VIRTIO_NET_F_CTRL_GUEST_OFFLOADS))
		dev->hw_features |= NETIF_F_GRO_HW;

	dev->vlan_features = dev->features;
	dev->xdp_features = NETDEV_XDP_ACT_BASIC | NETDEV_XDP_ACT_REDIRECT;

	/* MTU range: 68 - 65535 */
	dev->min_mtu = MIN_MTU;
	dev->max_mtu = MAX_MTU;

	/* Configuration may specify what MAC to use.  Otherwise random. */
	if (virtio_has_feature(vdev, VIRTIO_NET_F_MAC)) {
		u8 addr[ETH_ALEN];

		virtio_cread_bytes(vdev,
				   offsetof(struct virtio_net_config, mac),
				   addr, ETH_ALEN);
		eth_hw_addr_set(dev, addr);
	} else {
		eth_hw_addr_random(dev);
		dev_info(&vdev->dev, "Assigned random MAC address %pM\n",
			 dev->dev_addr);
	}

	/* Set up our device-specific information */
	vi = netdev_priv(dev);
	vi->dev = dev;
	vi->vdev = vdev;
	vdev->priv = vi;

	INIT_WORK(&vi->config_work, virtnet_config_changed_work);
	spin_lock_init(&vi->refill_lock);

	if (virtio_has_feature(vdev, VIRTIO_NET_F_MRG_RXBUF)) {
		vi->mergeable_rx_bufs = true;
		dev->xdp_features |= NETDEV_XDP_ACT_RX_SG;
	}

	if (virtio_has_feature(vi->vdev, VIRTIO_NET_F_NOTF_COAL)) {
		vi->rx_usecs = 0;
		vi->tx_usecs = 0;
		vi->tx_max_packets = 0;
		vi->rx_max_packets = 0;
	}

	if (virtio_has_feature(vdev, VIRTIO_NET_F_HASH_REPORT))
		vi->has_rss_hash_report = true;

	if (virtio_has_feature(vdev, VIRTIO_NET_F_RSS))
		vi->has_rss = true;

	if (vi->has_rss || vi->has_rss_hash_report) {
		vi->rss_indir_table_size =
			virtio_cread16(vdev, offsetof(struct virtio_net_config,
				rss_max_indirection_table_length));
		vi->rss_key_size =
			virtio_cread8(vdev, offsetof(struct virtio_net_config, rss_max_key_size));

		vi->rss_hash_types_supported =
		    virtio_cread32(vdev, offsetof(struct virtio_net_config, supported_hash_types));
		vi->rss_hash_types_supported &=
				~(VIRTIO_NET_RSS_HASH_TYPE_IP_EX |
				  VIRTIO_NET_RSS_HASH_TYPE_TCP_EX |
				  VIRTIO_NET_RSS_HASH_TYPE_UDP_EX);

		dev->hw_features |= NETIF_F_RXHASH;
	}

	if (vi->has_rss_hash_report)
		vi->hdr_len = sizeof(struct virtio_net_hdr_v1_hash);
	else if (virtio_has_feature(vdev, VIRTIO_NET_F_MRG_RXBUF) ||
		 virtio_has_feature(vdev, VIRTIO_F_VERSION_1))
		vi->hdr_len = sizeof(struct virtio_net_hdr_mrg_rxbuf);
	else
		vi->hdr_len = sizeof(struct virtio_net_hdr);

	if (virtio_has_feature(vdev, VIRTIO_F_ANY_LAYOUT) ||
	    virtio_has_feature(vdev, VIRTIO_F_VERSION_1))
		vi->any_header_sg = true;

	if (virtio_has_feature(vdev, VIRTIO_NET_F_CTRL_VQ))
		vi->has_cvq = true;

	if (virtio_has_feature(vdev, VIRTIO_NET_F_MTU)) {
		mtu = virtio_cread16(vdev,
				     offsetof(struct virtio_net_config,
					      mtu));
		if (mtu < dev->min_mtu) {
			/* Should never trigger: MTU was previously validated
			 * in virtnet_validate.
			 */
			dev_err(&vdev->dev,
				"device MTU appears to have changed it is now %d < %d",
				mtu, dev->min_mtu);
			err = -EINVAL;
			goto free;
		}

		dev->mtu = mtu;
		dev->max_mtu = mtu;
	}

	virtnet_set_big_packets(vi, mtu);

	if (vi->any_header_sg)
		dev->needed_headroom = vi->hdr_len;

	/* Enable multiqueue by default */
	if (num_online_cpus() >= max_queue_pairs)
		vi->curr_queue_pairs = max_queue_pairs;
	else
		vi->curr_queue_pairs = num_online_cpus();
	vi->max_queue_pairs = max_queue_pairs;

	/* Allocate/initialize the rx/tx queues, and invoke find_vqs */
	err = init_vqs(vi);
	if (err)
		goto free;

#ifdef CONFIG_SYSFS
	if (vi->mergeable_rx_bufs)
		dev->sysfs_rx_queue_group = &virtio_net_mrg_rx_group;
#endif
	netif_set_real_num_tx_queues(dev, vi->curr_queue_pairs);
	netif_set_real_num_rx_queues(dev, vi->curr_queue_pairs);

	virtnet_init_settings(dev);

	if (virtio_has_feature(vdev, VIRTIO_NET_F_STANDBY)) {
		vi->failover = net_failover_create(vi->dev);
		if (IS_ERR(vi->failover)) {
			err = PTR_ERR(vi->failover);
			goto free_vqs;
		}
	}

	if (vi->has_rss || vi->has_rss_hash_report)
		virtnet_init_default_rss(vi);

	/* serialize netdev register + virtio_device_ready() with ndo_open() */
	rtnl_lock();

	err = register_netdevice(dev);
	if (err) {
		pr_debug("virtio_net: registering device failed\n");
		rtnl_unlock();
		goto free_failover;
	}

	virtio_device_ready(vdev);

	/* a random MAC address has been assigned, notify the device.
	 * We don't fail probe if VIRTIO_NET_F_CTRL_MAC_ADDR is not there
	 * because many devices work fine without getting MAC explicitly
	 */
	if (!virtio_has_feature(vdev, VIRTIO_NET_F_MAC) &&
	    virtio_has_feature(vi->vdev, VIRTIO_NET_F_CTRL_MAC_ADDR)) {
		struct scatterlist sg;

		sg_init_one(&sg, dev->dev_addr, dev->addr_len);
		if (!virtnet_send_command(vi, VIRTIO_NET_CTRL_MAC,
					  VIRTIO_NET_CTRL_MAC_ADDR_SET, &sg)) {
			pr_debug("virtio_net: setting MAC address failed\n");
			rtnl_unlock();
			err = -EINVAL;
			goto free_unregister_netdev;
		}
	}

	rtnl_unlock();

	err = virtnet_cpu_notif_add(vi);
	if (err) {
		pr_debug("virtio_net: registering cpu notifier failed\n");
		goto free_unregister_netdev;
	}

	virtnet_set_queues(vi, vi->curr_queue_pairs);

	/* Assume link up if device can't report link status,
	   otherwise get link status from config. */
	netif_carrier_off(dev);
	if (virtio_has_feature(vi->vdev, VIRTIO_NET_F_STATUS)) {
		schedule_work(&vi->config_work);
	} else {
		vi->status = VIRTIO_NET_S_LINK_UP;
		virtnet_update_settings(vi);
		netif_carrier_on(dev);
	}

	for (i = 0; i < ARRAY_SIZE(guest_offloads); i++)
		if (virtio_has_feature(vi->vdev, guest_offloads[i]))
			set_bit(guest_offloads[i], &vi->guest_offloads);
	vi->guest_offloads_capable = vi->guest_offloads;

	pr_debug("virtnet: registered device %s with %d RX and TX vq's\n",
		 dev->name, max_queue_pairs);

	return 0;

free_unregister_netdev:
	unregister_netdev(dev);
free_failover:
	net_failover_destroy(vi->failover);
free_vqs:
	virtio_reset_device(vdev);
	cancel_delayed_work_sync(&vi->refill);
	free_receive_page_frags(vi);
	virtnet_del_vqs(vi);
free:
	free_netdev(dev);
	return err;
}

static void remove_vq_common(struct virtnet_info *vi)
{
	virtio_reset_device(vi->vdev);

	/* Free unused buffers in both send and recv, if any. */
	free_unused_bufs(vi);

	free_receive_bufs(vi);

	free_receive_page_frags(vi);

	virtnet_del_vqs(vi);
}

static void virtnet_remove(struct virtio_device *vdev)
{
	struct virtnet_info *vi = vdev->priv;

	virtnet_cpu_notif_remove(vi);

	/* Make sure no work handler is accessing the device. */
	flush_work(&vi->config_work);

	unregister_netdev(vi->dev);

	net_failover_destroy(vi->failover);

	remove_vq_common(vi);

	free_netdev(vi->dev);
}

static __maybe_unused int virtnet_freeze(struct virtio_device *vdev)
{
	struct virtnet_info *vi = vdev->priv;

	virtnet_cpu_notif_remove(vi);
	virtnet_freeze_down(vdev);
	remove_vq_common(vi);

	return 0;
}

static __maybe_unused int virtnet_restore(struct virtio_device *vdev)
{
	struct virtnet_info *vi = vdev->priv;
	int err;

	err = virtnet_restore_up(vdev);
	if (err)
		return err;
	virtnet_set_queues(vi, vi->curr_queue_pairs);

	err = virtnet_cpu_notif_add(vi);
	if (err) {
		virtnet_freeze_down(vdev);
		remove_vq_common(vi);
		return err;
	}

	return 0;
}

static struct virtio_device_id id_table[] = {
	{ VIRTIO_ID_NET, VIRTIO_DEV_ANY_ID },
	{ 0 },
};

#define VIRTNET_FEATURES \
	VIRTIO_NET_F_CSUM, VIRTIO_NET_F_GUEST_CSUM, \
	VIRTIO_NET_F_MAC, \
	VIRTIO_NET_F_HOST_TSO4, VIRTIO_NET_F_HOST_UFO, VIRTIO_NET_F_HOST_TSO6, \
	VIRTIO_NET_F_HOST_ECN, VIRTIO_NET_F_GUEST_TSO4, VIRTIO_NET_F_GUEST_TSO6, \
	VIRTIO_NET_F_GUEST_ECN, VIRTIO_NET_F_GUEST_UFO, \
	VIRTIO_NET_F_HOST_USO, VIRTIO_NET_F_GUEST_USO4, VIRTIO_NET_F_GUEST_USO6, \
	VIRTIO_NET_F_MRG_RXBUF, VIRTIO_NET_F_STATUS, VIRTIO_NET_F_CTRL_VQ, \
	VIRTIO_NET_F_CTRL_RX, VIRTIO_NET_F_CTRL_VLAN, \
	VIRTIO_NET_F_GUEST_ANNOUNCE, VIRTIO_NET_F_MQ, \
	VIRTIO_NET_F_CTRL_MAC_ADDR, \
	VIRTIO_NET_F_MTU, VIRTIO_NET_F_CTRL_GUEST_OFFLOADS, \
	VIRTIO_NET_F_SPEED_DUPLEX, VIRTIO_NET_F_STANDBY, \
	VIRTIO_NET_F_RSS, VIRTIO_NET_F_HASH_REPORT, VIRTIO_NET_F_NOTF_COAL, \
	VIRTIO_NET_F_GUEST_HDRLEN

static unsigned int features[] = {
	VIRTNET_FEATURES,
};

static unsigned int features_legacy[] = {
	VIRTNET_FEATURES,
	VIRTIO_NET_F_GSO,
	VIRTIO_F_ANY_LAYOUT,
};

static struct virtio_driver virtio_net_driver = {
	.feature_table = features,
	.feature_table_size = ARRAY_SIZE(features),
	.feature_table_legacy = features_legacy,
	.feature_table_size_legacy = ARRAY_SIZE(features_legacy),
	.driver.name =	KBUILD_MODNAME,
	.driver.owner =	THIS_MODULE,
	.id_table =	id_table,
	.validate =	virtnet_validate,
	.probe =	virtnet_probe,
	.remove =	virtnet_remove,
	.config_changed = virtnet_config_changed,
#ifdef CONFIG_PM_SLEEP
	.freeze =	virtnet_freeze,
	.restore =	virtnet_restore,
#endif
};

static __init int virtio_net_driver_init(void)
{
	int ret;

	ret = cpuhp_setup_state_multi(CPUHP_AP_ONLINE_DYN, "virtio/net:online",
				      virtnet_cpu_online,
				      virtnet_cpu_down_prep);
	if (ret < 0)
		goto out;
	virtionet_online = ret;
	ret = cpuhp_setup_state_multi(CPUHP_VIRT_NET_DEAD, "virtio/net:dead",
				      NULL, virtnet_cpu_dead);
	if (ret)
		goto err_dead;
	ret = register_virtio_driver(&virtio_net_driver);
	if (ret)
		goto err_virtio;
	return 0;
err_virtio:
	cpuhp_remove_multi_state(CPUHP_VIRT_NET_DEAD);
err_dead:
	cpuhp_remove_multi_state(virtionet_online);
out:
	return ret;
}
module_init(virtio_net_driver_init);

static __exit void virtio_net_driver_exit(void)
{
	unregister_virtio_driver(&virtio_net_driver);
	cpuhp_remove_multi_state(CPUHP_VIRT_NET_DEAD);
	cpuhp_remove_multi_state(virtionet_online);
}
module_exit(virtio_net_driver_exit);

MODULE_DEVICE_TABLE(virtio, id_table);
MODULE_DESCRIPTION("Virtio network driver");
MODULE_LICENSE("GPL");<|MERGE_RESOLUTION|>--- conflicted
+++ resolved
@@ -1242,7 +1242,7 @@
 	int len;
 
 	while (num_buf-- > 1) {
-		buf = virtqueue_get_buf(rq->vq, &len);
+		buf = virtnet_rq_get_buf(rq, &len, NULL);
 		if (unlikely(!buf)) {
 			pr_debug("%s: rx error: %d buffers missing\n",
 				 dev->name, num_buf);
@@ -1638,23 +1638,8 @@
 
 err_skb:
 	put_page(page);
-<<<<<<< HEAD
 	mergeable_buf_free(rq, num_buf, dev, stats);
 
-=======
-	while (num_buf-- > 1) {
-		buf = virtnet_rq_get_buf(rq, &len, NULL);
-		if (unlikely(!buf)) {
-			pr_debug("%s: rx error: %d buffers missing\n",
-				 dev->name, num_buf);
-			dev->stats.rx_length_errors++;
-			break;
-		}
-		stats->bytes += len;
-		page = virt_to_head_page(buf);
-		put_page(page);
-	}
->>>>>>> 373abdba
 err_buf:
 	stats->drops++;
 	dev_kfree_skb(head_skb);
