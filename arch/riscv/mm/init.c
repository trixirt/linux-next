--- conflicted
+++ resolved
@@ -135,13 +135,10 @@
 		(unsigned long)VMEMMAP_END);
 	print_ml("vmalloc", (unsigned long)VMALLOC_START,
 		(unsigned long)VMALLOC_END);
-<<<<<<< HEAD
-=======
 #ifdef CONFIG_64BIT
 	print_ml("modules", (unsigned long)MODULES_VADDR,
 		(unsigned long)MODULES_END);
 #endif
->>>>>>> 7365df19
 	print_ml("lowmem", (unsigned long)PAGE_OFFSET,
 		(unsigned long)high_memory);
 	if (IS_ENABLED(CONFIG_64BIT)) {
