--- conflicted
+++ resolved
@@ -1327,13 +1327,10 @@
 		return prog->aux->sleepable ? &bpf_copy_from_user_proto : NULL;
 	case BPF_FUNC_snprintf_btf:
 		return &bpf_snprintf_btf_proto;
-<<<<<<< HEAD
-=======
 	case BPF_FUNC_bpf_per_cpu_ptr:
 		return &bpf_per_cpu_ptr_proto;
 	case BPF_FUNC_bpf_this_cpu_ptr:
 		return &bpf_this_cpu_ptr_proto;
->>>>>>> 105faa87
 	default:
 		return NULL;
 	}
@@ -1783,13 +1780,9 @@
 };
 
 const struct bpf_prog_ops raw_tracepoint_prog_ops = {
-<<<<<<< HEAD
-	.test_run = bpf_prog_test_run_raw_tp,
-=======
 #ifdef CONFIG_NET
 	.test_run = bpf_prog_test_run_raw_tp,
 #endif
->>>>>>> 105faa87
 };
 
 const struct bpf_verifier_ops tracing_verifier_ops = {
