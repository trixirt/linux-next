// SPDX-License-Identifier: GPL-2.0
/*
 * Generic PCI host driver common code
 *
 * Copyright (C) 2014 ARM Limited
 *
 * Author: Will Deacon <will.deacon@arm.com>
 */

#include <linux/kernel.h>
#include <linux/module.h>
#include <linux/of_address.h>
#include <linux/of_device.h>
#include <linux/of_pci.h>
#include <linux/pci-ecam.h>
#include <linux/platform_device.h>

static void gen_pci_unmap_cfg(void *ptr)
{
	pci_ecam_free((struct pci_config_window *)ptr);
}

static struct pci_config_window *gen_pci_init(struct device *dev,
		struct pci_host_bridge *bridge, const struct pci_ecam_ops *ops)
{
	int err;
	struct resource cfgres;
	struct resource_entry *bus;
	struct pci_config_window *cfg;

	err = of_address_to_resource(dev->of_node, 0, &cfgres);
	if (err) {
		dev_err(dev, "missing \"reg\" property\n");
		return ERR_PTR(err);
	}

	bus = resource_list_first_type(&bridge->windows, IORESOURCE_BUS);
	if (!bus)
		return ERR_PTR(-ENODEV);

	cfg = pci_ecam_create(dev, &cfgres, bus->res, ops);
	if (IS_ERR(cfg))
		return cfg;

	err = devm_add_action_or_reset(dev, gen_pci_unmap_cfg, cfg);
	if (err)
		return ERR_PTR(err);

	return cfg;
}

int pci_host_common_probe(struct platform_device *pdev)
{
	struct device *dev = &pdev->dev;
	struct pci_host_bridge *bridge;
	struct pci_config_window *cfg;
	const struct pci_ecam_ops *ops;

	ops = of_device_get_match_data(&pdev->dev);
	if (!ops)
		return -ENODEV;

	bridge = devm_pci_alloc_host_bridge(dev, 0);
	if (!bridge)
		return -ENOMEM;

	platform_set_drvdata(pdev, bridge);

	of_pci_check_probe_only();

	/* Parse and map our Configuration Space windows */
	cfg = gen_pci_init(dev, bridge, ops);
	if (IS_ERR(cfg))
		return PTR_ERR(cfg);

	/* Do not reassign resources if probe only */
	if (!pci_has_flag(PCI_PROBE_ONLY))
		pci_add_flags(PCI_REASSIGN_ALL_BUS);

	bridge->sysdata = cfg;
	bridge->ops = (struct pci_ops *)&ops->pci_ops;
<<<<<<< HEAD
=======
	bridge->msi_domain = true;
>>>>>>> 11e4b63a

	return pci_host_probe(bridge);
}
EXPORT_SYMBOL_GPL(pci_host_common_probe);

int pci_host_common_remove(struct platform_device *pdev)
{
	struct pci_host_bridge *bridge = platform_get_drvdata(pdev);

	pci_lock_rescan_remove();
	pci_stop_root_bus(bridge->bus);
	pci_remove_root_bus(bridge->bus);
	pci_unlock_rescan_remove();

	return 0;
}
EXPORT_SYMBOL_GPL(pci_host_common_remove);

MODULE_LICENSE("GPL v2");<|MERGE_RESOLUTION|>--- conflicted
+++ resolved
@@ -79,10 +79,7 @@
 
 	bridge->sysdata = cfg;
 	bridge->ops = (struct pci_ops *)&ops->pci_ops;
-<<<<<<< HEAD
-=======
 	bridge->msi_domain = true;
->>>>>>> 11e4b63a
 
 	return pci_host_probe(bridge);
 }
