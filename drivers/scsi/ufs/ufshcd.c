// SPDX-License-Identifier: GPL-2.0-or-later
/*
 * Universal Flash Storage Host controller driver Core
 * Copyright (C) 2011-2013 Samsung India Software Operations
 * Copyright (c) 2013-2016, The Linux Foundation. All rights reserved.
 *
 * Authors:
 *	Santosh Yaraganavi <santosh.sy@samsung.com>
 *	Vinayak Holikatti <h.vinayak@samsung.com>
 */

#include <linux/async.h>
#include <linux/devfreq.h>
#include <linux/nls.h>
#include <linux/of.h>
#include <linux/bitfield.h>
#include <linux/blk-pm.h>
#include <linux/blkdev.h>
#include "ufshcd.h"
#include "ufs_quirks.h"
#include "unipro.h"
#include "ufs-sysfs.h"
#include "ufs_bsg.h"
#include "ufshcd-crypto.h"
#include <asm/unaligned.h>
#include <linux/blkdev.h>

#define CREATE_TRACE_POINTS
#include <trace/events/ufs.h>

#define UFSHCD_ENABLE_INTRS	(UTP_TRANSFER_REQ_COMPL |\
				 UTP_TASK_REQ_COMPL |\
				 UFSHCD_ERROR_MASK)
/* UIC command timeout, unit: ms */
#define UIC_CMD_TIMEOUT	500

/* NOP OUT retries waiting for NOP IN response */
#define NOP_OUT_RETRIES    10
/* Timeout after 30 msecs if NOP OUT hangs without response */
#define NOP_OUT_TIMEOUT    30 /* msecs */

/* Query request retries */
#define QUERY_REQ_RETRIES 3
/* Query request timeout */
#define QUERY_REQ_TIMEOUT 1500 /* 1.5 seconds */

/* Task management command timeout */
#define TM_CMD_TIMEOUT	100 /* msecs */

/* maximum number of retries for a general UIC command  */
#define UFS_UIC_COMMAND_RETRIES 3

/* maximum number of link-startup retries */
#define DME_LINKSTARTUP_RETRIES 3

/* Maximum retries for Hibern8 enter */
#define UIC_HIBERN8_ENTER_RETRIES 3

/* maximum number of reset retries before giving up */
#define MAX_HOST_RESET_RETRIES 5

/* Expose the flag value from utp_upiu_query.value */
#define MASK_QUERY_UPIU_FLAG_LOC 0xFF

/* Interrupt aggregation default timeout, unit: 40us */
#define INT_AGGR_DEF_TO	0x02

/* default delay of autosuspend: 2000 ms */
#define RPM_AUTOSUSPEND_DELAY_MS 2000

/* Default delay of RPM device flush delayed work */
#define RPM_DEV_FLUSH_RECHECK_WORK_DELAY_MS 5000

/* Default value of wait time before gating device ref clock */
#define UFSHCD_REF_CLK_GATING_WAIT_US 0xFF /* microsecs */

#define ufshcd_toggle_vreg(_dev, _vreg, _on)				\
	({                                                              \
		int _ret;                                               \
		if (_on)                                                \
			_ret = ufshcd_enable_vreg(_dev, _vreg);         \
		else                                                    \
			_ret = ufshcd_disable_vreg(_dev, _vreg);        \
		_ret;                                                   \
	})

#define ufshcd_hex_dump(prefix_str, buf, len) do {                       \
	size_t __len = (len);                                            \
	print_hex_dump(KERN_ERR, prefix_str,                             \
		       __len > 4 ? DUMP_PREFIX_OFFSET : DUMP_PREFIX_NONE,\
		       16, 4, buf, __len, false);                        \
} while (0)

int ufshcd_dump_regs(struct ufs_hba *hba, size_t offset, size_t len,
		     const char *prefix)
{
	u32 *regs;
	size_t pos;

	if (offset % 4 != 0 || len % 4 != 0) /* keep readl happy */
		return -EINVAL;

	regs = kzalloc(len, GFP_ATOMIC);
	if (!regs)
		return -ENOMEM;

	for (pos = 0; pos < len; pos += 4)
		regs[pos / 4] = ufshcd_readl(hba, offset + pos);

	ufshcd_hex_dump(prefix, regs, len);
	kfree(regs);

	return 0;
}
EXPORT_SYMBOL_GPL(ufshcd_dump_regs);

enum {
	UFSHCD_MAX_CHANNEL	= 0,
	UFSHCD_MAX_ID		= 1,
	UFSHCD_CMD_PER_LUN	= 32,
	UFSHCD_CAN_QUEUE	= 32,
};

/* UFSHCD states */
enum {
	UFSHCD_STATE_RESET,
	UFSHCD_STATE_ERROR,
	UFSHCD_STATE_OPERATIONAL,
	UFSHCD_STATE_EH_SCHEDULED_FATAL,
	UFSHCD_STATE_EH_SCHEDULED_NON_FATAL,
};

/* UFSHCD error handling flags */
enum {
	UFSHCD_EH_IN_PROGRESS = (1 << 0),
};

/* UFSHCD UIC layer error flags */
enum {
	UFSHCD_UIC_DL_PA_INIT_ERROR = (1 << 0), /* Data link layer error */
	UFSHCD_UIC_DL_NAC_RECEIVED_ERROR = (1 << 1), /* Data link layer error */
	UFSHCD_UIC_DL_TCx_REPLAY_ERROR = (1 << 2), /* Data link layer error */
	UFSHCD_UIC_NL_ERROR = (1 << 3), /* Network layer error */
	UFSHCD_UIC_TL_ERROR = (1 << 4), /* Transport Layer error */
	UFSHCD_UIC_DME_ERROR = (1 << 5), /* DME error */
};

#define ufshcd_set_eh_in_progress(h) \
	((h)->eh_flags |= UFSHCD_EH_IN_PROGRESS)
#define ufshcd_eh_in_progress(h) \
	((h)->eh_flags & UFSHCD_EH_IN_PROGRESS)
#define ufshcd_clear_eh_in_progress(h) \
	((h)->eh_flags &= ~UFSHCD_EH_IN_PROGRESS)

struct ufs_pm_lvl_states ufs_pm_lvl_states[] = {
	{UFS_ACTIVE_PWR_MODE, UIC_LINK_ACTIVE_STATE},
	{UFS_ACTIVE_PWR_MODE, UIC_LINK_HIBERN8_STATE},
	{UFS_SLEEP_PWR_MODE, UIC_LINK_ACTIVE_STATE},
	{UFS_SLEEP_PWR_MODE, UIC_LINK_HIBERN8_STATE},
	{UFS_POWERDOWN_PWR_MODE, UIC_LINK_HIBERN8_STATE},
	{UFS_POWERDOWN_PWR_MODE, UIC_LINK_OFF_STATE},
};

static inline enum ufs_dev_pwr_mode
ufs_get_pm_lvl_to_dev_pwr_mode(enum ufs_pm_level lvl)
{
	return ufs_pm_lvl_states[lvl].dev_state;
}

static inline enum uic_link_state
ufs_get_pm_lvl_to_link_pwr_state(enum ufs_pm_level lvl)
{
	return ufs_pm_lvl_states[lvl].link_state;
}

static inline enum ufs_pm_level
ufs_get_desired_pm_lvl_for_dev_link_state(enum ufs_dev_pwr_mode dev_state,
					enum uic_link_state link_state)
{
	enum ufs_pm_level lvl;

	for (lvl = UFS_PM_LVL_0; lvl < UFS_PM_LVL_MAX; lvl++) {
		if ((ufs_pm_lvl_states[lvl].dev_state == dev_state) &&
			(ufs_pm_lvl_states[lvl].link_state == link_state))
			return lvl;
	}

	/* if no match found, return the level 0 */
	return UFS_PM_LVL_0;
}

static struct ufs_dev_fix ufs_fixups[] = {
	/* UFS cards deviations table */
	UFS_FIX(UFS_VENDOR_MICRON, UFS_ANY_MODEL,
		UFS_DEVICE_QUIRK_DELAY_BEFORE_LPM),
	UFS_FIX(UFS_VENDOR_SAMSUNG, UFS_ANY_MODEL,
		UFS_DEVICE_QUIRK_DELAY_BEFORE_LPM |
		UFS_DEVICE_QUIRK_HOST_PA_TACTIVATE |
		UFS_DEVICE_QUIRK_RECOVERY_FROM_DL_NAC_ERRORS),
	UFS_FIX(UFS_VENDOR_SKHYNIX, UFS_ANY_MODEL,
		UFS_DEVICE_QUIRK_HOST_PA_SAVECONFIGTIME),
	UFS_FIX(UFS_VENDOR_SKHYNIX, "hB8aL1" /*H28U62301AMR*/,
		UFS_DEVICE_QUIRK_HOST_VS_DEBUGSAVECONFIGTIME),
	UFS_FIX(UFS_VENDOR_TOSHIBA, UFS_ANY_MODEL,
		UFS_DEVICE_QUIRK_DELAY_BEFORE_LPM),
	UFS_FIX(UFS_VENDOR_TOSHIBA, "THGLF2G9C8KBADG",
		UFS_DEVICE_QUIRK_PA_TACTIVATE),
	UFS_FIX(UFS_VENDOR_TOSHIBA, "THGLF2G9D8KBADG",
		UFS_DEVICE_QUIRK_PA_TACTIVATE),
	END_FIX
};

static irqreturn_t ufshcd_tmc_handler(struct ufs_hba *hba);
static void ufshcd_async_scan(void *data, async_cookie_t cookie);
static int ufshcd_reset_and_restore(struct ufs_hba *hba);
static int ufshcd_eh_host_reset_handler(struct scsi_cmnd *cmd);
static int ufshcd_clear_tm_cmd(struct ufs_hba *hba, int tag);
static void ufshcd_hba_exit(struct ufs_hba *hba);
static int ufshcd_probe_hba(struct ufs_hba *hba, bool async);
static int __ufshcd_setup_clocks(struct ufs_hba *hba, bool on,
				 bool skip_ref_clk);
static int ufshcd_setup_clocks(struct ufs_hba *hba, bool on);
static int ufshcd_uic_hibern8_enter(struct ufs_hba *hba);
static inline void ufshcd_add_delay_before_dme_cmd(struct ufs_hba *hba);
static int ufshcd_host_reset_and_restore(struct ufs_hba *hba);
static void ufshcd_resume_clkscaling(struct ufs_hba *hba);
static void ufshcd_suspend_clkscaling(struct ufs_hba *hba);
static void __ufshcd_suspend_clkscaling(struct ufs_hba *hba);
static int ufshcd_scale_clks(struct ufs_hba *hba, bool scale_up);
static irqreturn_t ufshcd_intr(int irq, void *__hba);
static int ufshcd_change_power_mode(struct ufs_hba *hba,
			     struct ufs_pa_layer_attr *pwr_mode);
static void ufshcd_schedule_eh_work(struct ufs_hba *hba);
static int ufshcd_setup_hba_vreg(struct ufs_hba *hba, bool on);
static int ufshcd_setup_vreg(struct ufs_hba *hba, bool on);
static inline int ufshcd_config_vreg_hpm(struct ufs_hba *hba,
					 struct ufs_vreg *vreg);
static int ufshcd_wb_buf_flush_enable(struct ufs_hba *hba);
static int ufshcd_wb_buf_flush_disable(struct ufs_hba *hba);
static int ufshcd_wb_ctrl(struct ufs_hba *hba, bool enable);
static int ufshcd_wb_toggle_flush_during_h8(struct ufs_hba *hba, bool set);
static inline void ufshcd_wb_toggle_flush(struct ufs_hba *hba, bool enable);

static inline bool ufshcd_valid_tag(struct ufs_hba *hba, int tag)
{
	return tag >= 0 && tag < hba->nutrs;
}

static inline void ufshcd_enable_irq(struct ufs_hba *hba)
{
	if (!hba->is_irq_enabled) {
		enable_irq(hba->irq);
		hba->is_irq_enabled = true;
	}
}

static inline void ufshcd_disable_irq(struct ufs_hba *hba)
{
	if (hba->is_irq_enabled) {
		disable_irq(hba->irq);
		hba->is_irq_enabled = false;
	}
}

static inline void ufshcd_wb_config(struct ufs_hba *hba)
{
	int ret;

	if (!ufshcd_is_wb_allowed(hba))
		return;

	ret = ufshcd_wb_ctrl(hba, true);
	if (ret)
		dev_err(hba->dev, "%s: Enable WB failed: %d\n", __func__, ret);
	else
		dev_info(hba->dev, "%s: Write Booster Configured\n", __func__);
	ret = ufshcd_wb_toggle_flush_during_h8(hba, true);
	if (ret)
		dev_err(hba->dev, "%s: En WB flush during H8: failed: %d\n",
			__func__, ret);
	ufshcd_wb_toggle_flush(hba, true);
}

static void ufshcd_scsi_unblock_requests(struct ufs_hba *hba)
{
	if (atomic_dec_and_test(&hba->scsi_block_reqs_cnt))
		scsi_unblock_requests(hba->host);
}

static void ufshcd_scsi_block_requests(struct ufs_hba *hba)
{
	if (atomic_inc_return(&hba->scsi_block_reqs_cnt) == 1)
		scsi_block_requests(hba->host);
}

static void ufshcd_add_cmd_upiu_trace(struct ufs_hba *hba, unsigned int tag,
		const char *str)
{
	struct utp_upiu_req *rq = hba->lrb[tag].ucd_req_ptr;

	trace_ufshcd_upiu(dev_name(hba->dev), str, &rq->header, &rq->sc.cdb);
}

static void ufshcd_add_query_upiu_trace(struct ufs_hba *hba, unsigned int tag,
		const char *str)
{
	struct utp_upiu_req *rq = hba->lrb[tag].ucd_req_ptr;

	trace_ufshcd_upiu(dev_name(hba->dev), str, &rq->header, &rq->qr);
}

static void ufshcd_add_tm_upiu_trace(struct ufs_hba *hba, unsigned int tag,
		const char *str)
{
	int off = (int)tag - hba->nutrs;
	struct utp_task_req_desc *descp = &hba->utmrdl_base_addr[off];

	trace_ufshcd_upiu(dev_name(hba->dev), str, &descp->req_header,
			&descp->input_param1);
}

static void ufshcd_add_uic_command_trace(struct ufs_hba *hba,
					 struct uic_command *ucmd,
					 const char *str)
{
	u32 cmd;

	if (!trace_ufshcd_uic_command_enabled())
		return;

	if (!strcmp(str, "send"))
		cmd = ucmd->command;
	else
		cmd = ufshcd_readl(hba, REG_UIC_COMMAND);

	trace_ufshcd_uic_command(dev_name(hba->dev), str, cmd,
				 ufshcd_readl(hba, REG_UIC_COMMAND_ARG_1),
				 ufshcd_readl(hba, REG_UIC_COMMAND_ARG_2),
				 ufshcd_readl(hba, REG_UIC_COMMAND_ARG_3));
}

static void ufshcd_add_command_trace(struct ufs_hba *hba,
		unsigned int tag, const char *str)
{
	sector_t lba = -1;
	u8 opcode = 0;
	u32 intr, doorbell;
	struct ufshcd_lrb *lrbp = &hba->lrb[tag];
	struct scsi_cmnd *cmd = lrbp->cmd;
	int transfer_len = -1;

	if (!trace_ufshcd_command_enabled()) {
		/* trace UPIU W/O tracing command */
		if (cmd)
			ufshcd_add_cmd_upiu_trace(hba, tag, str);
		return;
	}

	if (cmd) { /* data phase exists */
		/* trace UPIU also */
		ufshcd_add_cmd_upiu_trace(hba, tag, str);
		opcode = cmd->cmnd[0];
		if ((opcode == READ_10) || (opcode == WRITE_10)) {
			/*
			 * Currently we only fully trace read(10) and write(10)
			 * commands
			 */
			if (cmd->request && cmd->request->bio)
				lba = cmd->request->bio->bi_iter.bi_sector;
			transfer_len = be32_to_cpu(
				lrbp->ucd_req_ptr->sc.exp_data_transfer_len);
		}
	}

	intr = ufshcd_readl(hba, REG_INTERRUPT_STATUS);
	doorbell = ufshcd_readl(hba, REG_UTP_TRANSFER_REQ_DOOR_BELL);
	trace_ufshcd_command(dev_name(hba->dev), str, tag,
				doorbell, transfer_len, intr, lba, opcode);
}

static void ufshcd_print_clk_freqs(struct ufs_hba *hba)
{
	struct ufs_clk_info *clki;
	struct list_head *head = &hba->clk_list_head;

	if (list_empty(head))
		return;

	list_for_each_entry(clki, head, list) {
		if (!IS_ERR_OR_NULL(clki->clk) && clki->min_freq &&
				clki->max_freq)
			dev_err(hba->dev, "clk: %s, rate: %u\n",
					clki->name, clki->curr_freq);
	}
}

static void ufshcd_print_err_hist(struct ufs_hba *hba,
				  struct ufs_err_reg_hist *err_hist,
				  char *err_name)
{
	int i;
	bool found = false;

	for (i = 0; i < UFS_ERR_REG_HIST_LENGTH; i++) {
		int p = (i + err_hist->pos) % UFS_ERR_REG_HIST_LENGTH;

		if (err_hist->tstamp[p] == 0)
			continue;
		dev_err(hba->dev, "%s[%d] = 0x%x at %lld us\n", err_name, p,
			err_hist->reg[p], ktime_to_us(err_hist->tstamp[p]));
		found = true;
	}

	if (!found)
		dev_err(hba->dev, "No record of %s\n", err_name);
}

static void ufshcd_print_host_regs(struct ufs_hba *hba)
{
	ufshcd_dump_regs(hba, 0, UFSHCI_REG_SPACE_SIZE, "host_regs: ");

	ufshcd_print_err_hist(hba, &hba->ufs_stats.pa_err, "pa_err");
	ufshcd_print_err_hist(hba, &hba->ufs_stats.dl_err, "dl_err");
	ufshcd_print_err_hist(hba, &hba->ufs_stats.nl_err, "nl_err");
	ufshcd_print_err_hist(hba, &hba->ufs_stats.tl_err, "tl_err");
	ufshcd_print_err_hist(hba, &hba->ufs_stats.dme_err, "dme_err");
	ufshcd_print_err_hist(hba, &hba->ufs_stats.auto_hibern8_err,
			      "auto_hibern8_err");
	ufshcd_print_err_hist(hba, &hba->ufs_stats.fatal_err, "fatal_err");
	ufshcd_print_err_hist(hba, &hba->ufs_stats.link_startup_err,
			      "link_startup_fail");
	ufshcd_print_err_hist(hba, &hba->ufs_stats.resume_err, "resume_fail");
	ufshcd_print_err_hist(hba, &hba->ufs_stats.suspend_err,
			      "suspend_fail");
	ufshcd_print_err_hist(hba, &hba->ufs_stats.dev_reset, "dev_reset");
	ufshcd_print_err_hist(hba, &hba->ufs_stats.host_reset, "host_reset");
	ufshcd_print_err_hist(hba, &hba->ufs_stats.task_abort, "task_abort");

	ufshcd_vops_dbg_register_dump(hba);
}

static
void ufshcd_print_trs(struct ufs_hba *hba, unsigned long bitmap, bool pr_prdt)
{
	struct ufshcd_lrb *lrbp;
	int prdt_length;
	int tag;

	for_each_set_bit(tag, &bitmap, hba->nutrs) {
		lrbp = &hba->lrb[tag];

		dev_err(hba->dev, "UPIU[%d] - issue time %lld us\n",
				tag, ktime_to_us(lrbp->issue_time_stamp));
		dev_err(hba->dev, "UPIU[%d] - complete time %lld us\n",
				tag, ktime_to_us(lrbp->compl_time_stamp));
		dev_err(hba->dev,
			"UPIU[%d] - Transfer Request Descriptor phys@0x%llx\n",
			tag, (u64)lrbp->utrd_dma_addr);

		ufshcd_hex_dump("UPIU TRD: ", lrbp->utr_descriptor_ptr,
				sizeof(struct utp_transfer_req_desc));
		dev_err(hba->dev, "UPIU[%d] - Request UPIU phys@0x%llx\n", tag,
			(u64)lrbp->ucd_req_dma_addr);
		ufshcd_hex_dump("UPIU REQ: ", lrbp->ucd_req_ptr,
				sizeof(struct utp_upiu_req));
		dev_err(hba->dev, "UPIU[%d] - Response UPIU phys@0x%llx\n", tag,
			(u64)lrbp->ucd_rsp_dma_addr);
		ufshcd_hex_dump("UPIU RSP: ", lrbp->ucd_rsp_ptr,
				sizeof(struct utp_upiu_rsp));

		prdt_length = le16_to_cpu(
			lrbp->utr_descriptor_ptr->prd_table_length);
		dev_err(hba->dev,
			"UPIU[%d] - PRDT - %d entries  phys@0x%llx\n",
			tag, prdt_length,
			(u64)lrbp->ucd_prdt_dma_addr);

		if (pr_prdt)
			ufshcd_hex_dump("UPIU PRDT: ", lrbp->ucd_prdt_ptr,
				sizeof(struct ufshcd_sg_entry) * prdt_length);
	}
}

static void ufshcd_print_tmrs(struct ufs_hba *hba, unsigned long bitmap)
{
	int tag;

	for_each_set_bit(tag, &bitmap, hba->nutmrs) {
		struct utp_task_req_desc *tmrdp = &hba->utmrdl_base_addr[tag];

		dev_err(hba->dev, "TM[%d] - Task Management Header\n", tag);
		ufshcd_hex_dump("", tmrdp, sizeof(*tmrdp));
	}
}

static void ufshcd_print_host_state(struct ufs_hba *hba)
{
	struct scsi_device *sdev_ufs = hba->sdev_ufs_device;

	dev_err(hba->dev, "UFS Host state=%d\n", hba->ufshcd_state);
	dev_err(hba->dev, "outstanding reqs=0x%lx tasks=0x%lx\n",
		hba->outstanding_reqs, hba->outstanding_tasks);
	dev_err(hba->dev, "saved_err=0x%x, saved_uic_err=0x%x\n",
		hba->saved_err, hba->saved_uic_err);
	dev_err(hba->dev, "Device power mode=%d, UIC link state=%d\n",
		hba->curr_dev_pwr_mode, hba->uic_link_state);
	dev_err(hba->dev, "PM in progress=%d, sys. suspended=%d\n",
		hba->pm_op_in_progress, hba->is_sys_suspended);
	dev_err(hba->dev, "Auto BKOPS=%d, Host self-block=%d\n",
		hba->auto_bkops_enabled, hba->host->host_self_blocked);
	dev_err(hba->dev, "Clk gate=%d\n", hba->clk_gating.state);
	dev_err(hba->dev,
		"last_hibern8_exit_tstamp at %lld us, hibern8_exit_cnt=%d\n",
		ktime_to_us(hba->ufs_stats.last_hibern8_exit_tstamp),
		hba->ufs_stats.hibern8_exit_cnt);
	dev_err(hba->dev, "last intr at %lld us, last intr status=0x%x\n",
		ktime_to_us(hba->ufs_stats.last_intr_ts),
		hba->ufs_stats.last_intr_status);
	dev_err(hba->dev, "error handling flags=0x%x, req. abort count=%d\n",
		hba->eh_flags, hba->req_abort_count);
	dev_err(hba->dev, "hba->ufs_version=0x%x, Host capabilities=0x%x, caps=0x%x\n",
		hba->ufs_version, hba->capabilities, hba->caps);
	dev_err(hba->dev, "quirks=0x%x, dev. quirks=0x%x\n", hba->quirks,
		hba->dev_quirks);
	if (sdev_ufs)
		dev_err(hba->dev, "UFS dev info: %.8s %.16s rev %.4s\n",
			sdev_ufs->vendor, sdev_ufs->model, sdev_ufs->rev);

	ufshcd_print_clk_freqs(hba);
}

/**
 * ufshcd_print_pwr_info - print power params as saved in hba
 * power info
 * @hba: per-adapter instance
 */
static void ufshcd_print_pwr_info(struct ufs_hba *hba)
{
	static const char * const names[] = {
		"INVALID MODE",
		"FAST MODE",
		"SLOW_MODE",
		"INVALID MODE",
		"FASTAUTO_MODE",
		"SLOWAUTO_MODE",
		"INVALID MODE",
	};

	dev_err(hba->dev, "%s:[RX, TX]: gear=[%d, %d], lane[%d, %d], pwr[%s, %s], rate = %d\n",
		 __func__,
		 hba->pwr_info.gear_rx, hba->pwr_info.gear_tx,
		 hba->pwr_info.lane_rx, hba->pwr_info.lane_tx,
		 names[hba->pwr_info.pwr_rx],
		 names[hba->pwr_info.pwr_tx],
		 hba->pwr_info.hs_rate);
}

void ufshcd_delay_us(unsigned long us, unsigned long tolerance)
{
	if (!us)
		return;

	if (us < 10)
		udelay(us);
	else
		usleep_range(us, us + tolerance);
}
EXPORT_SYMBOL_GPL(ufshcd_delay_us);

/**
 * ufshcd_wait_for_register - wait for register value to change
 * @hba: per-adapter interface
 * @reg: mmio register offset
 * @mask: mask to apply to the read register value
 * @val: value to wait for
 * @interval_us: polling interval in microseconds
 * @timeout_ms: timeout in milliseconds
 *
 * Return:
 * -ETIMEDOUT on error, zero on success.
 */
int ufshcd_wait_for_register(struct ufs_hba *hba, u32 reg, u32 mask,
				u32 val, unsigned long interval_us,
				unsigned long timeout_ms)
{
	int err = 0;
	unsigned long timeout = jiffies + msecs_to_jiffies(timeout_ms);

	/* ignore bits that we don't intend to wait on */
	val = val & mask;

	while ((ufshcd_readl(hba, reg) & mask) != val) {
		usleep_range(interval_us, interval_us + 50);
		if (time_after(jiffies, timeout)) {
			if ((ufshcd_readl(hba, reg) & mask) != val)
				err = -ETIMEDOUT;
			break;
		}
	}

	return err;
}

/**
 * ufshcd_get_intr_mask - Get the interrupt bit mask
 * @hba: Pointer to adapter instance
 *
 * Returns interrupt bit mask per version
 */
static inline u32 ufshcd_get_intr_mask(struct ufs_hba *hba)
{
	u32 intr_mask = 0;

	switch (hba->ufs_version) {
	case UFSHCI_VERSION_10:
		intr_mask = INTERRUPT_MASK_ALL_VER_10;
		break;
	case UFSHCI_VERSION_11:
	case UFSHCI_VERSION_20:
		intr_mask = INTERRUPT_MASK_ALL_VER_11;
		break;
	case UFSHCI_VERSION_21:
	default:
		intr_mask = INTERRUPT_MASK_ALL_VER_21;
		break;
	}

	return intr_mask;
}

/**
 * ufshcd_get_ufs_version - Get the UFS version supported by the HBA
 * @hba: Pointer to adapter instance
 *
 * Returns UFSHCI version supported by the controller
 */
static inline u32 ufshcd_get_ufs_version(struct ufs_hba *hba)
{
	if (hba->quirks & UFSHCD_QUIRK_BROKEN_UFS_HCI_VERSION)
		return ufshcd_vops_get_ufs_hci_version(hba);

	return ufshcd_readl(hba, REG_UFS_VERSION);
}

/**
 * ufshcd_is_device_present - Check if any device connected to
 *			      the host controller
 * @hba: pointer to adapter instance
 *
 * Returns true if device present, false if no device detected
 */
static inline bool ufshcd_is_device_present(struct ufs_hba *hba)
{
	return (ufshcd_readl(hba, REG_CONTROLLER_STATUS) &
						DEVICE_PRESENT) ? true : false;
}

/**
 * ufshcd_get_tr_ocs - Get the UTRD Overall Command Status
 * @lrbp: pointer to local command reference block
 *
 * This function is used to get the OCS field from UTRD
 * Returns the OCS field in the UTRD
 */
static inline int ufshcd_get_tr_ocs(struct ufshcd_lrb *lrbp)
{
	return le32_to_cpu(lrbp->utr_descriptor_ptr->header.dword_2) & MASK_OCS;
}

/**
 * ufshcd_utrl_clear - Clear a bit in UTRLCLR register
 * @hba: per adapter instance
 * @pos: position of the bit to be cleared
 */
static inline void ufshcd_utrl_clear(struct ufs_hba *hba, u32 pos)
{
	if (hba->quirks & UFSHCI_QUIRK_BROKEN_REQ_LIST_CLR)
		ufshcd_writel(hba, (1 << pos), REG_UTP_TRANSFER_REQ_LIST_CLEAR);
	else
		ufshcd_writel(hba, ~(1 << pos),
				REG_UTP_TRANSFER_REQ_LIST_CLEAR);
}

/**
 * ufshcd_utmrl_clear - Clear a bit in UTRMLCLR register
 * @hba: per adapter instance
 * @pos: position of the bit to be cleared
 */
static inline void ufshcd_utmrl_clear(struct ufs_hba *hba, u32 pos)
{
	if (hba->quirks & UFSHCI_QUIRK_BROKEN_REQ_LIST_CLR)
		ufshcd_writel(hba, (1 << pos), REG_UTP_TASK_REQ_LIST_CLEAR);
	else
		ufshcd_writel(hba, ~(1 << pos), REG_UTP_TASK_REQ_LIST_CLEAR);
}

/**
 * ufshcd_outstanding_req_clear - Clear a bit in outstanding request field
 * @hba: per adapter instance
 * @tag: position of the bit to be cleared
 */
static inline void ufshcd_outstanding_req_clear(struct ufs_hba *hba, int tag)
{
	__clear_bit(tag, &hba->outstanding_reqs);
}

/**
 * ufshcd_get_lists_status - Check UCRDY, UTRLRDY and UTMRLRDY
 * @reg: Register value of host controller status
 *
 * Returns integer, 0 on Success and positive value if failed
 */
static inline int ufshcd_get_lists_status(u32 reg)
{
	return !((reg & UFSHCD_STATUS_READY) == UFSHCD_STATUS_READY);
}

/**
 * ufshcd_get_uic_cmd_result - Get the UIC command result
 * @hba: Pointer to adapter instance
 *
 * This function gets the result of UIC command completion
 * Returns 0 on success, non zero value on error
 */
static inline int ufshcd_get_uic_cmd_result(struct ufs_hba *hba)
{
	return ufshcd_readl(hba, REG_UIC_COMMAND_ARG_2) &
	       MASK_UIC_COMMAND_RESULT;
}

/**
 * ufshcd_get_dme_attr_val - Get the value of attribute returned by UIC command
 * @hba: Pointer to adapter instance
 *
 * This function gets UIC command argument3
 * Returns 0 on success, non zero value on error
 */
static inline u32 ufshcd_get_dme_attr_val(struct ufs_hba *hba)
{
	return ufshcd_readl(hba, REG_UIC_COMMAND_ARG_3);
}

/**
 * ufshcd_get_req_rsp - returns the TR response transaction type
 * @ucd_rsp_ptr: pointer to response UPIU
 */
static inline int
ufshcd_get_req_rsp(struct utp_upiu_rsp *ucd_rsp_ptr)
{
	return be32_to_cpu(ucd_rsp_ptr->header.dword_0) >> 24;
}

/**
 * ufshcd_get_rsp_upiu_result - Get the result from response UPIU
 * @ucd_rsp_ptr: pointer to response UPIU
 *
 * This function gets the response status and scsi_status from response UPIU
 * Returns the response result code.
 */
static inline int
ufshcd_get_rsp_upiu_result(struct utp_upiu_rsp *ucd_rsp_ptr)
{
	return be32_to_cpu(ucd_rsp_ptr->header.dword_1) & MASK_RSP_UPIU_RESULT;
}

/*
 * ufshcd_get_rsp_upiu_data_seg_len - Get the data segment length
 *				from response UPIU
 * @ucd_rsp_ptr: pointer to response UPIU
 *
 * Return the data segment length.
 */
static inline unsigned int
ufshcd_get_rsp_upiu_data_seg_len(struct utp_upiu_rsp *ucd_rsp_ptr)
{
	return be32_to_cpu(ucd_rsp_ptr->header.dword_2) &
		MASK_RSP_UPIU_DATA_SEG_LEN;
}

/**
 * ufshcd_is_exception_event - Check if the device raised an exception event
 * @ucd_rsp_ptr: pointer to response UPIU
 *
 * The function checks if the device raised an exception event indicated in
 * the Device Information field of response UPIU.
 *
 * Returns true if exception is raised, false otherwise.
 */
static inline bool ufshcd_is_exception_event(struct utp_upiu_rsp *ucd_rsp_ptr)
{
	return be32_to_cpu(ucd_rsp_ptr->header.dword_2) &
			MASK_RSP_EXCEPTION_EVENT ? true : false;
}

/**
 * ufshcd_reset_intr_aggr - Reset interrupt aggregation values.
 * @hba: per adapter instance
 */
static inline void
ufshcd_reset_intr_aggr(struct ufs_hba *hba)
{
	ufshcd_writel(hba, INT_AGGR_ENABLE |
		      INT_AGGR_COUNTER_AND_TIMER_RESET,
		      REG_UTP_TRANSFER_REQ_INT_AGG_CONTROL);
}

/**
 * ufshcd_config_intr_aggr - Configure interrupt aggregation values.
 * @hba: per adapter instance
 * @cnt: Interrupt aggregation counter threshold
 * @tmout: Interrupt aggregation timeout value
 */
static inline void
ufshcd_config_intr_aggr(struct ufs_hba *hba, u8 cnt, u8 tmout)
{
	ufshcd_writel(hba, INT_AGGR_ENABLE | INT_AGGR_PARAM_WRITE |
		      INT_AGGR_COUNTER_THLD_VAL(cnt) |
		      INT_AGGR_TIMEOUT_VAL(tmout),
		      REG_UTP_TRANSFER_REQ_INT_AGG_CONTROL);
}

/**
 * ufshcd_disable_intr_aggr - Disables interrupt aggregation.
 * @hba: per adapter instance
 */
static inline void ufshcd_disable_intr_aggr(struct ufs_hba *hba)
{
	ufshcd_writel(hba, 0, REG_UTP_TRANSFER_REQ_INT_AGG_CONTROL);
}

/**
 * ufshcd_enable_run_stop_reg - Enable run-stop registers,
 *			When run-stop registers are set to 1, it indicates the
 *			host controller that it can process the requests
 * @hba: per adapter instance
 */
static void ufshcd_enable_run_stop_reg(struct ufs_hba *hba)
{
	ufshcd_writel(hba, UTP_TASK_REQ_LIST_RUN_STOP_BIT,
		      REG_UTP_TASK_REQ_LIST_RUN_STOP);
	ufshcd_writel(hba, UTP_TRANSFER_REQ_LIST_RUN_STOP_BIT,
		      REG_UTP_TRANSFER_REQ_LIST_RUN_STOP);
}

/**
 * ufshcd_hba_start - Start controller initialization sequence
 * @hba: per adapter instance
 */
static inline void ufshcd_hba_start(struct ufs_hba *hba)
{
	u32 val = CONTROLLER_ENABLE;

	if (ufshcd_crypto_enable(hba))
		val |= CRYPTO_GENERAL_ENABLE;

	ufshcd_writel(hba, val, REG_CONTROLLER_ENABLE);
}

/**
 * ufshcd_is_hba_active - Get controller state
 * @hba: per adapter instance
 *
 * Returns false if controller is active, true otherwise
 */
static inline bool ufshcd_is_hba_active(struct ufs_hba *hba)
{
	return (ufshcd_readl(hba, REG_CONTROLLER_ENABLE) & CONTROLLER_ENABLE)
		? false : true;
}

u32 ufshcd_get_local_unipro_ver(struct ufs_hba *hba)
{
	/* HCI version 1.0 and 1.1 supports UniPro 1.41 */
	if ((hba->ufs_version == UFSHCI_VERSION_10) ||
	    (hba->ufs_version == UFSHCI_VERSION_11))
		return UFS_UNIPRO_VER_1_41;
	else
		return UFS_UNIPRO_VER_1_6;
}
EXPORT_SYMBOL(ufshcd_get_local_unipro_ver);

static bool ufshcd_is_unipro_pa_params_tuning_req(struct ufs_hba *hba)
{
	/*
	 * If both host and device support UniPro ver1.6 or later, PA layer
	 * parameters tuning happens during link startup itself.
	 *
	 * We can manually tune PA layer parameters if either host or device
	 * doesn't support UniPro ver 1.6 or later. But to keep manual tuning
	 * logic simple, we will only do manual tuning if local unipro version
	 * doesn't support ver1.6 or later.
	 */
	if (ufshcd_get_local_unipro_ver(hba) < UFS_UNIPRO_VER_1_6)
		return true;
	else
		return false;
}

/**
 * ufshcd_set_clk_freq - set UFS controller clock frequencies
 * @hba: per adapter instance
 * @scale_up: If True, set max possible frequency othewise set low frequency
 *
 * Returns 0 if successful
 * Returns < 0 for any other errors
 */
static int ufshcd_set_clk_freq(struct ufs_hba *hba, bool scale_up)
{
	int ret = 0;
	struct ufs_clk_info *clki;
	struct list_head *head = &hba->clk_list_head;

	if (list_empty(head))
		goto out;

	list_for_each_entry(clki, head, list) {
		if (!IS_ERR_OR_NULL(clki->clk)) {
			if (scale_up && clki->max_freq) {
				if (clki->curr_freq == clki->max_freq)
					continue;

				ret = clk_set_rate(clki->clk, clki->max_freq);
				if (ret) {
					dev_err(hba->dev, "%s: %s clk set rate(%dHz) failed, %d\n",
						__func__, clki->name,
						clki->max_freq, ret);
					break;
				}
				trace_ufshcd_clk_scaling(dev_name(hba->dev),
						"scaled up", clki->name,
						clki->curr_freq,
						clki->max_freq);

				clki->curr_freq = clki->max_freq;

			} else if (!scale_up && clki->min_freq) {
				if (clki->curr_freq == clki->min_freq)
					continue;

				ret = clk_set_rate(clki->clk, clki->min_freq);
				if (ret) {
					dev_err(hba->dev, "%s: %s clk set rate(%dHz) failed, %d\n",
						__func__, clki->name,
						clki->min_freq, ret);
					break;
				}
				trace_ufshcd_clk_scaling(dev_name(hba->dev),
						"scaled down", clki->name,
						clki->curr_freq,
						clki->min_freq);
				clki->curr_freq = clki->min_freq;
			}
		}
		dev_dbg(hba->dev, "%s: clk: %s, rate: %lu\n", __func__,
				clki->name, clk_get_rate(clki->clk));
	}

out:
	return ret;
}

/**
 * ufshcd_scale_clks - scale up or scale down UFS controller clocks
 * @hba: per adapter instance
 * @scale_up: True if scaling up and false if scaling down
 *
 * Returns 0 if successful
 * Returns < 0 for any other errors
 */
static int ufshcd_scale_clks(struct ufs_hba *hba, bool scale_up)
{
	int ret = 0;
	ktime_t start = ktime_get();

	ret = ufshcd_vops_clk_scale_notify(hba, scale_up, PRE_CHANGE);
	if (ret)
		goto out;

	ret = ufshcd_set_clk_freq(hba, scale_up);
	if (ret)
		goto out;

	ret = ufshcd_vops_clk_scale_notify(hba, scale_up, POST_CHANGE);
	if (ret)
		ufshcd_set_clk_freq(hba, !scale_up);

out:
	trace_ufshcd_profile_clk_scaling(dev_name(hba->dev),
			(scale_up ? "up" : "down"),
			ktime_to_us(ktime_sub(ktime_get(), start)), ret);
	return ret;
}

/**
 * ufshcd_is_devfreq_scaling_required - check if scaling is required or not
 * @hba: per adapter instance
 * @scale_up: True if scaling up and false if scaling down
 *
 * Returns true if scaling is required, false otherwise.
 */
static bool ufshcd_is_devfreq_scaling_required(struct ufs_hba *hba,
					       bool scale_up)
{
	struct ufs_clk_info *clki;
	struct list_head *head = &hba->clk_list_head;

	if (list_empty(head))
		return false;

	list_for_each_entry(clki, head, list) {
		if (!IS_ERR_OR_NULL(clki->clk)) {
			if (scale_up && clki->max_freq) {
				if (clki->curr_freq == clki->max_freq)
					continue;
				return true;
			} else if (!scale_up && clki->min_freq) {
				if (clki->curr_freq == clki->min_freq)
					continue;
				return true;
			}
		}
	}

	return false;
}

static int ufshcd_wait_for_doorbell_clr(struct ufs_hba *hba,
					u64 wait_timeout_us)
{
	unsigned long flags;
	int ret = 0;
	u32 tm_doorbell;
	u32 tr_doorbell;
	bool timeout = false, do_last_check = false;
	ktime_t start;

	ufshcd_hold(hba, false);
	spin_lock_irqsave(hba->host->host_lock, flags);
	/*
	 * Wait for all the outstanding tasks/transfer requests.
	 * Verify by checking the doorbell registers are clear.
	 */
	start = ktime_get();
	do {
		if (hba->ufshcd_state != UFSHCD_STATE_OPERATIONAL) {
			ret = -EBUSY;
			goto out;
		}

		tm_doorbell = ufshcd_readl(hba, REG_UTP_TASK_REQ_DOOR_BELL);
		tr_doorbell = ufshcd_readl(hba, REG_UTP_TRANSFER_REQ_DOOR_BELL);
		if (!tm_doorbell && !tr_doorbell) {
			timeout = false;
			break;
		} else if (do_last_check) {
			break;
		}

		spin_unlock_irqrestore(hba->host->host_lock, flags);
		schedule();
		if (ktime_to_us(ktime_sub(ktime_get(), start)) >
		    wait_timeout_us) {
			timeout = true;
			/*
			 * We might have scheduled out for long time so make
			 * sure to check if doorbells are cleared by this time
			 * or not.
			 */
			do_last_check = true;
		}
		spin_lock_irqsave(hba->host->host_lock, flags);
	} while (tm_doorbell || tr_doorbell);

	if (timeout) {
		dev_err(hba->dev,
			"%s: timedout waiting for doorbell to clear (tm=0x%x, tr=0x%x)\n",
			__func__, tm_doorbell, tr_doorbell);
		ret = -EBUSY;
	}
out:
	spin_unlock_irqrestore(hba->host->host_lock, flags);
	ufshcd_release(hba);
	return ret;
}

/**
 * ufshcd_scale_gear - scale up/down UFS gear
 * @hba: per adapter instance
 * @scale_up: True for scaling up gear and false for scaling down
 *
 * Returns 0 for success,
 * Returns -EBUSY if scaling can't happen at this time
 * Returns non-zero for any other errors
 */
static int ufshcd_scale_gear(struct ufs_hba *hba, bool scale_up)
{
	#define UFS_MIN_GEAR_TO_SCALE_DOWN	UFS_HS_G1
	int ret = 0;
	struct ufs_pa_layer_attr new_pwr_info;

	if (scale_up) {
		memcpy(&new_pwr_info, &hba->clk_scaling.saved_pwr_info.info,
		       sizeof(struct ufs_pa_layer_attr));
	} else {
		memcpy(&new_pwr_info, &hba->pwr_info,
		       sizeof(struct ufs_pa_layer_attr));

		if (hba->pwr_info.gear_tx > UFS_MIN_GEAR_TO_SCALE_DOWN
		    || hba->pwr_info.gear_rx > UFS_MIN_GEAR_TO_SCALE_DOWN) {
			/* save the current power mode */
			memcpy(&hba->clk_scaling.saved_pwr_info.info,
				&hba->pwr_info,
				sizeof(struct ufs_pa_layer_attr));

			/* scale down gear */
			new_pwr_info.gear_tx = UFS_MIN_GEAR_TO_SCALE_DOWN;
			new_pwr_info.gear_rx = UFS_MIN_GEAR_TO_SCALE_DOWN;
		}
	}

	/* check if the power mode needs to be changed or not? */
	ret = ufshcd_config_pwr_mode(hba, &new_pwr_info);
	if (ret)
		dev_err(hba->dev, "%s: failed err %d, old gear: (tx %d rx %d), new gear: (tx %d rx %d)",
			__func__, ret,
			hba->pwr_info.gear_tx, hba->pwr_info.gear_rx,
			new_pwr_info.gear_tx, new_pwr_info.gear_rx);

	return ret;
}

static int ufshcd_clock_scaling_prepare(struct ufs_hba *hba)
{
	#define DOORBELL_CLR_TOUT_US		(1000 * 1000) /* 1 sec */
	int ret = 0;
	/*
	 * make sure that there are no outstanding requests when
	 * clock scaling is in progress
	 */
	ufshcd_scsi_block_requests(hba);
	down_write(&hba->clk_scaling_lock);
	if (ufshcd_wait_for_doorbell_clr(hba, DOORBELL_CLR_TOUT_US)) {
		ret = -EBUSY;
		up_write(&hba->clk_scaling_lock);
		ufshcd_scsi_unblock_requests(hba);
	}

	return ret;
}

static void ufshcd_clock_scaling_unprepare(struct ufs_hba *hba)
{
	up_write(&hba->clk_scaling_lock);
	ufshcd_scsi_unblock_requests(hba);
}

/**
 * ufshcd_devfreq_scale - scale up/down UFS clocks and gear
 * @hba: per adapter instance
 * @scale_up: True for scaling up and false for scalin down
 *
 * Returns 0 for success,
 * Returns -EBUSY if scaling can't happen at this time
 * Returns non-zero for any other errors
 */
static int ufshcd_devfreq_scale(struct ufs_hba *hba, bool scale_up)
{
	int ret = 0;

	/* let's not get into low power until clock scaling is completed */
	ufshcd_hold(hba, false);

	ret = ufshcd_clock_scaling_prepare(hba);
	if (ret)
		goto out;

	/* scale down the gear before scaling down clocks */
	if (!scale_up) {
		ret = ufshcd_scale_gear(hba, false);
		if (ret)
			goto out_unprepare;
	}

	ret = ufshcd_scale_clks(hba, scale_up);
	if (ret) {
		if (!scale_up)
			ufshcd_scale_gear(hba, true);
		goto out_unprepare;
	}

	/* scale up the gear after scaling up clocks */
	if (scale_up) {
		ret = ufshcd_scale_gear(hba, true);
		if (ret) {
			ufshcd_scale_clks(hba, false);
			goto out_unprepare;
		}
	}

	/* Enable Write Booster if we have scaled up else disable it */
	up_write(&hba->clk_scaling_lock);
	ufshcd_wb_ctrl(hba, scale_up);
	down_write(&hba->clk_scaling_lock);

out_unprepare:
	ufshcd_clock_scaling_unprepare(hba);
out:
	ufshcd_release(hba);
	return ret;
}

static void ufshcd_clk_scaling_suspend_work(struct work_struct *work)
{
	struct ufs_hba *hba = container_of(work, struct ufs_hba,
					   clk_scaling.suspend_work);
	unsigned long irq_flags;

	spin_lock_irqsave(hba->host->host_lock, irq_flags);
	if (hba->clk_scaling.active_reqs || hba->clk_scaling.is_suspended) {
		spin_unlock_irqrestore(hba->host->host_lock, irq_flags);
		return;
	}
	hba->clk_scaling.is_suspended = true;
	spin_unlock_irqrestore(hba->host->host_lock, irq_flags);

	__ufshcd_suspend_clkscaling(hba);
}

static void ufshcd_clk_scaling_resume_work(struct work_struct *work)
{
	struct ufs_hba *hba = container_of(work, struct ufs_hba,
					   clk_scaling.resume_work);
	unsigned long irq_flags;

	spin_lock_irqsave(hba->host->host_lock, irq_flags);
	if (!hba->clk_scaling.is_suspended) {
		spin_unlock_irqrestore(hba->host->host_lock, irq_flags);
		return;
	}
	hba->clk_scaling.is_suspended = false;
	spin_unlock_irqrestore(hba->host->host_lock, irq_flags);

	devfreq_resume_device(hba->devfreq);
}

static int ufshcd_devfreq_target(struct device *dev,
				unsigned long *freq, u32 flags)
{
	int ret = 0;
	struct ufs_hba *hba = dev_get_drvdata(dev);
	ktime_t start;
	bool scale_up, sched_clk_scaling_suspend_work = false;
	struct list_head *clk_list = &hba->clk_list_head;
	struct ufs_clk_info *clki;
	unsigned long irq_flags;

	if (!ufshcd_is_clkscaling_supported(hba))
		return -EINVAL;

	clki = list_first_entry(&hba->clk_list_head, struct ufs_clk_info, list);
	/* Override with the closest supported frequency */
	*freq = (unsigned long) clk_round_rate(clki->clk, *freq);
	spin_lock_irqsave(hba->host->host_lock, irq_flags);
	if (ufshcd_eh_in_progress(hba)) {
		spin_unlock_irqrestore(hba->host->host_lock, irq_flags);
		return 0;
	}

	if (!hba->clk_scaling.active_reqs)
		sched_clk_scaling_suspend_work = true;

	if (list_empty(clk_list)) {
		spin_unlock_irqrestore(hba->host->host_lock, irq_flags);
		goto out;
	}

	/* Decide based on the rounded-off frequency and update */
	scale_up = (*freq == clki->max_freq) ? true : false;
	if (!scale_up)
		*freq = clki->min_freq;
	/* Update the frequency */
	if (!ufshcd_is_devfreq_scaling_required(hba, scale_up)) {
		spin_unlock_irqrestore(hba->host->host_lock, irq_flags);
		ret = 0;
		goto out; /* no state change required */
	}
	spin_unlock_irqrestore(hba->host->host_lock, irq_flags);

	start = ktime_get();
	ret = ufshcd_devfreq_scale(hba, scale_up);

	trace_ufshcd_profile_clk_scaling(dev_name(hba->dev),
		(scale_up ? "up" : "down"),
		ktime_to_us(ktime_sub(ktime_get(), start)), ret);

out:
	if (sched_clk_scaling_suspend_work)
		queue_work(hba->clk_scaling.workq,
			   &hba->clk_scaling.suspend_work);

	return ret;
}

static bool ufshcd_is_busy(struct request *req, void *priv, bool reserved)
{
	int *busy = priv;

	WARN_ON_ONCE(reserved);
	(*busy)++;
	return false;
}

/* Whether or not any tag is in use by a request that is in progress. */
static bool ufshcd_any_tag_in_use(struct ufs_hba *hba)
{
	struct request_queue *q = hba->cmd_queue;
	int busy = 0;

	blk_mq_tagset_busy_iter(q->tag_set, ufshcd_is_busy, &busy);
	return busy;
}

static int ufshcd_devfreq_get_dev_status(struct device *dev,
		struct devfreq_dev_status *stat)
{
	struct ufs_hba *hba = dev_get_drvdata(dev);
	struct ufs_clk_scaling *scaling = &hba->clk_scaling;
	unsigned long flags;
	struct list_head *clk_list = &hba->clk_list_head;
	struct ufs_clk_info *clki;
	ktime_t curr_t;

	if (!ufshcd_is_clkscaling_supported(hba))
		return -EINVAL;

	memset(stat, 0, sizeof(*stat));

	spin_lock_irqsave(hba->host->host_lock, flags);
	curr_t = ktime_get();
	if (!scaling->window_start_t)
		goto start_window;

	clki = list_first_entry(clk_list, struct ufs_clk_info, list);
	/*
	 * If current frequency is 0, then the ondemand governor considers
	 * there's no initial frequency set. And it always requests to set
	 * to max. frequency.
	 */
	stat->current_frequency = clki->curr_freq;
	if (scaling->is_busy_started)
		scaling->tot_busy_t += ktime_us_delta(curr_t,
				scaling->busy_start_t);

	stat->total_time = ktime_us_delta(curr_t, scaling->window_start_t);
	stat->busy_time = scaling->tot_busy_t;
start_window:
	scaling->window_start_t = curr_t;
	scaling->tot_busy_t = 0;

	if (hba->outstanding_reqs) {
		scaling->busy_start_t = curr_t;
		scaling->is_busy_started = true;
	} else {
		scaling->busy_start_t = 0;
		scaling->is_busy_started = false;
	}
	spin_unlock_irqrestore(hba->host->host_lock, flags);
	return 0;
}

static int ufshcd_devfreq_init(struct ufs_hba *hba)
{
	struct list_head *clk_list = &hba->clk_list_head;
	struct ufs_clk_info *clki;
	struct devfreq *devfreq;
	int ret;

	/* Skip devfreq if we don't have any clocks in the list */
	if (list_empty(clk_list))
		return 0;

	clki = list_first_entry(clk_list, struct ufs_clk_info, list);
	dev_pm_opp_add(hba->dev, clki->min_freq, 0);
	dev_pm_opp_add(hba->dev, clki->max_freq, 0);

	ufshcd_vops_config_scaling_param(hba, &hba->vps->devfreq_profile,
					 &hba->vps->ondemand_data);
	devfreq = devfreq_add_device(hba->dev,
			&hba->vps->devfreq_profile,
			DEVFREQ_GOV_SIMPLE_ONDEMAND,
			&hba->vps->ondemand_data);
	if (IS_ERR(devfreq)) {
		ret = PTR_ERR(devfreq);
		dev_err(hba->dev, "Unable to register with devfreq %d\n", ret);

		dev_pm_opp_remove(hba->dev, clki->min_freq);
		dev_pm_opp_remove(hba->dev, clki->max_freq);
		return ret;
	}

	hba->devfreq = devfreq;

	return 0;
}

static void ufshcd_devfreq_remove(struct ufs_hba *hba)
{
	struct list_head *clk_list = &hba->clk_list_head;
	struct ufs_clk_info *clki;

	if (!hba->devfreq)
		return;

	devfreq_remove_device(hba->devfreq);
	hba->devfreq = NULL;

	clki = list_first_entry(clk_list, struct ufs_clk_info, list);
	dev_pm_opp_remove(hba->dev, clki->min_freq);
	dev_pm_opp_remove(hba->dev, clki->max_freq);
}

static void __ufshcd_suspend_clkscaling(struct ufs_hba *hba)
{
	unsigned long flags;

	devfreq_suspend_device(hba->devfreq);
	spin_lock_irqsave(hba->host->host_lock, flags);
	hba->clk_scaling.window_start_t = 0;
	spin_unlock_irqrestore(hba->host->host_lock, flags);
}

static void ufshcd_suspend_clkscaling(struct ufs_hba *hba)
{
	unsigned long flags;
	bool suspend = false;

	if (!ufshcd_is_clkscaling_supported(hba))
		return;

	spin_lock_irqsave(hba->host->host_lock, flags);
	if (!hba->clk_scaling.is_suspended) {
		suspend = true;
		hba->clk_scaling.is_suspended = true;
	}
	spin_unlock_irqrestore(hba->host->host_lock, flags);

	if (suspend)
		__ufshcd_suspend_clkscaling(hba);
}

static void ufshcd_resume_clkscaling(struct ufs_hba *hba)
{
	unsigned long flags;
	bool resume = false;

	if (!ufshcd_is_clkscaling_supported(hba))
		return;

	spin_lock_irqsave(hba->host->host_lock, flags);
	if (hba->clk_scaling.is_suspended) {
		resume = true;
		hba->clk_scaling.is_suspended = false;
	}
	spin_unlock_irqrestore(hba->host->host_lock, flags);

	if (resume)
		devfreq_resume_device(hba->devfreq);
}

static ssize_t ufshcd_clkscale_enable_show(struct device *dev,
		struct device_attribute *attr, char *buf)
{
	struct ufs_hba *hba = dev_get_drvdata(dev);

	return snprintf(buf, PAGE_SIZE, "%d\n", hba->clk_scaling.is_allowed);
}

static ssize_t ufshcd_clkscale_enable_store(struct device *dev,
		struct device_attribute *attr, const char *buf, size_t count)
{
	struct ufs_hba *hba = dev_get_drvdata(dev);
	u32 value;
	int err;

	if (kstrtou32(buf, 0, &value))
		return -EINVAL;

	value = !!value;
	if (value == hba->clk_scaling.is_allowed)
		goto out;

	pm_runtime_get_sync(hba->dev);
	ufshcd_hold(hba, false);

	cancel_work_sync(&hba->clk_scaling.suspend_work);
	cancel_work_sync(&hba->clk_scaling.resume_work);

	hba->clk_scaling.is_allowed = value;

	if (value) {
		ufshcd_resume_clkscaling(hba);
	} else {
		ufshcd_suspend_clkscaling(hba);
		err = ufshcd_devfreq_scale(hba, true);
		if (err)
			dev_err(hba->dev, "%s: failed to scale clocks up %d\n",
					__func__, err);
	}

	ufshcd_release(hba);
	pm_runtime_put_sync(hba->dev);
out:
	return count;
}

static void ufshcd_clkscaling_init_sysfs(struct ufs_hba *hba)
{
	hba->clk_scaling.enable_attr.show = ufshcd_clkscale_enable_show;
	hba->clk_scaling.enable_attr.store = ufshcd_clkscale_enable_store;
	sysfs_attr_init(&hba->clk_scaling.enable_attr.attr);
	hba->clk_scaling.enable_attr.attr.name = "clkscale_enable";
	hba->clk_scaling.enable_attr.attr.mode = 0644;
	if (device_create_file(hba->dev, &hba->clk_scaling.enable_attr))
		dev_err(hba->dev, "Failed to create sysfs for clkscale_enable\n");
}

static void ufshcd_ungate_work(struct work_struct *work)
{
	int ret;
	unsigned long flags;
	struct ufs_hba *hba = container_of(work, struct ufs_hba,
			clk_gating.ungate_work);

	cancel_delayed_work_sync(&hba->clk_gating.gate_work);

	spin_lock_irqsave(hba->host->host_lock, flags);
	if (hba->clk_gating.state == CLKS_ON) {
		spin_unlock_irqrestore(hba->host->host_lock, flags);
		goto unblock_reqs;
	}

	spin_unlock_irqrestore(hba->host->host_lock, flags);
	ufshcd_setup_clocks(hba, true);

	ufshcd_enable_irq(hba);

	/* Exit from hibern8 */
	if (ufshcd_can_hibern8_during_gating(hba)) {
		/* Prevent gating in this path */
		hba->clk_gating.is_suspended = true;
		if (ufshcd_is_link_hibern8(hba)) {
			ret = ufshcd_uic_hibern8_exit(hba);
			if (ret)
				dev_err(hba->dev, "%s: hibern8 exit failed %d\n",
					__func__, ret);
			else
				ufshcd_set_link_active(hba);
		}
		hba->clk_gating.is_suspended = false;
	}
unblock_reqs:
	ufshcd_scsi_unblock_requests(hba);
}

/**
 * ufshcd_hold - Enable clocks that were gated earlier due to ufshcd_release.
 * Also, exit from hibern8 mode and set the link as active.
 * @hba: per adapter instance
 * @async: This indicates whether caller should ungate clocks asynchronously.
 */
int ufshcd_hold(struct ufs_hba *hba, bool async)
{
	int rc = 0;
	bool flush_result;
	unsigned long flags;

	if (!ufshcd_is_clkgating_allowed(hba))
		goto out;
	spin_lock_irqsave(hba->host->host_lock, flags);
	hba->clk_gating.active_reqs++;

start:
	switch (hba->clk_gating.state) {
	case CLKS_ON:
		/*
		 * Wait for the ungate work to complete if in progress.
		 * Though the clocks may be in ON state, the link could
		 * still be in hibner8 state if hibern8 is allowed
		 * during clock gating.
		 * Make sure we exit hibern8 state also in addition to
		 * clocks being ON.
		 */
		if (ufshcd_can_hibern8_during_gating(hba) &&
		    ufshcd_is_link_hibern8(hba)) {
			if (async) {
				rc = -EAGAIN;
				hba->clk_gating.active_reqs--;
				break;
			}
			spin_unlock_irqrestore(hba->host->host_lock, flags);
			flush_result = flush_work(&hba->clk_gating.ungate_work);
			if (hba->clk_gating.is_suspended && !flush_result)
				goto out;
			spin_lock_irqsave(hba->host->host_lock, flags);
			goto start;
		}
		break;
	case REQ_CLKS_OFF:
		if (cancel_delayed_work(&hba->clk_gating.gate_work)) {
			hba->clk_gating.state = CLKS_ON;
			trace_ufshcd_clk_gating(dev_name(hba->dev),
						hba->clk_gating.state);
			break;
		}
		/*
		 * If we are here, it means gating work is either done or
		 * currently running. Hence, fall through to cancel gating
		 * work and to enable clocks.
		 */
		/* fallthrough */
	case CLKS_OFF:
		ufshcd_scsi_block_requests(hba);
		hba->clk_gating.state = REQ_CLKS_ON;
		trace_ufshcd_clk_gating(dev_name(hba->dev),
					hba->clk_gating.state);
		queue_work(hba->clk_gating.clk_gating_workq,
			   &hba->clk_gating.ungate_work);
		/*
		 * fall through to check if we should wait for this
		 * work to be done or not.
		 */
		/* fallthrough */
	case REQ_CLKS_ON:
		if (async) {
			rc = -EAGAIN;
			hba->clk_gating.active_reqs--;
			break;
		}

		spin_unlock_irqrestore(hba->host->host_lock, flags);
		flush_work(&hba->clk_gating.ungate_work);
		/* Make sure state is CLKS_ON before returning */
		spin_lock_irqsave(hba->host->host_lock, flags);
		goto start;
	default:
		dev_err(hba->dev, "%s: clk gating is in invalid state %d\n",
				__func__, hba->clk_gating.state);
		break;
	}
	spin_unlock_irqrestore(hba->host->host_lock, flags);
out:
	return rc;
}
EXPORT_SYMBOL_GPL(ufshcd_hold);

static void ufshcd_gate_work(struct work_struct *work)
{
	struct ufs_hba *hba = container_of(work, struct ufs_hba,
			clk_gating.gate_work.work);
	unsigned long flags;
	int ret;

	spin_lock_irqsave(hba->host->host_lock, flags);
	/*
	 * In case you are here to cancel this work the gating state
	 * would be marked as REQ_CLKS_ON. In this case save time by
	 * skipping the gating work and exit after changing the clock
	 * state to CLKS_ON.
	 */
	if (hba->clk_gating.is_suspended ||
		(hba->clk_gating.state != REQ_CLKS_OFF)) {
		hba->clk_gating.state = CLKS_ON;
		trace_ufshcd_clk_gating(dev_name(hba->dev),
					hba->clk_gating.state);
		goto rel_lock;
	}

	if (hba->clk_gating.active_reqs
		|| hba->ufshcd_state != UFSHCD_STATE_OPERATIONAL
		|| ufshcd_any_tag_in_use(hba) || hba->outstanding_tasks
		|| hba->active_uic_cmd || hba->uic_async_done)
		goto rel_lock;

	spin_unlock_irqrestore(hba->host->host_lock, flags);

	/* put the link into hibern8 mode before turning off clocks */
	if (ufshcd_can_hibern8_during_gating(hba)) {
		ret = ufshcd_uic_hibern8_enter(hba);
		if (ret) {
			hba->clk_gating.state = CLKS_ON;
			dev_err(hba->dev, "%s: hibern8 enter failed %d\n",
					__func__, ret);
			trace_ufshcd_clk_gating(dev_name(hba->dev),
						hba->clk_gating.state);
			goto out;
		}
		ufshcd_set_link_hibern8(hba);
	}

	ufshcd_disable_irq(hba);

	if (!ufshcd_is_link_active(hba))
		ufshcd_setup_clocks(hba, false);
	else
		/* If link is active, device ref_clk can't be switched off */
		__ufshcd_setup_clocks(hba, false, true);

	/*
	 * In case you are here to cancel this work the gating state
	 * would be marked as REQ_CLKS_ON. In this case keep the state
	 * as REQ_CLKS_ON which would anyway imply that clocks are off
	 * and a request to turn them on is pending. By doing this way,
	 * we keep the state machine in tact and this would ultimately
	 * prevent from doing cancel work multiple times when there are
	 * new requests arriving before the current cancel work is done.
	 */
	spin_lock_irqsave(hba->host->host_lock, flags);
	if (hba->clk_gating.state == REQ_CLKS_OFF) {
		hba->clk_gating.state = CLKS_OFF;
		trace_ufshcd_clk_gating(dev_name(hba->dev),
					hba->clk_gating.state);
	}
rel_lock:
	spin_unlock_irqrestore(hba->host->host_lock, flags);
out:
	return;
}

/* host lock must be held before calling this variant */
static void __ufshcd_release(struct ufs_hba *hba)
{
	if (!ufshcd_is_clkgating_allowed(hba))
		return;

	hba->clk_gating.active_reqs--;

	if (hba->clk_gating.active_reqs || hba->clk_gating.is_suspended ||
	    hba->ufshcd_state != UFSHCD_STATE_OPERATIONAL ||
	    ufshcd_any_tag_in_use(hba) || hba->outstanding_tasks ||
	    hba->active_uic_cmd || hba->uic_async_done)
		return;

	hba->clk_gating.state = REQ_CLKS_OFF;
	trace_ufshcd_clk_gating(dev_name(hba->dev), hba->clk_gating.state);
	queue_delayed_work(hba->clk_gating.clk_gating_workq,
			   &hba->clk_gating.gate_work,
			   msecs_to_jiffies(hba->clk_gating.delay_ms));
}

void ufshcd_release(struct ufs_hba *hba)
{
	unsigned long flags;

	spin_lock_irqsave(hba->host->host_lock, flags);
	__ufshcd_release(hba);
	spin_unlock_irqrestore(hba->host->host_lock, flags);
}
EXPORT_SYMBOL_GPL(ufshcd_release);

static ssize_t ufshcd_clkgate_delay_show(struct device *dev,
		struct device_attribute *attr, char *buf)
{
	struct ufs_hba *hba = dev_get_drvdata(dev);

	return snprintf(buf, PAGE_SIZE, "%lu\n", hba->clk_gating.delay_ms);
}

static ssize_t ufshcd_clkgate_delay_store(struct device *dev,
		struct device_attribute *attr, const char *buf, size_t count)
{
	struct ufs_hba *hba = dev_get_drvdata(dev);
	unsigned long flags, value;

	if (kstrtoul(buf, 0, &value))
		return -EINVAL;

	spin_lock_irqsave(hba->host->host_lock, flags);
	hba->clk_gating.delay_ms = value;
	spin_unlock_irqrestore(hba->host->host_lock, flags);
	return count;
}

static ssize_t ufshcd_clkgate_enable_show(struct device *dev,
		struct device_attribute *attr, char *buf)
{
	struct ufs_hba *hba = dev_get_drvdata(dev);

	return snprintf(buf, PAGE_SIZE, "%d\n", hba->clk_gating.is_enabled);
}

static ssize_t ufshcd_clkgate_enable_store(struct device *dev,
		struct device_attribute *attr, const char *buf, size_t count)
{
	struct ufs_hba *hba = dev_get_drvdata(dev);
	unsigned long flags;
	u32 value;

	if (kstrtou32(buf, 0, &value))
		return -EINVAL;

	value = !!value;
	if (value == hba->clk_gating.is_enabled)
		goto out;

	if (value) {
		ufshcd_release(hba);
	} else {
		spin_lock_irqsave(hba->host->host_lock, flags);
		hba->clk_gating.active_reqs++;
		spin_unlock_irqrestore(hba->host->host_lock, flags);
	}

	hba->clk_gating.is_enabled = value;
out:
	return count;
}

static void ufshcd_init_clk_scaling(struct ufs_hba *hba)
{
	char wq_name[sizeof("ufs_clkscaling_00")];

	if (!ufshcd_is_clkscaling_supported(hba))
		return;

	INIT_WORK(&hba->clk_scaling.suspend_work,
		  ufshcd_clk_scaling_suspend_work);
	INIT_WORK(&hba->clk_scaling.resume_work,
		  ufshcd_clk_scaling_resume_work);

	snprintf(wq_name, sizeof(wq_name), "ufs_clkscaling_%d",
		 hba->host->host_no);
	hba->clk_scaling.workq = create_singlethread_workqueue(wq_name);

	ufshcd_clkscaling_init_sysfs(hba);
}

static void ufshcd_exit_clk_scaling(struct ufs_hba *hba)
{
	if (!ufshcd_is_clkscaling_supported(hba))
		return;

	destroy_workqueue(hba->clk_scaling.workq);
	ufshcd_devfreq_remove(hba);
}

static void ufshcd_init_clk_gating(struct ufs_hba *hba)
{
	char wq_name[sizeof("ufs_clk_gating_00")];

	if (!ufshcd_is_clkgating_allowed(hba))
		return;

	hba->clk_gating.state = CLKS_ON;

	hba->clk_gating.delay_ms = 150;
	INIT_DELAYED_WORK(&hba->clk_gating.gate_work, ufshcd_gate_work);
	INIT_WORK(&hba->clk_gating.ungate_work, ufshcd_ungate_work);

	snprintf(wq_name, ARRAY_SIZE(wq_name), "ufs_clk_gating_%d",
		 hba->host->host_no);
	hba->clk_gating.clk_gating_workq = alloc_ordered_workqueue(wq_name,
							   WQ_MEM_RECLAIM);

	hba->clk_gating.is_enabled = true;

	hba->clk_gating.delay_attr.show = ufshcd_clkgate_delay_show;
	hba->clk_gating.delay_attr.store = ufshcd_clkgate_delay_store;
	sysfs_attr_init(&hba->clk_gating.delay_attr.attr);
	hba->clk_gating.delay_attr.attr.name = "clkgate_delay_ms";
	hba->clk_gating.delay_attr.attr.mode = 0644;
	if (device_create_file(hba->dev, &hba->clk_gating.delay_attr))
		dev_err(hba->dev, "Failed to create sysfs for clkgate_delay\n");

	hba->clk_gating.enable_attr.show = ufshcd_clkgate_enable_show;
	hba->clk_gating.enable_attr.store = ufshcd_clkgate_enable_store;
	sysfs_attr_init(&hba->clk_gating.enable_attr.attr);
	hba->clk_gating.enable_attr.attr.name = "clkgate_enable";
	hba->clk_gating.enable_attr.attr.mode = 0644;
	if (device_create_file(hba->dev, &hba->clk_gating.enable_attr))
		dev_err(hba->dev, "Failed to create sysfs for clkgate_enable\n");
}

static void ufshcd_exit_clk_gating(struct ufs_hba *hba)
{
	if (!ufshcd_is_clkgating_allowed(hba))
		return;
	device_remove_file(hba->dev, &hba->clk_gating.delay_attr);
	device_remove_file(hba->dev, &hba->clk_gating.enable_attr);
	cancel_work_sync(&hba->clk_gating.ungate_work);
	cancel_delayed_work_sync(&hba->clk_gating.gate_work);
	destroy_workqueue(hba->clk_gating.clk_gating_workq);
}

/* Must be called with host lock acquired */
static void ufshcd_clk_scaling_start_busy(struct ufs_hba *hba)
{
	bool queue_resume_work = false;
	ktime_t curr_t = ktime_get();

	if (!ufshcd_is_clkscaling_supported(hba))
		return;

	if (!hba->clk_scaling.active_reqs++)
		queue_resume_work = true;

	if (!hba->clk_scaling.is_allowed || hba->pm_op_in_progress)
		return;

	if (queue_resume_work)
		queue_work(hba->clk_scaling.workq,
			   &hba->clk_scaling.resume_work);

	if (!hba->clk_scaling.window_start_t) {
		hba->clk_scaling.window_start_t = curr_t;
		hba->clk_scaling.tot_busy_t = 0;
		hba->clk_scaling.is_busy_started = false;
	}

	if (!hba->clk_scaling.is_busy_started) {
		hba->clk_scaling.busy_start_t = curr_t;
		hba->clk_scaling.is_busy_started = true;
	}
}

static void ufshcd_clk_scaling_update_busy(struct ufs_hba *hba)
{
	struct ufs_clk_scaling *scaling = &hba->clk_scaling;

	if (!ufshcd_is_clkscaling_supported(hba))
		return;

	if (!hba->outstanding_reqs && scaling->is_busy_started) {
		scaling->tot_busy_t += ktime_to_us(ktime_sub(ktime_get(),
					scaling->busy_start_t));
		scaling->busy_start_t = 0;
		scaling->is_busy_started = false;
	}
}
/**
 * ufshcd_send_command - Send SCSI or device management commands
 * @hba: per adapter instance
 * @task_tag: Task tag of the command
 */
static inline
void ufshcd_send_command(struct ufs_hba *hba, unsigned int task_tag)
{
	struct ufshcd_lrb *lrbp = &hba->lrb[task_tag];

	lrbp->issue_time_stamp = ktime_get();
	lrbp->compl_time_stamp = ktime_set(0, 0);
	ufshcd_vops_setup_xfer_req(hba, task_tag, (lrbp->cmd ? true : false));
	ufshcd_add_command_trace(hba, task_tag, "send");
	ufshcd_clk_scaling_start_busy(hba);
	__set_bit(task_tag, &hba->outstanding_reqs);
	ufshcd_writel(hba, 1 << task_tag, REG_UTP_TRANSFER_REQ_DOOR_BELL);
	/* Make sure that doorbell is committed immediately */
	wmb();
}

/**
 * ufshcd_copy_sense_data - Copy sense data in case of check condition
 * @lrbp: pointer to local reference block
 */
static inline void ufshcd_copy_sense_data(struct ufshcd_lrb *lrbp)
{
	int len;
	if (lrbp->sense_buffer &&
	    ufshcd_get_rsp_upiu_data_seg_len(lrbp->ucd_rsp_ptr)) {
		int len_to_copy;

		len = be16_to_cpu(lrbp->ucd_rsp_ptr->sr.sense_data_len);
		len_to_copy = min_t(int, UFS_SENSE_SIZE, len);

		memcpy(lrbp->sense_buffer, lrbp->ucd_rsp_ptr->sr.sense_data,
		       len_to_copy);
	}
}

/**
 * ufshcd_copy_query_response() - Copy the Query Response and the data
 * descriptor
 * @hba: per adapter instance
 * @lrbp: pointer to local reference block
 */
static
int ufshcd_copy_query_response(struct ufs_hba *hba, struct ufshcd_lrb *lrbp)
{
	struct ufs_query_res *query_res = &hba->dev_cmd.query.response;

	memcpy(&query_res->upiu_res, &lrbp->ucd_rsp_ptr->qr, QUERY_OSF_SIZE);

	/* Get the descriptor */
	if (hba->dev_cmd.query.descriptor &&
	    lrbp->ucd_rsp_ptr->qr.opcode == UPIU_QUERY_OPCODE_READ_DESC) {
		u8 *descp = (u8 *)lrbp->ucd_rsp_ptr +
				GENERAL_UPIU_REQUEST_SIZE;
		u16 resp_len;
		u16 buf_len;

		/* data segment length */
		resp_len = be32_to_cpu(lrbp->ucd_rsp_ptr->header.dword_2) &
						MASK_QUERY_DATA_SEG_LEN;
		buf_len = be16_to_cpu(
				hba->dev_cmd.query.request.upiu_req.length);
		if (likely(buf_len >= resp_len)) {
			memcpy(hba->dev_cmd.query.descriptor, descp, resp_len);
		} else {
			dev_warn(hba->dev,
				 "%s: rsp size %d is bigger than buffer size %d",
				 __func__, resp_len, buf_len);
			return -EINVAL;
		}
	}

	return 0;
}

/**
 * ufshcd_hba_capabilities - Read controller capabilities
 * @hba: per adapter instance
 *
 * Return: 0 on success, negative on error.
 */
static inline int ufshcd_hba_capabilities(struct ufs_hba *hba)
{
	int err;

	hba->capabilities = ufshcd_readl(hba, REG_CONTROLLER_CAPABILITIES);

	/* nutrs and nutmrs are 0 based values */
	hba->nutrs = (hba->capabilities & MASK_TRANSFER_REQUESTS_SLOTS) + 1;
	hba->nutmrs =
	((hba->capabilities & MASK_TASK_MANAGEMENT_REQUEST_SLOTS) >> 16) + 1;

	/* Read crypto capabilities */
	err = ufshcd_hba_init_crypto_capabilities(hba);
	if (err)
		dev_err(hba->dev, "crypto setup failed\n");

	return err;
}

/**
 * ufshcd_ready_for_uic_cmd - Check if controller is ready
 *                            to accept UIC commands
 * @hba: per adapter instance
 * Return true on success, else false
 */
static inline bool ufshcd_ready_for_uic_cmd(struct ufs_hba *hba)
{
	if (ufshcd_readl(hba, REG_CONTROLLER_STATUS) & UIC_COMMAND_READY)
		return true;
	else
		return false;
}

/**
 * ufshcd_get_upmcrs - Get the power mode change request status
 * @hba: Pointer to adapter instance
 *
 * This function gets the UPMCRS field of HCS register
 * Returns value of UPMCRS field
 */
static inline u8 ufshcd_get_upmcrs(struct ufs_hba *hba)
{
	return (ufshcd_readl(hba, REG_CONTROLLER_STATUS) >> 8) & 0x7;
}

/**
 * ufshcd_dispatch_uic_cmd - Dispatch UIC commands to unipro layers
 * @hba: per adapter instance
 * @uic_cmd: UIC command
 *
 * Mutex must be held.
 */
static inline void
ufshcd_dispatch_uic_cmd(struct ufs_hba *hba, struct uic_command *uic_cmd)
{
	WARN_ON(hba->active_uic_cmd);

	hba->active_uic_cmd = uic_cmd;

	/* Write Args */
	ufshcd_writel(hba, uic_cmd->argument1, REG_UIC_COMMAND_ARG_1);
	ufshcd_writel(hba, uic_cmd->argument2, REG_UIC_COMMAND_ARG_2);
	ufshcd_writel(hba, uic_cmd->argument3, REG_UIC_COMMAND_ARG_3);

	ufshcd_add_uic_command_trace(hba, uic_cmd, "send");

	/* Write UIC Cmd */
	ufshcd_writel(hba, uic_cmd->command & COMMAND_OPCODE_MASK,
		      REG_UIC_COMMAND);
}

/**
 * ufshcd_wait_for_uic_cmd - Wait complectioin of UIC command
 * @hba: per adapter instance
 * @uic_cmd: UIC command
 *
 * Must be called with mutex held.
 * Returns 0 only if success.
 */
static int
ufshcd_wait_for_uic_cmd(struct ufs_hba *hba, struct uic_command *uic_cmd)
{
	int ret;
	unsigned long flags;

	if (wait_for_completion_timeout(&uic_cmd->done,
					msecs_to_jiffies(UIC_CMD_TIMEOUT)))
		ret = uic_cmd->argument2 & MASK_UIC_COMMAND_RESULT;
	else
		ret = -ETIMEDOUT;

	spin_lock_irqsave(hba->host->host_lock, flags);
	hba->active_uic_cmd = NULL;
	spin_unlock_irqrestore(hba->host->host_lock, flags);

	return ret;
}

/**
 * __ufshcd_send_uic_cmd - Send UIC commands and retrieve the result
 * @hba: per adapter instance
 * @uic_cmd: UIC command
 * @completion: initialize the completion only if this is set to true
 *
 * Identical to ufshcd_send_uic_cmd() expect mutex. Must be called
 * with mutex held and host_lock locked.
 * Returns 0 only if success.
 */
static int
__ufshcd_send_uic_cmd(struct ufs_hba *hba, struct uic_command *uic_cmd,
		      bool completion)
{
	if (!ufshcd_ready_for_uic_cmd(hba)) {
		dev_err(hba->dev,
			"Controller not ready to accept UIC commands\n");
		return -EIO;
	}

	if (completion)
		init_completion(&uic_cmd->done);

	ufshcd_dispatch_uic_cmd(hba, uic_cmd);

	return 0;
}

/**
 * ufshcd_send_uic_cmd - Send UIC commands and retrieve the result
 * @hba: per adapter instance
 * @uic_cmd: UIC command
 *
 * Returns 0 only if success.
 */
int ufshcd_send_uic_cmd(struct ufs_hba *hba, struct uic_command *uic_cmd)
{
	int ret;
	unsigned long flags;

	ufshcd_hold(hba, false);
	mutex_lock(&hba->uic_cmd_mutex);
	ufshcd_add_delay_before_dme_cmd(hba);

	spin_lock_irqsave(hba->host->host_lock, flags);
	ret = __ufshcd_send_uic_cmd(hba, uic_cmd, true);
	spin_unlock_irqrestore(hba->host->host_lock, flags);
	if (!ret)
		ret = ufshcd_wait_for_uic_cmd(hba, uic_cmd);

	mutex_unlock(&hba->uic_cmd_mutex);

	ufshcd_release(hba);
	return ret;
}

/**
 * ufshcd_map_sg - Map scatter-gather list to prdt
 * @hba: per adapter instance
 * @lrbp: pointer to local reference block
 *
 * Returns 0 in case of success, non-zero value in case of failure
 */
static int ufshcd_map_sg(struct ufs_hba *hba, struct ufshcd_lrb *lrbp)
{
	struct ufshcd_sg_entry *prd_table;
	struct scatterlist *sg;
	struct scsi_cmnd *cmd;
	int sg_segments;
	int i;

	cmd = lrbp->cmd;
	sg_segments = scsi_dma_map(cmd);
	if (sg_segments < 0)
		return sg_segments;

	if (sg_segments) {

		if (hba->quirks & UFSHCD_QUIRK_PRDT_BYTE_GRAN)
			lrbp->utr_descriptor_ptr->prd_table_length =
				cpu_to_le16((sg_segments *
					sizeof(struct ufshcd_sg_entry)));
		else
			lrbp->utr_descriptor_ptr->prd_table_length =
				cpu_to_le16((u16) (sg_segments));

		prd_table = (struct ufshcd_sg_entry *)lrbp->ucd_prdt_ptr;

		scsi_for_each_sg(cmd, sg, sg_segments, i) {
			prd_table[i].size  =
				cpu_to_le32(((u32) sg_dma_len(sg))-1);
			prd_table[i].base_addr =
				cpu_to_le32(lower_32_bits(sg->dma_address));
			prd_table[i].upper_addr =
				cpu_to_le32(upper_32_bits(sg->dma_address));
			prd_table[i].reserved = 0;
		}
	} else {
		lrbp->utr_descriptor_ptr->prd_table_length = 0;
	}

	return 0;
}

/**
 * ufshcd_enable_intr - enable interrupts
 * @hba: per adapter instance
 * @intrs: interrupt bits
 */
static void ufshcd_enable_intr(struct ufs_hba *hba, u32 intrs)
{
	u32 set = ufshcd_readl(hba, REG_INTERRUPT_ENABLE);

	if (hba->ufs_version == UFSHCI_VERSION_10) {
		u32 rw;
		rw = set & INTERRUPT_MASK_RW_VER_10;
		set = rw | ((set ^ intrs) & intrs);
	} else {
		set |= intrs;
	}

	ufshcd_writel(hba, set, REG_INTERRUPT_ENABLE);
}

/**
 * ufshcd_disable_intr - disable interrupts
 * @hba: per adapter instance
 * @intrs: interrupt bits
 */
static void ufshcd_disable_intr(struct ufs_hba *hba, u32 intrs)
{
	u32 set = ufshcd_readl(hba, REG_INTERRUPT_ENABLE);

	if (hba->ufs_version == UFSHCI_VERSION_10) {
		u32 rw;
		rw = (set & INTERRUPT_MASK_RW_VER_10) &
			~(intrs & INTERRUPT_MASK_RW_VER_10);
		set = rw | ((set & intrs) & ~INTERRUPT_MASK_RW_VER_10);

	} else {
		set &= ~intrs;
	}

	ufshcd_writel(hba, set, REG_INTERRUPT_ENABLE);
}

/**
 * ufshcd_prepare_req_desc_hdr() - Fills the requests header
 * descriptor according to request
 * @lrbp: pointer to local reference block
 * @upiu_flags: flags required in the header
 * @cmd_dir: requests data direction
 */
static void ufshcd_prepare_req_desc_hdr(struct ufshcd_lrb *lrbp,
			u8 *upiu_flags, enum dma_data_direction cmd_dir)
{
	struct utp_transfer_req_desc *req_desc = lrbp->utr_descriptor_ptr;
	u32 data_direction;
	u32 dword_0;
	u32 dword_1 = 0;
	u32 dword_3 = 0;

	if (cmd_dir == DMA_FROM_DEVICE) {
		data_direction = UTP_DEVICE_TO_HOST;
		*upiu_flags = UPIU_CMD_FLAGS_READ;
	} else if (cmd_dir == DMA_TO_DEVICE) {
		data_direction = UTP_HOST_TO_DEVICE;
		*upiu_flags = UPIU_CMD_FLAGS_WRITE;
	} else {
		data_direction = UTP_NO_DATA_TRANSFER;
		*upiu_flags = UPIU_CMD_FLAGS_NONE;
	}

	dword_0 = data_direction | (lrbp->command_type
				<< UPIU_COMMAND_TYPE_OFFSET);
	if (lrbp->intr_cmd)
		dword_0 |= UTP_REQ_DESC_INT_CMD;

	/* Prepare crypto related dwords */
	ufshcd_prepare_req_desc_hdr_crypto(lrbp, &dword_0, &dword_1, &dword_3);

	/* Transfer request descriptor header fields */
	req_desc->header.dword_0 = cpu_to_le32(dword_0);
	req_desc->header.dword_1 = cpu_to_le32(dword_1);
	/*
	 * assigning invalid value for command status. Controller
	 * updates OCS on command completion, with the command
	 * status
	 */
	req_desc->header.dword_2 =
		cpu_to_le32(OCS_INVALID_COMMAND_STATUS);
	req_desc->header.dword_3 = cpu_to_le32(dword_3);

	req_desc->prd_table_length = 0;
}

/**
 * ufshcd_prepare_utp_scsi_cmd_upiu() - fills the utp_transfer_req_desc,
 * for scsi commands
 * @lrbp: local reference block pointer
 * @upiu_flags: flags
 */
static
void ufshcd_prepare_utp_scsi_cmd_upiu(struct ufshcd_lrb *lrbp, u8 upiu_flags)
{
	struct scsi_cmnd *cmd = lrbp->cmd;
	struct utp_upiu_req *ucd_req_ptr = lrbp->ucd_req_ptr;
	unsigned short cdb_len;

	/* command descriptor fields */
	ucd_req_ptr->header.dword_0 = UPIU_HEADER_DWORD(
				UPIU_TRANSACTION_COMMAND, upiu_flags,
				lrbp->lun, lrbp->task_tag);
	ucd_req_ptr->header.dword_1 = UPIU_HEADER_DWORD(
				UPIU_COMMAND_SET_TYPE_SCSI, 0, 0, 0);

	/* Total EHS length and Data segment length will be zero */
	ucd_req_ptr->header.dword_2 = 0;

	ucd_req_ptr->sc.exp_data_transfer_len = cpu_to_be32(cmd->sdb.length);

	cdb_len = min_t(unsigned short, cmd->cmd_len, UFS_CDB_SIZE);
	memset(ucd_req_ptr->sc.cdb, 0, UFS_CDB_SIZE);
	memcpy(ucd_req_ptr->sc.cdb, cmd->cmnd, cdb_len);

	memset(lrbp->ucd_rsp_ptr, 0, sizeof(struct utp_upiu_rsp));
}

/**
 * ufshcd_prepare_utp_query_req_upiu() - fills the utp_transfer_req_desc,
 * for query requsts
 * @hba: UFS hba
 * @lrbp: local reference block pointer
 * @upiu_flags: flags
 */
static void ufshcd_prepare_utp_query_req_upiu(struct ufs_hba *hba,
				struct ufshcd_lrb *lrbp, u8 upiu_flags)
{
	struct utp_upiu_req *ucd_req_ptr = lrbp->ucd_req_ptr;
	struct ufs_query *query = &hba->dev_cmd.query;
	u16 len = be16_to_cpu(query->request.upiu_req.length);

	/* Query request header */
	ucd_req_ptr->header.dword_0 = UPIU_HEADER_DWORD(
			UPIU_TRANSACTION_QUERY_REQ, upiu_flags,
			lrbp->lun, lrbp->task_tag);
	ucd_req_ptr->header.dword_1 = UPIU_HEADER_DWORD(
			0, query->request.query_func, 0, 0);

	/* Data segment length only need for WRITE_DESC */
	if (query->request.upiu_req.opcode == UPIU_QUERY_OPCODE_WRITE_DESC)
		ucd_req_ptr->header.dword_2 =
			UPIU_HEADER_DWORD(0, 0, (len >> 8), (u8)len);
	else
		ucd_req_ptr->header.dword_2 = 0;

	/* Copy the Query Request buffer as is */
	memcpy(&ucd_req_ptr->qr, &query->request.upiu_req,
			QUERY_OSF_SIZE);

	/* Copy the Descriptor */
	if (query->request.upiu_req.opcode == UPIU_QUERY_OPCODE_WRITE_DESC)
		memcpy(ucd_req_ptr + 1, query->descriptor, len);

	memset(lrbp->ucd_rsp_ptr, 0, sizeof(struct utp_upiu_rsp));
}

static inline void ufshcd_prepare_utp_nop_upiu(struct ufshcd_lrb *lrbp)
{
	struct utp_upiu_req *ucd_req_ptr = lrbp->ucd_req_ptr;

	memset(ucd_req_ptr, 0, sizeof(struct utp_upiu_req));

	/* command descriptor fields */
	ucd_req_ptr->header.dword_0 =
		UPIU_HEADER_DWORD(
			UPIU_TRANSACTION_NOP_OUT, 0, 0, lrbp->task_tag);
	/* clear rest of the fields of basic header */
	ucd_req_ptr->header.dword_1 = 0;
	ucd_req_ptr->header.dword_2 = 0;

	memset(lrbp->ucd_rsp_ptr, 0, sizeof(struct utp_upiu_rsp));
}

/**
 * ufshcd_compose_devman_upiu - UFS Protocol Information Unit(UPIU)
 *			     for Device Management Purposes
 * @hba: per adapter instance
 * @lrbp: pointer to local reference block
 */
static int ufshcd_compose_devman_upiu(struct ufs_hba *hba,
				      struct ufshcd_lrb *lrbp)
{
	u8 upiu_flags;
	int ret = 0;

	if ((hba->ufs_version == UFSHCI_VERSION_10) ||
	    (hba->ufs_version == UFSHCI_VERSION_11))
		lrbp->command_type = UTP_CMD_TYPE_DEV_MANAGE;
	else
		lrbp->command_type = UTP_CMD_TYPE_UFS_STORAGE;

	ufshcd_prepare_req_desc_hdr(lrbp, &upiu_flags, DMA_NONE);
	if (hba->dev_cmd.type == DEV_CMD_TYPE_QUERY)
		ufshcd_prepare_utp_query_req_upiu(hba, lrbp, upiu_flags);
	else if (hba->dev_cmd.type == DEV_CMD_TYPE_NOP)
		ufshcd_prepare_utp_nop_upiu(lrbp);
	else
		ret = -EINVAL;

	return ret;
}

/**
 * ufshcd_comp_scsi_upiu - UFS Protocol Information Unit(UPIU)
 *			   for SCSI Purposes
 * @hba: per adapter instance
 * @lrbp: pointer to local reference block
 */
static int ufshcd_comp_scsi_upiu(struct ufs_hba *hba, struct ufshcd_lrb *lrbp)
{
	u8 upiu_flags;
	int ret = 0;

	if ((hba->ufs_version == UFSHCI_VERSION_10) ||
	    (hba->ufs_version == UFSHCI_VERSION_11))
		lrbp->command_type = UTP_CMD_TYPE_SCSI;
	else
		lrbp->command_type = UTP_CMD_TYPE_UFS_STORAGE;

	if (likely(lrbp->cmd)) {
		ufshcd_prepare_req_desc_hdr(lrbp, &upiu_flags,
						lrbp->cmd->sc_data_direction);
		ufshcd_prepare_utp_scsi_cmd_upiu(lrbp, upiu_flags);
	} else {
		ret = -EINVAL;
	}

	return ret;
}

/**
 * ufshcd_upiu_wlun_to_scsi_wlun - maps UPIU W-LUN id to SCSI W-LUN ID
 * @upiu_wlun_id: UPIU W-LUN id
 *
 * Returns SCSI W-LUN id
 */
static inline u16 ufshcd_upiu_wlun_to_scsi_wlun(u8 upiu_wlun_id)
{
	return (upiu_wlun_id & ~UFS_UPIU_WLUN_ID) | SCSI_W_LUN_BASE;
}

static void ufshcd_init_lrb(struct ufs_hba *hba, struct ufshcd_lrb *lrb, int i)
{
	struct utp_transfer_cmd_desc *cmd_descp = hba->ucdl_base_addr;
	struct utp_transfer_req_desc *utrdlp = hba->utrdl_base_addr;
	dma_addr_t cmd_desc_element_addr = hba->ucdl_dma_addr +
		i * sizeof(struct utp_transfer_cmd_desc);
	u16 response_offset = offsetof(struct utp_transfer_cmd_desc,
				       response_upiu);
	u16 prdt_offset = offsetof(struct utp_transfer_cmd_desc, prd_table);

	lrb->utr_descriptor_ptr = utrdlp + i;
	lrb->utrd_dma_addr = hba->utrdl_dma_addr +
		i * sizeof(struct utp_transfer_req_desc);
	lrb->ucd_req_ptr = (struct utp_upiu_req *)(cmd_descp + i);
	lrb->ucd_req_dma_addr = cmd_desc_element_addr;
	lrb->ucd_rsp_ptr = (struct utp_upiu_rsp *)cmd_descp[i].response_upiu;
	lrb->ucd_rsp_dma_addr = cmd_desc_element_addr + response_offset;
	lrb->ucd_prdt_ptr = (struct ufshcd_sg_entry *)cmd_descp[i].prd_table;
	lrb->ucd_prdt_dma_addr = cmd_desc_element_addr + prdt_offset;
}

/**
 * ufshcd_queuecommand - main entry point for SCSI requests
 * @host: SCSI host pointer
 * @cmd: command from SCSI Midlayer
 *
 * Returns 0 for success, non-zero in case of failure
 */
static int ufshcd_queuecommand(struct Scsi_Host *host, struct scsi_cmnd *cmd)
{
	struct ufshcd_lrb *lrbp;
	struct ufs_hba *hba;
	unsigned long flags;
	int tag;
	int err = 0;

	hba = shost_priv(host);

	tag = cmd->request->tag;
	if (!ufshcd_valid_tag(hba, tag)) {
		dev_err(hba->dev,
			"%s: invalid command tag %d: cmd=0x%p, cmd->request=0x%p",
			__func__, tag, cmd, cmd->request);
		BUG();
	}

	if (!down_read_trylock(&hba->clk_scaling_lock))
		return SCSI_MLQUEUE_HOST_BUSY;

	hba->req_abort_count = 0;

	err = ufshcd_hold(hba, true);
	if (err) {
		err = SCSI_MLQUEUE_HOST_BUSY;
		goto out;
	}
	WARN_ON(ufshcd_is_clkgating_allowed(hba) &&
		(hba->clk_gating.state != CLKS_ON));

	lrbp = &hba->lrb[tag];

	WARN_ON(lrbp->cmd);
	lrbp->cmd = cmd;
	lrbp->sense_bufflen = UFS_SENSE_SIZE;
	lrbp->sense_buffer = cmd->sense_buffer;
	lrbp->task_tag = tag;
	lrbp->lun = ufshcd_scsi_to_upiu_lun(cmd->device->lun);
	lrbp->intr_cmd = !ufshcd_is_intr_aggr_allowed(hba) ? true : false;

	ufshcd_prepare_lrbp_crypto(cmd->request, lrbp);

	lrbp->req_abort_skip = false;

	ufshcd_comp_scsi_upiu(hba, lrbp);

	err = ufshcd_map_sg(hba, lrbp);
	if (err) {
		lrbp->cmd = NULL;
		ufshcd_release(hba);
		goto out;
	}
	/* Make sure descriptors are ready before ringing the doorbell */
	wmb();

	spin_lock_irqsave(hba->host->host_lock, flags);
	switch (hba->ufshcd_state) {
	case UFSHCD_STATE_OPERATIONAL:
	case UFSHCD_STATE_EH_SCHEDULED_NON_FATAL:
		break;
	case UFSHCD_STATE_EH_SCHEDULED_FATAL:
		/*
		 * pm_runtime_get_sync() is used at error handling preparation
		 * stage. If a scsi cmd, e.g. the SSU cmd, is sent from hba's
		 * PM ops, it can never be finished if we let SCSI layer keep
		 * retrying it, which gets err handler stuck forever. Neither
		 * can we let the scsi cmd pass through, because UFS is in bad
		 * state, the scsi cmd may eventually time out, which will get
		 * err handler blocked for too long. So, just fail the scsi cmd
		 * sent from PM ops, err handler can recover PM error anyways.
		 */
		if (hba->pm_op_in_progress) {
			hba->force_reset = true;
			set_host_byte(cmd, DID_BAD_TARGET);
			goto out_compl_cmd;
		}
		fallthrough;
	case UFSHCD_STATE_RESET:
		err = SCSI_MLQUEUE_HOST_BUSY;
		goto out_compl_cmd;
	case UFSHCD_STATE_ERROR:
		set_host_byte(cmd, DID_ERROR);
		goto out_compl_cmd;
	default:
		dev_WARN_ONCE(hba->dev, 1, "%s: invalid state %d\n",
				__func__, hba->ufshcd_state);
		set_host_byte(cmd, DID_BAD_TARGET);
		goto out_compl_cmd;
	}
	ufshcd_send_command(hba, tag);
	spin_unlock_irqrestore(hba->host->host_lock, flags);
	goto out;

out_compl_cmd:
	scsi_dma_unmap(lrbp->cmd);
	lrbp->cmd = NULL;
	spin_unlock_irqrestore(hba->host->host_lock, flags);
	ufshcd_release(hba);
	if (!err)
		cmd->scsi_done(cmd);
out:
	up_read(&hba->clk_scaling_lock);
	return err;
}

static int ufshcd_compose_dev_cmd(struct ufs_hba *hba,
		struct ufshcd_lrb *lrbp, enum dev_cmd_type cmd_type, int tag)
{
	lrbp->cmd = NULL;
	lrbp->sense_bufflen = 0;
	lrbp->sense_buffer = NULL;
	lrbp->task_tag = tag;
	lrbp->lun = 0; /* device management cmd is not specific to any LUN */
	lrbp->intr_cmd = true; /* No interrupt aggregation */
	ufshcd_prepare_lrbp_crypto(NULL, lrbp);
	hba->dev_cmd.type = cmd_type;

	return ufshcd_compose_devman_upiu(hba, lrbp);
}

static int
ufshcd_clear_cmd(struct ufs_hba *hba, int tag)
{
	int err = 0;
	unsigned long flags;
	u32 mask = 1 << tag;

	/* clear outstanding transaction before retry */
	spin_lock_irqsave(hba->host->host_lock, flags);
	ufshcd_utrl_clear(hba, tag);
	spin_unlock_irqrestore(hba->host->host_lock, flags);

	/*
	 * wait for for h/w to clear corresponding bit in door-bell.
	 * max. wait is 1 sec.
	 */
	err = ufshcd_wait_for_register(hba,
			REG_UTP_TRANSFER_REQ_DOOR_BELL,
			mask, ~mask, 1000, 1000);

	return err;
}

static int
ufshcd_check_query_response(struct ufs_hba *hba, struct ufshcd_lrb *lrbp)
{
	struct ufs_query_res *query_res = &hba->dev_cmd.query.response;

	/* Get the UPIU response */
	query_res->response = ufshcd_get_rsp_upiu_result(lrbp->ucd_rsp_ptr) >>
				UPIU_RSP_CODE_OFFSET;
	return query_res->response;
}

/**
 * ufshcd_dev_cmd_completion() - handles device management command responses
 * @hba: per adapter instance
 * @lrbp: pointer to local reference block
 */
static int
ufshcd_dev_cmd_completion(struct ufs_hba *hba, struct ufshcd_lrb *lrbp)
{
	int resp;
	int err = 0;

	hba->ufs_stats.last_hibern8_exit_tstamp = ktime_set(0, 0);
	resp = ufshcd_get_req_rsp(lrbp->ucd_rsp_ptr);

	switch (resp) {
	case UPIU_TRANSACTION_NOP_IN:
		if (hba->dev_cmd.type != DEV_CMD_TYPE_NOP) {
			err = -EINVAL;
			dev_err(hba->dev, "%s: unexpected response %x\n",
					__func__, resp);
		}
		break;
	case UPIU_TRANSACTION_QUERY_RSP:
		err = ufshcd_check_query_response(hba, lrbp);
		if (!err)
			err = ufshcd_copy_query_response(hba, lrbp);
		break;
	case UPIU_TRANSACTION_REJECT_UPIU:
		/* TODO: handle Reject UPIU Response */
		err = -EPERM;
		dev_err(hba->dev, "%s: Reject UPIU not fully implemented\n",
				__func__);
		break;
	default:
		err = -EINVAL;
		dev_err(hba->dev, "%s: Invalid device management cmd response: %x\n",
				__func__, resp);
		break;
	}

	return err;
}

static int ufshcd_wait_for_dev_cmd(struct ufs_hba *hba,
		struct ufshcd_lrb *lrbp, int max_timeout)
{
	int err = 0;
	unsigned long time_left;
	unsigned long flags;

	time_left = wait_for_completion_timeout(hba->dev_cmd.complete,
			msecs_to_jiffies(max_timeout));

	/* Make sure descriptors are ready before ringing the doorbell */
	wmb();
	spin_lock_irqsave(hba->host->host_lock, flags);
	hba->dev_cmd.complete = NULL;
	if (likely(time_left)) {
		err = ufshcd_get_tr_ocs(lrbp);
		if (!err)
			err = ufshcd_dev_cmd_completion(hba, lrbp);
	}
	spin_unlock_irqrestore(hba->host->host_lock, flags);

	if (!time_left) {
		err = -ETIMEDOUT;
		dev_dbg(hba->dev, "%s: dev_cmd request timedout, tag %d\n",
			__func__, lrbp->task_tag);
		if (!ufshcd_clear_cmd(hba, lrbp->task_tag))
			/* successfully cleared the command, retry if needed */
			err = -EAGAIN;
		/*
		 * in case of an error, after clearing the doorbell,
		 * we also need to clear the outstanding_request
		 * field in hba
		 */
		ufshcd_outstanding_req_clear(hba, lrbp->task_tag);
	}

	return err;
}

/**
 * ufshcd_exec_dev_cmd - API for sending device management requests
 * @hba: UFS hba
 * @cmd_type: specifies the type (NOP, Query...)
 * @timeout: time in seconds
 *
 * NOTE: Since there is only one available tag for device management commands,
 * it is expected you hold the hba->dev_cmd.lock mutex.
 */
static int ufshcd_exec_dev_cmd(struct ufs_hba *hba,
		enum dev_cmd_type cmd_type, int timeout)
{
	struct request_queue *q = hba->cmd_queue;
	struct request *req;
	struct ufshcd_lrb *lrbp;
	int err;
	int tag;
	struct completion wait;
	unsigned long flags;

	down_read(&hba->clk_scaling_lock);

	/*
	 * Get free slot, sleep if slots are unavailable.
	 * Even though we use wait_event() which sleeps indefinitely,
	 * the maximum wait time is bounded by SCSI request timeout.
	 */
	req = blk_get_request(q, REQ_OP_DRV_OUT, 0);
	if (IS_ERR(req)) {
		err = PTR_ERR(req);
		goto out_unlock;
	}
	tag = req->tag;
	WARN_ON_ONCE(!ufshcd_valid_tag(hba, tag));

	init_completion(&wait);
	lrbp = &hba->lrb[tag];
	WARN_ON(lrbp->cmd);
	err = ufshcd_compose_dev_cmd(hba, lrbp, cmd_type, tag);
	if (unlikely(err))
		goto out_put_tag;

	hba->dev_cmd.complete = &wait;

	ufshcd_add_query_upiu_trace(hba, tag, "query_send");
	/* Make sure descriptors are ready before ringing the doorbell */
	wmb();
	spin_lock_irqsave(hba->host->host_lock, flags);
	ufshcd_send_command(hba, tag);
	spin_unlock_irqrestore(hba->host->host_lock, flags);

	err = ufshcd_wait_for_dev_cmd(hba, lrbp, timeout);

	ufshcd_add_query_upiu_trace(hba, tag,
			err ? "query_complete_err" : "query_complete");

out_put_tag:
	blk_put_request(req);
out_unlock:
	up_read(&hba->clk_scaling_lock);
	return err;
}

/**
 * ufshcd_init_query() - init the query response and request parameters
 * @hba: per-adapter instance
 * @request: address of the request pointer to be initialized
 * @response: address of the response pointer to be initialized
 * @opcode: operation to perform
 * @idn: flag idn to access
 * @index: LU number to access
 * @selector: query/flag/descriptor further identification
 */
static inline void ufshcd_init_query(struct ufs_hba *hba,
		struct ufs_query_req **request, struct ufs_query_res **response,
		enum query_opcode opcode, u8 idn, u8 index, u8 selector)
{
	*request = &hba->dev_cmd.query.request;
	*response = &hba->dev_cmd.query.response;
	memset(*request, 0, sizeof(struct ufs_query_req));
	memset(*response, 0, sizeof(struct ufs_query_res));
	(*request)->upiu_req.opcode = opcode;
	(*request)->upiu_req.idn = idn;
	(*request)->upiu_req.index = index;
	(*request)->upiu_req.selector = selector;
}

static int ufshcd_query_flag_retry(struct ufs_hba *hba,
	enum query_opcode opcode, enum flag_idn idn, u8 index, bool *flag_res)
{
	int ret;
	int retries;

	for (retries = 0; retries < QUERY_REQ_RETRIES; retries++) {
		ret = ufshcd_query_flag(hba, opcode, idn, index, flag_res);
		if (ret)
			dev_dbg(hba->dev,
				"%s: failed with error %d, retries %d\n",
				__func__, ret, retries);
		else
			break;
	}

	if (ret)
		dev_err(hba->dev,
			"%s: query attribute, opcode %d, idn %d, failed with error %d after %d retires\n",
			__func__, opcode, idn, ret, retries);
	return ret;
}

/**
 * ufshcd_query_flag() - API function for sending flag query requests
 * @hba: per-adapter instance
 * @opcode: flag query to perform
 * @idn: flag idn to access
 * @index: flag index to access
 * @flag_res: the flag value after the query request completes
 *
 * Returns 0 for success, non-zero in case of failure
 */
int ufshcd_query_flag(struct ufs_hba *hba, enum query_opcode opcode,
			enum flag_idn idn, u8 index, bool *flag_res)
{
	struct ufs_query_req *request = NULL;
	struct ufs_query_res *response = NULL;
	int err, selector = 0;
	int timeout = QUERY_REQ_TIMEOUT;

	BUG_ON(!hba);

	ufshcd_hold(hba, false);
	mutex_lock(&hba->dev_cmd.lock);
	ufshcd_init_query(hba, &request, &response, opcode, idn, index,
			selector);

	switch (opcode) {
	case UPIU_QUERY_OPCODE_SET_FLAG:
	case UPIU_QUERY_OPCODE_CLEAR_FLAG:
	case UPIU_QUERY_OPCODE_TOGGLE_FLAG:
		request->query_func = UPIU_QUERY_FUNC_STANDARD_WRITE_REQUEST;
		break;
	case UPIU_QUERY_OPCODE_READ_FLAG:
		request->query_func = UPIU_QUERY_FUNC_STANDARD_READ_REQUEST;
		if (!flag_res) {
			/* No dummy reads */
			dev_err(hba->dev, "%s: Invalid argument for read request\n",
					__func__);
			err = -EINVAL;
			goto out_unlock;
		}
		break;
	default:
		dev_err(hba->dev,
			"%s: Expected query flag opcode but got = %d\n",
			__func__, opcode);
		err = -EINVAL;
		goto out_unlock;
	}

	err = ufshcd_exec_dev_cmd(hba, DEV_CMD_TYPE_QUERY, timeout);

	if (err) {
		dev_err(hba->dev,
			"%s: Sending flag query for idn %d failed, err = %d\n",
			__func__, idn, err);
		goto out_unlock;
	}

	if (flag_res)
		*flag_res = (be32_to_cpu(response->upiu_res.value) &
				MASK_QUERY_UPIU_FLAG_LOC) & 0x1;

out_unlock:
	mutex_unlock(&hba->dev_cmd.lock);
	ufshcd_release(hba);
	return err;
}

/**
 * ufshcd_query_attr - API function for sending attribute requests
 * @hba: per-adapter instance
 * @opcode: attribute opcode
 * @idn: attribute idn to access
 * @index: index field
 * @selector: selector field
 * @attr_val: the attribute value after the query request completes
 *
 * Returns 0 for success, non-zero in case of failure
*/
int ufshcd_query_attr(struct ufs_hba *hba, enum query_opcode opcode,
		      enum attr_idn idn, u8 index, u8 selector, u32 *attr_val)
{
	struct ufs_query_req *request = NULL;
	struct ufs_query_res *response = NULL;
	int err;

	BUG_ON(!hba);

	ufshcd_hold(hba, false);
	if (!attr_val) {
		dev_err(hba->dev, "%s: attribute value required for opcode 0x%x\n",
				__func__, opcode);
		err = -EINVAL;
		goto out;
	}

	mutex_lock(&hba->dev_cmd.lock);
	ufshcd_init_query(hba, &request, &response, opcode, idn, index,
			selector);

	switch (opcode) {
	case UPIU_QUERY_OPCODE_WRITE_ATTR:
		request->query_func = UPIU_QUERY_FUNC_STANDARD_WRITE_REQUEST;
		request->upiu_req.value = cpu_to_be32(*attr_val);
		break;
	case UPIU_QUERY_OPCODE_READ_ATTR:
		request->query_func = UPIU_QUERY_FUNC_STANDARD_READ_REQUEST;
		break;
	default:
		dev_err(hba->dev, "%s: Expected query attr opcode but got = 0x%.2x\n",
				__func__, opcode);
		err = -EINVAL;
		goto out_unlock;
	}

	err = ufshcd_exec_dev_cmd(hba, DEV_CMD_TYPE_QUERY, QUERY_REQ_TIMEOUT);

	if (err) {
		dev_err(hba->dev, "%s: opcode 0x%.2x for idn %d failed, index %d, err = %d\n",
				__func__, opcode, idn, index, err);
		goto out_unlock;
	}

	*attr_val = be32_to_cpu(response->upiu_res.value);

out_unlock:
	mutex_unlock(&hba->dev_cmd.lock);
out:
	ufshcd_release(hba);
	return err;
}

/**
 * ufshcd_query_attr_retry() - API function for sending query
 * attribute with retries
 * @hba: per-adapter instance
 * @opcode: attribute opcode
 * @idn: attribute idn to access
 * @index: index field
 * @selector: selector field
 * @attr_val: the attribute value after the query request
 * completes
 *
 * Returns 0 for success, non-zero in case of failure
*/
static int ufshcd_query_attr_retry(struct ufs_hba *hba,
	enum query_opcode opcode, enum attr_idn idn, u8 index, u8 selector,
	u32 *attr_val)
{
	int ret = 0;
	u32 retries;

	for (retries = QUERY_REQ_RETRIES; retries > 0; retries--) {
		ret = ufshcd_query_attr(hba, opcode, idn, index,
						selector, attr_val);
		if (ret)
			dev_dbg(hba->dev, "%s: failed with error %d, retries %d\n",
				__func__, ret, retries);
		else
			break;
	}

	if (ret)
		dev_err(hba->dev,
			"%s: query attribute, idn %d, failed with error %d after %d retires\n",
			__func__, idn, ret, QUERY_REQ_RETRIES);
	return ret;
}

static int __ufshcd_query_descriptor(struct ufs_hba *hba,
			enum query_opcode opcode, enum desc_idn idn, u8 index,
			u8 selector, u8 *desc_buf, int *buf_len)
{
	struct ufs_query_req *request = NULL;
	struct ufs_query_res *response = NULL;
	int err;

	BUG_ON(!hba);

	ufshcd_hold(hba, false);
	if (!desc_buf) {
		dev_err(hba->dev, "%s: descriptor buffer required for opcode 0x%x\n",
				__func__, opcode);
		err = -EINVAL;
		goto out;
	}

	if (*buf_len < QUERY_DESC_MIN_SIZE || *buf_len > QUERY_DESC_MAX_SIZE) {
		dev_err(hba->dev, "%s: descriptor buffer size (%d) is out of range\n",
				__func__, *buf_len);
		err = -EINVAL;
		goto out;
	}

	mutex_lock(&hba->dev_cmd.lock);
	ufshcd_init_query(hba, &request, &response, opcode, idn, index,
			selector);
	hba->dev_cmd.query.descriptor = desc_buf;
	request->upiu_req.length = cpu_to_be16(*buf_len);

	switch (opcode) {
	case UPIU_QUERY_OPCODE_WRITE_DESC:
		request->query_func = UPIU_QUERY_FUNC_STANDARD_WRITE_REQUEST;
		break;
	case UPIU_QUERY_OPCODE_READ_DESC:
		request->query_func = UPIU_QUERY_FUNC_STANDARD_READ_REQUEST;
		break;
	default:
		dev_err(hba->dev,
				"%s: Expected query descriptor opcode but got = 0x%.2x\n",
				__func__, opcode);
		err = -EINVAL;
		goto out_unlock;
	}

	err = ufshcd_exec_dev_cmd(hba, DEV_CMD_TYPE_QUERY, QUERY_REQ_TIMEOUT);

	if (err) {
		dev_err(hba->dev, "%s: opcode 0x%.2x for idn %d failed, index %d, err = %d\n",
				__func__, opcode, idn, index, err);
		goto out_unlock;
	}

	*buf_len = be16_to_cpu(response->upiu_res.length);

out_unlock:
	hba->dev_cmd.query.descriptor = NULL;
	mutex_unlock(&hba->dev_cmd.lock);
out:
	ufshcd_release(hba);
	return err;
}

/**
 * ufshcd_query_descriptor_retry - API function for sending descriptor requests
 * @hba: per-adapter instance
 * @opcode: attribute opcode
 * @idn: attribute idn to access
 * @index: index field
 * @selector: selector field
 * @desc_buf: the buffer that contains the descriptor
 * @buf_len: length parameter passed to the device
 *
 * Returns 0 for success, non-zero in case of failure.
 * The buf_len parameter will contain, on return, the length parameter
 * received on the response.
 */
int ufshcd_query_descriptor_retry(struct ufs_hba *hba,
				  enum query_opcode opcode,
				  enum desc_idn idn, u8 index,
				  u8 selector,
				  u8 *desc_buf, int *buf_len)
{
	int err;
	int retries;

	for (retries = QUERY_REQ_RETRIES; retries > 0; retries--) {
		err = __ufshcd_query_descriptor(hba, opcode, idn, index,
						selector, desc_buf, buf_len);
		if (!err || err == -EINVAL)
			break;
	}

	return err;
}

/**
 * ufshcd_map_desc_id_to_length - map descriptor IDN to its length
 * @hba: Pointer to adapter instance
 * @desc_id: descriptor idn value
 * @desc_len: mapped desc length (out)
 */
void ufshcd_map_desc_id_to_length(struct ufs_hba *hba, enum desc_idn desc_id,
				  int *desc_len)
{
	if (desc_id >= QUERY_DESC_IDN_MAX || desc_id == QUERY_DESC_IDN_RFU_0 ||
	    desc_id == QUERY_DESC_IDN_RFU_1)
		*desc_len = 0;
	else
		*desc_len = hba->desc_size[desc_id];
}
EXPORT_SYMBOL(ufshcd_map_desc_id_to_length);

static void ufshcd_update_desc_length(struct ufs_hba *hba,
				      enum desc_idn desc_id, int desc_index,
				      unsigned char desc_len)
{
	if (hba->desc_size[desc_id] == QUERY_DESC_MAX_SIZE &&
	    desc_id != QUERY_DESC_IDN_STRING && desc_index != UFS_RPMB_UNIT)
		/* For UFS 3.1, the normal unit descriptor is 10 bytes larger
		 * than the RPMB unit, however, both descriptors share the same
		 * desc_idn, to cover both unit descriptors with one length, we
		 * choose the normal unit descriptor length by desc_index.
		 */
		hba->desc_size[desc_id] = desc_len;
}

/**
 * ufshcd_read_desc_param - read the specified descriptor parameter
 * @hba: Pointer to adapter instance
 * @desc_id: descriptor idn value
 * @desc_index: descriptor index
 * @param_offset: offset of the parameter to read
 * @param_read_buf: pointer to buffer where parameter would be read
 * @param_size: sizeof(param_read_buf)
 *
 * Return 0 in case of success, non-zero otherwise
 */
int ufshcd_read_desc_param(struct ufs_hba *hba,
			   enum desc_idn desc_id,
			   int desc_index,
			   u8 param_offset,
			   u8 *param_read_buf,
			   u8 param_size)
{
	int ret;
	u8 *desc_buf;
	int buff_len;
	bool is_kmalloc = true;

	/* Safety check */
	if (desc_id >= QUERY_DESC_IDN_MAX || !param_size)
		return -EINVAL;

	/* Get the length of descriptor */
	ufshcd_map_desc_id_to_length(hba, desc_id, &buff_len);
	if (!buff_len) {
		dev_err(hba->dev, "%s: Failed to get desc length", __func__);
		return -EINVAL;
	}

	/* Check whether we need temp memory */
	if (param_offset != 0 || param_size < buff_len) {
		desc_buf = kmalloc(buff_len, GFP_KERNEL);
		if (!desc_buf)
			return -ENOMEM;
	} else {
		desc_buf = param_read_buf;
		is_kmalloc = false;
	}

	/* Request for full descriptor */
	ret = ufshcd_query_descriptor_retry(hba, UPIU_QUERY_OPCODE_READ_DESC,
					desc_id, desc_index, 0,
					desc_buf, &buff_len);

	if (ret) {
		dev_err(hba->dev, "%s: Failed reading descriptor. desc_id %d, desc_index %d, param_offset %d, ret %d",
			__func__, desc_id, desc_index, param_offset, ret);
		goto out;
	}

	/* Sanity check */
	if (desc_buf[QUERY_DESC_DESC_TYPE_OFFSET] != desc_id) {
		dev_err(hba->dev, "%s: invalid desc_id %d in descriptor header",
			__func__, desc_buf[QUERY_DESC_DESC_TYPE_OFFSET]);
		ret = -EINVAL;
		goto out;
	}

	/* Update descriptor length */
	buff_len = desc_buf[QUERY_DESC_LENGTH_OFFSET];
	ufshcd_update_desc_length(hba, desc_id, desc_index, buff_len);

	/* Check wherher we will not copy more data, than available */
	if (is_kmalloc && (param_offset + param_size) > buff_len)
		param_size = buff_len - param_offset;

	if (is_kmalloc)
		memcpy(param_read_buf, &desc_buf[param_offset], param_size);
out:
	if (is_kmalloc)
		kfree(desc_buf);
	return ret;
}

/**
 * struct uc_string_id - unicode string
 *
 * @len: size of this descriptor inclusive
 * @type: descriptor type
 * @uc: unicode string character
 */
struct uc_string_id {
	u8 len;
	u8 type;
	wchar_t uc[];
} __packed;

/* replace non-printable or non-ASCII characters with spaces */
static inline char ufshcd_remove_non_printable(u8 ch)
{
	return (ch >= 0x20 && ch <= 0x7e) ? ch : ' ';
}

/**
 * ufshcd_read_string_desc - read string descriptor
 * @hba: pointer to adapter instance
 * @desc_index: descriptor index
 * @buf: pointer to buffer where descriptor would be read,
 *       the caller should free the memory.
 * @ascii: if true convert from unicode to ascii characters
 *         null terminated string.
 *
 * Return:
 * *      string size on success.
 * *      -ENOMEM: on allocation failure
 * *      -EINVAL: on a wrong parameter
 */
int ufshcd_read_string_desc(struct ufs_hba *hba, u8 desc_index,
			    u8 **buf, bool ascii)
{
	struct uc_string_id *uc_str;
	u8 *str;
	int ret;

	if (!buf)
		return -EINVAL;

	uc_str = kzalloc(QUERY_DESC_MAX_SIZE, GFP_KERNEL);
	if (!uc_str)
		return -ENOMEM;

	ret = ufshcd_read_desc_param(hba, QUERY_DESC_IDN_STRING, desc_index, 0,
				     (u8 *)uc_str, QUERY_DESC_MAX_SIZE);
	if (ret < 0) {
		dev_err(hba->dev, "Reading String Desc failed after %d retries. err = %d\n",
			QUERY_REQ_RETRIES, ret);
		str = NULL;
		goto out;
	}

	if (uc_str->len <= QUERY_DESC_HDR_SIZE) {
		dev_dbg(hba->dev, "String Desc is of zero length\n");
		str = NULL;
		ret = 0;
		goto out;
	}

	if (ascii) {
		ssize_t ascii_len;
		int i;
		/* remove header and divide by 2 to move from UTF16 to UTF8 */
		ascii_len = (uc_str->len - QUERY_DESC_HDR_SIZE) / 2 + 1;
		str = kzalloc(ascii_len, GFP_KERNEL);
		if (!str) {
			ret = -ENOMEM;
			goto out;
		}

		/*
		 * the descriptor contains string in UTF16 format
		 * we need to convert to utf-8 so it can be displayed
		 */
		ret = utf16s_to_utf8s(uc_str->uc,
				      uc_str->len - QUERY_DESC_HDR_SIZE,
				      UTF16_BIG_ENDIAN, str, ascii_len);

		/* replace non-printable or non-ASCII characters with spaces */
		for (i = 0; i < ret; i++)
			str[i] = ufshcd_remove_non_printable(str[i]);

		str[ret++] = '\0';

	} else {
		str = kmemdup(uc_str, uc_str->len, GFP_KERNEL);
		if (!str) {
			ret = -ENOMEM;
			goto out;
		}
		ret = uc_str->len;
	}
out:
	*buf = str;
	kfree(uc_str);
	return ret;
}

/**
 * ufshcd_read_unit_desc_param - read the specified unit descriptor parameter
 * @hba: Pointer to adapter instance
 * @lun: lun id
 * @param_offset: offset of the parameter to read
 * @param_read_buf: pointer to buffer where parameter would be read
 * @param_size: sizeof(param_read_buf)
 *
 * Return 0 in case of success, non-zero otherwise
 */
static inline int ufshcd_read_unit_desc_param(struct ufs_hba *hba,
					      int lun,
					      enum unit_desc_param param_offset,
					      u8 *param_read_buf,
					      u32 param_size)
{
	/*
	 * Unit descriptors are only available for general purpose LUs (LUN id
	 * from 0 to 7) and RPMB Well known LU.
	 */
	if (!ufs_is_valid_unit_desc_lun(&hba->dev_info, lun))
		return -EOPNOTSUPP;

	return ufshcd_read_desc_param(hba, QUERY_DESC_IDN_UNIT, lun,
				      param_offset, param_read_buf, param_size);
}

static int ufshcd_get_ref_clk_gating_wait(struct ufs_hba *hba)
{
	int err = 0;
	u32 gating_wait = UFSHCD_REF_CLK_GATING_WAIT_US;

	if (hba->dev_info.wspecversion >= 0x300) {
		err = ufshcd_query_attr_retry(hba, UPIU_QUERY_OPCODE_READ_ATTR,
				QUERY_ATTR_IDN_REF_CLK_GATING_WAIT_TIME, 0, 0,
				&gating_wait);
		if (err)
			dev_err(hba->dev, "Failed reading bRefClkGatingWait. err = %d, use default %uus\n",
					 err, gating_wait);

		if (gating_wait == 0) {
			gating_wait = UFSHCD_REF_CLK_GATING_WAIT_US;
			dev_err(hba->dev, "Undefined ref clk gating wait time, use default %uus\n",
					 gating_wait);
		}

		hba->dev_info.clk_gating_wait_us = gating_wait;
	}

	return err;
}

/**
 * ufshcd_memory_alloc - allocate memory for host memory space data structures
 * @hba: per adapter instance
 *
 * 1. Allocate DMA memory for Command Descriptor array
 *	Each command descriptor consist of Command UPIU, Response UPIU and PRDT
 * 2. Allocate DMA memory for UTP Transfer Request Descriptor List (UTRDL).
 * 3. Allocate DMA memory for UTP Task Management Request Descriptor List
 *	(UTMRDL)
 * 4. Allocate memory for local reference block(lrb).
 *
 * Returns 0 for success, non-zero in case of failure
 */
static int ufshcd_memory_alloc(struct ufs_hba *hba)
{
	size_t utmrdl_size, utrdl_size, ucdl_size;

	/* Allocate memory for UTP command descriptors */
	ucdl_size = (sizeof(struct utp_transfer_cmd_desc) * hba->nutrs);
	hba->ucdl_base_addr = dmam_alloc_coherent(hba->dev,
						  ucdl_size,
						  &hba->ucdl_dma_addr,
						  GFP_KERNEL);

	/*
	 * UFSHCI requires UTP command descriptor to be 128 byte aligned.
	 * make sure hba->ucdl_dma_addr is aligned to PAGE_SIZE
	 * if hba->ucdl_dma_addr is aligned to PAGE_SIZE, then it will
	 * be aligned to 128 bytes as well
	 */
	if (!hba->ucdl_base_addr ||
	    WARN_ON(hba->ucdl_dma_addr & (PAGE_SIZE - 1))) {
		dev_err(hba->dev,
			"Command Descriptor Memory allocation failed\n");
		goto out;
	}

	/*
	 * Allocate memory for UTP Transfer descriptors
	 * UFSHCI requires 1024 byte alignment of UTRD
	 */
	utrdl_size = (sizeof(struct utp_transfer_req_desc) * hba->nutrs);
	hba->utrdl_base_addr = dmam_alloc_coherent(hba->dev,
						   utrdl_size,
						   &hba->utrdl_dma_addr,
						   GFP_KERNEL);
	if (!hba->utrdl_base_addr ||
	    WARN_ON(hba->utrdl_dma_addr & (PAGE_SIZE - 1))) {
		dev_err(hba->dev,
			"Transfer Descriptor Memory allocation failed\n");
		goto out;
	}

	/*
	 * Allocate memory for UTP Task Management descriptors
	 * UFSHCI requires 1024 byte alignment of UTMRD
	 */
	utmrdl_size = sizeof(struct utp_task_req_desc) * hba->nutmrs;
	hba->utmrdl_base_addr = dmam_alloc_coherent(hba->dev,
						    utmrdl_size,
						    &hba->utmrdl_dma_addr,
						    GFP_KERNEL);
	if (!hba->utmrdl_base_addr ||
	    WARN_ON(hba->utmrdl_dma_addr & (PAGE_SIZE - 1))) {
		dev_err(hba->dev,
		"Task Management Descriptor Memory allocation failed\n");
		goto out;
	}

	/* Allocate memory for local reference block */
	hba->lrb = devm_kcalloc(hba->dev,
				hba->nutrs, sizeof(struct ufshcd_lrb),
				GFP_KERNEL);
	if (!hba->lrb) {
		dev_err(hba->dev, "LRB Memory allocation failed\n");
		goto out;
	}
	return 0;
out:
	return -ENOMEM;
}

/**
 * ufshcd_host_memory_configure - configure local reference block with
 *				memory offsets
 * @hba: per adapter instance
 *
 * Configure Host memory space
 * 1. Update Corresponding UTRD.UCDBA and UTRD.UCDBAU with UCD DMA
 * address.
 * 2. Update each UTRD with Response UPIU offset, Response UPIU length
 * and PRDT offset.
 * 3. Save the corresponding addresses of UTRD, UCD.CMD, UCD.RSP and UCD.PRDT
 * into local reference block.
 */
static void ufshcd_host_memory_configure(struct ufs_hba *hba)
{
	struct utp_transfer_req_desc *utrdlp;
	dma_addr_t cmd_desc_dma_addr;
	dma_addr_t cmd_desc_element_addr;
	u16 response_offset;
	u16 prdt_offset;
	int cmd_desc_size;
	int i;

	utrdlp = hba->utrdl_base_addr;

	response_offset =
		offsetof(struct utp_transfer_cmd_desc, response_upiu);
	prdt_offset =
		offsetof(struct utp_transfer_cmd_desc, prd_table);

	cmd_desc_size = sizeof(struct utp_transfer_cmd_desc);
	cmd_desc_dma_addr = hba->ucdl_dma_addr;

	for (i = 0; i < hba->nutrs; i++) {
		/* Configure UTRD with command descriptor base address */
		cmd_desc_element_addr =
				(cmd_desc_dma_addr + (cmd_desc_size * i));
		utrdlp[i].command_desc_base_addr_lo =
				cpu_to_le32(lower_32_bits(cmd_desc_element_addr));
		utrdlp[i].command_desc_base_addr_hi =
				cpu_to_le32(upper_32_bits(cmd_desc_element_addr));

		/* Response upiu and prdt offset should be in double words */
		if (hba->quirks & UFSHCD_QUIRK_PRDT_BYTE_GRAN) {
			utrdlp[i].response_upiu_offset =
				cpu_to_le16(response_offset);
			utrdlp[i].prd_table_offset =
				cpu_to_le16(prdt_offset);
			utrdlp[i].response_upiu_length =
				cpu_to_le16(ALIGNED_UPIU_SIZE);
		} else {
			utrdlp[i].response_upiu_offset =
				cpu_to_le16(response_offset >> 2);
			utrdlp[i].prd_table_offset =
				cpu_to_le16(prdt_offset >> 2);
			utrdlp[i].response_upiu_length =
				cpu_to_le16(ALIGNED_UPIU_SIZE >> 2);
		}

		ufshcd_init_lrb(hba, &hba->lrb[i], i);
	}
}

/**
 * ufshcd_dme_link_startup - Notify Unipro to perform link startup
 * @hba: per adapter instance
 *
 * UIC_CMD_DME_LINK_STARTUP command must be issued to Unipro layer,
 * in order to initialize the Unipro link startup procedure.
 * Once the Unipro links are up, the device connected to the controller
 * is detected.
 *
 * Returns 0 on success, non-zero value on failure
 */
static int ufshcd_dme_link_startup(struct ufs_hba *hba)
{
	struct uic_command uic_cmd = {0};
	int ret;

	uic_cmd.command = UIC_CMD_DME_LINK_STARTUP;

	ret = ufshcd_send_uic_cmd(hba, &uic_cmd);
	if (ret)
		dev_dbg(hba->dev,
			"dme-link-startup: error code %d\n", ret);
	return ret;
}
/**
 * ufshcd_dme_reset - UIC command for DME_RESET
 * @hba: per adapter instance
 *
 * DME_RESET command is issued in order to reset UniPro stack.
 * This function now deals with cold reset.
 *
 * Returns 0 on success, non-zero value on failure
 */
static int ufshcd_dme_reset(struct ufs_hba *hba)
{
	struct uic_command uic_cmd = {0};
	int ret;

	uic_cmd.command = UIC_CMD_DME_RESET;

	ret = ufshcd_send_uic_cmd(hba, &uic_cmd);
	if (ret)
		dev_err(hba->dev,
			"dme-reset: error code %d\n", ret);

	return ret;
}

/**
 * ufshcd_dme_enable - UIC command for DME_ENABLE
 * @hba: per adapter instance
 *
 * DME_ENABLE command is issued in order to enable UniPro stack.
 *
 * Returns 0 on success, non-zero value on failure
 */
static int ufshcd_dme_enable(struct ufs_hba *hba)
{
	struct uic_command uic_cmd = {0};
	int ret;

	uic_cmd.command = UIC_CMD_DME_ENABLE;

	ret = ufshcd_send_uic_cmd(hba, &uic_cmd);
	if (ret)
		dev_err(hba->dev,
			"dme-reset: error code %d\n", ret);

	return ret;
}

static inline void ufshcd_add_delay_before_dme_cmd(struct ufs_hba *hba)
{
	#define MIN_DELAY_BEFORE_DME_CMDS_US	1000
	unsigned long min_sleep_time_us;

	if (!(hba->quirks & UFSHCD_QUIRK_DELAY_BEFORE_DME_CMDS))
		return;

	/*
	 * last_dme_cmd_tstamp will be 0 only for 1st call to
	 * this function
	 */
	if (unlikely(!ktime_to_us(hba->last_dme_cmd_tstamp))) {
		min_sleep_time_us = MIN_DELAY_BEFORE_DME_CMDS_US;
	} else {
		unsigned long delta =
			(unsigned long) ktime_to_us(
				ktime_sub(ktime_get(),
				hba->last_dme_cmd_tstamp));

		if (delta < MIN_DELAY_BEFORE_DME_CMDS_US)
			min_sleep_time_us =
				MIN_DELAY_BEFORE_DME_CMDS_US - delta;
		else
			return; /* no more delay required */
	}

	/* allow sleep for extra 50us if needed */
	usleep_range(min_sleep_time_us, min_sleep_time_us + 50);
}

/**
 * ufshcd_dme_set_attr - UIC command for DME_SET, DME_PEER_SET
 * @hba: per adapter instance
 * @attr_sel: uic command argument1
 * @attr_set: attribute set type as uic command argument2
 * @mib_val: setting value as uic command argument3
 * @peer: indicate whether peer or local
 *
 * Returns 0 on success, non-zero value on failure
 */
int ufshcd_dme_set_attr(struct ufs_hba *hba, u32 attr_sel,
			u8 attr_set, u32 mib_val, u8 peer)
{
	struct uic_command uic_cmd = {0};
	static const char *const action[] = {
		"dme-set",
		"dme-peer-set"
	};
	const char *set = action[!!peer];
	int ret;
	int retries = UFS_UIC_COMMAND_RETRIES;

	uic_cmd.command = peer ?
		UIC_CMD_DME_PEER_SET : UIC_CMD_DME_SET;
	uic_cmd.argument1 = attr_sel;
	uic_cmd.argument2 = UIC_ARG_ATTR_TYPE(attr_set);
	uic_cmd.argument3 = mib_val;

	do {
		/* for peer attributes we retry upon failure */
		ret = ufshcd_send_uic_cmd(hba, &uic_cmd);
		if (ret)
			dev_dbg(hba->dev, "%s: attr-id 0x%x val 0x%x error code %d\n",
				set, UIC_GET_ATTR_ID(attr_sel), mib_val, ret);
	} while (ret && peer && --retries);

	if (ret)
		dev_err(hba->dev, "%s: attr-id 0x%x val 0x%x failed %d retries\n",
			set, UIC_GET_ATTR_ID(attr_sel), mib_val,
			UFS_UIC_COMMAND_RETRIES - retries);

	return ret;
}
EXPORT_SYMBOL_GPL(ufshcd_dme_set_attr);

/**
 * ufshcd_dme_get_attr - UIC command for DME_GET, DME_PEER_GET
 * @hba: per adapter instance
 * @attr_sel: uic command argument1
 * @mib_val: the value of the attribute as returned by the UIC command
 * @peer: indicate whether peer or local
 *
 * Returns 0 on success, non-zero value on failure
 */
int ufshcd_dme_get_attr(struct ufs_hba *hba, u32 attr_sel,
			u32 *mib_val, u8 peer)
{
	struct uic_command uic_cmd = {0};
	static const char *const action[] = {
		"dme-get",
		"dme-peer-get"
	};
	const char *get = action[!!peer];
	int ret;
	int retries = UFS_UIC_COMMAND_RETRIES;
	struct ufs_pa_layer_attr orig_pwr_info;
	struct ufs_pa_layer_attr temp_pwr_info;
	bool pwr_mode_change = false;

	if (peer && (hba->quirks & UFSHCD_QUIRK_DME_PEER_ACCESS_AUTO_MODE)) {
		orig_pwr_info = hba->pwr_info;
		temp_pwr_info = orig_pwr_info;

		if (orig_pwr_info.pwr_tx == FAST_MODE ||
		    orig_pwr_info.pwr_rx == FAST_MODE) {
			temp_pwr_info.pwr_tx = FASTAUTO_MODE;
			temp_pwr_info.pwr_rx = FASTAUTO_MODE;
			pwr_mode_change = true;
		} else if (orig_pwr_info.pwr_tx == SLOW_MODE ||
		    orig_pwr_info.pwr_rx == SLOW_MODE) {
			temp_pwr_info.pwr_tx = SLOWAUTO_MODE;
			temp_pwr_info.pwr_rx = SLOWAUTO_MODE;
			pwr_mode_change = true;
		}
		if (pwr_mode_change) {
			ret = ufshcd_change_power_mode(hba, &temp_pwr_info);
			if (ret)
				goto out;
		}
	}

	uic_cmd.command = peer ?
		UIC_CMD_DME_PEER_GET : UIC_CMD_DME_GET;
	uic_cmd.argument1 = attr_sel;

	do {
		/* for peer attributes we retry upon failure */
		ret = ufshcd_send_uic_cmd(hba, &uic_cmd);
		if (ret)
			dev_dbg(hba->dev, "%s: attr-id 0x%x error code %d\n",
				get, UIC_GET_ATTR_ID(attr_sel), ret);
	} while (ret && peer && --retries);

	if (ret)
		dev_err(hba->dev, "%s: attr-id 0x%x failed %d retries\n",
			get, UIC_GET_ATTR_ID(attr_sel),
			UFS_UIC_COMMAND_RETRIES - retries);

	if (mib_val && !ret)
		*mib_val = uic_cmd.argument3;

	if (peer && (hba->quirks & UFSHCD_QUIRK_DME_PEER_ACCESS_AUTO_MODE)
	    && pwr_mode_change)
		ufshcd_change_power_mode(hba, &orig_pwr_info);
out:
	return ret;
}
EXPORT_SYMBOL_GPL(ufshcd_dme_get_attr);

/**
 * ufshcd_uic_pwr_ctrl - executes UIC commands (which affects the link power
 * state) and waits for it to take effect.
 *
 * @hba: per adapter instance
 * @cmd: UIC command to execute
 *
 * DME operations like DME_SET(PA_PWRMODE), DME_HIBERNATE_ENTER &
 * DME_HIBERNATE_EXIT commands take some time to take its effect on both host
 * and device UniPro link and hence it's final completion would be indicated by
 * dedicated status bits in Interrupt Status register (UPMS, UHES, UHXS) in
 * addition to normal UIC command completion Status (UCCS). This function only
 * returns after the relevant status bits indicate the completion.
 *
 * Returns 0 on success, non-zero value on failure
 */
static int ufshcd_uic_pwr_ctrl(struct ufs_hba *hba, struct uic_command *cmd)
{
	struct completion uic_async_done;
	unsigned long flags;
	u8 status;
	int ret;
	bool reenable_intr = false;

	mutex_lock(&hba->uic_cmd_mutex);
	init_completion(&uic_async_done);
	ufshcd_add_delay_before_dme_cmd(hba);

	spin_lock_irqsave(hba->host->host_lock, flags);
	if (ufshcd_is_link_broken(hba)) {
		ret = -ENOLINK;
		goto out_unlock;
	}
	hba->uic_async_done = &uic_async_done;
	if (ufshcd_readl(hba, REG_INTERRUPT_ENABLE) & UIC_COMMAND_COMPL) {
		ufshcd_disable_intr(hba, UIC_COMMAND_COMPL);
		/*
		 * Make sure UIC command completion interrupt is disabled before
		 * issuing UIC command.
		 */
		wmb();
		reenable_intr = true;
	}
	ret = __ufshcd_send_uic_cmd(hba, cmd, false);
	spin_unlock_irqrestore(hba->host->host_lock, flags);
	if (ret) {
		dev_err(hba->dev,
			"pwr ctrl cmd 0x%x with mode 0x%x uic error %d\n",
			cmd->command, cmd->argument3, ret);
		goto out;
	}

	if (!wait_for_completion_timeout(hba->uic_async_done,
					 msecs_to_jiffies(UIC_CMD_TIMEOUT))) {
		dev_err(hba->dev,
			"pwr ctrl cmd 0x%x with mode 0x%x completion timeout\n",
			cmd->command, cmd->argument3);
		ret = -ETIMEDOUT;
		goto out;
	}

	status = ufshcd_get_upmcrs(hba);
	if (status != PWR_LOCAL) {
		dev_err(hba->dev,
			"pwr ctrl cmd 0x%x failed, host upmcrs:0x%x\n",
			cmd->command, status);
		ret = (status != PWR_OK) ? status : -1;
	}
out:
	if (ret) {
		ufshcd_print_host_state(hba);
		ufshcd_print_pwr_info(hba);
		ufshcd_print_host_regs(hba);
	}

	spin_lock_irqsave(hba->host->host_lock, flags);
	hba->active_uic_cmd = NULL;
	hba->uic_async_done = NULL;
	if (reenable_intr)
		ufshcd_enable_intr(hba, UIC_COMMAND_COMPL);
	if (ret) {
		ufshcd_set_link_broken(hba);
		ufshcd_schedule_eh_work(hba);
	}
out_unlock:
	spin_unlock_irqrestore(hba->host->host_lock, flags);
	mutex_unlock(&hba->uic_cmd_mutex);

	return ret;
}

/**
 * ufshcd_uic_change_pwr_mode - Perform the UIC power mode chage
 *				using DME_SET primitives.
 * @hba: per adapter instance
 * @mode: powr mode value
 *
 * Returns 0 on success, non-zero value on failure
 */
static int ufshcd_uic_change_pwr_mode(struct ufs_hba *hba, u8 mode)
{
	struct uic_command uic_cmd = {0};
	int ret;

	if (hba->quirks & UFSHCD_QUIRK_BROKEN_PA_RXHSUNTERMCAP) {
		ret = ufshcd_dme_set(hba,
				UIC_ARG_MIB_SEL(PA_RXHSUNTERMCAP, 0), 1);
		if (ret) {
			dev_err(hba->dev, "%s: failed to enable PA_RXHSUNTERMCAP ret %d\n",
						__func__, ret);
			goto out;
		}
	}

	uic_cmd.command = UIC_CMD_DME_SET;
	uic_cmd.argument1 = UIC_ARG_MIB(PA_PWRMODE);
	uic_cmd.argument3 = mode;
	ufshcd_hold(hba, false);
	ret = ufshcd_uic_pwr_ctrl(hba, &uic_cmd);
	ufshcd_release(hba);

out:
	return ret;
}

int ufshcd_link_recovery(struct ufs_hba *hba)
{
	int ret;
	unsigned long flags;

	spin_lock_irqsave(hba->host->host_lock, flags);
	hba->ufshcd_state = UFSHCD_STATE_RESET;
	ufshcd_set_eh_in_progress(hba);
	spin_unlock_irqrestore(hba->host->host_lock, flags);

	/* Reset the attached device */
	ufshcd_vops_device_reset(hba);

	ret = ufshcd_host_reset_and_restore(hba);

	spin_lock_irqsave(hba->host->host_lock, flags);
	if (ret)
		hba->ufshcd_state = UFSHCD_STATE_ERROR;
	ufshcd_clear_eh_in_progress(hba);
	spin_unlock_irqrestore(hba->host->host_lock, flags);

	if (ret)
		dev_err(hba->dev, "%s: link recovery failed, err %d",
			__func__, ret);

	return ret;
}
EXPORT_SYMBOL_GPL(ufshcd_link_recovery);

static int ufshcd_uic_hibern8_enter(struct ufs_hba *hba)
{
	int ret;
	struct uic_command uic_cmd = {0};
	ktime_t start = ktime_get();

	ufshcd_vops_hibern8_notify(hba, UIC_CMD_DME_HIBER_ENTER, PRE_CHANGE);

	uic_cmd.command = UIC_CMD_DME_HIBER_ENTER;
	ret = ufshcd_uic_pwr_ctrl(hba, &uic_cmd);
	trace_ufshcd_profile_hibern8(dev_name(hba->dev), "enter",
			     ktime_to_us(ktime_sub(ktime_get(), start)), ret);

	if (ret)
		dev_err(hba->dev, "%s: hibern8 enter failed. ret = %d\n",
			__func__, ret);
	else
		ufshcd_vops_hibern8_notify(hba, UIC_CMD_DME_HIBER_ENTER,
								POST_CHANGE);

	return ret;
}

int ufshcd_uic_hibern8_exit(struct ufs_hba *hba)
{
	struct uic_command uic_cmd = {0};
	int ret;
	ktime_t start = ktime_get();

	ufshcd_vops_hibern8_notify(hba, UIC_CMD_DME_HIBER_EXIT, PRE_CHANGE);

	uic_cmd.command = UIC_CMD_DME_HIBER_EXIT;
	ret = ufshcd_uic_pwr_ctrl(hba, &uic_cmd);
	trace_ufshcd_profile_hibern8(dev_name(hba->dev), "exit",
			     ktime_to_us(ktime_sub(ktime_get(), start)), ret);

	if (ret) {
		dev_err(hba->dev, "%s: hibern8 exit failed. ret = %d\n",
			__func__, ret);
	} else {
		ufshcd_vops_hibern8_notify(hba, UIC_CMD_DME_HIBER_EXIT,
								POST_CHANGE);
		hba->ufs_stats.last_hibern8_exit_tstamp = ktime_get();
		hba->ufs_stats.hibern8_exit_cnt++;
	}

	return ret;
}
EXPORT_SYMBOL_GPL(ufshcd_uic_hibern8_exit);

void ufshcd_auto_hibern8_update(struct ufs_hba *hba, u32 ahit)
{
	unsigned long flags;
	bool update = false;

	if (!ufshcd_is_auto_hibern8_supported(hba))
		return;

	spin_lock_irqsave(hba->host->host_lock, flags);
	if (hba->ahit != ahit) {
		hba->ahit = ahit;
		update = true;
	}
	spin_unlock_irqrestore(hba->host->host_lock, flags);

	if (update && !pm_runtime_suspended(hba->dev)) {
		pm_runtime_get_sync(hba->dev);
		ufshcd_hold(hba, false);
		ufshcd_auto_hibern8_enable(hba);
		ufshcd_release(hba);
		pm_runtime_put(hba->dev);
	}
}
EXPORT_SYMBOL_GPL(ufshcd_auto_hibern8_update);

void ufshcd_auto_hibern8_enable(struct ufs_hba *hba)
{
	unsigned long flags;

	if (!ufshcd_is_auto_hibern8_supported(hba) || !hba->ahit)
		return;

	spin_lock_irqsave(hba->host->host_lock, flags);
	ufshcd_writel(hba, hba->ahit, REG_AUTO_HIBERNATE_IDLE_TIMER);
	spin_unlock_irqrestore(hba->host->host_lock, flags);
}

 /**
 * ufshcd_init_pwr_info - setting the POR (power on reset)
 * values in hba power info
 * @hba: per-adapter instance
 */
static void ufshcd_init_pwr_info(struct ufs_hba *hba)
{
	hba->pwr_info.gear_rx = UFS_PWM_G1;
	hba->pwr_info.gear_tx = UFS_PWM_G1;
	hba->pwr_info.lane_rx = 1;
	hba->pwr_info.lane_tx = 1;
	hba->pwr_info.pwr_rx = SLOWAUTO_MODE;
	hba->pwr_info.pwr_tx = SLOWAUTO_MODE;
	hba->pwr_info.hs_rate = 0;
}

/**
 * ufshcd_get_max_pwr_mode - reads the max power mode negotiated with device
 * @hba: per-adapter instance
 */
static int ufshcd_get_max_pwr_mode(struct ufs_hba *hba)
{
	struct ufs_pa_layer_attr *pwr_info = &hba->max_pwr_info.info;

	if (hba->max_pwr_info.is_valid)
		return 0;

	pwr_info->pwr_tx = FAST_MODE;
	pwr_info->pwr_rx = FAST_MODE;
	pwr_info->hs_rate = PA_HS_MODE_B;

	/* Get the connected lane count */
	ufshcd_dme_get(hba, UIC_ARG_MIB(PA_CONNECTEDRXDATALANES),
			&pwr_info->lane_rx);
	ufshcd_dme_get(hba, UIC_ARG_MIB(PA_CONNECTEDTXDATALANES),
			&pwr_info->lane_tx);

	if (!pwr_info->lane_rx || !pwr_info->lane_tx) {
		dev_err(hba->dev, "%s: invalid connected lanes value. rx=%d, tx=%d\n",
				__func__,
				pwr_info->lane_rx,
				pwr_info->lane_tx);
		return -EINVAL;
	}

	/*
	 * First, get the maximum gears of HS speed.
	 * If a zero value, it means there is no HSGEAR capability.
	 * Then, get the maximum gears of PWM speed.
	 */
	ufshcd_dme_get(hba, UIC_ARG_MIB(PA_MAXRXHSGEAR), &pwr_info->gear_rx);
	if (!pwr_info->gear_rx) {
		ufshcd_dme_get(hba, UIC_ARG_MIB(PA_MAXRXPWMGEAR),
				&pwr_info->gear_rx);
		if (!pwr_info->gear_rx) {
			dev_err(hba->dev, "%s: invalid max pwm rx gear read = %d\n",
				__func__, pwr_info->gear_rx);
			return -EINVAL;
		}
		pwr_info->pwr_rx = SLOW_MODE;
	}

	ufshcd_dme_peer_get(hba, UIC_ARG_MIB(PA_MAXRXHSGEAR),
			&pwr_info->gear_tx);
	if (!pwr_info->gear_tx) {
		ufshcd_dme_peer_get(hba, UIC_ARG_MIB(PA_MAXRXPWMGEAR),
				&pwr_info->gear_tx);
		if (!pwr_info->gear_tx) {
			dev_err(hba->dev, "%s: invalid max pwm tx gear read = %d\n",
				__func__, pwr_info->gear_tx);
			return -EINVAL;
		}
		pwr_info->pwr_tx = SLOW_MODE;
	}

	hba->max_pwr_info.is_valid = true;
	return 0;
}

static int ufshcd_change_power_mode(struct ufs_hba *hba,
			     struct ufs_pa_layer_attr *pwr_mode)
{
	int ret;

	/* if already configured to the requested pwr_mode */
	if (pwr_mode->gear_rx == hba->pwr_info.gear_rx &&
	    pwr_mode->gear_tx == hba->pwr_info.gear_tx &&
	    pwr_mode->lane_rx == hba->pwr_info.lane_rx &&
	    pwr_mode->lane_tx == hba->pwr_info.lane_tx &&
	    pwr_mode->pwr_rx == hba->pwr_info.pwr_rx &&
	    pwr_mode->pwr_tx == hba->pwr_info.pwr_tx &&
	    pwr_mode->hs_rate == hba->pwr_info.hs_rate) {
		dev_dbg(hba->dev, "%s: power already configured\n", __func__);
		return 0;
	}

	/*
	 * Configure attributes for power mode change with below.
	 * - PA_RXGEAR, PA_ACTIVERXDATALANES, PA_RXTERMINATION,
	 * - PA_TXGEAR, PA_ACTIVETXDATALANES, PA_TXTERMINATION,
	 * - PA_HSSERIES
	 */
	ufshcd_dme_set(hba, UIC_ARG_MIB(PA_RXGEAR), pwr_mode->gear_rx);
	ufshcd_dme_set(hba, UIC_ARG_MIB(PA_ACTIVERXDATALANES),
			pwr_mode->lane_rx);
	if (pwr_mode->pwr_rx == FASTAUTO_MODE ||
			pwr_mode->pwr_rx == FAST_MODE)
		ufshcd_dme_set(hba, UIC_ARG_MIB(PA_RXTERMINATION), TRUE);
	else
		ufshcd_dme_set(hba, UIC_ARG_MIB(PA_RXTERMINATION), FALSE);

	ufshcd_dme_set(hba, UIC_ARG_MIB(PA_TXGEAR), pwr_mode->gear_tx);
	ufshcd_dme_set(hba, UIC_ARG_MIB(PA_ACTIVETXDATALANES),
			pwr_mode->lane_tx);
	if (pwr_mode->pwr_tx == FASTAUTO_MODE ||
			pwr_mode->pwr_tx == FAST_MODE)
		ufshcd_dme_set(hba, UIC_ARG_MIB(PA_TXTERMINATION), TRUE);
	else
		ufshcd_dme_set(hba, UIC_ARG_MIB(PA_TXTERMINATION), FALSE);

	if (pwr_mode->pwr_rx == FASTAUTO_MODE ||
	    pwr_mode->pwr_tx == FASTAUTO_MODE ||
	    pwr_mode->pwr_rx == FAST_MODE ||
	    pwr_mode->pwr_tx == FAST_MODE)
		ufshcd_dme_set(hba, UIC_ARG_MIB(PA_HSSERIES),
						pwr_mode->hs_rate);

	ufshcd_dme_set(hba, UIC_ARG_MIB(PA_PWRMODEUSERDATA0),
			DL_FC0ProtectionTimeOutVal_Default);
	ufshcd_dme_set(hba, UIC_ARG_MIB(PA_PWRMODEUSERDATA1),
			DL_TC0ReplayTimeOutVal_Default);
	ufshcd_dme_set(hba, UIC_ARG_MIB(PA_PWRMODEUSERDATA2),
			DL_AFC0ReqTimeOutVal_Default);
	ufshcd_dme_set(hba, UIC_ARG_MIB(PA_PWRMODEUSERDATA3),
			DL_FC1ProtectionTimeOutVal_Default);
	ufshcd_dme_set(hba, UIC_ARG_MIB(PA_PWRMODEUSERDATA4),
			DL_TC1ReplayTimeOutVal_Default);
	ufshcd_dme_set(hba, UIC_ARG_MIB(PA_PWRMODEUSERDATA5),
			DL_AFC1ReqTimeOutVal_Default);

	ufshcd_dme_set(hba, UIC_ARG_MIB(DME_LocalFC0ProtectionTimeOutVal),
			DL_FC0ProtectionTimeOutVal_Default);
	ufshcd_dme_set(hba, UIC_ARG_MIB(DME_LocalTC0ReplayTimeOutVal),
			DL_TC0ReplayTimeOutVal_Default);
	ufshcd_dme_set(hba, UIC_ARG_MIB(DME_LocalAFC0ReqTimeOutVal),
			DL_AFC0ReqTimeOutVal_Default);

	ret = ufshcd_uic_change_pwr_mode(hba, pwr_mode->pwr_rx << 4
			| pwr_mode->pwr_tx);

	if (ret) {
		dev_err(hba->dev,
			"%s: power mode change failed %d\n", __func__, ret);
	} else {
		ufshcd_vops_pwr_change_notify(hba, POST_CHANGE, NULL,
								pwr_mode);

		memcpy(&hba->pwr_info, pwr_mode,
			sizeof(struct ufs_pa_layer_attr));
	}

	return ret;
}

/**
 * ufshcd_config_pwr_mode - configure a new power mode
 * @hba: per-adapter instance
 * @desired_pwr_mode: desired power configuration
 */
int ufshcd_config_pwr_mode(struct ufs_hba *hba,
		struct ufs_pa_layer_attr *desired_pwr_mode)
{
	struct ufs_pa_layer_attr final_params = { 0 };
	int ret;

	ret = ufshcd_vops_pwr_change_notify(hba, PRE_CHANGE,
					desired_pwr_mode, &final_params);

	if (ret)
		memcpy(&final_params, desired_pwr_mode, sizeof(final_params));

	ret = ufshcd_change_power_mode(hba, &final_params);

	return ret;
}
EXPORT_SYMBOL_GPL(ufshcd_config_pwr_mode);

/**
 * ufshcd_complete_dev_init() - checks device readiness
 * @hba: per-adapter instance
 *
 * Set fDeviceInit flag and poll until device toggles it.
 */
static int ufshcd_complete_dev_init(struct ufs_hba *hba)
{
	int i;
	int err;
	bool flag_res = true;

	err = ufshcd_query_flag_retry(hba, UPIU_QUERY_OPCODE_SET_FLAG,
		QUERY_FLAG_IDN_FDEVICEINIT, 0, NULL);
	if (err) {
		dev_err(hba->dev,
			"%s setting fDeviceInit flag failed with error %d\n",
			__func__, err);
		goto out;
	}

	/* poll for max. 1000 iterations for fDeviceInit flag to clear */
	for (i = 0; i < 1000 && !err && flag_res; i++)
		err = ufshcd_query_flag_retry(hba, UPIU_QUERY_OPCODE_READ_FLAG,
			QUERY_FLAG_IDN_FDEVICEINIT, 0, &flag_res);

	if (err)
		dev_err(hba->dev,
			"%s reading fDeviceInit flag failed with error %d\n",
			__func__, err);
	else if (flag_res)
		dev_err(hba->dev,
			"%s fDeviceInit was not cleared by the device\n",
			__func__);

out:
	return err;
}

/**
 * ufshcd_make_hba_operational - Make UFS controller operational
 * @hba: per adapter instance
 *
 * To bring UFS host controller to operational state,
 * 1. Enable required interrupts
 * 2. Configure interrupt aggregation
 * 3. Program UTRL and UTMRL base address
 * 4. Configure run-stop-registers
 *
 * Returns 0 on success, non-zero value on failure
 */
int ufshcd_make_hba_operational(struct ufs_hba *hba)
{
	int err = 0;
	u32 reg;

	/* Enable required interrupts */
	ufshcd_enable_intr(hba, UFSHCD_ENABLE_INTRS);

	/* Configure interrupt aggregation */
	if (ufshcd_is_intr_aggr_allowed(hba))
		ufshcd_config_intr_aggr(hba, hba->nutrs - 1, INT_AGGR_DEF_TO);
	else
		ufshcd_disable_intr_aggr(hba);

	/* Configure UTRL and UTMRL base address registers */
	ufshcd_writel(hba, lower_32_bits(hba->utrdl_dma_addr),
			REG_UTP_TRANSFER_REQ_LIST_BASE_L);
	ufshcd_writel(hba, upper_32_bits(hba->utrdl_dma_addr),
			REG_UTP_TRANSFER_REQ_LIST_BASE_H);
	ufshcd_writel(hba, lower_32_bits(hba->utmrdl_dma_addr),
			REG_UTP_TASK_REQ_LIST_BASE_L);
	ufshcd_writel(hba, upper_32_bits(hba->utmrdl_dma_addr),
			REG_UTP_TASK_REQ_LIST_BASE_H);

	/*
	 * Make sure base address and interrupt setup are updated before
	 * enabling the run/stop registers below.
	 */
	wmb();

	/*
	 * UCRDY, UTMRLDY and UTRLRDY bits must be 1
	 */
	reg = ufshcd_readl(hba, REG_CONTROLLER_STATUS);
	if (!(ufshcd_get_lists_status(reg))) {
		ufshcd_enable_run_stop_reg(hba);
	} else {
		dev_err(hba->dev,
			"Host controller not ready to process requests");
		err = -EIO;
	}

	return err;
}
EXPORT_SYMBOL_GPL(ufshcd_make_hba_operational);

/**
 * ufshcd_hba_stop - Send controller to reset state
 * @hba: per adapter instance
 */
static inline void ufshcd_hba_stop(struct ufs_hba *hba)
{
	unsigned long flags;
	int err;

	/*
	 * Obtain the host lock to prevent that the controller is disabled
	 * while the UFS interrupt handler is active on another CPU.
	 */
	spin_lock_irqsave(hba->host->host_lock, flags);
	ufshcd_writel(hba, CONTROLLER_DISABLE,  REG_CONTROLLER_ENABLE);
	spin_unlock_irqrestore(hba->host->host_lock, flags);

	err = ufshcd_wait_for_register(hba, REG_CONTROLLER_ENABLE,
					CONTROLLER_ENABLE, CONTROLLER_DISABLE,
					10, 1);
	if (err)
		dev_err(hba->dev, "%s: Controller disable failed\n", __func__);
}

/**
 * ufshcd_hba_execute_hce - initialize the controller
 * @hba: per adapter instance
 *
 * The controller resets itself and controller firmware initialization
 * sequence kicks off. When controller is ready it will set
 * the Host Controller Enable bit to 1.
 *
 * Returns 0 on success, non-zero value on failure
 */
static int ufshcd_hba_execute_hce(struct ufs_hba *hba)
{
	int retry;

	if (!ufshcd_is_hba_active(hba))
		/* change controller state to "reset state" */
		ufshcd_hba_stop(hba);

	/* UniPro link is disabled at this point */
	ufshcd_set_link_off(hba);

	ufshcd_vops_hce_enable_notify(hba, PRE_CHANGE);

	/* start controller initialization sequence */
	ufshcd_hba_start(hba);

	/*
	 * To initialize a UFS host controller HCE bit must be set to 1.
	 * During initialization the HCE bit value changes from 1->0->1.
	 * When the host controller completes initialization sequence
	 * it sets the value of HCE bit to 1. The same HCE bit is read back
	 * to check if the controller has completed initialization sequence.
	 * So without this delay the value HCE = 1, set in the previous
	 * instruction might be read back.
	 * This delay can be changed based on the controller.
	 */
	ufshcd_delay_us(hba->vps->hba_enable_delay_us, 100);

	/* wait for the host controller to complete initialization */
	retry = 50;
	while (ufshcd_is_hba_active(hba)) {
		if (retry) {
			retry--;
		} else {
			dev_err(hba->dev,
				"Controller enable failed\n");
			return -EIO;
		}
		usleep_range(1000, 1100);
	}

	/* enable UIC related interrupts */
	ufshcd_enable_intr(hba, UFSHCD_UIC_MASK);

	ufshcd_vops_hce_enable_notify(hba, POST_CHANGE);

	return 0;
}

int ufshcd_hba_enable(struct ufs_hba *hba)
{
	int ret;

	if (hba->quirks & UFSHCI_QUIRK_BROKEN_HCE) {
		ufshcd_set_link_off(hba);
		ufshcd_vops_hce_enable_notify(hba, PRE_CHANGE);

		/* enable UIC related interrupts */
		ufshcd_enable_intr(hba, UFSHCD_UIC_MASK);
		ret = ufshcd_dme_reset(hba);
		if (!ret) {
			ret = ufshcd_dme_enable(hba);
			if (!ret)
				ufshcd_vops_hce_enable_notify(hba, POST_CHANGE);
			if (ret)
				dev_err(hba->dev,
					"Host controller enable failed with non-hce\n");
		}
	} else {
		ret = ufshcd_hba_execute_hce(hba);
	}

	return ret;
}
EXPORT_SYMBOL_GPL(ufshcd_hba_enable);

static int ufshcd_disable_tx_lcc(struct ufs_hba *hba, bool peer)
{
	int tx_lanes = 0, i, err = 0;

	if (!peer)
		ufshcd_dme_get(hba, UIC_ARG_MIB(PA_CONNECTEDTXDATALANES),
			       &tx_lanes);
	else
		ufshcd_dme_peer_get(hba, UIC_ARG_MIB(PA_CONNECTEDTXDATALANES),
				    &tx_lanes);
	for (i = 0; i < tx_lanes; i++) {
		if (!peer)
			err = ufshcd_dme_set(hba,
				UIC_ARG_MIB_SEL(TX_LCC_ENABLE,
					UIC_ARG_MPHY_TX_GEN_SEL_INDEX(i)),
					0);
		else
			err = ufshcd_dme_peer_set(hba,
				UIC_ARG_MIB_SEL(TX_LCC_ENABLE,
					UIC_ARG_MPHY_TX_GEN_SEL_INDEX(i)),
					0);
		if (err) {
			dev_err(hba->dev, "%s: TX LCC Disable failed, peer = %d, lane = %d, err = %d",
				__func__, peer, i, err);
			break;
		}
	}

	return err;
}

static inline int ufshcd_disable_device_tx_lcc(struct ufs_hba *hba)
{
	return ufshcd_disable_tx_lcc(hba, true);
}

void ufshcd_update_reg_hist(struct ufs_err_reg_hist *reg_hist,
			    u32 reg)
{
	reg_hist->reg[reg_hist->pos] = reg;
	reg_hist->tstamp[reg_hist->pos] = ktime_get();
	reg_hist->pos = (reg_hist->pos + 1) % UFS_ERR_REG_HIST_LENGTH;
}
EXPORT_SYMBOL_GPL(ufshcd_update_reg_hist);

/**
 * ufshcd_link_startup - Initialize unipro link startup
 * @hba: per adapter instance
 *
 * Returns 0 for success, non-zero in case of failure
 */
static int ufshcd_link_startup(struct ufs_hba *hba)
{
	int ret;
	int retries = DME_LINKSTARTUP_RETRIES;
	bool link_startup_again = false;

	/*
	 * If UFS device isn't active then we will have to issue link startup
	 * 2 times to make sure the device state move to active.
	 */
	if (!ufshcd_is_ufs_dev_active(hba))
		link_startup_again = true;

link_startup:
	do {
		ufshcd_vops_link_startup_notify(hba, PRE_CHANGE);

		ret = ufshcd_dme_link_startup(hba);

		/* check if device is detected by inter-connect layer */
		if (!ret && !ufshcd_is_device_present(hba)) {
			ufshcd_update_reg_hist(&hba->ufs_stats.link_startup_err,
					       0);
			dev_err(hba->dev, "%s: Device not present\n", __func__);
			ret = -ENXIO;
			goto out;
		}

		/*
		 * DME link lost indication is only received when link is up,
		 * but we can't be sure if the link is up until link startup
		 * succeeds. So reset the local Uni-Pro and try again.
		 */
		if (ret && ufshcd_hba_enable(hba)) {
			ufshcd_update_reg_hist(&hba->ufs_stats.link_startup_err,
					       (u32)ret);
			goto out;
		}
	} while (ret && retries--);

	if (ret) {
		/* failed to get the link up... retire */
		ufshcd_update_reg_hist(&hba->ufs_stats.link_startup_err,
				       (u32)ret);
		goto out;
	}

	if (link_startup_again) {
		link_startup_again = false;
		retries = DME_LINKSTARTUP_RETRIES;
		goto link_startup;
	}

	/* Mark that link is up in PWM-G1, 1-lane, SLOW-AUTO mode */
	ufshcd_init_pwr_info(hba);
	ufshcd_print_pwr_info(hba);

	if (hba->quirks & UFSHCD_QUIRK_BROKEN_LCC) {
		ret = ufshcd_disable_device_tx_lcc(hba);
		if (ret)
			goto out;
	}

	/* Include any host controller configuration via UIC commands */
	ret = ufshcd_vops_link_startup_notify(hba, POST_CHANGE);
	if (ret)
		goto out;

	ret = ufshcd_make_hba_operational(hba);
out:
	if (ret) {
		dev_err(hba->dev, "link startup failed %d\n", ret);
		ufshcd_print_host_state(hba);
		ufshcd_print_pwr_info(hba);
		ufshcd_print_host_regs(hba);
	}
	return ret;
}

/**
 * ufshcd_verify_dev_init() - Verify device initialization
 * @hba: per-adapter instance
 *
 * Send NOP OUT UPIU and wait for NOP IN response to check whether the
 * device Transport Protocol (UTP) layer is ready after a reset.
 * If the UTP layer at the device side is not initialized, it may
 * not respond with NOP IN UPIU within timeout of %NOP_OUT_TIMEOUT
 * and we retry sending NOP OUT for %NOP_OUT_RETRIES iterations.
 */
static int ufshcd_verify_dev_init(struct ufs_hba *hba)
{
	int err = 0;
	int retries;

	ufshcd_hold(hba, false);
	mutex_lock(&hba->dev_cmd.lock);
	for (retries = NOP_OUT_RETRIES; retries > 0; retries--) {
		err = ufshcd_exec_dev_cmd(hba, DEV_CMD_TYPE_NOP,
					       NOP_OUT_TIMEOUT);

		if (!err || err == -ETIMEDOUT)
			break;

		dev_dbg(hba->dev, "%s: error %d retrying\n", __func__, err);
	}
	mutex_unlock(&hba->dev_cmd.lock);
	ufshcd_release(hba);

	if (err)
		dev_err(hba->dev, "%s: NOP OUT failed %d\n", __func__, err);
	return err;
}

/**
 * ufshcd_set_queue_depth - set lun queue depth
 * @sdev: pointer to SCSI device
 *
 * Read bLUQueueDepth value and activate scsi tagged command
 * queueing. For WLUN, queue depth is set to 1. For best-effort
 * cases (bLUQueueDepth = 0) the queue depth is set to a maximum
 * value that host can queue.
 */
static void ufshcd_set_queue_depth(struct scsi_device *sdev)
{
	int ret = 0;
	u8 lun_qdepth;
	struct ufs_hba *hba;

	hba = shost_priv(sdev->host);

	lun_qdepth = hba->nutrs;
	ret = ufshcd_read_unit_desc_param(hba,
					  ufshcd_scsi_to_upiu_lun(sdev->lun),
					  UNIT_DESC_PARAM_LU_Q_DEPTH,
					  &lun_qdepth,
					  sizeof(lun_qdepth));

	/* Some WLUN doesn't support unit descriptor */
	if (ret == -EOPNOTSUPP)
		lun_qdepth = 1;
	else if (!lun_qdepth)
		/* eventually, we can figure out the real queue depth */
		lun_qdepth = hba->nutrs;
	else
		lun_qdepth = min_t(int, lun_qdepth, hba->nutrs);

	dev_dbg(hba->dev, "%s: activate tcq with queue depth %d\n",
			__func__, lun_qdepth);
	scsi_change_queue_depth(sdev, lun_qdepth);
}

/*
 * ufshcd_get_lu_wp - returns the "b_lu_write_protect" from UNIT DESCRIPTOR
 * @hba: per-adapter instance
 * @lun: UFS device lun id
 * @b_lu_write_protect: pointer to buffer to hold the LU's write protect info
 *
 * Returns 0 in case of success and b_lu_write_protect status would be returned
 * @b_lu_write_protect parameter.
 * Returns -ENOTSUPP if reading b_lu_write_protect is not supported.
 * Returns -EINVAL in case of invalid parameters passed to this function.
 */
static int ufshcd_get_lu_wp(struct ufs_hba *hba,
			    u8 lun,
			    u8 *b_lu_write_protect)
{
	int ret;

	if (!b_lu_write_protect)
		ret = -EINVAL;
	/*
	 * According to UFS device spec, RPMB LU can't be write
	 * protected so skip reading bLUWriteProtect parameter for
	 * it. For other W-LUs, UNIT DESCRIPTOR is not available.
	 */
	else if (lun >= hba->dev_info.max_lu_supported)
		ret = -ENOTSUPP;
	else
		ret = ufshcd_read_unit_desc_param(hba,
					  lun,
					  UNIT_DESC_PARAM_LU_WR_PROTECT,
					  b_lu_write_protect,
					  sizeof(*b_lu_write_protect));
	return ret;
}

/**
 * ufshcd_get_lu_power_on_wp_status - get LU's power on write protect
 * status
 * @hba: per-adapter instance
 * @sdev: pointer to SCSI device
 *
 */
static inline void ufshcd_get_lu_power_on_wp_status(struct ufs_hba *hba,
						    struct scsi_device *sdev)
{
	if (hba->dev_info.f_power_on_wp_en &&
	    !hba->dev_info.is_lu_power_on_wp) {
		u8 b_lu_write_protect;

		if (!ufshcd_get_lu_wp(hba, ufshcd_scsi_to_upiu_lun(sdev->lun),
				      &b_lu_write_protect) &&
		    (b_lu_write_protect == UFS_LU_POWER_ON_WP))
			hba->dev_info.is_lu_power_on_wp = true;
	}
}

/**
 * ufshcd_slave_alloc - handle initial SCSI device configurations
 * @sdev: pointer to SCSI device
 *
 * Returns success
 */
static int ufshcd_slave_alloc(struct scsi_device *sdev)
{
	struct ufs_hba *hba;

	hba = shost_priv(sdev->host);

	/* Mode sense(6) is not supported by UFS, so use Mode sense(10) */
	sdev->use_10_for_ms = 1;

	/* DBD field should be set to 1 in mode sense(10) */
	sdev->set_dbd_for_ms = 1;

	/* allow SCSI layer to restart the device in case of errors */
	sdev->allow_restart = 1;

	/* REPORT SUPPORTED OPERATION CODES is not supported */
	sdev->no_report_opcodes = 1;

	/* WRITE_SAME command is not supported */
	sdev->no_write_same = 1;

	ufshcd_set_queue_depth(sdev);

	ufshcd_get_lu_power_on_wp_status(hba, sdev);

	return 0;
}

/**
 * ufshcd_change_queue_depth - change queue depth
 * @sdev: pointer to SCSI device
 * @depth: required depth to set
 *
 * Change queue depth and make sure the max. limits are not crossed.
 */
static int ufshcd_change_queue_depth(struct scsi_device *sdev, int depth)
{
	struct ufs_hba *hba = shost_priv(sdev->host);

	if (depth > hba->nutrs)
		depth = hba->nutrs;
	return scsi_change_queue_depth(sdev, depth);
}

/**
 * ufshcd_slave_configure - adjust SCSI device configurations
 * @sdev: pointer to SCSI device
 */
static int ufshcd_slave_configure(struct scsi_device *sdev)
{
	struct ufs_hba *hba = shost_priv(sdev->host);
	struct request_queue *q = sdev->request_queue;

	blk_queue_update_dma_pad(q, PRDT_DATA_BYTE_COUNT_PAD - 1);

	if (ufshcd_is_rpm_autosuspend_allowed(hba))
		sdev->rpm_autosuspend = 1;

	ufshcd_crypto_setup_rq_keyslot_manager(hba, q);

	return 0;
}

/**
 * ufshcd_slave_destroy - remove SCSI device configurations
 * @sdev: pointer to SCSI device
 */
static void ufshcd_slave_destroy(struct scsi_device *sdev)
{
	struct ufs_hba *hba;

	hba = shost_priv(sdev->host);
	/* Drop the reference as it won't be needed anymore */
	if (ufshcd_scsi_to_upiu_lun(sdev->lun) == UFS_UPIU_UFS_DEVICE_WLUN) {
		unsigned long flags;

		spin_lock_irqsave(hba->host->host_lock, flags);
		hba->sdev_ufs_device = NULL;
		spin_unlock_irqrestore(hba->host->host_lock, flags);
	}
}

/**
 * ufshcd_scsi_cmd_status - Update SCSI command result based on SCSI status
 * @lrbp: pointer to local reference block of completed command
 * @scsi_status: SCSI command status
 *
 * Returns value base on SCSI command status
 */
static inline int
ufshcd_scsi_cmd_status(struct ufshcd_lrb *lrbp, int scsi_status)
{
	int result = 0;

	switch (scsi_status) {
	case SAM_STAT_CHECK_CONDITION:
		ufshcd_copy_sense_data(lrbp);
		/* fallthrough */
	case SAM_STAT_GOOD:
		result |= DID_OK << 16 |
			  COMMAND_COMPLETE << 8 |
			  scsi_status;
		break;
	case SAM_STAT_TASK_SET_FULL:
	case SAM_STAT_BUSY:
	case SAM_STAT_TASK_ABORTED:
		ufshcd_copy_sense_data(lrbp);
		result |= scsi_status;
		break;
	default:
		result |= DID_ERROR << 16;
		break;
	} /* end of switch */

	return result;
}

/**
 * ufshcd_transfer_rsp_status - Get overall status of the response
 * @hba: per adapter instance
 * @lrbp: pointer to local reference block of completed command
 *
 * Returns result of the command to notify SCSI midlayer
 */
static inline int
ufshcd_transfer_rsp_status(struct ufs_hba *hba, struct ufshcd_lrb *lrbp)
{
	int result = 0;
	int scsi_status;
	int ocs;

	/* overall command status of utrd */
	ocs = ufshcd_get_tr_ocs(lrbp);

	if (hba->quirks & UFSHCD_QUIRK_BROKEN_OCS_FATAL_ERROR) {
		if (be32_to_cpu(lrbp->ucd_rsp_ptr->header.dword_1) &
					MASK_RSP_UPIU_RESULT)
			ocs = OCS_SUCCESS;
	}

	switch (ocs) {
	case OCS_SUCCESS:
		result = ufshcd_get_req_rsp(lrbp->ucd_rsp_ptr);
		hba->ufs_stats.last_hibern8_exit_tstamp = ktime_set(0, 0);
		switch (result) {
		case UPIU_TRANSACTION_RESPONSE:
			/*
			 * get the response UPIU result to extract
			 * the SCSI command status
			 */
			result = ufshcd_get_rsp_upiu_result(lrbp->ucd_rsp_ptr);

			/*
			 * get the result based on SCSI status response
			 * to notify the SCSI midlayer of the command status
			 */
			scsi_status = result & MASK_SCSI_STATUS;
			result = ufshcd_scsi_cmd_status(lrbp, scsi_status);

			/*
			 * Currently we are only supporting BKOPs exception
			 * events hence we can ignore BKOPs exception event
			 * during power management callbacks. BKOPs exception
			 * event is not expected to be raised in runtime suspend
			 * callback as it allows the urgent bkops.
			 * During system suspend, we are anyway forcefully
			 * disabling the bkops and if urgent bkops is needed
			 * it will be enabled on system resume. Long term
			 * solution could be to abort the system suspend if
			 * UFS device needs urgent BKOPs.
			 */
			if (!hba->pm_op_in_progress &&
			    ufshcd_is_exception_event(lrbp->ucd_rsp_ptr) &&
			    schedule_work(&hba->eeh_work)) {
				/*
				 * Prevent suspend once eeh_work is scheduled
				 * to avoid deadlock between ufshcd_suspend
				 * and exception event handler.
				 */
				pm_runtime_get_noresume(hba->dev);
			}
			break;
		case UPIU_TRANSACTION_REJECT_UPIU:
			/* TODO: handle Reject UPIU Response */
			result = DID_ERROR << 16;
			dev_err(hba->dev,
				"Reject UPIU not fully implemented\n");
			break;
		default:
			dev_err(hba->dev,
				"Unexpected request response code = %x\n",
				result);
			result = DID_ERROR << 16;
			break;
		}
		break;
	case OCS_ABORTED:
		result |= DID_ABORT << 16;
		break;
	case OCS_INVALID_COMMAND_STATUS:
		result |= DID_REQUEUE << 16;
		break;
	case OCS_INVALID_CMD_TABLE_ATTR:
	case OCS_INVALID_PRDT_ATTR:
	case OCS_MISMATCH_DATA_BUF_SIZE:
	case OCS_MISMATCH_RESP_UPIU_SIZE:
	case OCS_PEER_COMM_FAILURE:
	case OCS_FATAL_ERROR:
	case OCS_DEVICE_FATAL_ERROR:
	case OCS_INVALID_CRYPTO_CONFIG:
	case OCS_GENERAL_CRYPTO_ERROR:
	default:
		result |= DID_ERROR << 16;
		dev_err(hba->dev,
				"OCS error from controller = %x for tag %d\n",
				ocs, lrbp->task_tag);
		ufshcd_print_host_regs(hba);
		ufshcd_print_host_state(hba);
		break;
	} /* end of switch */

	if ((host_byte(result) != DID_OK) && !hba->silence_err_logs)
		ufshcd_print_trs(hba, 1 << lrbp->task_tag, true);
	return result;
}

/**
 * ufshcd_uic_cmd_compl - handle completion of uic command
 * @hba: per adapter instance
 * @intr_status: interrupt status generated by the controller
 *
 * Returns
 *  IRQ_HANDLED - If interrupt is valid
 *  IRQ_NONE    - If invalid interrupt
 */
static irqreturn_t ufshcd_uic_cmd_compl(struct ufs_hba *hba, u32 intr_status)
{
	irqreturn_t retval = IRQ_NONE;

	if ((intr_status & UIC_COMMAND_COMPL) && hba->active_uic_cmd) {
		hba->active_uic_cmd->argument2 |=
			ufshcd_get_uic_cmd_result(hba);
		hba->active_uic_cmd->argument3 =
			ufshcd_get_dme_attr_val(hba);
		complete(&hba->active_uic_cmd->done);
		retval = IRQ_HANDLED;
	}

	if ((intr_status & UFSHCD_UIC_PWR_MASK) && hba->uic_async_done) {
		complete(hba->uic_async_done);
		retval = IRQ_HANDLED;
	}

	if (retval == IRQ_HANDLED)
		ufshcd_add_uic_command_trace(hba, hba->active_uic_cmd,
					     "complete");
	return retval;
}

/**
 * __ufshcd_transfer_req_compl - handle SCSI and query command completion
 * @hba: per adapter instance
 * @completed_reqs: requests to complete
 */
static void __ufshcd_transfer_req_compl(struct ufs_hba *hba,
					unsigned long completed_reqs)
{
	struct ufshcd_lrb *lrbp;
	struct scsi_cmnd *cmd;
	int result;
	int index;

	for_each_set_bit(index, &completed_reqs, hba->nutrs) {
		lrbp = &hba->lrb[index];
		lrbp->compl_time_stamp = ktime_get();
		cmd = lrbp->cmd;
		if (cmd) {
			ufshcd_add_command_trace(hba, index, "complete");
			result = ufshcd_transfer_rsp_status(hba, lrbp);
			scsi_dma_unmap(cmd);
			cmd->result = result;
			/* Mark completed command as NULL in LRB */
			lrbp->cmd = NULL;
			/* Do not touch lrbp after scsi done */
			cmd->scsi_done(cmd);
			__ufshcd_release(hba);
		} else if (lrbp->command_type == UTP_CMD_TYPE_DEV_MANAGE ||
			lrbp->command_type == UTP_CMD_TYPE_UFS_STORAGE) {
			if (hba->dev_cmd.complete) {
				ufshcd_add_command_trace(hba, index,
						"dev_complete");
				complete(hba->dev_cmd.complete);
			}
		}
		if (ufshcd_is_clkscaling_supported(hba))
			hba->clk_scaling.active_reqs--;
	}

	/* clear corresponding bits of completed commands */
	hba->outstanding_reqs ^= completed_reqs;

	ufshcd_clk_scaling_update_busy(hba);
}

/**
 * ufshcd_transfer_req_compl - handle SCSI and query command completion
 * @hba: per adapter instance
 *
 * Returns
 *  IRQ_HANDLED - If interrupt is valid
 *  IRQ_NONE    - If invalid interrupt
 */
static irqreturn_t ufshcd_transfer_req_compl(struct ufs_hba *hba)
{
	unsigned long completed_reqs;
	u32 tr_doorbell;

	/* Resetting interrupt aggregation counters first and reading the
	 * DOOR_BELL afterward allows us to handle all the completed requests.
	 * In order to prevent other interrupts starvation the DB is read once
	 * after reset. The down side of this solution is the possibility of
	 * false interrupt if device completes another request after resetting
	 * aggregation and before reading the DB.
	 */
	if (ufshcd_is_intr_aggr_allowed(hba) &&
	    !(hba->quirks & UFSHCI_QUIRK_SKIP_RESET_INTR_AGGR))
		ufshcd_reset_intr_aggr(hba);

	tr_doorbell = ufshcd_readl(hba, REG_UTP_TRANSFER_REQ_DOOR_BELL);
	completed_reqs = tr_doorbell ^ hba->outstanding_reqs;

	if (completed_reqs) {
		__ufshcd_transfer_req_compl(hba, completed_reqs);
		return IRQ_HANDLED;
	} else {
		return IRQ_NONE;
	}
}

/**
 * ufshcd_disable_ee - disable exception event
 * @hba: per-adapter instance
 * @mask: exception event to disable
 *
 * Disables exception event in the device so that the EVENT_ALERT
 * bit is not set.
 *
 * Returns zero on success, non-zero error value on failure.
 */
static int ufshcd_disable_ee(struct ufs_hba *hba, u16 mask)
{
	int err = 0;
	u32 val;

	if (!(hba->ee_ctrl_mask & mask))
		goto out;

	val = hba->ee_ctrl_mask & ~mask;
	val &= MASK_EE_STATUS;
	err = ufshcd_query_attr_retry(hba, UPIU_QUERY_OPCODE_WRITE_ATTR,
			QUERY_ATTR_IDN_EE_CONTROL, 0, 0, &val);
	if (!err)
		hba->ee_ctrl_mask &= ~mask;
out:
	return err;
}

/**
 * ufshcd_enable_ee - enable exception event
 * @hba: per-adapter instance
 * @mask: exception event to enable
 *
 * Enable corresponding exception event in the device to allow
 * device to alert host in critical scenarios.
 *
 * Returns zero on success, non-zero error value on failure.
 */
static int ufshcd_enable_ee(struct ufs_hba *hba, u16 mask)
{
	int err = 0;
	u32 val;

	if (hba->ee_ctrl_mask & mask)
		goto out;

	val = hba->ee_ctrl_mask | mask;
	val &= MASK_EE_STATUS;
	err = ufshcd_query_attr_retry(hba, UPIU_QUERY_OPCODE_WRITE_ATTR,
			QUERY_ATTR_IDN_EE_CONTROL, 0, 0, &val);
	if (!err)
		hba->ee_ctrl_mask |= mask;
out:
	return err;
}

/**
 * ufshcd_enable_auto_bkops - Allow device managed BKOPS
 * @hba: per-adapter instance
 *
 * Allow device to manage background operations on its own. Enabling
 * this might lead to inconsistent latencies during normal data transfers
 * as the device is allowed to manage its own way of handling background
 * operations.
 *
 * Returns zero on success, non-zero on failure.
 */
static int ufshcd_enable_auto_bkops(struct ufs_hba *hba)
{
	int err = 0;

	if (hba->auto_bkops_enabled)
		goto out;

	err = ufshcd_query_flag_retry(hba, UPIU_QUERY_OPCODE_SET_FLAG,
			QUERY_FLAG_IDN_BKOPS_EN, 0, NULL);
	if (err) {
		dev_err(hba->dev, "%s: failed to enable bkops %d\n",
				__func__, err);
		goto out;
	}

	hba->auto_bkops_enabled = true;
	trace_ufshcd_auto_bkops_state(dev_name(hba->dev), "Enabled");

	/* No need of URGENT_BKOPS exception from the device */
	err = ufshcd_disable_ee(hba, MASK_EE_URGENT_BKOPS);
	if (err)
		dev_err(hba->dev, "%s: failed to disable exception event %d\n",
				__func__, err);
out:
	return err;
}

/**
 * ufshcd_disable_auto_bkops - block device in doing background operations
 * @hba: per-adapter instance
 *
 * Disabling background operations improves command response latency but
 * has drawback of device moving into critical state where the device is
 * not-operable. Make sure to call ufshcd_enable_auto_bkops() whenever the
 * host is idle so that BKOPS are managed effectively without any negative
 * impacts.
 *
 * Returns zero on success, non-zero on failure.
 */
static int ufshcd_disable_auto_bkops(struct ufs_hba *hba)
{
	int err = 0;

	if (!hba->auto_bkops_enabled)
		goto out;

	/*
	 * If host assisted BKOPs is to be enabled, make sure
	 * urgent bkops exception is allowed.
	 */
	err = ufshcd_enable_ee(hba, MASK_EE_URGENT_BKOPS);
	if (err) {
		dev_err(hba->dev, "%s: failed to enable exception event %d\n",
				__func__, err);
		goto out;
	}

	err = ufshcd_query_flag_retry(hba, UPIU_QUERY_OPCODE_CLEAR_FLAG,
			QUERY_FLAG_IDN_BKOPS_EN, 0, NULL);
	if (err) {
		dev_err(hba->dev, "%s: failed to disable bkops %d\n",
				__func__, err);
		ufshcd_disable_ee(hba, MASK_EE_URGENT_BKOPS);
		goto out;
	}

	hba->auto_bkops_enabled = false;
	trace_ufshcd_auto_bkops_state(dev_name(hba->dev), "Disabled");
	hba->is_urgent_bkops_lvl_checked = false;
out:
	return err;
}

/**
 * ufshcd_force_reset_auto_bkops - force reset auto bkops state
 * @hba: per adapter instance
 *
 * After a device reset the device may toggle the BKOPS_EN flag
 * to default value. The s/w tracking variables should be updated
 * as well. This function would change the auto-bkops state based on
 * UFSHCD_CAP_KEEP_AUTO_BKOPS_ENABLED_EXCEPT_SUSPEND.
 */
static void ufshcd_force_reset_auto_bkops(struct ufs_hba *hba)
{
	if (ufshcd_keep_autobkops_enabled_except_suspend(hba)) {
		hba->auto_bkops_enabled = false;
		hba->ee_ctrl_mask |= MASK_EE_URGENT_BKOPS;
		ufshcd_enable_auto_bkops(hba);
	} else {
		hba->auto_bkops_enabled = true;
		hba->ee_ctrl_mask &= ~MASK_EE_URGENT_BKOPS;
		ufshcd_disable_auto_bkops(hba);
	}
	hba->urgent_bkops_lvl = BKOPS_STATUS_PERF_IMPACT;
	hba->is_urgent_bkops_lvl_checked = false;
}

static inline int ufshcd_get_bkops_status(struct ufs_hba *hba, u32 *status)
{
	return ufshcd_query_attr_retry(hba, UPIU_QUERY_OPCODE_READ_ATTR,
			QUERY_ATTR_IDN_BKOPS_STATUS, 0, 0, status);
}

/**
 * ufshcd_bkops_ctrl - control the auto bkops based on current bkops status
 * @hba: per-adapter instance
 * @status: bkops_status value
 *
 * Read the bkops_status from the UFS device and Enable fBackgroundOpsEn
 * flag in the device to permit background operations if the device
 * bkops_status is greater than or equal to "status" argument passed to
 * this function, disable otherwise.
 *
 * Returns 0 for success, non-zero in case of failure.
 *
 * NOTE: Caller of this function can check the "hba->auto_bkops_enabled" flag
 * to know whether auto bkops is enabled or disabled after this function
 * returns control to it.
 */
static int ufshcd_bkops_ctrl(struct ufs_hba *hba,
			     enum bkops_status status)
{
	int err;
	u32 curr_status = 0;

	err = ufshcd_get_bkops_status(hba, &curr_status);
	if (err) {
		dev_err(hba->dev, "%s: failed to get BKOPS status %d\n",
				__func__, err);
		goto out;
	} else if (curr_status > BKOPS_STATUS_MAX) {
		dev_err(hba->dev, "%s: invalid BKOPS status %d\n",
				__func__, curr_status);
		err = -EINVAL;
		goto out;
	}

	if (curr_status >= status)
		err = ufshcd_enable_auto_bkops(hba);
	else
		err = ufshcd_disable_auto_bkops(hba);
out:
	return err;
}

/**
 * ufshcd_urgent_bkops - handle urgent bkops exception event
 * @hba: per-adapter instance
 *
 * Enable fBackgroundOpsEn flag in the device to permit background
 * operations.
 *
 * If BKOPs is enabled, this function returns 0, 1 if the bkops in not enabled
 * and negative error value for any other failure.
 */
static int ufshcd_urgent_bkops(struct ufs_hba *hba)
{
	return ufshcd_bkops_ctrl(hba, hba->urgent_bkops_lvl);
}

static inline int ufshcd_get_ee_status(struct ufs_hba *hba, u32 *status)
{
	return ufshcd_query_attr_retry(hba, UPIU_QUERY_OPCODE_READ_ATTR,
			QUERY_ATTR_IDN_EE_STATUS, 0, 0, status);
}

static void ufshcd_bkops_exception_event_handler(struct ufs_hba *hba)
{
	int err;
	u32 curr_status = 0;

	if (hba->is_urgent_bkops_lvl_checked)
		goto enable_auto_bkops;

	err = ufshcd_get_bkops_status(hba, &curr_status);
	if (err) {
		dev_err(hba->dev, "%s: failed to get BKOPS status %d\n",
				__func__, err);
		goto out;
	}

	/*
	 * We are seeing that some devices are raising the urgent bkops
	 * exception events even when BKOPS status doesn't indicate performace
	 * impacted or critical. Handle these device by determining their urgent
	 * bkops status at runtime.
	 */
	if (curr_status < BKOPS_STATUS_PERF_IMPACT) {
		dev_err(hba->dev, "%s: device raised urgent BKOPS exception for bkops status %d\n",
				__func__, curr_status);
		/* update the current status as the urgent bkops level */
		hba->urgent_bkops_lvl = curr_status;
		hba->is_urgent_bkops_lvl_checked = true;
	}

enable_auto_bkops:
	err = ufshcd_enable_auto_bkops(hba);
out:
	if (err < 0)
		dev_err(hba->dev, "%s: failed to handle urgent bkops %d\n",
				__func__, err);
}

static int ufshcd_wb_ctrl(struct ufs_hba *hba, bool enable)
{
	int ret;
	u8 index;
	enum query_opcode opcode;

	if (!ufshcd_is_wb_allowed(hba))
		return 0;

	if (!(enable ^ hba->wb_enabled))
		return 0;
	if (enable)
		opcode = UPIU_QUERY_OPCODE_SET_FLAG;
	else
		opcode = UPIU_QUERY_OPCODE_CLEAR_FLAG;

	index = ufshcd_wb_get_query_index(hba);
	ret = ufshcd_query_flag_retry(hba, opcode,
				      QUERY_FLAG_IDN_WB_EN, index, NULL);
	if (ret) {
		dev_err(hba->dev, "%s write booster %s failed %d\n",
			__func__, enable ? "enable" : "disable", ret);
		return ret;
	}

	hba->wb_enabled = enable;
	dev_dbg(hba->dev, "%s write booster %s %d\n",
			__func__, enable ? "enable" : "disable", ret);

	return ret;
}

static int ufshcd_wb_toggle_flush_during_h8(struct ufs_hba *hba, bool set)
{
	int val;
	u8 index;

	if (set)
		val =  UPIU_QUERY_OPCODE_SET_FLAG;
	else
		val = UPIU_QUERY_OPCODE_CLEAR_FLAG;

	index = ufshcd_wb_get_query_index(hba);
	return ufshcd_query_flag_retry(hba, val,
				QUERY_FLAG_IDN_WB_BUFF_FLUSH_DURING_HIBERN8,
				index, NULL);
}

static inline void ufshcd_wb_toggle_flush(struct ufs_hba *hba, bool enable)
{
	if (enable)
		ufshcd_wb_buf_flush_enable(hba);
	else
		ufshcd_wb_buf_flush_disable(hba);

}

static int ufshcd_wb_buf_flush_enable(struct ufs_hba *hba)
{
	int ret;
	u8 index;

	if (!ufshcd_is_wb_allowed(hba) || hba->wb_buf_flush_enabled)
		return 0;

	index = ufshcd_wb_get_query_index(hba);
	ret = ufshcd_query_flag_retry(hba, UPIU_QUERY_OPCODE_SET_FLAG,
				      QUERY_FLAG_IDN_WB_BUFF_FLUSH_EN,
				      index, NULL);
	if (ret)
		dev_err(hba->dev, "%s WB - buf flush enable failed %d\n",
			__func__, ret);
	else
		hba->wb_buf_flush_enabled = true;

	dev_dbg(hba->dev, "WB - Flush enabled: %d\n", ret);
	return ret;
}

static int ufshcd_wb_buf_flush_disable(struct ufs_hba *hba)
{
	int ret;
	u8 index;

	if (!ufshcd_is_wb_allowed(hba) || !hba->wb_buf_flush_enabled)
		return 0;

	index = ufshcd_wb_get_query_index(hba);
	ret = ufshcd_query_flag_retry(hba, UPIU_QUERY_OPCODE_CLEAR_FLAG,
				      QUERY_FLAG_IDN_WB_BUFF_FLUSH_EN,
				      index, NULL);
	if (ret) {
		dev_warn(hba->dev, "%s: WB - buf flush disable failed %d\n",
			 __func__, ret);
	} else {
		hba->wb_buf_flush_enabled = false;
		dev_dbg(hba->dev, "WB - Flush disabled: %d\n", ret);
	}

	return ret;
}

static bool ufshcd_wb_presrv_usrspc_keep_vcc_on(struct ufs_hba *hba,
						u32 avail_buf)
{
	u32 cur_buf;
	int ret;
	u8 index;

	index = ufshcd_wb_get_query_index(hba);
	ret = ufshcd_query_attr_retry(hba, UPIU_QUERY_OPCODE_READ_ATTR,
					      QUERY_ATTR_IDN_CURR_WB_BUFF_SIZE,
					      index, 0, &cur_buf);
	if (ret) {
		dev_err(hba->dev, "%s dCurWriteBoosterBufferSize read failed %d\n",
			__func__, ret);
		return false;
	}

	if (!cur_buf) {
		dev_info(hba->dev, "dCurWBBuf: %d WB disabled until free-space is available\n",
			 cur_buf);
		return false;
	}
	/* Let it continue to flush when available buffer exceeds threshold */
	if (avail_buf < hba->vps->wb_flush_threshold)
		return true;

	return false;
}

static bool ufshcd_wb_need_flush(struct ufs_hba *hba)
{
	int ret;
	u32 avail_buf;
	u8 index;

	if (!ufshcd_is_wb_allowed(hba))
		return false;
	/*
	 * The ufs device needs the vcc to be ON to flush.
	 * With user-space reduction enabled, it's enough to enable flush
	 * by checking only the available buffer. The threshold
	 * defined here is > 90% full.
	 * With user-space preserved enabled, the current-buffer
	 * should be checked too because the wb buffer size can reduce
	 * when disk tends to be full. This info is provided by current
	 * buffer (dCurrentWriteBoosterBufferSize). There's no point in
	 * keeping vcc on when current buffer is empty.
	 */
	index = ufshcd_wb_get_query_index(hba);
	ret = ufshcd_query_attr_retry(hba, UPIU_QUERY_OPCODE_READ_ATTR,
				      QUERY_ATTR_IDN_AVAIL_WB_BUFF_SIZE,
				      index, 0, &avail_buf);
	if (ret) {
		dev_warn(hba->dev, "%s dAvailableWriteBoosterBufferSize read failed %d\n",
			 __func__, ret);
		return false;
	}

	if (!hba->dev_info.b_presrv_uspc_en) {
		if (avail_buf <= UFS_WB_BUF_REMAIN_PERCENT(10))
			return true;
		return false;
	}

	return ufshcd_wb_presrv_usrspc_keep_vcc_on(hba, avail_buf);
}

static void ufshcd_rpm_dev_flush_recheck_work(struct work_struct *work)
{
	struct ufs_hba *hba = container_of(to_delayed_work(work),
					   struct ufs_hba,
					   rpm_dev_flush_recheck_work);
	/*
	 * To prevent unnecessary VCC power drain after device finishes
	 * WriteBooster buffer flush or Auto BKOPs, force runtime resume
	 * after a certain delay to recheck the threshold by next runtime
	 * suspend.
	 */
	pm_runtime_get_sync(hba->dev);
	pm_runtime_put_sync(hba->dev);
}

/**
 * ufshcd_exception_event_handler - handle exceptions raised by device
 * @work: pointer to work data
 *
 * Read bExceptionEventStatus attribute from the device and handle the
 * exception event accordingly.
 */
static void ufshcd_exception_event_handler(struct work_struct *work)
{
	struct ufs_hba *hba;
	int err;
	u32 status = 0;
	hba = container_of(work, struct ufs_hba, eeh_work);

	pm_runtime_get_sync(hba->dev);
	ufshcd_scsi_block_requests(hba);
	err = ufshcd_get_ee_status(hba, &status);
	if (err) {
		dev_err(hba->dev, "%s: failed to get exception status %d\n",
				__func__, err);
		goto out;
	}

	status &= hba->ee_ctrl_mask;

	if (status & MASK_EE_URGENT_BKOPS)
		ufshcd_bkops_exception_event_handler(hba);

out:
	ufshcd_scsi_unblock_requests(hba);
	/*
	 * pm_runtime_get_noresume is called while scheduling
	 * eeh_work to avoid suspend racing with exception work.
	 * Hence decrement usage counter using pm_runtime_put_noidle
	 * to allow suspend on completion of exception event handler.
	 */
	pm_runtime_put_noidle(hba->dev);
	pm_runtime_put(hba->dev);
	return;
}

/* Complete requests that have door-bell cleared */
static void ufshcd_complete_requests(struct ufs_hba *hba)
{
	ufshcd_transfer_req_compl(hba);
	ufshcd_tmc_handler(hba);
}

/**
 * ufshcd_quirk_dl_nac_errors - This function checks if error handling is
 *				to recover from the DL NAC errors or not.
 * @hba: per-adapter instance
 *
 * Returns true if error handling is required, false otherwise
 */
static bool ufshcd_quirk_dl_nac_errors(struct ufs_hba *hba)
{
	unsigned long flags;
	bool err_handling = true;

	spin_lock_irqsave(hba->host->host_lock, flags);
	/*
	 * UFS_DEVICE_QUIRK_RECOVERY_FROM_DL_NAC_ERRORS only workaround the
	 * device fatal error and/or DL NAC & REPLAY timeout errors.
	 */
	if (hba->saved_err & (CONTROLLER_FATAL_ERROR | SYSTEM_BUS_FATAL_ERROR))
		goto out;

	if ((hba->saved_err & DEVICE_FATAL_ERROR) ||
	    ((hba->saved_err & UIC_ERROR) &&
	     (hba->saved_uic_err & UFSHCD_UIC_DL_TCx_REPLAY_ERROR)))
		goto out;

	if ((hba->saved_err & UIC_ERROR) &&
	    (hba->saved_uic_err & UFSHCD_UIC_DL_NAC_RECEIVED_ERROR)) {
		int err;
		/*
		 * wait for 50ms to see if we can get any other errors or not.
		 */
		spin_unlock_irqrestore(hba->host->host_lock, flags);
		msleep(50);
		spin_lock_irqsave(hba->host->host_lock, flags);

		/*
		 * now check if we have got any other severe errors other than
		 * DL NAC error?
		 */
		if ((hba->saved_err & INT_FATAL_ERRORS) ||
		    ((hba->saved_err & UIC_ERROR) &&
		    (hba->saved_uic_err & ~UFSHCD_UIC_DL_NAC_RECEIVED_ERROR)))
			goto out;

		/*
		 * As DL NAC is the only error received so far, send out NOP
		 * command to confirm if link is still active or not.
		 *   - If we don't get any response then do error recovery.
		 *   - If we get response then clear the DL NAC error bit.
		 */

		spin_unlock_irqrestore(hba->host->host_lock, flags);
		err = ufshcd_verify_dev_init(hba);
		spin_lock_irqsave(hba->host->host_lock, flags);

		if (err)
			goto out;

		/* Link seems to be alive hence ignore the DL NAC errors */
		if (hba->saved_uic_err == UFSHCD_UIC_DL_NAC_RECEIVED_ERROR)
			hba->saved_err &= ~UIC_ERROR;
		/* clear NAC error */
		hba->saved_uic_err &= ~UFSHCD_UIC_DL_NAC_RECEIVED_ERROR;
		if (!hba->saved_uic_err)
			err_handling = false;
	}
out:
	spin_unlock_irqrestore(hba->host->host_lock, flags);
	return err_handling;
}

/* host lock must be held before calling this func */
static inline bool ufshcd_is_saved_err_fatal(struct ufs_hba *hba)
{
	return (hba->saved_uic_err & UFSHCD_UIC_DL_PA_INIT_ERROR) ||
	       (hba->saved_err & (INT_FATAL_ERRORS | UFSHCD_UIC_HIBERN8_MASK));
}

/* host lock must be held before calling this func */
static inline void ufshcd_schedule_eh_work(struct ufs_hba *hba)
{
	/* handle fatal errors only when link is not in error state */
	if (hba->ufshcd_state != UFSHCD_STATE_ERROR) {
		if (hba->force_reset || ufshcd_is_link_broken(hba) ||
		    ufshcd_is_saved_err_fatal(hba))
			hba->ufshcd_state = UFSHCD_STATE_EH_SCHEDULED_FATAL;
		else
			hba->ufshcd_state = UFSHCD_STATE_EH_SCHEDULED_NON_FATAL;
		queue_work(hba->eh_wq, &hba->eh_work);
	}
}

static void ufshcd_err_handling_prepare(struct ufs_hba *hba)
{
	pm_runtime_get_sync(hba->dev);
	if (pm_runtime_suspended(hba->dev)) {
		/*
		 * Don't assume anything of pm_runtime_get_sync(), if
		 * resume fails, irq and clocks can be OFF, and powers
		 * can be OFF or in LPM.
		 */
		ufshcd_setup_hba_vreg(hba, true);
		ufshcd_enable_irq(hba);
		ufshcd_setup_vreg(hba, true);
		ufshcd_config_vreg_hpm(hba, hba->vreg_info.vccq);
		ufshcd_config_vreg_hpm(hba, hba->vreg_info.vccq2);
		ufshcd_hold(hba, false);
		if (!ufshcd_is_clkgating_allowed(hba))
			ufshcd_setup_clocks(hba, true);
		ufshcd_release(hba);
		ufshcd_vops_resume(hba, UFS_RUNTIME_PM);
	} else {
		ufshcd_hold(hba, false);
		if (hba->clk_scaling.is_allowed) {
			cancel_work_sync(&hba->clk_scaling.suspend_work);
			cancel_work_sync(&hba->clk_scaling.resume_work);
			ufshcd_suspend_clkscaling(hba);
		}
	}
}

static void ufshcd_err_handling_unprepare(struct ufs_hba *hba)
{
	ufshcd_release(hba);
	if (hba->clk_scaling.is_allowed)
		ufshcd_resume_clkscaling(hba);
	pm_runtime_put(hba->dev);
}

static inline bool ufshcd_err_handling_should_stop(struct ufs_hba *hba)
{
	return (hba->ufshcd_state == UFSHCD_STATE_ERROR ||
		(!(hba->saved_err || hba->saved_uic_err || hba->force_reset ||
			ufshcd_is_link_broken(hba))));
}

#ifdef CONFIG_PM
static void ufshcd_recover_pm_error(struct ufs_hba *hba)
{
	struct Scsi_Host *shost = hba->host;
	struct scsi_device *sdev;
	struct request_queue *q;
	int ret;

	/*
	 * Set RPM status of hba device to RPM_ACTIVE,
	 * this also clears its runtime error.
	 */
	ret = pm_runtime_set_active(hba->dev);
	/*
	 * If hba device had runtime error, we also need to resume those
	 * scsi devices under hba in case any of them has failed to be
	 * resumed due to hba runtime resume failure. This is to unblock
	 * blk_queue_enter in case there are bios waiting inside it.
	 */
	if (!ret) {
		shost_for_each_device(sdev, shost) {
			q = sdev->request_queue;
			if (q->dev && (q->rpm_status == RPM_SUSPENDED ||
				       q->rpm_status == RPM_SUSPENDING))
				pm_request_resume(q->dev);
		}
	}
}
#else
static inline void ufshcd_recover_pm_error(struct ufs_hba *hba)
{
}
#endif

/**
 * ufshcd_err_handler - handle UFS errors that require s/w attention
 * @work: pointer to work structure
 */
static void ufshcd_err_handler(struct work_struct *work)
{
	struct ufs_hba *hba;
	unsigned long flags;
	u32 err_xfer = 0;
	u32 err_tm = 0;
	int err = 0;
	int tag;
	bool needs_reset = false;

	hba = container_of(work, struct ufs_hba, eh_work);

	spin_lock_irqsave(hba->host->host_lock, flags);
	if (ufshcd_err_handling_should_stop(hba)) {
		if (hba->ufshcd_state != UFSHCD_STATE_ERROR)
			hba->ufshcd_state = UFSHCD_STATE_OPERATIONAL;
		spin_unlock_irqrestore(hba->host->host_lock, flags);
		ufshcd_scsi_unblock_requests(hba);
		return;
	}
	ufshcd_set_eh_in_progress(hba);
	spin_unlock_irqrestore(hba->host->host_lock, flags);
	ufshcd_err_handling_prepare(hba);
	spin_lock_irqsave(hba->host->host_lock, flags);
	ufshcd_scsi_block_requests(hba);
	/*
	 * A full reset and restore might have happened after preparation
	 * is finished, double check whether we should stop.
	 */
	if (ufshcd_err_handling_should_stop(hba)) {
		if (hba->ufshcd_state != UFSHCD_STATE_ERROR)
			hba->ufshcd_state = UFSHCD_STATE_OPERATIONAL;
		goto out;
	}
	hba->ufshcd_state = UFSHCD_STATE_RESET;

	/* Complete requests that have door-bell cleared by h/w */
	ufshcd_complete_requests(hba);

	if (hba->dev_quirks & UFS_DEVICE_QUIRK_RECOVERY_FROM_DL_NAC_ERRORS) {
		bool ret;

		spin_unlock_irqrestore(hba->host->host_lock, flags);
		/* release the lock as ufshcd_quirk_dl_nac_errors() may sleep */
		ret = ufshcd_quirk_dl_nac_errors(hba);
		spin_lock_irqsave(hba->host->host_lock, flags);
		if (!ret && !hba->force_reset && ufshcd_is_link_active(hba))
			goto skip_err_handling;
	}

	if (hba->force_reset || ufshcd_is_link_broken(hba) ||
	    ufshcd_is_saved_err_fatal(hba) ||
	    ((hba->saved_err & UIC_ERROR) &&
	     (hba->saved_uic_err & (UFSHCD_UIC_DL_NAC_RECEIVED_ERROR |
				    UFSHCD_UIC_DL_TCx_REPLAY_ERROR))))
		needs_reset = true;

	if (hba->saved_err & (INT_FATAL_ERRORS | UIC_ERROR |
			      UFSHCD_UIC_HIBERN8_MASK)) {
		bool pr_prdt = !!(hba->saved_err & SYSTEM_BUS_FATAL_ERROR);

		spin_unlock_irqrestore(hba->host->host_lock, flags);
		ufshcd_print_host_state(hba);
		ufshcd_print_pwr_info(hba);
		ufshcd_print_host_regs(hba);
		ufshcd_print_tmrs(hba, hba->outstanding_tasks);
		ufshcd_print_trs(hba, hba->outstanding_reqs, pr_prdt);
		spin_lock_irqsave(hba->host->host_lock, flags);
	}

	/*
	 * if host reset is required then skip clearing the pending
	 * transfers forcefully because they will get cleared during
	 * host reset and restore
	 */
	if (needs_reset)
		goto skip_pending_xfer_clear;

	/* release lock as clear command might sleep */
	spin_unlock_irqrestore(hba->host->host_lock, flags);
	/* Clear pending transfer requests */
	for_each_set_bit(tag, &hba->outstanding_reqs, hba->nutrs) {
		if (ufshcd_clear_cmd(hba, tag)) {
			err_xfer = true;
			goto lock_skip_pending_xfer_clear;
		}
	}

	/* Clear pending task management requests */
	for_each_set_bit(tag, &hba->outstanding_tasks, hba->nutmrs) {
		if (ufshcd_clear_tm_cmd(hba, tag)) {
			err_tm = true;
			goto lock_skip_pending_xfer_clear;
		}
	}

lock_skip_pending_xfer_clear:
	spin_lock_irqsave(hba->host->host_lock, flags);

	/* Complete the requests that are cleared by s/w */
	ufshcd_complete_requests(hba);

	if (err_xfer || err_tm)
		needs_reset = true;

skip_pending_xfer_clear:
	/* Fatal errors need reset */
	if (needs_reset) {
		unsigned long max_doorbells = (1UL << hba->nutrs) - 1;

		/*
		 * ufshcd_reset_and_restore() does the link reinitialization
		 * which will need atleast one empty doorbell slot to send the
		 * device management commands (NOP and query commands).
		 * If there is no slot empty at this moment then free up last
		 * slot forcefully.
		 */
		if (hba->outstanding_reqs == max_doorbells)
			__ufshcd_transfer_req_compl(hba,
						    (1UL << (hba->nutrs - 1)));

		hba->force_reset = false;
		spin_unlock_irqrestore(hba->host->host_lock, flags);
		err = ufshcd_reset_and_restore(hba);
		if (err)
			dev_err(hba->dev, "%s: reset and restore failed with err %d\n",
					__func__, err);
		else
			ufshcd_recover_pm_error(hba);
		spin_lock_irqsave(hba->host->host_lock, flags);
	}

skip_err_handling:
	if (!needs_reset) {
		if (hba->ufshcd_state == UFSHCD_STATE_RESET)
			hba->ufshcd_state = UFSHCD_STATE_OPERATIONAL;
		if (hba->saved_err || hba->saved_uic_err)
			dev_err_ratelimited(hba->dev, "%s: exit: saved_err 0x%x saved_uic_err 0x%x",
			    __func__, hba->saved_err, hba->saved_uic_err);
	}

out:
	ufshcd_clear_eh_in_progress(hba);
	spin_unlock_irqrestore(hba->host->host_lock, flags);
	ufshcd_scsi_unblock_requests(hba);
	ufshcd_err_handling_unprepare(hba);
}

/**
 * ufshcd_update_uic_error - check and set fatal UIC error flags.
 * @hba: per-adapter instance
 *
 * Returns
 *  IRQ_HANDLED - If interrupt is valid
 *  IRQ_NONE    - If invalid interrupt
 */
static irqreturn_t ufshcd_update_uic_error(struct ufs_hba *hba)
{
	u32 reg;
	irqreturn_t retval = IRQ_NONE;

	/* PHY layer lane error */
	reg = ufshcd_readl(hba, REG_UIC_ERROR_CODE_PHY_ADAPTER_LAYER);
	/* Ignore LINERESET indication, as this is not an error */
	if ((reg & UIC_PHY_ADAPTER_LAYER_ERROR) &&
	    (reg & UIC_PHY_ADAPTER_LAYER_LANE_ERR_MASK)) {
		/*
		 * To know whether this error is fatal or not, DB timeout
		 * must be checked but this error is handled separately.
		 */
		dev_dbg(hba->dev, "%s: UIC Lane error reported\n", __func__);
		ufshcd_update_reg_hist(&hba->ufs_stats.pa_err, reg);
		retval |= IRQ_HANDLED;
	}

	/* PA_INIT_ERROR is fatal and needs UIC reset */
	reg = ufshcd_readl(hba, REG_UIC_ERROR_CODE_DATA_LINK_LAYER);
	if ((reg & UIC_DATA_LINK_LAYER_ERROR) &&
	    (reg & UIC_DATA_LINK_LAYER_ERROR_CODE_MASK)) {
		ufshcd_update_reg_hist(&hba->ufs_stats.dl_err, reg);

		if (reg & UIC_DATA_LINK_LAYER_ERROR_PA_INIT)
			hba->uic_error |= UFSHCD_UIC_DL_PA_INIT_ERROR;
		else if (hba->dev_quirks &
				UFS_DEVICE_QUIRK_RECOVERY_FROM_DL_NAC_ERRORS) {
			if (reg & UIC_DATA_LINK_LAYER_ERROR_NAC_RECEIVED)
				hba->uic_error |=
					UFSHCD_UIC_DL_NAC_RECEIVED_ERROR;
			else if (reg & UIC_DATA_LINK_LAYER_ERROR_TCx_REPLAY_TIMEOUT)
				hba->uic_error |= UFSHCD_UIC_DL_TCx_REPLAY_ERROR;
		}
		retval |= IRQ_HANDLED;
	}

	/* UIC NL/TL/DME errors needs software retry */
	reg = ufshcd_readl(hba, REG_UIC_ERROR_CODE_NETWORK_LAYER);
	if ((reg & UIC_NETWORK_LAYER_ERROR) &&
	    (reg & UIC_NETWORK_LAYER_ERROR_CODE_MASK)) {
		ufshcd_update_reg_hist(&hba->ufs_stats.nl_err, reg);
		hba->uic_error |= UFSHCD_UIC_NL_ERROR;
		retval |= IRQ_HANDLED;
	}

	reg = ufshcd_readl(hba, REG_UIC_ERROR_CODE_TRANSPORT_LAYER);
	if ((reg & UIC_TRANSPORT_LAYER_ERROR) &&
	    (reg & UIC_TRANSPORT_LAYER_ERROR_CODE_MASK)) {
		ufshcd_update_reg_hist(&hba->ufs_stats.tl_err, reg);
		hba->uic_error |= UFSHCD_UIC_TL_ERROR;
		retval |= IRQ_HANDLED;
	}

	reg = ufshcd_readl(hba, REG_UIC_ERROR_CODE_DME);
	if ((reg & UIC_DME_ERROR) &&
	    (reg & UIC_DME_ERROR_CODE_MASK)) {
		ufshcd_update_reg_hist(&hba->ufs_stats.dme_err, reg);
		hba->uic_error |= UFSHCD_UIC_DME_ERROR;
		retval |= IRQ_HANDLED;
	}

	dev_dbg(hba->dev, "%s: UIC error flags = 0x%08x\n",
			__func__, hba->uic_error);
	return retval;
}

static bool ufshcd_is_auto_hibern8_error(struct ufs_hba *hba,
					 u32 intr_mask)
{
	if (!ufshcd_is_auto_hibern8_supported(hba) ||
	    !ufshcd_is_auto_hibern8_enabled(hba))
		return false;

	if (!(intr_mask & UFSHCD_UIC_HIBERN8_MASK))
		return false;

	if (hba->active_uic_cmd &&
	    (hba->active_uic_cmd->command == UIC_CMD_DME_HIBER_ENTER ||
	    hba->active_uic_cmd->command == UIC_CMD_DME_HIBER_EXIT))
		return false;

	return true;
}

/**
 * ufshcd_check_errors - Check for errors that need s/w attention
 * @hba: per-adapter instance
 *
 * Returns
 *  IRQ_HANDLED - If interrupt is valid
 *  IRQ_NONE    - If invalid interrupt
 */
static irqreturn_t ufshcd_check_errors(struct ufs_hba *hba)
{
	bool queue_eh_work = false;
	irqreturn_t retval = IRQ_NONE;

	if (hba->errors & INT_FATAL_ERRORS) {
		ufshcd_update_reg_hist(&hba->ufs_stats.fatal_err, hba->errors);
		queue_eh_work = true;
	}

	if (hba->errors & UIC_ERROR) {
		hba->uic_error = 0;
		retval = ufshcd_update_uic_error(hba);
		if (hba->uic_error)
			queue_eh_work = true;
	}

	if (hba->errors & UFSHCD_UIC_HIBERN8_MASK) {
		dev_err(hba->dev,
			"%s: Auto Hibern8 %s failed - status: 0x%08x, upmcrs: 0x%08x\n",
			__func__, (hba->errors & UIC_HIBERNATE_ENTER) ?
			"Enter" : "Exit",
			hba->errors, ufshcd_get_upmcrs(hba));
		ufshcd_update_reg_hist(&hba->ufs_stats.auto_hibern8_err,
				       hba->errors);
		ufshcd_set_link_broken(hba);
		queue_eh_work = true;
	}

	if (queue_eh_work) {
		/*
		 * update the transfer error masks to sticky bits, let's do this
		 * irrespective of current ufshcd_state.
		 */
		hba->saved_err |= hba->errors;
		hba->saved_uic_err |= hba->uic_error;

		/* dump controller state before resetting */
		if (hba->saved_err & (INT_FATAL_ERRORS | UIC_ERROR)) {
			dev_err(hba->dev, "%s: saved_err 0x%x saved_uic_err 0x%x\n",
					__func__, hba->saved_err,
					hba->saved_uic_err);
			ufshcd_dump_regs(hba, 0, UFSHCI_REG_SPACE_SIZE,
					 "host_regs: ");
			ufshcd_print_pwr_info(hba);
		}
		ufshcd_schedule_eh_work(hba);
		retval |= IRQ_HANDLED;
	}
	/*
	 * if (!queue_eh_work) -
	 * Other errors are either non-fatal where host recovers
	 * itself without s/w intervention or errors that will be
	 * handled by the SCSI core layer.
	 */
	return retval;
}

struct ctm_info {
	struct ufs_hba	*hba;
	unsigned long	pending;
	unsigned int	ncpl;
};

static bool ufshcd_compl_tm(struct request *req, void *priv, bool reserved)
{
	struct ctm_info *const ci = priv;
	struct completion *c;

	WARN_ON_ONCE(reserved);
	if (test_bit(req->tag, &ci->pending))
		return true;
	ci->ncpl++;
	c = req->end_io_data;
	if (c)
		complete(c);
	return true;
}

/**
 * ufshcd_tmc_handler - handle task management function completion
 * @hba: per adapter instance
 *
 * Returns
 *  IRQ_HANDLED - If interrupt is valid
 *  IRQ_NONE    - If invalid interrupt
 */
static irqreturn_t ufshcd_tmc_handler(struct ufs_hba *hba)
{
	struct request_queue *q = hba->tmf_queue;
	struct ctm_info ci = {
		.hba	 = hba,
		.pending = ufshcd_readl(hba, REG_UTP_TASK_REQ_DOOR_BELL),
	};

	blk_mq_tagset_busy_iter(q->tag_set, ufshcd_compl_tm, &ci);
	return ci.ncpl ? IRQ_HANDLED : IRQ_NONE;
}

/**
 * ufshcd_sl_intr - Interrupt service routine
 * @hba: per adapter instance
 * @intr_status: contains interrupts generated by the controller
 *
 * Returns
 *  IRQ_HANDLED - If interrupt is valid
 *  IRQ_NONE    - If invalid interrupt
 */
static irqreturn_t ufshcd_sl_intr(struct ufs_hba *hba, u32 intr_status)
{
	irqreturn_t retval = IRQ_NONE;

	hba->errors = UFSHCD_ERROR_MASK & intr_status;

	if (ufshcd_is_auto_hibern8_error(hba, intr_status))
		hba->errors |= (UFSHCD_UIC_HIBERN8_MASK & intr_status);

	if (hba->errors)
		retval |= ufshcd_check_errors(hba);

	if (intr_status & UFSHCD_UIC_MASK)
		retval |= ufshcd_uic_cmd_compl(hba, intr_status);

	if (intr_status & UTP_TASK_REQ_COMPL)
		retval |= ufshcd_tmc_handler(hba);

	if (intr_status & UTP_TRANSFER_REQ_COMPL)
		retval |= ufshcd_transfer_req_compl(hba);

	return retval;
}

/**
 * ufshcd_intr - Main interrupt service routine
 * @irq: irq number
 * @__hba: pointer to adapter instance
 *
 * Returns
 *  IRQ_HANDLED - If interrupt is valid
 *  IRQ_NONE    - If invalid interrupt
 */
static irqreturn_t ufshcd_intr(int irq, void *__hba)
{
	u32 intr_status, enabled_intr_status = 0;
	irqreturn_t retval = IRQ_NONE;
	struct ufs_hba *hba = __hba;
	int retries = hba->nutrs;

	spin_lock(hba->host->host_lock);
	intr_status = ufshcd_readl(hba, REG_INTERRUPT_STATUS);
	hba->ufs_stats.last_intr_status = intr_status;
	hba->ufs_stats.last_intr_ts = ktime_get();

	/*
	 * There could be max of hba->nutrs reqs in flight and in worst case
	 * if the reqs get finished 1 by 1 after the interrupt status is
	 * read, make sure we handle them by checking the interrupt status
	 * again in a loop until we process all of the reqs before returning.
	 */
	while (intr_status && retries--) {
		enabled_intr_status =
			intr_status & ufshcd_readl(hba, REG_INTERRUPT_ENABLE);
		if (intr_status)
			ufshcd_writel(hba, intr_status, REG_INTERRUPT_STATUS);
		if (enabled_intr_status)
			retval |= ufshcd_sl_intr(hba, enabled_intr_status);

		intr_status = ufshcd_readl(hba, REG_INTERRUPT_STATUS);
	}

	if (enabled_intr_status && retval == IRQ_NONE) {
		dev_err(hba->dev, "%s: Unhandled interrupt 0x%08x\n",
					__func__, intr_status);
		ufshcd_dump_regs(hba, 0, UFSHCI_REG_SPACE_SIZE, "host_regs: ");
	}

	spin_unlock(hba->host->host_lock);
	return retval;
}

static int ufshcd_clear_tm_cmd(struct ufs_hba *hba, int tag)
{
	int err = 0;
	u32 mask = 1 << tag;
	unsigned long flags;

	if (!test_bit(tag, &hba->outstanding_tasks))
		goto out;

	spin_lock_irqsave(hba->host->host_lock, flags);
	ufshcd_utmrl_clear(hba, tag);
	spin_unlock_irqrestore(hba->host->host_lock, flags);

	/* poll for max. 1 sec to clear door bell register by h/w */
	err = ufshcd_wait_for_register(hba,
			REG_UTP_TASK_REQ_DOOR_BELL,
			mask, 0, 1000, 1000);
out:
	return err;
}

static int __ufshcd_issue_tm_cmd(struct ufs_hba *hba,
		struct utp_task_req_desc *treq, u8 tm_function)
{
	struct request_queue *q = hba->tmf_queue;
	struct Scsi_Host *host = hba->host;
	DECLARE_COMPLETION_ONSTACK(wait);
	struct request *req;
	unsigned long flags;
	int free_slot, task_tag, err;

	/*
	 * Get free slot, sleep if slots are unavailable.
	 * Even though we use wait_event() which sleeps indefinitely,
	 * the maximum wait time is bounded by %TM_CMD_TIMEOUT.
	 */
	req = blk_get_request(q, REQ_OP_DRV_OUT, BLK_MQ_REQ_RESERVED);
	req->end_io_data = &wait;
	free_slot = req->tag;
	WARN_ON_ONCE(free_slot < 0 || free_slot >= hba->nutmrs);
	ufshcd_hold(hba, false);

	spin_lock_irqsave(host->host_lock, flags);
	task_tag = hba->nutrs + free_slot;

	treq->req_header.dword_0 |= cpu_to_be32(task_tag);

	memcpy(hba->utmrdl_base_addr + free_slot, treq, sizeof(*treq));
	ufshcd_vops_setup_task_mgmt(hba, free_slot, tm_function);

	/* send command to the controller */
	__set_bit(free_slot, &hba->outstanding_tasks);

	/* Make sure descriptors are ready before ringing the task doorbell */
	wmb();

	ufshcd_writel(hba, 1 << free_slot, REG_UTP_TASK_REQ_DOOR_BELL);
	/* Make sure that doorbell is committed immediately */
	wmb();

	spin_unlock_irqrestore(host->host_lock, flags);

	ufshcd_add_tm_upiu_trace(hba, task_tag, "tm_send");

	/* wait until the task management command is completed */
	err = wait_for_completion_io_timeout(&wait,
			msecs_to_jiffies(TM_CMD_TIMEOUT));
	if (!err) {
		/*
		 * Make sure that ufshcd_compl_tm() does not trigger a
		 * use-after-free.
		 */
		req->end_io_data = NULL;
		ufshcd_add_tm_upiu_trace(hba, task_tag, "tm_complete_err");
		dev_err(hba->dev, "%s: task management cmd 0x%.2x timed-out\n",
				__func__, tm_function);
		if (ufshcd_clear_tm_cmd(hba, free_slot))
			dev_WARN(hba->dev, "%s: unable clear tm cmd (slot %d) after timeout\n",
					__func__, free_slot);
		err = -ETIMEDOUT;
	} else {
		err = 0;
		memcpy(treq, hba->utmrdl_base_addr + free_slot, sizeof(*treq));

		ufshcd_add_tm_upiu_trace(hba, task_tag, "tm_complete");
	}

	spin_lock_irqsave(hba->host->host_lock, flags);
	__clear_bit(free_slot, &hba->outstanding_tasks);
	spin_unlock_irqrestore(hba->host->host_lock, flags);

	blk_put_request(req);

	ufshcd_release(hba);
	return err;
}

/**
 * ufshcd_issue_tm_cmd - issues task management commands to controller
 * @hba: per adapter instance
 * @lun_id: LUN ID to which TM command is sent
 * @task_id: task ID to which the TM command is applicable
 * @tm_function: task management function opcode
 * @tm_response: task management service response return value
 *
 * Returns non-zero value on error, zero on success.
 */
static int ufshcd_issue_tm_cmd(struct ufs_hba *hba, int lun_id, int task_id,
		u8 tm_function, u8 *tm_response)
{
	struct utp_task_req_desc treq = { { 0 }, };
	int ocs_value, err;

	/* Configure task request descriptor */
	treq.header.dword_0 = cpu_to_le32(UTP_REQ_DESC_INT_CMD);
	treq.header.dword_2 = cpu_to_le32(OCS_INVALID_COMMAND_STATUS);

	/* Configure task request UPIU */
	treq.req_header.dword_0 = cpu_to_be32(lun_id << 8) |
				  cpu_to_be32(UPIU_TRANSACTION_TASK_REQ << 24);
	treq.req_header.dword_1 = cpu_to_be32(tm_function << 16);

	/*
	 * The host shall provide the same value for LUN field in the basic
	 * header and for Input Parameter.
	 */
	treq.input_param1 = cpu_to_be32(lun_id);
	treq.input_param2 = cpu_to_be32(task_id);

	err = __ufshcd_issue_tm_cmd(hba, &treq, tm_function);
	if (err == -ETIMEDOUT)
		return err;

	ocs_value = le32_to_cpu(treq.header.dword_2) & MASK_OCS;
	if (ocs_value != OCS_SUCCESS)
		dev_err(hba->dev, "%s: failed, ocs = 0x%x\n",
				__func__, ocs_value);
	else if (tm_response)
		*tm_response = be32_to_cpu(treq.output_param1) &
				MASK_TM_SERVICE_RESP;
	return err;
}

/**
 * ufshcd_issue_devman_upiu_cmd - API for sending "utrd" type requests
 * @hba:	per-adapter instance
 * @req_upiu:	upiu request
 * @rsp_upiu:	upiu reply
 * @desc_buff:	pointer to descriptor buffer, NULL if NA
 * @buff_len:	descriptor size, 0 if NA
 * @cmd_type:	specifies the type (NOP, Query...)
 * @desc_op:	descriptor operation
 *
 * Those type of requests uses UTP Transfer Request Descriptor - utrd.
 * Therefore, it "rides" the device management infrastructure: uses its tag and
 * tasks work queues.
 *
 * Since there is only one available tag for device management commands,
 * the caller is expected to hold the hba->dev_cmd.lock mutex.
 */
static int ufshcd_issue_devman_upiu_cmd(struct ufs_hba *hba,
					struct utp_upiu_req *req_upiu,
					struct utp_upiu_req *rsp_upiu,
					u8 *desc_buff, int *buff_len,
					enum dev_cmd_type cmd_type,
					enum query_opcode desc_op)
{
	struct request_queue *q = hba->cmd_queue;
	struct request *req;
	struct ufshcd_lrb *lrbp;
	int err = 0;
	int tag;
	struct completion wait;
	unsigned long flags;
	u8 upiu_flags;

	down_read(&hba->clk_scaling_lock);

	req = blk_get_request(q, REQ_OP_DRV_OUT, 0);
	if (IS_ERR(req)) {
		err = PTR_ERR(req);
		goto out_unlock;
	}
	tag = req->tag;
	WARN_ON_ONCE(!ufshcd_valid_tag(hba, tag));

	init_completion(&wait);
	lrbp = &hba->lrb[tag];
	WARN_ON(lrbp->cmd);

	lrbp->cmd = NULL;
	lrbp->sense_bufflen = 0;
	lrbp->sense_buffer = NULL;
	lrbp->task_tag = tag;
	lrbp->lun = 0;
	lrbp->intr_cmd = true;
	ufshcd_prepare_lrbp_crypto(NULL, lrbp);
	hba->dev_cmd.type = cmd_type;

	switch (hba->ufs_version) {
	case UFSHCI_VERSION_10:
	case UFSHCI_VERSION_11:
		lrbp->command_type = UTP_CMD_TYPE_DEV_MANAGE;
		break;
	default:
		lrbp->command_type = UTP_CMD_TYPE_UFS_STORAGE;
		break;
	}

	/* update the task tag in the request upiu */
	req_upiu->header.dword_0 |= cpu_to_be32(tag);

	ufshcd_prepare_req_desc_hdr(lrbp, &upiu_flags, DMA_NONE);

	/* just copy the upiu request as it is */
	memcpy(lrbp->ucd_req_ptr, req_upiu, sizeof(*lrbp->ucd_req_ptr));
	if (desc_buff && desc_op == UPIU_QUERY_OPCODE_WRITE_DESC) {
		/* The Data Segment Area is optional depending upon the query
		 * function value. for WRITE DESCRIPTOR, the data segment
		 * follows right after the tsf.
		 */
		memcpy(lrbp->ucd_req_ptr + 1, desc_buff, *buff_len);
		*buff_len = 0;
	}

	memset(lrbp->ucd_rsp_ptr, 0, sizeof(struct utp_upiu_rsp));

	hba->dev_cmd.complete = &wait;

	/* Make sure descriptors are ready before ringing the doorbell */
	wmb();
	spin_lock_irqsave(hba->host->host_lock, flags);
	ufshcd_send_command(hba, tag);
	spin_unlock_irqrestore(hba->host->host_lock, flags);

	/*
	 * ignore the returning value here - ufshcd_check_query_response is
	 * bound to fail since dev_cmd.query and dev_cmd.type were left empty.
	 * read the response directly ignoring all errors.
	 */
	ufshcd_wait_for_dev_cmd(hba, lrbp, QUERY_REQ_TIMEOUT);

	/* just copy the upiu response as it is */
	memcpy(rsp_upiu, lrbp->ucd_rsp_ptr, sizeof(*rsp_upiu));
	if (desc_buff && desc_op == UPIU_QUERY_OPCODE_READ_DESC) {
		u8 *descp = (u8 *)lrbp->ucd_rsp_ptr + sizeof(*rsp_upiu);
		u16 resp_len = be32_to_cpu(lrbp->ucd_rsp_ptr->header.dword_2) &
			       MASK_QUERY_DATA_SEG_LEN;

		if (*buff_len >= resp_len) {
			memcpy(desc_buff, descp, resp_len);
			*buff_len = resp_len;
		} else {
			dev_warn(hba->dev,
				 "%s: rsp size %d is bigger than buffer size %d",
				 __func__, resp_len, *buff_len);
			*buff_len = 0;
			err = -EINVAL;
		}
	}

	blk_put_request(req);
out_unlock:
	up_read(&hba->clk_scaling_lock);
	return err;
}

/**
 * ufshcd_exec_raw_upiu_cmd - API function for sending raw upiu commands
 * @hba:	per-adapter instance
 * @req_upiu:	upiu request
 * @rsp_upiu:	upiu reply - only 8 DW as we do not support scsi commands
 * @msgcode:	message code, one of UPIU Transaction Codes Initiator to Target
 * @desc_buff:	pointer to descriptor buffer, NULL if NA
 * @buff_len:	descriptor size, 0 if NA
 * @desc_op:	descriptor operation
 *
 * Supports UTP Transfer requests (nop and query), and UTP Task
 * Management requests.
 * It is up to the caller to fill the upiu conent properly, as it will
 * be copied without any further input validations.
 */
int ufshcd_exec_raw_upiu_cmd(struct ufs_hba *hba,
			     struct utp_upiu_req *req_upiu,
			     struct utp_upiu_req *rsp_upiu,
			     int msgcode,
			     u8 *desc_buff, int *buff_len,
			     enum query_opcode desc_op)
{
	int err;
	enum dev_cmd_type cmd_type = DEV_CMD_TYPE_QUERY;
	struct utp_task_req_desc treq = { { 0 }, };
	int ocs_value;
	u8 tm_f = be32_to_cpu(req_upiu->header.dword_1) >> 16 & MASK_TM_FUNC;

	switch (msgcode) {
	case UPIU_TRANSACTION_NOP_OUT:
		cmd_type = DEV_CMD_TYPE_NOP;
		/* fall through */
	case UPIU_TRANSACTION_QUERY_REQ:
		ufshcd_hold(hba, false);
		mutex_lock(&hba->dev_cmd.lock);
		err = ufshcd_issue_devman_upiu_cmd(hba, req_upiu, rsp_upiu,
						   desc_buff, buff_len,
						   cmd_type, desc_op);
		mutex_unlock(&hba->dev_cmd.lock);
		ufshcd_release(hba);

		break;
	case UPIU_TRANSACTION_TASK_REQ:
		treq.header.dword_0 = cpu_to_le32(UTP_REQ_DESC_INT_CMD);
		treq.header.dword_2 = cpu_to_le32(OCS_INVALID_COMMAND_STATUS);

		memcpy(&treq.req_header, req_upiu, sizeof(*req_upiu));

		err = __ufshcd_issue_tm_cmd(hba, &treq, tm_f);
		if (err == -ETIMEDOUT)
			break;

		ocs_value = le32_to_cpu(treq.header.dword_2) & MASK_OCS;
		if (ocs_value != OCS_SUCCESS) {
			dev_err(hba->dev, "%s: failed, ocs = 0x%x\n", __func__,
				ocs_value);
			break;
		}

		memcpy(rsp_upiu, &treq.rsp_header, sizeof(*rsp_upiu));

		break;
	default:
		err = -EINVAL;

		break;
	}

	return err;
}

/**
 * ufshcd_eh_device_reset_handler - device reset handler registered to
 *                                    scsi layer.
 * @cmd: SCSI command pointer
 *
 * Returns SUCCESS/FAILED
 */
static int ufshcd_eh_device_reset_handler(struct scsi_cmnd *cmd)
{
	struct Scsi_Host *host;
	struct ufs_hba *hba;
	unsigned int tag;
	u32 pos;
	int err;
	u8 resp = 0xF;
	struct ufshcd_lrb *lrbp;
	unsigned long flags;

	host = cmd->device->host;
	hba = shost_priv(host);
	tag = cmd->request->tag;

	lrbp = &hba->lrb[tag];
	err = ufshcd_issue_tm_cmd(hba, lrbp->lun, 0, UFS_LOGICAL_RESET, &resp);
	if (err || resp != UPIU_TASK_MANAGEMENT_FUNC_COMPL) {
		if (!err)
			err = resp;
		goto out;
	}

	/* clear the commands that were pending for corresponding LUN */
	for_each_set_bit(pos, &hba->outstanding_reqs, hba->nutrs) {
		if (hba->lrb[pos].lun == lrbp->lun) {
			err = ufshcd_clear_cmd(hba, pos);
			if (err)
				break;
		}
	}
	spin_lock_irqsave(host->host_lock, flags);
	ufshcd_transfer_req_compl(hba);
	spin_unlock_irqrestore(host->host_lock, flags);

out:
	hba->req_abort_count = 0;
	ufshcd_update_reg_hist(&hba->ufs_stats.dev_reset, (u32)err);
	if (!err) {
		err = SUCCESS;
	} else {
		dev_err(hba->dev, "%s: failed with err %d\n", __func__, err);
		err = FAILED;
	}
	return err;
}

static void ufshcd_set_req_abort_skip(struct ufs_hba *hba, unsigned long bitmap)
{
	struct ufshcd_lrb *lrbp;
	int tag;

	for_each_set_bit(tag, &bitmap, hba->nutrs) {
		lrbp = &hba->lrb[tag];
		lrbp->req_abort_skip = true;
	}
}

/**
 * ufshcd_abort - abort a specific command
 * @cmd: SCSI command pointer
 *
 * Abort the pending command in device by sending UFS_ABORT_TASK task management
 * command, and in host controller by clearing the door-bell register. There can
 * be race between controller sending the command to the device while abort is
 * issued. To avoid that, first issue UFS_QUERY_TASK to check if the command is
 * really issued and then try to abort it.
 *
 * Returns SUCCESS/FAILED
 */
static int ufshcd_abort(struct scsi_cmnd *cmd)
{
	struct Scsi_Host *host;
	struct ufs_hba *hba;
	unsigned long flags;
	unsigned int tag;
	int err = 0;
	int poll_cnt;
	u8 resp = 0xF;
	struct ufshcd_lrb *lrbp;
	u32 reg;

	host = cmd->device->host;
	hba = shost_priv(host);
	tag = cmd->request->tag;
	lrbp = &hba->lrb[tag];
	if (!ufshcd_valid_tag(hba, tag)) {
		dev_err(hba->dev,
			"%s: invalid command tag %d: cmd=0x%p, cmd->request=0x%p",
			__func__, tag, cmd, cmd->request);
		BUG();
	}

	/*
	 * Task abort to the device W-LUN is illegal. When this command
	 * will fail, due to spec violation, scsi err handling next step
	 * will be to send LU reset which, again, is a spec violation.
	 * To avoid these unnecessary/illegal step we skip to the last error
	 * handling stage: reset and restore.
	 */
	if (lrbp->lun == UFS_UPIU_UFS_DEVICE_WLUN)
		return ufshcd_eh_host_reset_handler(cmd);

	ufshcd_hold(hba, false);
	reg = ufshcd_readl(hba, REG_UTP_TRANSFER_REQ_DOOR_BELL);
	/* If command is already aborted/completed, return SUCCESS */
	if (!(test_bit(tag, &hba->outstanding_reqs))) {
		dev_err(hba->dev,
			"%s: cmd at tag %d already completed, outstanding=0x%lx, doorbell=0x%x\n",
			__func__, tag, hba->outstanding_reqs, reg);
		goto out;
	}

	/* Print Transfer Request of aborted task */
	dev_info(hba->dev, "%s: Device abort task at tag %d\n", __func__, tag);

	/*
	 * Print detailed info about aborted request.
	 * As more than one request might get aborted at the same time,
	 * print full information only for the first aborted request in order
	 * to reduce repeated printouts. For other aborted requests only print
	 * basic details.
	 */
	scsi_print_command(hba->lrb[tag].cmd);
	if (!hba->req_abort_count) {
		ufshcd_update_reg_hist(&hba->ufs_stats.task_abort, 0);
		ufshcd_print_host_regs(hba);
		ufshcd_print_host_state(hba);
		ufshcd_print_pwr_info(hba);
		ufshcd_print_trs(hba, 1 << tag, true);
	} else {
		ufshcd_print_trs(hba, 1 << tag, false);
	}
	hba->req_abort_count++;

	if (!(reg & (1 << tag))) {
		dev_err(hba->dev,
		"%s: cmd was completed, but without a notifying intr, tag = %d",
		__func__, tag);
		goto cleanup;
	}

	/* Skip task abort in case previous aborts failed and report failure */
	if (lrbp->req_abort_skip) {
		err = -EIO;
		goto out;
	}

	for (poll_cnt = 100; poll_cnt; poll_cnt--) {
		err = ufshcd_issue_tm_cmd(hba, lrbp->lun, lrbp->task_tag,
				UFS_QUERY_TASK, &resp);
		if (!err && resp == UPIU_TASK_MANAGEMENT_FUNC_SUCCEEDED) {
			/* cmd pending in the device */
			dev_err(hba->dev, "%s: cmd pending in the device. tag = %d\n",
				__func__, tag);
			break;
		} else if (!err && resp == UPIU_TASK_MANAGEMENT_FUNC_COMPL) {
			/*
			 * cmd not pending in the device, check if it is
			 * in transition.
			 */
			dev_err(hba->dev, "%s: cmd at tag %d not pending in the device.\n",
				__func__, tag);
			reg = ufshcd_readl(hba, REG_UTP_TRANSFER_REQ_DOOR_BELL);
			if (reg & (1 << tag)) {
				/* sleep for max. 200us to stabilize */
				usleep_range(100, 200);
				continue;
			}
			/* command completed already */
			dev_err(hba->dev, "%s: cmd at tag %d successfully cleared from DB.\n",
				__func__, tag);
			goto cleanup;
		} else {
			dev_err(hba->dev,
				"%s: no response from device. tag = %d, err %d\n",
				__func__, tag, err);
			if (!err)
				err = resp; /* service response error */
			goto out;
		}
	}

	if (!poll_cnt) {
		err = -EBUSY;
		goto out;
	}

	err = ufshcd_issue_tm_cmd(hba, lrbp->lun, lrbp->task_tag,
			UFS_ABORT_TASK, &resp);
	if (err || resp != UPIU_TASK_MANAGEMENT_FUNC_COMPL) {
		if (!err) {
			err = resp; /* service response error */
			dev_err(hba->dev, "%s: issued. tag = %d, err %d\n",
				__func__, tag, err);
		}
		goto out;
	}

	err = ufshcd_clear_cmd(hba, tag);
	if (err) {
		dev_err(hba->dev, "%s: Failed clearing cmd at tag %d, err %d\n",
			__func__, tag, err);
		goto out;
	}

<<<<<<< HEAD
cleanup:
	scsi_dma_unmap(cmd);

=======
>>>>>>> e6221267
	spin_lock_irqsave(host->host_lock, flags);
	__ufshcd_transfer_req_compl(hba, (1UL << tag));
	spin_unlock_irqrestore(host->host_lock, flags);

out:
	if (!err) {
		err = SUCCESS;
	} else {
		dev_err(hba->dev, "%s: failed with err %d\n", __func__, err);
		ufshcd_set_req_abort_skip(hba, hba->outstanding_reqs);
		err = FAILED;
	}

	/*
	 * This ufshcd_release() corresponds to the original scsi cmd that got
	 * aborted here (as we won't get any IRQ for it).
	 */
	ufshcd_release(hba);
	return err;
}

/**
 * ufshcd_host_reset_and_restore - reset and restore host controller
 * @hba: per-adapter instance
 *
 * Note that host controller reset may issue DME_RESET to
 * local and remote (device) Uni-Pro stack and the attributes
 * are reset to default state.
 *
 * Returns zero on success, non-zero on failure
 */
static int ufshcd_host_reset_and_restore(struct ufs_hba *hba)
{
	int err;
	unsigned long flags;

	/*
	 * Stop the host controller and complete the requests
	 * cleared by h/w
	 */
	ufshcd_hba_stop(hba);

	spin_lock_irqsave(hba->host->host_lock, flags);
	hba->silence_err_logs = true;
	ufshcd_complete_requests(hba);
	hba->silence_err_logs = false;
	spin_unlock_irqrestore(hba->host->host_lock, flags);

	/* scale up clocks to max frequency before full reinitialization */
	ufshcd_set_clk_freq(hba, true);

	err = ufshcd_hba_enable(hba);
	if (err)
		goto out;

	/* Establish the link again and restore the device */
	err = ufshcd_probe_hba(hba, false);

out:
	if (err)
		dev_err(hba->dev, "%s: Host init failed %d\n", __func__, err);
	ufshcd_update_reg_hist(&hba->ufs_stats.host_reset, (u32)err);
	return err;
}

/**
 * ufshcd_reset_and_restore - reset and re-initialize host/device
 * @hba: per-adapter instance
 *
 * Reset and recover device, host and re-establish link. This
 * is helpful to recover the communication in fatal error conditions.
 *
 * Returns zero on success, non-zero on failure
 */
static int ufshcd_reset_and_restore(struct ufs_hba *hba)
{
	u32 saved_err;
	u32 saved_uic_err;
	int err = 0;
	unsigned long flags;
	int retries = MAX_HOST_RESET_RETRIES;

	/*
	 * This is a fresh start, cache and clear saved error first,
	 * in case new error generated during reset and restore.
	 */
	spin_lock_irqsave(hba->host->host_lock, flags);
	saved_err = hba->saved_err;
	saved_uic_err = hba->saved_uic_err;
	hba->saved_err = 0;
	hba->saved_uic_err = 0;
	spin_unlock_irqrestore(hba->host->host_lock, flags);

	do {
		/* Reset the attached device */
		ufshcd_vops_device_reset(hba);

		err = ufshcd_host_reset_and_restore(hba);
	} while (err && --retries);

	spin_lock_irqsave(hba->host->host_lock, flags);
	/*
	 * Inform scsi mid-layer that we did reset and allow to handle
	 * Unit Attention properly.
	 */
	scsi_report_bus_reset(hba->host, 0);
	if (err) {
		hba->saved_err |= saved_err;
		hba->saved_uic_err |= saved_uic_err;
	}
	spin_unlock_irqrestore(hba->host->host_lock, flags);

	return err;
}

/**
 * ufshcd_eh_host_reset_handler - host reset handler registered to scsi layer
 * @cmd: SCSI command pointer
 *
 * Returns SUCCESS/FAILED
 */
static int ufshcd_eh_host_reset_handler(struct scsi_cmnd *cmd)
{
	int err = SUCCESS;
	unsigned long flags;
	struct ufs_hba *hba;

	hba = shost_priv(cmd->device->host);

	spin_lock_irqsave(hba->host->host_lock, flags);
	hba->force_reset = true;
	ufshcd_schedule_eh_work(hba);
	dev_err(hba->dev, "%s: reset in progress - 1\n", __func__);
	spin_unlock_irqrestore(hba->host->host_lock, flags);

	flush_work(&hba->eh_work);

	spin_lock_irqsave(hba->host->host_lock, flags);
	if (hba->ufshcd_state == UFSHCD_STATE_ERROR)
		err = FAILED;
	spin_unlock_irqrestore(hba->host->host_lock, flags);

	return err;
}

/**
 * ufshcd_get_max_icc_level - calculate the ICC level
 * @sup_curr_uA: max. current supported by the regulator
 * @start_scan: row at the desc table to start scan from
 * @buff: power descriptor buffer
 *
 * Returns calculated max ICC level for specific regulator
 */
static u32 ufshcd_get_max_icc_level(int sup_curr_uA, u32 start_scan, char *buff)
{
	int i;
	int curr_uA;
	u16 data;
	u16 unit;

	for (i = start_scan; i >= 0; i--) {
		data = be16_to_cpup((__be16 *)&buff[2 * i]);
		unit = (data & ATTR_ICC_LVL_UNIT_MASK) >>
						ATTR_ICC_LVL_UNIT_OFFSET;
		curr_uA = data & ATTR_ICC_LVL_VALUE_MASK;
		switch (unit) {
		case UFSHCD_NANO_AMP:
			curr_uA = curr_uA / 1000;
			break;
		case UFSHCD_MILI_AMP:
			curr_uA = curr_uA * 1000;
			break;
		case UFSHCD_AMP:
			curr_uA = curr_uA * 1000 * 1000;
			break;
		case UFSHCD_MICRO_AMP:
		default:
			break;
		}
		if (sup_curr_uA >= curr_uA)
			break;
	}
	if (i < 0) {
		i = 0;
		pr_err("%s: Couldn't find valid icc_level = %d", __func__, i);
	}

	return (u32)i;
}

/**
 * ufshcd_calc_icc_level - calculate the max ICC level
 * In case regulators are not initialized we'll return 0
 * @hba: per-adapter instance
 * @desc_buf: power descriptor buffer to extract ICC levels from.
 * @len: length of desc_buff
 *
 * Returns calculated ICC level
 */
static u32 ufshcd_find_max_sup_active_icc_level(struct ufs_hba *hba,
							u8 *desc_buf, int len)
{
	u32 icc_level = 0;

	if (!hba->vreg_info.vcc || !hba->vreg_info.vccq ||
						!hba->vreg_info.vccq2) {
		dev_err(hba->dev,
			"%s: Regulator capability was not set, actvIccLevel=%d",
							__func__, icc_level);
		goto out;
	}

	if (hba->vreg_info.vcc && hba->vreg_info.vcc->max_uA)
		icc_level = ufshcd_get_max_icc_level(
				hba->vreg_info.vcc->max_uA,
				POWER_DESC_MAX_ACTV_ICC_LVLS - 1,
				&desc_buf[PWR_DESC_ACTIVE_LVLS_VCC_0]);

	if (hba->vreg_info.vccq && hba->vreg_info.vccq->max_uA)
		icc_level = ufshcd_get_max_icc_level(
				hba->vreg_info.vccq->max_uA,
				icc_level,
				&desc_buf[PWR_DESC_ACTIVE_LVLS_VCCQ_0]);

	if (hba->vreg_info.vccq2 && hba->vreg_info.vccq2->max_uA)
		icc_level = ufshcd_get_max_icc_level(
				hba->vreg_info.vccq2->max_uA,
				icc_level,
				&desc_buf[PWR_DESC_ACTIVE_LVLS_VCCQ2_0]);
out:
	return icc_level;
}

static void ufshcd_set_active_icc_lvl(struct ufs_hba *hba)
{
	int ret;
	int buff_len = hba->desc_size[QUERY_DESC_IDN_POWER];
	u8 *desc_buf;
	u32 icc_level;

	desc_buf = kmalloc(buff_len, GFP_KERNEL);
	if (!desc_buf)
		return;

	ret = ufshcd_read_desc_param(hba, QUERY_DESC_IDN_POWER, 0, 0,
				     desc_buf, buff_len);
	if (ret) {
		dev_err(hba->dev,
			"%s: Failed reading power descriptor.len = %d ret = %d",
			__func__, buff_len, ret);
		goto out;
	}

	icc_level = ufshcd_find_max_sup_active_icc_level(hba, desc_buf,
							 buff_len);
	dev_dbg(hba->dev, "%s: setting icc_level 0x%x", __func__, icc_level);

	ret = ufshcd_query_attr_retry(hba, UPIU_QUERY_OPCODE_WRITE_ATTR,
		QUERY_ATTR_IDN_ACTIVE_ICC_LVL, 0, 0, &icc_level);

	if (ret)
		dev_err(hba->dev,
			"%s: Failed configuring bActiveICCLevel = %d ret = %d",
			__func__, icc_level, ret);

out:
	kfree(desc_buf);
}

static inline void ufshcd_blk_pm_runtime_init(struct scsi_device *sdev)
{
	scsi_autopm_get_device(sdev);
	blk_pm_runtime_init(sdev->request_queue, &sdev->sdev_gendev);
	if (sdev->rpm_autosuspend)
		pm_runtime_set_autosuspend_delay(&sdev->sdev_gendev,
						 RPM_AUTOSUSPEND_DELAY_MS);
	scsi_autopm_put_device(sdev);
}

/**
 * ufshcd_scsi_add_wlus - Adds required W-LUs
 * @hba: per-adapter instance
 *
 * UFS device specification requires the UFS devices to support 4 well known
 * logical units:
 *	"REPORT_LUNS" (address: 01h)
 *	"UFS Device" (address: 50h)
 *	"RPMB" (address: 44h)
 *	"BOOT" (address: 30h)
 * UFS device's power management needs to be controlled by "POWER CONDITION"
 * field of SSU (START STOP UNIT) command. But this "power condition" field
 * will take effect only when its sent to "UFS device" well known logical unit
 * hence we require the scsi_device instance to represent this logical unit in
 * order for the UFS host driver to send the SSU command for power management.
 *
 * We also require the scsi_device instance for "RPMB" (Replay Protected Memory
 * Block) LU so user space process can control this LU. User space may also
 * want to have access to BOOT LU.
 *
 * This function adds scsi device instances for each of all well known LUs
 * (except "REPORT LUNS" LU).
 *
 * Returns zero on success (all required W-LUs are added successfully),
 * non-zero error value on failure (if failed to add any of the required W-LU).
 */
static int ufshcd_scsi_add_wlus(struct ufs_hba *hba)
{
	int ret = 0;
	struct scsi_device *sdev_rpmb;
	struct scsi_device *sdev_boot;

	hba->sdev_ufs_device = __scsi_add_device(hba->host, 0, 0,
		ufshcd_upiu_wlun_to_scsi_wlun(UFS_UPIU_UFS_DEVICE_WLUN), NULL);
	if (IS_ERR(hba->sdev_ufs_device)) {
		ret = PTR_ERR(hba->sdev_ufs_device);
		hba->sdev_ufs_device = NULL;
		goto out;
	}
	ufshcd_blk_pm_runtime_init(hba->sdev_ufs_device);
	scsi_device_put(hba->sdev_ufs_device);

	sdev_rpmb = __scsi_add_device(hba->host, 0, 0,
		ufshcd_upiu_wlun_to_scsi_wlun(UFS_UPIU_RPMB_WLUN), NULL);
	if (IS_ERR(sdev_rpmb)) {
		ret = PTR_ERR(sdev_rpmb);
		goto remove_sdev_ufs_device;
	}
	ufshcd_blk_pm_runtime_init(sdev_rpmb);
	scsi_device_put(sdev_rpmb);

	sdev_boot = __scsi_add_device(hba->host, 0, 0,
		ufshcd_upiu_wlun_to_scsi_wlun(UFS_UPIU_BOOT_WLUN), NULL);
	if (IS_ERR(sdev_boot)) {
		dev_err(hba->dev, "%s: BOOT WLUN not found\n", __func__);
	} else {
		ufshcd_blk_pm_runtime_init(sdev_boot);
		scsi_device_put(sdev_boot);
	}
	goto out;

remove_sdev_ufs_device:
	scsi_remove_device(hba->sdev_ufs_device);
out:
	return ret;
}

static void ufshcd_wb_probe(struct ufs_hba *hba, u8 *desc_buf)
{
	struct ufs_dev_info *dev_info = &hba->dev_info;
	u8 lun;
	u32 d_lu_wb_buf_alloc;

	if (!ufshcd_is_wb_allowed(hba))
		return;
	/*
	 * Probe WB only for UFS-2.2 and UFS-3.1 (and later) devices or
	 * UFS devices with quirk UFS_DEVICE_QUIRK_SUPPORT_EXTENDED_FEATURES
	 * enabled
	 */
	if (!(dev_info->wspecversion >= 0x310 ||
	      dev_info->wspecversion == 0x220 ||
	     (hba->dev_quirks & UFS_DEVICE_QUIRK_SUPPORT_EXTENDED_FEATURES)))
		goto wb_disabled;

	if (hba->desc_size[QUERY_DESC_IDN_DEVICE] <
	    DEVICE_DESC_PARAM_EXT_UFS_FEATURE_SUP + 4)
		goto wb_disabled;

	dev_info->d_ext_ufs_feature_sup =
		get_unaligned_be32(desc_buf +
				   DEVICE_DESC_PARAM_EXT_UFS_FEATURE_SUP);

	if (!(dev_info->d_ext_ufs_feature_sup & UFS_DEV_WRITE_BOOSTER_SUP))
		goto wb_disabled;

	/*
	 * WB may be supported but not configured while provisioning.
	 * The spec says, in dedicated wb buffer mode,
	 * a max of 1 lun would have wb buffer configured.
	 * Now only shared buffer mode is supported.
	 */
	dev_info->b_wb_buffer_type =
		desc_buf[DEVICE_DESC_PARAM_WB_TYPE];

	dev_info->b_presrv_uspc_en =
		desc_buf[DEVICE_DESC_PARAM_WB_PRESRV_USRSPC_EN];

	if (dev_info->b_wb_buffer_type == WB_BUF_MODE_SHARED) {
		dev_info->d_wb_alloc_units =
		get_unaligned_be32(desc_buf +
				   DEVICE_DESC_PARAM_WB_SHARED_ALLOC_UNITS);
		if (!dev_info->d_wb_alloc_units)
			goto wb_disabled;
	} else {
		for (lun = 0; lun < UFS_UPIU_MAX_WB_LUN_ID; lun++) {
			d_lu_wb_buf_alloc = 0;
			ufshcd_read_unit_desc_param(hba,
					lun,
					UNIT_DESC_PARAM_WB_BUF_ALLOC_UNITS,
					(u8 *)&d_lu_wb_buf_alloc,
					sizeof(d_lu_wb_buf_alloc));
			if (d_lu_wb_buf_alloc) {
				dev_info->wb_dedicated_lu = lun;
				break;
			}
		}

		if (!d_lu_wb_buf_alloc)
			goto wb_disabled;
	}
	return;

wb_disabled:
	hba->caps &= ~UFSHCD_CAP_WB_EN;
}

void ufshcd_fixup_dev_quirks(struct ufs_hba *hba, struct ufs_dev_fix *fixups)
{
	struct ufs_dev_fix *f;
	struct ufs_dev_info *dev_info = &hba->dev_info;

	if (!fixups)
		return;

	for (f = fixups; f->quirk; f++) {
		if ((f->wmanufacturerid == dev_info->wmanufacturerid ||
		     f->wmanufacturerid == UFS_ANY_VENDOR) &&
		     ((dev_info->model &&
		       STR_PRFX_EQUAL(f->model, dev_info->model)) ||
		      !strcmp(f->model, UFS_ANY_MODEL)))
			hba->dev_quirks |= f->quirk;
	}
}
EXPORT_SYMBOL_GPL(ufshcd_fixup_dev_quirks);

static void ufs_fixup_device_setup(struct ufs_hba *hba)
{
	/* fix by general quirk table */
	ufshcd_fixup_dev_quirks(hba, ufs_fixups);

	/* allow vendors to fix quirks */
	ufshcd_vops_fixup_dev_quirks(hba);
}

static int ufs_get_device_desc(struct ufs_hba *hba)
{
	int err;
	u8 model_index;
	u8 *desc_buf;
	struct ufs_dev_info *dev_info = &hba->dev_info;

	desc_buf = kmalloc(QUERY_DESC_MAX_SIZE, GFP_KERNEL);
	if (!desc_buf) {
		err = -ENOMEM;
		goto out;
	}

	err = ufshcd_read_desc_param(hba, QUERY_DESC_IDN_DEVICE, 0, 0, desc_buf,
				     hba->desc_size[QUERY_DESC_IDN_DEVICE]);
	if (err) {
		dev_err(hba->dev, "%s: Failed reading Device Desc. err = %d\n",
			__func__, err);
		goto out;
	}

	/*
	 * getting vendor (manufacturerID) and Bank Index in big endian
	 * format
	 */
	dev_info->wmanufacturerid = desc_buf[DEVICE_DESC_PARAM_MANF_ID] << 8 |
				     desc_buf[DEVICE_DESC_PARAM_MANF_ID + 1];

	/* getting Specification Version in big endian format */
	dev_info->wspecversion = desc_buf[DEVICE_DESC_PARAM_SPEC_VER] << 8 |
				      desc_buf[DEVICE_DESC_PARAM_SPEC_VER + 1];

	model_index = desc_buf[DEVICE_DESC_PARAM_PRDCT_NAME];

	err = ufshcd_read_string_desc(hba, model_index,
				      &dev_info->model, SD_ASCII_STD);
	if (err < 0) {
		dev_err(hba->dev, "%s: Failed reading Product Name. err = %d\n",
			__func__, err);
		goto out;
	}

	ufs_fixup_device_setup(hba);

	ufshcd_wb_probe(hba, desc_buf);

	/*
	 * ufshcd_read_string_desc returns size of the string
	 * reset the error value
	 */
	err = 0;

out:
	kfree(desc_buf);
	return err;
}

static void ufs_put_device_desc(struct ufs_hba *hba)
{
	struct ufs_dev_info *dev_info = &hba->dev_info;

	kfree(dev_info->model);
	dev_info->model = NULL;
}

/**
 * ufshcd_tune_pa_tactivate - Tunes PA_TActivate of local UniPro
 * @hba: per-adapter instance
 *
 * PA_TActivate parameter can be tuned manually if UniPro version is less than
 * 1.61. PA_TActivate needs to be greater than or equal to peerM-PHY's
 * RX_MIN_ACTIVATETIME_CAPABILITY attribute. This optimal value can help reduce
 * the hibern8 exit latency.
 *
 * Returns zero on success, non-zero error value on failure.
 */
static int ufshcd_tune_pa_tactivate(struct ufs_hba *hba)
{
	int ret = 0;
	u32 peer_rx_min_activatetime = 0, tuned_pa_tactivate;

	ret = ufshcd_dme_peer_get(hba,
				  UIC_ARG_MIB_SEL(
					RX_MIN_ACTIVATETIME_CAPABILITY,
					UIC_ARG_MPHY_RX_GEN_SEL_INDEX(0)),
				  &peer_rx_min_activatetime);
	if (ret)
		goto out;

	/* make sure proper unit conversion is applied */
	tuned_pa_tactivate =
		((peer_rx_min_activatetime * RX_MIN_ACTIVATETIME_UNIT_US)
		 / PA_TACTIVATE_TIME_UNIT_US);
	ret = ufshcd_dme_set(hba, UIC_ARG_MIB(PA_TACTIVATE),
			     tuned_pa_tactivate);

out:
	return ret;
}

/**
 * ufshcd_tune_pa_hibern8time - Tunes PA_Hibern8Time of local UniPro
 * @hba: per-adapter instance
 *
 * PA_Hibern8Time parameter can be tuned manually if UniPro version is less than
 * 1.61. PA_Hibern8Time needs to be maximum of local M-PHY's
 * TX_HIBERN8TIME_CAPABILITY & peer M-PHY's RX_HIBERN8TIME_CAPABILITY.
 * This optimal value can help reduce the hibern8 exit latency.
 *
 * Returns zero on success, non-zero error value on failure.
 */
static int ufshcd_tune_pa_hibern8time(struct ufs_hba *hba)
{
	int ret = 0;
	u32 local_tx_hibern8_time_cap = 0, peer_rx_hibern8_time_cap = 0;
	u32 max_hibern8_time, tuned_pa_hibern8time;

	ret = ufshcd_dme_get(hba,
			     UIC_ARG_MIB_SEL(TX_HIBERN8TIME_CAPABILITY,
					UIC_ARG_MPHY_TX_GEN_SEL_INDEX(0)),
				  &local_tx_hibern8_time_cap);
	if (ret)
		goto out;

	ret = ufshcd_dme_peer_get(hba,
				  UIC_ARG_MIB_SEL(RX_HIBERN8TIME_CAPABILITY,
					UIC_ARG_MPHY_RX_GEN_SEL_INDEX(0)),
				  &peer_rx_hibern8_time_cap);
	if (ret)
		goto out;

	max_hibern8_time = max(local_tx_hibern8_time_cap,
			       peer_rx_hibern8_time_cap);
	/* make sure proper unit conversion is applied */
	tuned_pa_hibern8time = ((max_hibern8_time * HIBERN8TIME_UNIT_US)
				/ PA_HIBERN8_TIME_UNIT_US);
	ret = ufshcd_dme_set(hba, UIC_ARG_MIB(PA_HIBERN8TIME),
			     tuned_pa_hibern8time);
out:
	return ret;
}

/**
 * ufshcd_quirk_tune_host_pa_tactivate - Ensures that host PA_TACTIVATE is
 * less than device PA_TACTIVATE time.
 * @hba: per-adapter instance
 *
 * Some UFS devices require host PA_TACTIVATE to be lower than device
 * PA_TACTIVATE, we need to enable UFS_DEVICE_QUIRK_HOST_PA_TACTIVATE quirk
 * for such devices.
 *
 * Returns zero on success, non-zero error value on failure.
 */
static int ufshcd_quirk_tune_host_pa_tactivate(struct ufs_hba *hba)
{
	int ret = 0;
	u32 granularity, peer_granularity;
	u32 pa_tactivate, peer_pa_tactivate;
	u32 pa_tactivate_us, peer_pa_tactivate_us;
	u8 gran_to_us_table[] = {1, 4, 8, 16, 32, 100};

	ret = ufshcd_dme_get(hba, UIC_ARG_MIB(PA_GRANULARITY),
				  &granularity);
	if (ret)
		goto out;

	ret = ufshcd_dme_peer_get(hba, UIC_ARG_MIB(PA_GRANULARITY),
				  &peer_granularity);
	if (ret)
		goto out;

	if ((granularity < PA_GRANULARITY_MIN_VAL) ||
	    (granularity > PA_GRANULARITY_MAX_VAL)) {
		dev_err(hba->dev, "%s: invalid host PA_GRANULARITY %d",
			__func__, granularity);
		return -EINVAL;
	}

	if ((peer_granularity < PA_GRANULARITY_MIN_VAL) ||
	    (peer_granularity > PA_GRANULARITY_MAX_VAL)) {
		dev_err(hba->dev, "%s: invalid device PA_GRANULARITY %d",
			__func__, peer_granularity);
		return -EINVAL;
	}

	ret = ufshcd_dme_get(hba, UIC_ARG_MIB(PA_TACTIVATE), &pa_tactivate);
	if (ret)
		goto out;

	ret = ufshcd_dme_peer_get(hba, UIC_ARG_MIB(PA_TACTIVATE),
				  &peer_pa_tactivate);
	if (ret)
		goto out;

	pa_tactivate_us = pa_tactivate * gran_to_us_table[granularity - 1];
	peer_pa_tactivate_us = peer_pa_tactivate *
			     gran_to_us_table[peer_granularity - 1];

	if (pa_tactivate_us > peer_pa_tactivate_us) {
		u32 new_peer_pa_tactivate;

		new_peer_pa_tactivate = pa_tactivate_us /
				      gran_to_us_table[peer_granularity - 1];
		new_peer_pa_tactivate++;
		ret = ufshcd_dme_peer_set(hba, UIC_ARG_MIB(PA_TACTIVATE),
					  new_peer_pa_tactivate);
	}

out:
	return ret;
}

static void ufshcd_tune_unipro_params(struct ufs_hba *hba)
{
	if (ufshcd_is_unipro_pa_params_tuning_req(hba)) {
		ufshcd_tune_pa_tactivate(hba);
		ufshcd_tune_pa_hibern8time(hba);
	}

	ufshcd_vops_apply_dev_quirks(hba);

	if (hba->dev_quirks & UFS_DEVICE_QUIRK_PA_TACTIVATE)
		/* set 1ms timeout for PA_TACTIVATE */
		ufshcd_dme_set(hba, UIC_ARG_MIB(PA_TACTIVATE), 10);

	if (hba->dev_quirks & UFS_DEVICE_QUIRK_HOST_PA_TACTIVATE)
		ufshcd_quirk_tune_host_pa_tactivate(hba);
}

static void ufshcd_clear_dbg_ufs_stats(struct ufs_hba *hba)
{
	hba->ufs_stats.hibern8_exit_cnt = 0;
	hba->ufs_stats.last_hibern8_exit_tstamp = ktime_set(0, 0);
	hba->req_abort_count = 0;
}

static int ufshcd_device_geo_params_init(struct ufs_hba *hba)
{
	int err;
	size_t buff_len;
	u8 *desc_buf;

	buff_len = hba->desc_size[QUERY_DESC_IDN_GEOMETRY];
	desc_buf = kmalloc(buff_len, GFP_KERNEL);
	if (!desc_buf) {
		err = -ENOMEM;
		goto out;
	}

	err = ufshcd_read_desc_param(hba, QUERY_DESC_IDN_GEOMETRY, 0, 0,
				     desc_buf, buff_len);
	if (err) {
		dev_err(hba->dev, "%s: Failed reading Geometry Desc. err = %d\n",
				__func__, err);
		goto out;
	}

	if (desc_buf[GEOMETRY_DESC_PARAM_MAX_NUM_LUN] == 1)
		hba->dev_info.max_lu_supported = 32;
	else if (desc_buf[GEOMETRY_DESC_PARAM_MAX_NUM_LUN] == 0)
		hba->dev_info.max_lu_supported = 8;

out:
	kfree(desc_buf);
	return err;
}

static struct ufs_ref_clk ufs_ref_clk_freqs[] = {
	{19200000, REF_CLK_FREQ_19_2_MHZ},
	{26000000, REF_CLK_FREQ_26_MHZ},
	{38400000, REF_CLK_FREQ_38_4_MHZ},
	{52000000, REF_CLK_FREQ_52_MHZ},
	{0, REF_CLK_FREQ_INVAL},
};

static enum ufs_ref_clk_freq
ufs_get_bref_clk_from_hz(unsigned long freq)
{
	int i;

	for (i = 0; ufs_ref_clk_freqs[i].freq_hz; i++)
		if (ufs_ref_clk_freqs[i].freq_hz == freq)
			return ufs_ref_clk_freqs[i].val;

	return REF_CLK_FREQ_INVAL;
}

void ufshcd_parse_dev_ref_clk_freq(struct ufs_hba *hba, struct clk *refclk)
{
	unsigned long freq;

	freq = clk_get_rate(refclk);

	hba->dev_ref_clk_freq =
		ufs_get_bref_clk_from_hz(freq);

	if (hba->dev_ref_clk_freq == REF_CLK_FREQ_INVAL)
		dev_err(hba->dev,
		"invalid ref_clk setting = %ld\n", freq);
}

static int ufshcd_set_dev_ref_clk(struct ufs_hba *hba)
{
	int err;
	u32 ref_clk;
	u32 freq = hba->dev_ref_clk_freq;

	err = ufshcd_query_attr_retry(hba, UPIU_QUERY_OPCODE_READ_ATTR,
			QUERY_ATTR_IDN_REF_CLK_FREQ, 0, 0, &ref_clk);

	if (err) {
		dev_err(hba->dev, "failed reading bRefClkFreq. err = %d\n",
			err);
		goto out;
	}

	if (ref_clk == freq)
		goto out; /* nothing to update */

	err = ufshcd_query_attr_retry(hba, UPIU_QUERY_OPCODE_WRITE_ATTR,
			QUERY_ATTR_IDN_REF_CLK_FREQ, 0, 0, &freq);

	if (err) {
		dev_err(hba->dev, "bRefClkFreq setting to %lu Hz failed\n",
			ufs_ref_clk_freqs[freq].freq_hz);
		goto out;
	}

	dev_dbg(hba->dev, "bRefClkFreq setting to %lu Hz succeeded\n",
			ufs_ref_clk_freqs[freq].freq_hz);

out:
	return err;
}

static int ufshcd_device_params_init(struct ufs_hba *hba)
{
	bool flag;
	int ret, i;

	 /* Init device descriptor sizes */
	for (i = 0; i < QUERY_DESC_IDN_MAX; i++)
		hba->desc_size[i] = QUERY_DESC_MAX_SIZE;

	/* Init UFS geometry descriptor related parameters */
	ret = ufshcd_device_geo_params_init(hba);
	if (ret)
		goto out;

	/* Check and apply UFS device quirks */
	ret = ufs_get_device_desc(hba);
	if (ret) {
		dev_err(hba->dev, "%s: Failed getting device info. err = %d\n",
			__func__, ret);
		goto out;
	}

	ufshcd_get_ref_clk_gating_wait(hba);

	if (!ufshcd_query_flag_retry(hba, UPIU_QUERY_OPCODE_READ_FLAG,
			QUERY_FLAG_IDN_PWR_ON_WPE, 0, &flag))
		hba->dev_info.f_power_on_wp_en = flag;

	/* Probe maximum power mode co-supported by both UFS host and device */
	if (ufshcd_get_max_pwr_mode(hba))
		dev_err(hba->dev,
			"%s: Failed getting max supported power mode\n",
			__func__);
out:
	return ret;
}

/**
 * ufshcd_add_lus - probe and add UFS logical units
 * @hba: per-adapter instance
 */
static int ufshcd_add_lus(struct ufs_hba *hba)
{
	int ret;

	/* Add required well known logical units to scsi mid layer */
	ret = ufshcd_scsi_add_wlus(hba);
	if (ret)
		goto out;

	/* Initialize devfreq after UFS device is detected */
	if (ufshcd_is_clkscaling_supported(hba)) {
		memcpy(&hba->clk_scaling.saved_pwr_info.info,
			&hba->pwr_info,
			sizeof(struct ufs_pa_layer_attr));
		hba->clk_scaling.saved_pwr_info.is_valid = true;
		if (!hba->devfreq) {
			ret = ufshcd_devfreq_init(hba);
			if (ret)
				goto out;
		}

		hba->clk_scaling.is_allowed = true;
	}

	ufs_bsg_probe(hba);
	scsi_scan_host(hba->host);
	pm_runtime_put_sync(hba->dev);

out:
	return ret;
}

/**
 * ufshcd_probe_hba - probe hba to detect device and initialize
 * @hba: per-adapter instance
 * @async: asynchronous execution or not
 *
 * Execute link-startup and verify device initialization
 */
static int ufshcd_probe_hba(struct ufs_hba *hba, bool async)
{
	int ret;
	unsigned long flags;
	ktime_t start = ktime_get();

	ret = ufshcd_link_startup(hba);
	if (ret)
		goto out;

	/* Debug counters initialization */
	ufshcd_clear_dbg_ufs_stats(hba);

	/* UniPro link is active now */
	ufshcd_set_link_active(hba);

	/* Verify device initialization by sending NOP OUT UPIU */
	ret = ufshcd_verify_dev_init(hba);
	if (ret)
		goto out;

	/* Initiate UFS initialization, and waiting until completion */
	ret = ufshcd_complete_dev_init(hba);
	if (ret)
		goto out;

	/*
	 * Initialize UFS device parameters used by driver, these
	 * parameters are associated with UFS descriptors.
	 */
	if (async) {
		ret = ufshcd_device_params_init(hba);
		if (ret)
			goto out;
	}

	ufshcd_tune_unipro_params(hba);

	/* UFS device is also active now */
	ufshcd_set_ufs_dev_active(hba);
	ufshcd_force_reset_auto_bkops(hba);
	hba->wlun_dev_clr_ua = true;

	/* Gear up to HS gear if supported */
	if (hba->max_pwr_info.is_valid) {
		/*
		 * Set the right value to bRefClkFreq before attempting to
		 * switch to HS gears.
		 */
		if (hba->dev_ref_clk_freq != REF_CLK_FREQ_INVAL)
			ufshcd_set_dev_ref_clk(hba);
		ret = ufshcd_config_pwr_mode(hba, &hba->max_pwr_info.info);
		if (ret) {
			dev_err(hba->dev, "%s: Failed setting power mode, err = %d\n",
					__func__, ret);
			goto out;
		}
		ufshcd_print_pwr_info(hba);
	}

	/*
	 * bActiveICCLevel is volatile for UFS device (as per latest v2.1 spec)
	 * and for removable UFS card as well, hence always set the parameter.
	 * Note: Error handler may issue the device reset hence resetting
	 * bActiveICCLevel as well so it is always safe to set this here.
	 */
	ufshcd_set_active_icc_lvl(hba);

	ufshcd_wb_config(hba);
	/* Enable Auto-Hibernate if configured */
	ufshcd_auto_hibern8_enable(hba);

out:
	spin_lock_irqsave(hba->host->host_lock, flags);
	if (ret)
		hba->ufshcd_state = UFSHCD_STATE_ERROR;
	else if (hba->ufshcd_state == UFSHCD_STATE_RESET)
		hba->ufshcd_state = UFSHCD_STATE_OPERATIONAL;
	spin_unlock_irqrestore(hba->host->host_lock, flags);

	trace_ufshcd_init(dev_name(hba->dev), ret,
		ktime_to_us(ktime_sub(ktime_get(), start)),
		hba->curr_dev_pwr_mode, hba->uic_link_state);
	return ret;
}

/**
 * ufshcd_async_scan - asynchronous execution for probing hba
 * @data: data pointer to pass to this function
 * @cookie: cookie data
 */
static void ufshcd_async_scan(void *data, async_cookie_t cookie)
{
	struct ufs_hba *hba = (struct ufs_hba *)data;
	int ret;

	/* Initialize hba, detect and initialize UFS device */
	ret = ufshcd_probe_hba(hba, true);
	if (ret)
		goto out;

	/* Probe and add UFS logical units  */
	ret = ufshcd_add_lus(hba);
out:
	/*
	 * If we failed to initialize the device or the device is not
	 * present, turn off the power/clocks etc.
	 */
	if (ret) {
		pm_runtime_put_sync(hba->dev);
		ufshcd_exit_clk_scaling(hba);
		ufshcd_hba_exit(hba);
	}
}

static const struct attribute_group *ufshcd_driver_groups[] = {
	&ufs_sysfs_unit_descriptor_group,
	&ufs_sysfs_lun_attributes_group,
	NULL,
};

static struct ufs_hba_variant_params ufs_hba_vps = {
	.hba_enable_delay_us		= 1000,
	.wb_flush_threshold		= UFS_WB_BUF_REMAIN_PERCENT(40),
	.devfreq_profile.polling_ms	= 100,
	.devfreq_profile.target		= ufshcd_devfreq_target,
	.devfreq_profile.get_dev_status	= ufshcd_devfreq_get_dev_status,
	.ondemand_data.upthreshold	= 70,
	.ondemand_data.downdifferential	= 5,
};

static struct scsi_host_template ufshcd_driver_template = {
	.module			= THIS_MODULE,
	.name			= UFSHCD,
	.proc_name		= UFSHCD,
	.queuecommand		= ufshcd_queuecommand,
	.slave_alloc		= ufshcd_slave_alloc,
	.slave_configure	= ufshcd_slave_configure,
	.slave_destroy		= ufshcd_slave_destroy,
	.change_queue_depth	= ufshcd_change_queue_depth,
	.eh_abort_handler	= ufshcd_abort,
	.eh_device_reset_handler = ufshcd_eh_device_reset_handler,
	.eh_host_reset_handler   = ufshcd_eh_host_reset_handler,
	.this_id		= -1,
	.sg_tablesize		= SG_ALL,
	.cmd_per_lun		= UFSHCD_CMD_PER_LUN,
	.can_queue		= UFSHCD_CAN_QUEUE,
	.max_segment_size	= PRDT_DATA_BYTE_COUNT_MAX,
	.max_host_blocked	= 1,
	.track_queue_depth	= 1,
	.sdev_groups		= ufshcd_driver_groups,
	.dma_boundary		= PAGE_SIZE - 1,
	.rpm_autosuspend_delay	= RPM_AUTOSUSPEND_DELAY_MS,
};

static int ufshcd_config_vreg_load(struct device *dev, struct ufs_vreg *vreg,
				   int ua)
{
	int ret;

	if (!vreg)
		return 0;

	/*
	 * "set_load" operation shall be required on those regulators
	 * which specifically configured current limitation. Otherwise
	 * zero max_uA may cause unexpected behavior when regulator is
	 * enabled or set as high power mode.
	 */
	if (!vreg->max_uA)
		return 0;

	ret = regulator_set_load(vreg->reg, ua);
	if (ret < 0) {
		dev_err(dev, "%s: %s set load (ua=%d) failed, err=%d\n",
				__func__, vreg->name, ua, ret);
	}

	return ret;
}

static inline int ufshcd_config_vreg_lpm(struct ufs_hba *hba,
					 struct ufs_vreg *vreg)
{
	return ufshcd_config_vreg_load(hba->dev, vreg, UFS_VREG_LPM_LOAD_UA);
}

static inline int ufshcd_config_vreg_hpm(struct ufs_hba *hba,
					 struct ufs_vreg *vreg)
{
	if (!vreg)
		return 0;

	return ufshcd_config_vreg_load(hba->dev, vreg, vreg->max_uA);
}

static int ufshcd_config_vreg(struct device *dev,
		struct ufs_vreg *vreg, bool on)
{
	int ret = 0;
	struct regulator *reg;
	const char *name;
	int min_uV, uA_load;

	BUG_ON(!vreg);

	reg = vreg->reg;
	name = vreg->name;

	if (regulator_count_voltages(reg) > 0) {
		uA_load = on ? vreg->max_uA : 0;
		ret = ufshcd_config_vreg_load(dev, vreg, uA_load);
		if (ret)
			goto out;

		if (vreg->min_uV && vreg->max_uV) {
			min_uV = on ? vreg->min_uV : 0;
			ret = regulator_set_voltage(reg, min_uV, vreg->max_uV);
			if (ret)
				dev_err(dev,
					"%s: %s set voltage failed, err=%d\n",
					__func__, name, ret);
		}
	}
out:
	return ret;
}

static int ufshcd_enable_vreg(struct device *dev, struct ufs_vreg *vreg)
{
	int ret = 0;

	if (!vreg || vreg->enabled)
		goto out;

	ret = ufshcd_config_vreg(dev, vreg, true);
	if (!ret)
		ret = regulator_enable(vreg->reg);

	if (!ret)
		vreg->enabled = true;
	else
		dev_err(dev, "%s: %s enable failed, err=%d\n",
				__func__, vreg->name, ret);
out:
	return ret;
}

static int ufshcd_disable_vreg(struct device *dev, struct ufs_vreg *vreg)
{
	int ret = 0;

	if (!vreg || !vreg->enabled)
		goto out;

	ret = regulator_disable(vreg->reg);

	if (!ret) {
		/* ignore errors on applying disable config */
		ufshcd_config_vreg(dev, vreg, false);
		vreg->enabled = false;
	} else {
		dev_err(dev, "%s: %s disable failed, err=%d\n",
				__func__, vreg->name, ret);
	}
out:
	return ret;
}

static int ufshcd_setup_vreg(struct ufs_hba *hba, bool on)
{
	int ret = 0;
	struct device *dev = hba->dev;
	struct ufs_vreg_info *info = &hba->vreg_info;

	ret = ufshcd_toggle_vreg(dev, info->vcc, on);
	if (ret)
		goto out;

	ret = ufshcd_toggle_vreg(dev, info->vccq, on);
	if (ret)
		goto out;

	ret = ufshcd_toggle_vreg(dev, info->vccq2, on);

out:
	if (ret) {
		ufshcd_toggle_vreg(dev, info->vccq2, false);
		ufshcd_toggle_vreg(dev, info->vccq, false);
		ufshcd_toggle_vreg(dev, info->vcc, false);
	}
	return ret;
}

static int ufshcd_setup_hba_vreg(struct ufs_hba *hba, bool on)
{
	struct ufs_vreg_info *info = &hba->vreg_info;

	return ufshcd_toggle_vreg(hba->dev, info->vdd_hba, on);
}

static int ufshcd_get_vreg(struct device *dev, struct ufs_vreg *vreg)
{
	int ret = 0;

	if (!vreg)
		goto out;

	vreg->reg = devm_regulator_get(dev, vreg->name);
	if (IS_ERR(vreg->reg)) {
		ret = PTR_ERR(vreg->reg);
		dev_err(dev, "%s: %s get failed, err=%d\n",
				__func__, vreg->name, ret);
	}
out:
	return ret;
}

static int ufshcd_init_vreg(struct ufs_hba *hba)
{
	int ret = 0;
	struct device *dev = hba->dev;
	struct ufs_vreg_info *info = &hba->vreg_info;

	ret = ufshcd_get_vreg(dev, info->vcc);
	if (ret)
		goto out;

	ret = ufshcd_get_vreg(dev, info->vccq);
	if (!ret)
		ret = ufshcd_get_vreg(dev, info->vccq2);
out:
	return ret;
}

static int ufshcd_init_hba_vreg(struct ufs_hba *hba)
{
	struct ufs_vreg_info *info = &hba->vreg_info;

	if (info)
		return ufshcd_get_vreg(hba->dev, info->vdd_hba);

	return 0;
}

static int __ufshcd_setup_clocks(struct ufs_hba *hba, bool on,
					bool skip_ref_clk)
{
	int ret = 0;
	struct ufs_clk_info *clki;
	struct list_head *head = &hba->clk_list_head;
	unsigned long flags;
	ktime_t start = ktime_get();
	bool clk_state_changed = false;

	if (list_empty(head))
		goto out;

	ret = ufshcd_vops_setup_clocks(hba, on, PRE_CHANGE);
	if (ret)
		return ret;

	list_for_each_entry(clki, head, list) {
		if (!IS_ERR_OR_NULL(clki->clk)) {
			if (skip_ref_clk && !strcmp(clki->name, "ref_clk"))
				continue;

			clk_state_changed = on ^ clki->enabled;
			if (on && !clki->enabled) {
				ret = clk_prepare_enable(clki->clk);
				if (ret) {
					dev_err(hba->dev, "%s: %s prepare enable failed, %d\n",
						__func__, clki->name, ret);
					goto out;
				}
			} else if (!on && clki->enabled) {
				clk_disable_unprepare(clki->clk);
			}
			clki->enabled = on;
			dev_dbg(hba->dev, "%s: clk: %s %sabled\n", __func__,
					clki->name, on ? "en" : "dis");
		}
	}

	ret = ufshcd_vops_setup_clocks(hba, on, POST_CHANGE);
	if (ret)
		return ret;

out:
	if (ret) {
		list_for_each_entry(clki, head, list) {
			if (!IS_ERR_OR_NULL(clki->clk) && clki->enabled)
				clk_disable_unprepare(clki->clk);
		}
	} else if (!ret && on) {
		spin_lock_irqsave(hba->host->host_lock, flags);
		hba->clk_gating.state = CLKS_ON;
		trace_ufshcd_clk_gating(dev_name(hba->dev),
					hba->clk_gating.state);
		spin_unlock_irqrestore(hba->host->host_lock, flags);
	}

	if (clk_state_changed)
		trace_ufshcd_profile_clk_gating(dev_name(hba->dev),
			(on ? "on" : "off"),
			ktime_to_us(ktime_sub(ktime_get(), start)), ret);
	return ret;
}

static int ufshcd_setup_clocks(struct ufs_hba *hba, bool on)
{
	return  __ufshcd_setup_clocks(hba, on, false);
}

static int ufshcd_init_clocks(struct ufs_hba *hba)
{
	int ret = 0;
	struct ufs_clk_info *clki;
	struct device *dev = hba->dev;
	struct list_head *head = &hba->clk_list_head;

	if (list_empty(head))
		goto out;

	list_for_each_entry(clki, head, list) {
		if (!clki->name)
			continue;

		clki->clk = devm_clk_get(dev, clki->name);
		if (IS_ERR(clki->clk)) {
			ret = PTR_ERR(clki->clk);
			dev_err(dev, "%s: %s clk get failed, %d\n",
					__func__, clki->name, ret);
			goto out;
		}

		/*
		 * Parse device ref clk freq as per device tree "ref_clk".
		 * Default dev_ref_clk_freq is set to REF_CLK_FREQ_INVAL
		 * in ufshcd_alloc_host().
		 */
		if (!strcmp(clki->name, "ref_clk"))
			ufshcd_parse_dev_ref_clk_freq(hba, clki->clk);

		if (clki->max_freq) {
			ret = clk_set_rate(clki->clk, clki->max_freq);
			if (ret) {
				dev_err(hba->dev, "%s: %s clk set rate(%dHz) failed, %d\n",
					__func__, clki->name,
					clki->max_freq, ret);
				goto out;
			}
			clki->curr_freq = clki->max_freq;
		}
		dev_dbg(dev, "%s: clk: %s, rate: %lu\n", __func__,
				clki->name, clk_get_rate(clki->clk));
	}
out:
	return ret;
}

static int ufshcd_variant_hba_init(struct ufs_hba *hba)
{
	int err = 0;

	if (!hba->vops)
		goto out;

	err = ufshcd_vops_init(hba);
	if (err)
		goto out;

	err = ufshcd_vops_setup_regulators(hba, true);
	if (err)
		ufshcd_vops_exit(hba);
out:
	if (err)
		dev_err(hba->dev, "%s: variant %s init failed err %d\n",
			__func__, ufshcd_get_var_name(hba), err);
	return err;
}

static void ufshcd_variant_hba_exit(struct ufs_hba *hba)
{
	if (!hba->vops)
		return;

	ufshcd_vops_setup_regulators(hba, false);

	ufshcd_vops_exit(hba);
}

static int ufshcd_hba_init(struct ufs_hba *hba)
{
	int err;

	/*
	 * Handle host controller power separately from the UFS device power
	 * rails as it will help controlling the UFS host controller power
	 * collapse easily which is different than UFS device power collapse.
	 * Also, enable the host controller power before we go ahead with rest
	 * of the initialization here.
	 */
	err = ufshcd_init_hba_vreg(hba);
	if (err)
		goto out;

	err = ufshcd_setup_hba_vreg(hba, true);
	if (err)
		goto out;

	err = ufshcd_init_clocks(hba);
	if (err)
		goto out_disable_hba_vreg;

	err = ufshcd_setup_clocks(hba, true);
	if (err)
		goto out_disable_hba_vreg;

	err = ufshcd_init_vreg(hba);
	if (err)
		goto out_disable_clks;

	err = ufshcd_setup_vreg(hba, true);
	if (err)
		goto out_disable_clks;

	err = ufshcd_variant_hba_init(hba);
	if (err)
		goto out_disable_vreg;

	hba->is_powered = true;
	goto out;

out_disable_vreg:
	ufshcd_setup_vreg(hba, false);
out_disable_clks:
	ufshcd_setup_clocks(hba, false);
out_disable_hba_vreg:
	ufshcd_setup_hba_vreg(hba, false);
out:
	return err;
}

static void ufshcd_hba_exit(struct ufs_hba *hba)
{
	if (hba->is_powered) {
		ufshcd_variant_hba_exit(hba);
		ufshcd_setup_vreg(hba, false);
		ufshcd_suspend_clkscaling(hba);
		if (ufshcd_is_clkscaling_supported(hba))
			if (hba->devfreq)
				ufshcd_suspend_clkscaling(hba);
		ufshcd_setup_clocks(hba, false);
		ufshcd_setup_hba_vreg(hba, false);
		hba->is_powered = false;
		ufs_put_device_desc(hba);
	}
}

static int
ufshcd_send_request_sense(struct ufs_hba *hba, struct scsi_device *sdp)
{
	unsigned char cmd[6] = {REQUEST_SENSE,
				0,
				0,
				0,
				UFS_SENSE_SIZE,
				0};
	char *buffer;
	int ret;

	buffer = kzalloc(UFS_SENSE_SIZE, GFP_KERNEL);
	if (!buffer) {
		ret = -ENOMEM;
		goto out;
	}

	ret = scsi_execute(sdp, cmd, DMA_FROM_DEVICE, buffer,
			UFS_SENSE_SIZE, NULL, NULL,
			msecs_to_jiffies(1000), 3, 0, RQF_PM, NULL);
	if (ret)
		pr_err("%s: failed with err %d\n", __func__, ret);

	kfree(buffer);
out:
	return ret;
}

/**
 * ufshcd_set_dev_pwr_mode - sends START STOP UNIT command to set device
 *			     power mode
 * @hba: per adapter instance
 * @pwr_mode: device power mode to set
 *
 * Returns 0 if requested power mode is set successfully
 * Returns non-zero if failed to set the requested power mode
 */
static int ufshcd_set_dev_pwr_mode(struct ufs_hba *hba,
				     enum ufs_dev_pwr_mode pwr_mode)
{
	unsigned char cmd[6] = { START_STOP };
	struct scsi_sense_hdr sshdr;
	struct scsi_device *sdp;
	unsigned long flags;
	int ret;

	spin_lock_irqsave(hba->host->host_lock, flags);
	sdp = hba->sdev_ufs_device;
	if (sdp) {
		ret = scsi_device_get(sdp);
		if (!ret && !scsi_device_online(sdp)) {
			ret = -ENODEV;
			scsi_device_put(sdp);
		}
	} else {
		ret = -ENODEV;
	}
	spin_unlock_irqrestore(hba->host->host_lock, flags);

	if (ret)
		return ret;

	/*
	 * If scsi commands fail, the scsi mid-layer schedules scsi error-
	 * handling, which would wait for host to be resumed. Since we know
	 * we are functional while we are here, skip host resume in error
	 * handling context.
	 */
	hba->host->eh_noresume = 1;
	if (hba->wlun_dev_clr_ua) {
		ret = ufshcd_send_request_sense(hba, sdp);
		if (ret)
			goto out;
		/* Unit attention condition is cleared now */
		hba->wlun_dev_clr_ua = false;
	}

	cmd[4] = pwr_mode << 4;

	/*
	 * Current function would be generally called from the power management
	 * callbacks hence set the RQF_PM flag so that it doesn't resume the
	 * already suspended childs.
	 */
	ret = scsi_execute(sdp, cmd, DMA_NONE, NULL, 0, NULL, &sshdr,
			START_STOP_TIMEOUT, 0, 0, RQF_PM, NULL);
	if (ret) {
		sdev_printk(KERN_WARNING, sdp,
			    "START_STOP failed for power mode: %d, result %x\n",
			    pwr_mode, ret);
		if (driver_byte(ret) == DRIVER_SENSE)
			scsi_print_sense_hdr(sdp, NULL, &sshdr);
	}

	if (!ret)
		hba->curr_dev_pwr_mode = pwr_mode;
out:
	scsi_device_put(sdp);
	hba->host->eh_noresume = 0;
	return ret;
}

static int ufshcd_link_state_transition(struct ufs_hba *hba,
					enum uic_link_state req_link_state,
					int check_for_bkops)
{
	int ret = 0;

	if (req_link_state == hba->uic_link_state)
		return 0;

	if (req_link_state == UIC_LINK_HIBERN8_STATE) {
		ret = ufshcd_uic_hibern8_enter(hba);
		if (!ret) {
			ufshcd_set_link_hibern8(hba);
		} else {
			dev_err(hba->dev, "%s: hibern8 enter failed %d\n",
					__func__, ret);
			goto out;
		}
	}
	/*
	 * If autobkops is enabled, link can't be turned off because
	 * turning off the link would also turn off the device.
	 */
	else if ((req_link_state == UIC_LINK_OFF_STATE) &&
		 (!check_for_bkops || !hba->auto_bkops_enabled)) {
		/*
		 * Let's make sure that link is in low power mode, we are doing
		 * this currently by putting the link in Hibern8. Otherway to
		 * put the link in low power mode is to send the DME end point
		 * to device and then send the DME reset command to local
		 * unipro. But putting the link in hibern8 is much faster.
		 */
		ret = ufshcd_uic_hibern8_enter(hba);
		if (ret) {
			dev_err(hba->dev, "%s: hibern8 enter failed %d\n",
					__func__, ret);
			goto out;
		}
		/*
		 * Change controller state to "reset state" which
		 * should also put the link in off/reset state
		 */
		ufshcd_hba_stop(hba);
		/*
		 * TODO: Check if we need any delay to make sure that
		 * controller is reset
		 */
		ufshcd_set_link_off(hba);
	}

out:
	return ret;
}

static void ufshcd_vreg_set_lpm(struct ufs_hba *hba)
{
	bool vcc_off = false;

	/*
	 * It seems some UFS devices may keep drawing more than sleep current
	 * (atleast for 500us) from UFS rails (especially from VCCQ rail).
	 * To avoid this situation, add 2ms delay before putting these UFS
	 * rails in LPM mode.
	 */
	if (!ufshcd_is_link_active(hba) &&
	    hba->dev_quirks & UFS_DEVICE_QUIRK_DELAY_BEFORE_LPM)
		usleep_range(2000, 2100);

	/*
	 * If UFS device is either in UFS_Sleep turn off VCC rail to save some
	 * power.
	 *
	 * If UFS device and link is in OFF state, all power supplies (VCC,
	 * VCCQ, VCCQ2) can be turned off if power on write protect is not
	 * required. If UFS link is inactive (Hibern8 or OFF state) and device
	 * is in sleep state, put VCCQ & VCCQ2 rails in LPM mode.
	 *
	 * Ignore the error returned by ufshcd_toggle_vreg() as device is anyway
	 * in low power state which would save some power.
	 *
	 * If Write Booster is enabled and the device needs to flush the WB
	 * buffer OR if bkops status is urgent for WB, keep Vcc on.
	 */
	if (ufshcd_is_ufs_dev_poweroff(hba) && ufshcd_is_link_off(hba) &&
	    !hba->dev_info.is_lu_power_on_wp) {
		ufshcd_setup_vreg(hba, false);
		vcc_off = true;
	} else if (!ufshcd_is_ufs_dev_active(hba)) {
		ufshcd_toggle_vreg(hba->dev, hba->vreg_info.vcc, false);
		vcc_off = true;
		if (!ufshcd_is_link_active(hba)) {
			ufshcd_config_vreg_lpm(hba, hba->vreg_info.vccq);
			ufshcd_config_vreg_lpm(hba, hba->vreg_info.vccq2);
		}
	}

	/*
	 * Some UFS devices require delay after VCC power rail is turned-off.
	 */
	if (vcc_off && hba->vreg_info.vcc &&
		hba->dev_quirks & UFS_DEVICE_QUIRK_DELAY_AFTER_LPM)
		usleep_range(5000, 5100);
}

static int ufshcd_vreg_set_hpm(struct ufs_hba *hba)
{
	int ret = 0;

	if (ufshcd_is_ufs_dev_poweroff(hba) && ufshcd_is_link_off(hba) &&
	    !hba->dev_info.is_lu_power_on_wp) {
		ret = ufshcd_setup_vreg(hba, true);
	} else if (!ufshcd_is_ufs_dev_active(hba)) {
		if (!ret && !ufshcd_is_link_active(hba)) {
			ret = ufshcd_config_vreg_hpm(hba, hba->vreg_info.vccq);
			if (ret)
				goto vcc_disable;
			ret = ufshcd_config_vreg_hpm(hba, hba->vreg_info.vccq2);
			if (ret)
				goto vccq_lpm;
		}
		ret = ufshcd_toggle_vreg(hba->dev, hba->vreg_info.vcc, true);
	}
	goto out;

vccq_lpm:
	ufshcd_config_vreg_lpm(hba, hba->vreg_info.vccq);
vcc_disable:
	ufshcd_toggle_vreg(hba->dev, hba->vreg_info.vcc, false);
out:
	return ret;
}

static void ufshcd_hba_vreg_set_lpm(struct ufs_hba *hba)
{
	if (ufshcd_is_link_off(hba))
		ufshcd_setup_hba_vreg(hba, false);
}

static void ufshcd_hba_vreg_set_hpm(struct ufs_hba *hba)
{
	if (ufshcd_is_link_off(hba))
		ufshcd_setup_hba_vreg(hba, true);
}

/**
 * ufshcd_suspend - helper function for suspend operations
 * @hba: per adapter instance
 * @pm_op: desired low power operation type
 *
 * This function will try to put the UFS device and link into low power
 * mode based on the "rpm_lvl" (Runtime PM level) or "spm_lvl"
 * (System PM level).
 *
 * If this function is called during shutdown, it will make sure that
 * both UFS device and UFS link is powered off.
 *
 * NOTE: UFS device & link must be active before we enter in this function.
 *
 * Returns 0 for success and non-zero for failure
 */
static int ufshcd_suspend(struct ufs_hba *hba, enum ufs_pm_op pm_op)
{
	int ret = 0;
	enum ufs_pm_level pm_lvl;
	enum ufs_dev_pwr_mode req_dev_pwr_mode;
	enum uic_link_state req_link_state;

	hba->pm_op_in_progress = 1;
	if (!ufshcd_is_shutdown_pm(pm_op)) {
		pm_lvl = ufshcd_is_runtime_pm(pm_op) ?
			 hba->rpm_lvl : hba->spm_lvl;
		req_dev_pwr_mode = ufs_get_pm_lvl_to_dev_pwr_mode(pm_lvl);
		req_link_state = ufs_get_pm_lvl_to_link_pwr_state(pm_lvl);
	} else {
		req_dev_pwr_mode = UFS_POWERDOWN_PWR_MODE;
		req_link_state = UIC_LINK_OFF_STATE;
	}

	/*
	 * If we can't transition into any of the low power modes
	 * just gate the clocks.
	 */
	ufshcd_hold(hba, false);
	hba->clk_gating.is_suspended = true;

	if (hba->clk_scaling.is_allowed) {
		cancel_work_sync(&hba->clk_scaling.suspend_work);
		cancel_work_sync(&hba->clk_scaling.resume_work);
		ufshcd_suspend_clkscaling(hba);
	}

	if (req_dev_pwr_mode == UFS_ACTIVE_PWR_MODE &&
			req_link_state == UIC_LINK_ACTIVE_STATE) {
		goto disable_clks;
	}

	if ((req_dev_pwr_mode == hba->curr_dev_pwr_mode) &&
	    (req_link_state == hba->uic_link_state))
		goto enable_gating;

	/* UFS device & link must be active before we enter in this function */
	if (!ufshcd_is_ufs_dev_active(hba) || !ufshcd_is_link_active(hba)) {
		ret = -EINVAL;
		goto enable_gating;
	}

	if (ufshcd_is_runtime_pm(pm_op)) {
		if (ufshcd_can_autobkops_during_suspend(hba)) {
			/*
			 * The device is idle with no requests in the queue,
			 * allow background operations if bkops status shows
			 * that performance might be impacted.
			 */
			ret = ufshcd_urgent_bkops(hba);
			if (ret)
				goto enable_gating;
		} else {
			/* make sure that auto bkops is disabled */
			ufshcd_disable_auto_bkops(hba);
		}
		/*
		 * If device needs to do BKOP or WB buffer flush during
		 * Hibern8, keep device power mode as "active power mode"
		 * and VCC supply.
		 */
		hba->dev_info.b_rpm_dev_flush_capable =
			hba->auto_bkops_enabled ||
			(((req_link_state == UIC_LINK_HIBERN8_STATE) ||
			((req_link_state == UIC_LINK_ACTIVE_STATE) &&
			ufshcd_is_auto_hibern8_enabled(hba))) &&
			ufshcd_wb_need_flush(hba));
	}

	if (req_dev_pwr_mode != hba->curr_dev_pwr_mode) {
		if ((ufshcd_is_runtime_pm(pm_op) && !hba->auto_bkops_enabled) ||
		    !ufshcd_is_runtime_pm(pm_op)) {
			/* ensure that bkops is disabled */
			ufshcd_disable_auto_bkops(hba);
		}

		if (!hba->dev_info.b_rpm_dev_flush_capable) {
			ret = ufshcd_set_dev_pwr_mode(hba, req_dev_pwr_mode);
			if (ret)
				goto enable_gating;
		}
	}

	flush_work(&hba->eeh_work);
	ret = ufshcd_link_state_transition(hba, req_link_state, 1);
	if (ret)
		goto set_dev_active;

	ufshcd_vreg_set_lpm(hba);

disable_clks:
	/*
	 * Call vendor specific suspend callback. As these callbacks may access
	 * vendor specific host controller register space call them before the
	 * host clocks are ON.
	 */
	ret = ufshcd_vops_suspend(hba, pm_op);
	if (ret)
		goto set_link_active;
	/*
	 * Disable the host irq as host controller as there won't be any
	 * host controller transaction expected till resume.
	 */
	ufshcd_disable_irq(hba);

	if (!ufshcd_is_link_active(hba))
		ufshcd_setup_clocks(hba, false);
	else
		/* If link is active, device ref_clk can't be switched off */
		__ufshcd_setup_clocks(hba, false, true);

	if (ufshcd_is_clkgating_allowed(hba)) {
		hba->clk_gating.state = CLKS_OFF;
		trace_ufshcd_clk_gating(dev_name(hba->dev),
					hba->clk_gating.state);
	}

	/* Put the host controller in low power mode if possible */
	ufshcd_hba_vreg_set_lpm(hba);
	goto out;

set_link_active:
	if (hba->clk_scaling.is_allowed)
		ufshcd_resume_clkscaling(hba);
	ufshcd_vreg_set_hpm(hba);
	if (ufshcd_is_link_hibern8(hba) && !ufshcd_uic_hibern8_exit(hba))
		ufshcd_set_link_active(hba);
	else if (ufshcd_is_link_off(hba))
		ufshcd_host_reset_and_restore(hba);
set_dev_active:
	if (!ufshcd_set_dev_pwr_mode(hba, UFS_ACTIVE_PWR_MODE))
		ufshcd_disable_auto_bkops(hba);
enable_gating:
	if (hba->clk_scaling.is_allowed)
		ufshcd_resume_clkscaling(hba);
	hba->clk_gating.is_suspended = false;
	hba->dev_info.b_rpm_dev_flush_capable = false;
	ufshcd_release(hba);
out:
	if (hba->dev_info.b_rpm_dev_flush_capable) {
		schedule_delayed_work(&hba->rpm_dev_flush_recheck_work,
			msecs_to_jiffies(RPM_DEV_FLUSH_RECHECK_WORK_DELAY_MS));
	}

	hba->pm_op_in_progress = 0;

	if (ret)
		ufshcd_update_reg_hist(&hba->ufs_stats.suspend_err, (u32)ret);
	return ret;
}

/**
 * ufshcd_resume - helper function for resume operations
 * @hba: per adapter instance
 * @pm_op: runtime PM or system PM
 *
 * This function basically brings the UFS device, UniPro link and controller
 * to active state.
 *
 * Returns 0 for success and non-zero for failure
 */
static int ufshcd_resume(struct ufs_hba *hba, enum ufs_pm_op pm_op)
{
	int ret;
	enum uic_link_state old_link_state;

	hba->pm_op_in_progress = 1;
	old_link_state = hba->uic_link_state;

	ufshcd_hba_vreg_set_hpm(hba);
	/* Make sure clocks are enabled before accessing controller */
	ret = ufshcd_setup_clocks(hba, true);
	if (ret)
		goto out;

	/* enable the host irq as host controller would be active soon */
	ufshcd_enable_irq(hba);

	ret = ufshcd_vreg_set_hpm(hba);
	if (ret)
		goto disable_irq_and_vops_clks;

	/*
	 * Call vendor specific resume callback. As these callbacks may access
	 * vendor specific host controller register space call them when the
	 * host clocks are ON.
	 */
	ret = ufshcd_vops_resume(hba, pm_op);
	if (ret)
		goto disable_vreg;

	if (ufshcd_is_link_hibern8(hba)) {
		ret = ufshcd_uic_hibern8_exit(hba);
		if (!ret) {
			ufshcd_set_link_active(hba);
		} else {
			dev_err(hba->dev, "%s: hibern8 exit failed %d\n",
					__func__, ret);
			goto vendor_suspend;
		}
	} else if (ufshcd_is_link_off(hba)) {
		/*
		 * A full initialization of the host and the device is
		 * required since the link was put to off during suspend.
		 */
		ret = ufshcd_reset_and_restore(hba);
		/*
		 * ufshcd_reset_and_restore() should have already
		 * set the link state as active
		 */
		if (ret || !ufshcd_is_link_active(hba))
			goto vendor_suspend;
	}

	if (!ufshcd_is_ufs_dev_active(hba)) {
		ret = ufshcd_set_dev_pwr_mode(hba, UFS_ACTIVE_PWR_MODE);
		if (ret)
			goto set_old_link_state;
	}

	if (ufshcd_keep_autobkops_enabled_except_suspend(hba))
		ufshcd_enable_auto_bkops(hba);
	else
		/*
		 * If BKOPs operations are urgently needed at this moment then
		 * keep auto-bkops enabled or else disable it.
		 */
		ufshcd_urgent_bkops(hba);

	hba->clk_gating.is_suspended = false;

	if (hba->clk_scaling.is_allowed)
		ufshcd_resume_clkscaling(hba);

	/* Enable Auto-Hibernate if configured */
	ufshcd_auto_hibern8_enable(hba);

	if (hba->dev_info.b_rpm_dev_flush_capable) {
		hba->dev_info.b_rpm_dev_flush_capable = false;
		cancel_delayed_work(&hba->rpm_dev_flush_recheck_work);
	}

	/* Schedule clock gating in case of no access to UFS device yet */
	ufshcd_release(hba);

	goto out;

set_old_link_state:
	ufshcd_link_state_transition(hba, old_link_state, 0);
vendor_suspend:
	ufshcd_vops_suspend(hba, pm_op);
disable_vreg:
	ufshcd_vreg_set_lpm(hba);
disable_irq_and_vops_clks:
	ufshcd_disable_irq(hba);
	if (hba->clk_scaling.is_allowed)
		ufshcd_suspend_clkscaling(hba);
	ufshcd_setup_clocks(hba, false);
	if (ufshcd_is_clkgating_allowed(hba)) {
		hba->clk_gating.state = CLKS_OFF;
		trace_ufshcd_clk_gating(dev_name(hba->dev),
					hba->clk_gating.state);
	}
out:
	hba->pm_op_in_progress = 0;
	if (ret)
		ufshcd_update_reg_hist(&hba->ufs_stats.resume_err, (u32)ret);
	return ret;
}

/**
 * ufshcd_system_suspend - system suspend routine
 * @hba: per adapter instance
 *
 * Check the description of ufshcd_suspend() function for more details.
 *
 * Returns 0 for success and non-zero for failure
 */
int ufshcd_system_suspend(struct ufs_hba *hba)
{
	int ret = 0;
	ktime_t start = ktime_get();

	if (!hba || !hba->is_powered)
		return 0;

	if ((ufs_get_pm_lvl_to_dev_pwr_mode(hba->spm_lvl) ==
	     hba->curr_dev_pwr_mode) &&
	    (ufs_get_pm_lvl_to_link_pwr_state(hba->spm_lvl) ==
	     hba->uic_link_state))
		goto out;

	if (pm_runtime_suspended(hba->dev)) {
		/*
		 * UFS device and/or UFS link low power states during runtime
		 * suspend seems to be different than what is expected during
		 * system suspend. Hence runtime resume the devic & link and
		 * let the system suspend low power states to take effect.
		 * TODO: If resume takes longer time, we might have optimize
		 * it in future by not resuming everything if possible.
		 */
		ret = ufshcd_runtime_resume(hba);
		if (ret)
			goto out;
	}

	ret = ufshcd_suspend(hba, UFS_SYSTEM_PM);
out:
	trace_ufshcd_system_suspend(dev_name(hba->dev), ret,
		ktime_to_us(ktime_sub(ktime_get(), start)),
		hba->curr_dev_pwr_mode, hba->uic_link_state);
	if (!ret)
		hba->is_sys_suspended = true;
	return ret;
}
EXPORT_SYMBOL(ufshcd_system_suspend);

/**
 * ufshcd_system_resume - system resume routine
 * @hba: per adapter instance
 *
 * Returns 0 for success and non-zero for failure
 */

int ufshcd_system_resume(struct ufs_hba *hba)
{
	int ret = 0;
	ktime_t start = ktime_get();

	if (!hba)
		return -EINVAL;

	if (!hba->is_powered || pm_runtime_suspended(hba->dev))
		/*
		 * Let the runtime resume take care of resuming
		 * if runtime suspended.
		 */
		goto out;
	else
		ret = ufshcd_resume(hba, UFS_SYSTEM_PM);
out:
	trace_ufshcd_system_resume(dev_name(hba->dev), ret,
		ktime_to_us(ktime_sub(ktime_get(), start)),
		hba->curr_dev_pwr_mode, hba->uic_link_state);
	if (!ret)
		hba->is_sys_suspended = false;
	return ret;
}
EXPORT_SYMBOL(ufshcd_system_resume);

/**
 * ufshcd_runtime_suspend - runtime suspend routine
 * @hba: per adapter instance
 *
 * Check the description of ufshcd_suspend() function for more details.
 *
 * Returns 0 for success and non-zero for failure
 */
int ufshcd_runtime_suspend(struct ufs_hba *hba)
{
	int ret = 0;
	ktime_t start = ktime_get();

	if (!hba)
		return -EINVAL;

	if (!hba->is_powered)
		goto out;
	else
		ret = ufshcd_suspend(hba, UFS_RUNTIME_PM);
out:
	trace_ufshcd_runtime_suspend(dev_name(hba->dev), ret,
		ktime_to_us(ktime_sub(ktime_get(), start)),
		hba->curr_dev_pwr_mode, hba->uic_link_state);
	return ret;
}
EXPORT_SYMBOL(ufshcd_runtime_suspend);

/**
 * ufshcd_runtime_resume - runtime resume routine
 * @hba: per adapter instance
 *
 * This function basically brings the UFS device, UniPro link and controller
 * to active state. Following operations are done in this function:
 *
 * 1. Turn on all the controller related clocks
 * 2. Bring the UniPro link out of Hibernate state
 * 3. If UFS device is in sleep state, turn ON VCC rail and bring the UFS device
 *    to active state.
 * 4. If auto-bkops is enabled on the device, disable it.
 *
 * So following would be the possible power state after this function return
 * successfully:
 *	S1: UFS device in Active state with VCC rail ON
 *	    UniPro link in Active state
 *	    All the UFS/UniPro controller clocks are ON
 *
 * Returns 0 for success and non-zero for failure
 */
int ufshcd_runtime_resume(struct ufs_hba *hba)
{
	int ret = 0;
	ktime_t start = ktime_get();

	if (!hba)
		return -EINVAL;

	if (!hba->is_powered)
		goto out;
	else
		ret = ufshcd_resume(hba, UFS_RUNTIME_PM);
out:
	trace_ufshcd_runtime_resume(dev_name(hba->dev), ret,
		ktime_to_us(ktime_sub(ktime_get(), start)),
		hba->curr_dev_pwr_mode, hba->uic_link_state);
	return ret;
}
EXPORT_SYMBOL(ufshcd_runtime_resume);

int ufshcd_runtime_idle(struct ufs_hba *hba)
{
	return 0;
}
EXPORT_SYMBOL(ufshcd_runtime_idle);

/**
 * ufshcd_shutdown - shutdown routine
 * @hba: per adapter instance
 *
 * This function would power off both UFS device and UFS link.
 *
 * Returns 0 always to allow force shutdown even in case of errors.
 */
int ufshcd_shutdown(struct ufs_hba *hba)
{
	int ret = 0;

	if (!hba->is_powered)
		goto out;

	if (ufshcd_is_ufs_dev_poweroff(hba) && ufshcd_is_link_off(hba))
		goto out;

	if (pm_runtime_suspended(hba->dev)) {
		ret = ufshcd_runtime_resume(hba);
		if (ret)
			goto out;
	}

	ret = ufshcd_suspend(hba, UFS_SHUTDOWN_PM);
out:
	if (ret)
		dev_err(hba->dev, "%s failed, err %d\n", __func__, ret);
	/* allow force shutdown even in case of errors */
	return 0;
}
EXPORT_SYMBOL(ufshcd_shutdown);

/**
 * ufshcd_remove - de-allocate SCSI host and host memory space
 *		data structure memory
 * @hba: per adapter instance
 */
void ufshcd_remove(struct ufs_hba *hba)
{
	ufs_bsg_remove(hba);
	ufs_sysfs_remove_nodes(hba->dev);
	blk_cleanup_queue(hba->tmf_queue);
	blk_mq_free_tag_set(&hba->tmf_tag_set);
	blk_cleanup_queue(hba->cmd_queue);
	scsi_remove_host(hba->host);
	/* disable interrupts */
	ufshcd_disable_intr(hba, hba->intr_mask);
	ufshcd_hba_stop(hba);

	ufshcd_exit_clk_scaling(hba);
	ufshcd_exit_clk_gating(hba);
	if (ufshcd_is_clkscaling_supported(hba))
		device_remove_file(hba->dev, &hba->clk_scaling.enable_attr);
	ufshcd_hba_exit(hba);
}
EXPORT_SYMBOL_GPL(ufshcd_remove);

/**
 * ufshcd_dealloc_host - deallocate Host Bus Adapter (HBA)
 * @hba: pointer to Host Bus Adapter (HBA)
 */
void ufshcd_dealloc_host(struct ufs_hba *hba)
{
	ufshcd_crypto_destroy_keyslot_manager(hba);
	scsi_host_put(hba->host);
}
EXPORT_SYMBOL_GPL(ufshcd_dealloc_host);

/**
 * ufshcd_set_dma_mask - Set dma mask based on the controller
 *			 addressing capability
 * @hba: per adapter instance
 *
 * Returns 0 for success, non-zero for failure
 */
static int ufshcd_set_dma_mask(struct ufs_hba *hba)
{
	if (hba->capabilities & MASK_64_ADDRESSING_SUPPORT) {
		if (!dma_set_mask_and_coherent(hba->dev, DMA_BIT_MASK(64)))
			return 0;
	}
	return dma_set_mask_and_coherent(hba->dev, DMA_BIT_MASK(32));
}

/**
 * ufshcd_alloc_host - allocate Host Bus Adapter (HBA)
 * @dev: pointer to device handle
 * @hba_handle: driver private handle
 * Returns 0 on success, non-zero value on failure
 */
int ufshcd_alloc_host(struct device *dev, struct ufs_hba **hba_handle)
{
	struct Scsi_Host *host;
	struct ufs_hba *hba;
	int err = 0;

	if (!dev) {
		dev_err(dev,
		"Invalid memory reference for dev is NULL\n");
		err = -ENODEV;
		goto out_error;
	}

	host = scsi_host_alloc(&ufshcd_driver_template,
				sizeof(struct ufs_hba));
	if (!host) {
		dev_err(dev, "scsi_host_alloc failed\n");
		err = -ENOMEM;
		goto out_error;
	}
	hba = shost_priv(host);
	hba->host = host;
	hba->dev = dev;
	*hba_handle = hba;
	hba->dev_ref_clk_freq = REF_CLK_FREQ_INVAL;

	INIT_LIST_HEAD(&hba->clk_list_head);

out_error:
	return err;
}
EXPORT_SYMBOL(ufshcd_alloc_host);

/* This function exists because blk_mq_alloc_tag_set() requires this. */
static blk_status_t ufshcd_queue_tmf(struct blk_mq_hw_ctx *hctx,
				     const struct blk_mq_queue_data *qd)
{
	WARN_ON_ONCE(true);
	return BLK_STS_NOTSUPP;
}

static const struct blk_mq_ops ufshcd_tmf_ops = {
	.queue_rq = ufshcd_queue_tmf,
};

/**
 * ufshcd_init - Driver initialization routine
 * @hba: per-adapter instance
 * @mmio_base: base register address
 * @irq: Interrupt line of device
 * Returns 0 on success, non-zero value on failure
 */
int ufshcd_init(struct ufs_hba *hba, void __iomem *mmio_base, unsigned int irq)
{
	int err;
	struct Scsi_Host *host = hba->host;
	struct device *dev = hba->dev;
	char eh_wq_name[sizeof("ufs_eh_wq_00")];

	if (!mmio_base) {
		dev_err(hba->dev,
		"Invalid memory reference for mmio_base is NULL\n");
		err = -ENODEV;
		goto out_error;
	}

	hba->mmio_base = mmio_base;
	hba->irq = irq;
	hba->vps = &ufs_hba_vps;

	err = ufshcd_hba_init(hba);
	if (err)
		goto out_error;

	/* Read capabilities registers */
	err = ufshcd_hba_capabilities(hba);
	if (err)
		goto out_disable;

	/* Get UFS version supported by the controller */
	hba->ufs_version = ufshcd_get_ufs_version(hba);

	if ((hba->ufs_version != UFSHCI_VERSION_10) &&
	    (hba->ufs_version != UFSHCI_VERSION_11) &&
	    (hba->ufs_version != UFSHCI_VERSION_20) &&
	    (hba->ufs_version != UFSHCI_VERSION_21))
		dev_err(hba->dev, "invalid UFS version 0x%x\n",
			hba->ufs_version);

	/* Get Interrupt bit mask per version */
	hba->intr_mask = ufshcd_get_intr_mask(hba);

	err = ufshcd_set_dma_mask(hba);
	if (err) {
		dev_err(hba->dev, "set dma mask failed\n");
		goto out_disable;
	}

	/* Allocate memory for host memory space */
	err = ufshcd_memory_alloc(hba);
	if (err) {
		dev_err(hba->dev, "Memory allocation failed\n");
		goto out_disable;
	}

	/* Configure LRB */
	ufshcd_host_memory_configure(hba);

	host->can_queue = hba->nutrs;
	host->cmd_per_lun = hba->nutrs;
	host->max_id = UFSHCD_MAX_ID;
	host->max_lun = UFS_MAX_LUNS;
	host->max_channel = UFSHCD_MAX_CHANNEL;
	host->unique_id = host->host_no;
	host->max_cmd_len = UFS_CDB_SIZE;

	hba->max_pwr_info.is_valid = false;

	/* Initialize work queues */
	snprintf(eh_wq_name, sizeof(eh_wq_name), "ufs_eh_wq_%d",
		 hba->host->host_no);
	hba->eh_wq = create_singlethread_workqueue(eh_wq_name);
	if (!hba->eh_wq) {
		dev_err(hba->dev, "%s: failed to create eh workqueue\n",
				__func__);
		err = -ENOMEM;
		goto out_disable;
	}
	INIT_WORK(&hba->eh_work, ufshcd_err_handler);
	INIT_WORK(&hba->eeh_work, ufshcd_exception_event_handler);

	/* Initialize UIC command mutex */
	mutex_init(&hba->uic_cmd_mutex);

	/* Initialize mutex for device management commands */
	mutex_init(&hba->dev_cmd.lock);

	init_rwsem(&hba->clk_scaling_lock);

	ufshcd_init_clk_gating(hba);

	ufshcd_init_clk_scaling(hba);

	/*
	 * In order to avoid any spurious interrupt immediately after
	 * registering UFS controller interrupt handler, clear any pending UFS
	 * interrupt status and disable all the UFS interrupts.
	 */
	ufshcd_writel(hba, ufshcd_readl(hba, REG_INTERRUPT_STATUS),
		      REG_INTERRUPT_STATUS);
	ufshcd_writel(hba, 0, REG_INTERRUPT_ENABLE);
	/*
	 * Make sure that UFS interrupts are disabled and any pending interrupt
	 * status is cleared before registering UFS interrupt handler.
	 */
	mb();

	/* IRQ registration */
	err = devm_request_irq(dev, irq, ufshcd_intr, IRQF_SHARED, UFSHCD, hba);
	if (err) {
		dev_err(hba->dev, "request irq failed\n");
		goto exit_gating;
	} else {
		hba->is_irq_enabled = true;
	}

	err = scsi_add_host(host, hba->dev);
	if (err) {
		dev_err(hba->dev, "scsi_add_host failed\n");
		goto exit_gating;
	}

	hba->cmd_queue = blk_mq_init_queue(&hba->host->tag_set);
	if (IS_ERR(hba->cmd_queue)) {
		err = PTR_ERR(hba->cmd_queue);
		goto out_remove_scsi_host;
	}

	hba->tmf_tag_set = (struct blk_mq_tag_set) {
		.nr_hw_queues	= 1,
		.queue_depth	= hba->nutmrs,
		.ops		= &ufshcd_tmf_ops,
		.flags		= BLK_MQ_F_NO_SCHED,
	};
	err = blk_mq_alloc_tag_set(&hba->tmf_tag_set);
	if (err < 0)
		goto free_cmd_queue;
	hba->tmf_queue = blk_mq_init_queue(&hba->tmf_tag_set);
	if (IS_ERR(hba->tmf_queue)) {
		err = PTR_ERR(hba->tmf_queue);
		goto free_tmf_tag_set;
	}

	/* Reset the attached device */
	ufshcd_vops_device_reset(hba);

	ufshcd_init_crypto(hba);

	/* Host controller enable */
	err = ufshcd_hba_enable(hba);
	if (err) {
		dev_err(hba->dev, "Host controller enable failed\n");
		ufshcd_print_host_regs(hba);
		ufshcd_print_host_state(hba);
		goto free_tmf_queue;
	}

	/*
	 * Set the default power management level for runtime and system PM.
	 * Default power saving mode is to keep UFS link in Hibern8 state
	 * and UFS device in sleep state.
	 */
	hba->rpm_lvl = ufs_get_desired_pm_lvl_for_dev_link_state(
						UFS_SLEEP_PWR_MODE,
						UIC_LINK_HIBERN8_STATE);
	hba->spm_lvl = ufs_get_desired_pm_lvl_for_dev_link_state(
						UFS_SLEEP_PWR_MODE,
						UIC_LINK_HIBERN8_STATE);

	INIT_DELAYED_WORK(&hba->rpm_dev_flush_recheck_work,
			  ufshcd_rpm_dev_flush_recheck_work);

	/* Set the default auto-hiberate idle timer value to 150 ms */
	if (ufshcd_is_auto_hibern8_supported(hba) && !hba->ahit) {
		hba->ahit = FIELD_PREP(UFSHCI_AHIBERN8_TIMER_MASK, 150) |
			    FIELD_PREP(UFSHCI_AHIBERN8_SCALE_MASK, 3);
	}

	/* Hold auto suspend until async scan completes */
	pm_runtime_get_sync(dev);
	atomic_set(&hba->scsi_block_reqs_cnt, 0);
	/*
	 * We are assuming that device wasn't put in sleep/power-down
	 * state exclusively during the boot stage before kernel.
	 * This assumption helps avoid doing link startup twice during
	 * ufshcd_probe_hba().
	 */
	ufshcd_set_ufs_dev_active(hba);

	async_schedule(ufshcd_async_scan, hba);
	ufs_sysfs_add_nodes(hba->dev);

	return 0;

free_tmf_queue:
	blk_cleanup_queue(hba->tmf_queue);
free_tmf_tag_set:
	blk_mq_free_tag_set(&hba->tmf_tag_set);
free_cmd_queue:
	blk_cleanup_queue(hba->cmd_queue);
out_remove_scsi_host:
	scsi_remove_host(hba->host);
exit_gating:
	ufshcd_exit_clk_scaling(hba);
	ufshcd_exit_clk_gating(hba);
out_disable:
	hba->is_irq_enabled = false;
	ufshcd_hba_exit(hba);
out_error:
	return err;
}
EXPORT_SYMBOL_GPL(ufshcd_init);

MODULE_AUTHOR("Santosh Yaragnavi <santosh.sy@samsung.com>");
MODULE_AUTHOR("Vinayak Holikatti <h.vinayak@samsung.com>");
MODULE_DESCRIPTION("Generic UFS host controller driver Core");
MODULE_LICENSE("GPL");
MODULE_VERSION(UFSHCD_DRIVER_VERSION);<|MERGE_RESOLUTION|>--- conflicted
+++ resolved
@@ -6637,12 +6637,7 @@
 		goto out;
 	}
 
-<<<<<<< HEAD
 cleanup:
-	scsi_dma_unmap(cmd);
-
-=======
->>>>>>> e6221267
 	spin_lock_irqsave(host->host_lock, flags);
 	__ufshcd_transfer_req_compl(hba, (1UL << tag));
 	spin_unlock_irqrestore(host->host_lock, flags);
