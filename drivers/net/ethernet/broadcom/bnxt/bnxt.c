/* Broadcom NetXtreme-C/E network driver.
 *
 * Copyright (c) 2014-2016 Broadcom Corporation
 * Copyright (c) 2016-2019 Broadcom Limited
 *
 * This program is free software; you can redistribute it and/or modify
 * it under the terms of the GNU General Public License as published by
 * the Free Software Foundation.
 */

#include <linux/module.h>

#include <linux/stringify.h>
#include <linux/kernel.h>
#include <linux/timer.h>
#include <linux/errno.h>
#include <linux/ioport.h>
#include <linux/slab.h>
#include <linux/vmalloc.h>
#include <linux/interrupt.h>
#include <linux/pci.h>
#include <linux/netdevice.h>
#include <linux/etherdevice.h>
#include <linux/skbuff.h>
#include <linux/dma-mapping.h>
#include <linux/bitops.h>
#include <linux/io.h>
#include <linux/irq.h>
#include <linux/delay.h>
#include <asm/byteorder.h>
#include <asm/page.h>
#include <linux/time.h>
#include <linux/mii.h>
#include <linux/mdio.h>
#include <linux/if.h>
#include <linux/if_vlan.h>
#include <linux/if_bridge.h>
#include <linux/rtc.h>
#include <linux/bpf.h>
#include <net/ip.h>
#include <net/tcp.h>
#include <net/udp.h>
#include <net/checksum.h>
#include <net/ip6_checksum.h>
#include <net/udp_tunnel.h>
#include <linux/workqueue.h>
#include <linux/prefetch.h>
#include <linux/cache.h>
#include <linux/log2.h>
#include <linux/aer.h>
#include <linux/bitmap.h>
#include <linux/cpu_rmap.h>
#include <linux/cpumask.h>
#include <net/pkt_cls.h>
#include <linux/hwmon.h>
#include <linux/hwmon-sysfs.h>
#include <net/page_pool.h>

#include "bnxt_hsi.h"
#include "bnxt.h"
#include "bnxt_ulp.h"
#include "bnxt_sriov.h"
#include "bnxt_ethtool.h"
#include "bnxt_dcb.h"
#include "bnxt_xdp.h"
#include "bnxt_vfr.h"
#include "bnxt_tc.h"
#include "bnxt_devlink.h"
#include "bnxt_debugfs.h"

#define BNXT_TX_TIMEOUT		(5 * HZ)
#define BNXT_DEF_MSG_ENABLE	(NETIF_MSG_DRV | NETIF_MSG_HW)

MODULE_LICENSE("GPL");
MODULE_DESCRIPTION("Broadcom BCM573xx network driver");

#define BNXT_RX_OFFSET (NET_SKB_PAD + NET_IP_ALIGN)
#define BNXT_RX_DMA_OFFSET NET_SKB_PAD
#define BNXT_RX_COPY_THRESH 256

#define BNXT_TX_PUSH_THRESH 164

enum board_idx {
	BCM57301,
	BCM57302,
	BCM57304,
	BCM57417_NPAR,
	BCM58700,
	BCM57311,
	BCM57312,
	BCM57402,
	BCM57404,
	BCM57406,
	BCM57402_NPAR,
	BCM57407,
	BCM57412,
	BCM57414,
	BCM57416,
	BCM57417,
	BCM57412_NPAR,
	BCM57314,
	BCM57417_SFP,
	BCM57416_SFP,
	BCM57404_NPAR,
	BCM57406_NPAR,
	BCM57407_SFP,
	BCM57407_NPAR,
	BCM57414_NPAR,
	BCM57416_NPAR,
	BCM57452,
	BCM57454,
	BCM5745x_NPAR,
	BCM57508,
	BCM57504,
	BCM57502,
	BCM57508_NPAR,
	BCM57504_NPAR,
	BCM57502_NPAR,
	BCM58802,
	BCM58804,
	BCM58808,
	NETXTREME_E_VF,
	NETXTREME_C_VF,
	NETXTREME_S_VF,
	NETXTREME_E_P5_VF,
};

/* indexed by enum above */
static const struct {
	char *name;
} board_info[] = {
	[BCM57301] = { "Broadcom BCM57301 NetXtreme-C 10Gb Ethernet" },
	[BCM57302] = { "Broadcom BCM57302 NetXtreme-C 10Gb/25Gb Ethernet" },
	[BCM57304] = { "Broadcom BCM57304 NetXtreme-C 10Gb/25Gb/40Gb/50Gb Ethernet" },
	[BCM57417_NPAR] = { "Broadcom BCM57417 NetXtreme-E Ethernet Partition" },
	[BCM58700] = { "Broadcom BCM58700 Nitro 1Gb/2.5Gb/10Gb Ethernet" },
	[BCM57311] = { "Broadcom BCM57311 NetXtreme-C 10Gb Ethernet" },
	[BCM57312] = { "Broadcom BCM57312 NetXtreme-C 10Gb/25Gb Ethernet" },
	[BCM57402] = { "Broadcom BCM57402 NetXtreme-E 10Gb Ethernet" },
	[BCM57404] = { "Broadcom BCM57404 NetXtreme-E 10Gb/25Gb Ethernet" },
	[BCM57406] = { "Broadcom BCM57406 NetXtreme-E 10GBase-T Ethernet" },
	[BCM57402_NPAR] = { "Broadcom BCM57402 NetXtreme-E Ethernet Partition" },
	[BCM57407] = { "Broadcom BCM57407 NetXtreme-E 10GBase-T Ethernet" },
	[BCM57412] = { "Broadcom BCM57412 NetXtreme-E 10Gb Ethernet" },
	[BCM57414] = { "Broadcom BCM57414 NetXtreme-E 10Gb/25Gb Ethernet" },
	[BCM57416] = { "Broadcom BCM57416 NetXtreme-E 10GBase-T Ethernet" },
	[BCM57417] = { "Broadcom BCM57417 NetXtreme-E 10GBase-T Ethernet" },
	[BCM57412_NPAR] = { "Broadcom BCM57412 NetXtreme-E Ethernet Partition" },
	[BCM57314] = { "Broadcom BCM57314 NetXtreme-C 10Gb/25Gb/40Gb/50Gb Ethernet" },
	[BCM57417_SFP] = { "Broadcom BCM57417 NetXtreme-E 10Gb/25Gb Ethernet" },
	[BCM57416_SFP] = { "Broadcom BCM57416 NetXtreme-E 10Gb Ethernet" },
	[BCM57404_NPAR] = { "Broadcom BCM57404 NetXtreme-E Ethernet Partition" },
	[BCM57406_NPAR] = { "Broadcom BCM57406 NetXtreme-E Ethernet Partition" },
	[BCM57407_SFP] = { "Broadcom BCM57407 NetXtreme-E 25Gb Ethernet" },
	[BCM57407_NPAR] = { "Broadcom BCM57407 NetXtreme-E Ethernet Partition" },
	[BCM57414_NPAR] = { "Broadcom BCM57414 NetXtreme-E Ethernet Partition" },
	[BCM57416_NPAR] = { "Broadcom BCM57416 NetXtreme-E Ethernet Partition" },
	[BCM57452] = { "Broadcom BCM57452 NetXtreme-E 10Gb/25Gb/40Gb/50Gb Ethernet" },
	[BCM57454] = { "Broadcom BCM57454 NetXtreme-E 10Gb/25Gb/40Gb/50Gb/100Gb Ethernet" },
	[BCM5745x_NPAR] = { "Broadcom BCM5745x NetXtreme-E Ethernet Partition" },
	[BCM57508] = { "Broadcom BCM57508 NetXtreme-E 10Gb/25Gb/50Gb/100Gb/200Gb Ethernet" },
	[BCM57504] = { "Broadcom BCM57504 NetXtreme-E 10Gb/25Gb/50Gb/100Gb/200Gb Ethernet" },
	[BCM57502] = { "Broadcom BCM57502 NetXtreme-E 10Gb/25Gb/50Gb Ethernet" },
	[BCM57508_NPAR] = { "Broadcom BCM57508 NetXtreme-E Ethernet Partition" },
	[BCM57504_NPAR] = { "Broadcom BCM57504 NetXtreme-E Ethernet Partition" },
	[BCM57502_NPAR] = { "Broadcom BCM57502 NetXtreme-E Ethernet Partition" },
	[BCM58802] = { "Broadcom BCM58802 NetXtreme-S 10Gb/25Gb/40Gb/50Gb Ethernet" },
	[BCM58804] = { "Broadcom BCM58804 NetXtreme-S 10Gb/25Gb/40Gb/50Gb/100Gb Ethernet" },
	[BCM58808] = { "Broadcom BCM58808 NetXtreme-S 10Gb/25Gb/40Gb/50Gb/100Gb Ethernet" },
	[NETXTREME_E_VF] = { "Broadcom NetXtreme-E Ethernet Virtual Function" },
	[NETXTREME_C_VF] = { "Broadcom NetXtreme-C Ethernet Virtual Function" },
	[NETXTREME_S_VF] = { "Broadcom NetXtreme-S Ethernet Virtual Function" },
	[NETXTREME_E_P5_VF] = { "Broadcom BCM5750X NetXtreme-E Ethernet Virtual Function" },
};

static const struct pci_device_id bnxt_pci_tbl[] = {
	{ PCI_VDEVICE(BROADCOM, 0x1604), .driver_data = BCM5745x_NPAR },
	{ PCI_VDEVICE(BROADCOM, 0x1605), .driver_data = BCM5745x_NPAR },
	{ PCI_VDEVICE(BROADCOM, 0x1614), .driver_data = BCM57454 },
	{ PCI_VDEVICE(BROADCOM, 0x16c0), .driver_data = BCM57417_NPAR },
	{ PCI_VDEVICE(BROADCOM, 0x16c8), .driver_data = BCM57301 },
	{ PCI_VDEVICE(BROADCOM, 0x16c9), .driver_data = BCM57302 },
	{ PCI_VDEVICE(BROADCOM, 0x16ca), .driver_data = BCM57304 },
	{ PCI_VDEVICE(BROADCOM, 0x16cc), .driver_data = BCM57417_NPAR },
	{ PCI_VDEVICE(BROADCOM, 0x16cd), .driver_data = BCM58700 },
	{ PCI_VDEVICE(BROADCOM, 0x16ce), .driver_data = BCM57311 },
	{ PCI_VDEVICE(BROADCOM, 0x16cf), .driver_data = BCM57312 },
	{ PCI_VDEVICE(BROADCOM, 0x16d0), .driver_data = BCM57402 },
	{ PCI_VDEVICE(BROADCOM, 0x16d1), .driver_data = BCM57404 },
	{ PCI_VDEVICE(BROADCOM, 0x16d2), .driver_data = BCM57406 },
	{ PCI_VDEVICE(BROADCOM, 0x16d4), .driver_data = BCM57402_NPAR },
	{ PCI_VDEVICE(BROADCOM, 0x16d5), .driver_data = BCM57407 },
	{ PCI_VDEVICE(BROADCOM, 0x16d6), .driver_data = BCM57412 },
	{ PCI_VDEVICE(BROADCOM, 0x16d7), .driver_data = BCM57414 },
	{ PCI_VDEVICE(BROADCOM, 0x16d8), .driver_data = BCM57416 },
	{ PCI_VDEVICE(BROADCOM, 0x16d9), .driver_data = BCM57417 },
	{ PCI_VDEVICE(BROADCOM, 0x16de), .driver_data = BCM57412_NPAR },
	{ PCI_VDEVICE(BROADCOM, 0x16df), .driver_data = BCM57314 },
	{ PCI_VDEVICE(BROADCOM, 0x16e2), .driver_data = BCM57417_SFP },
	{ PCI_VDEVICE(BROADCOM, 0x16e3), .driver_data = BCM57416_SFP },
	{ PCI_VDEVICE(BROADCOM, 0x16e7), .driver_data = BCM57404_NPAR },
	{ PCI_VDEVICE(BROADCOM, 0x16e8), .driver_data = BCM57406_NPAR },
	{ PCI_VDEVICE(BROADCOM, 0x16e9), .driver_data = BCM57407_SFP },
	{ PCI_VDEVICE(BROADCOM, 0x16ea), .driver_data = BCM57407_NPAR },
	{ PCI_VDEVICE(BROADCOM, 0x16eb), .driver_data = BCM57412_NPAR },
	{ PCI_VDEVICE(BROADCOM, 0x16ec), .driver_data = BCM57414_NPAR },
	{ PCI_VDEVICE(BROADCOM, 0x16ed), .driver_data = BCM57414_NPAR },
	{ PCI_VDEVICE(BROADCOM, 0x16ee), .driver_data = BCM57416_NPAR },
	{ PCI_VDEVICE(BROADCOM, 0x16ef), .driver_data = BCM57416_NPAR },
	{ PCI_VDEVICE(BROADCOM, 0x16f0), .driver_data = BCM58808 },
	{ PCI_VDEVICE(BROADCOM, 0x16f1), .driver_data = BCM57452 },
	{ PCI_VDEVICE(BROADCOM, 0x1750), .driver_data = BCM57508 },
	{ PCI_VDEVICE(BROADCOM, 0x1751), .driver_data = BCM57504 },
	{ PCI_VDEVICE(BROADCOM, 0x1752), .driver_data = BCM57502 },
	{ PCI_VDEVICE(BROADCOM, 0x1800), .driver_data = BCM57508_NPAR },
	{ PCI_VDEVICE(BROADCOM, 0x1801), .driver_data = BCM57504_NPAR },
	{ PCI_VDEVICE(BROADCOM, 0x1802), .driver_data = BCM57502_NPAR },
	{ PCI_VDEVICE(BROADCOM, 0x1803), .driver_data = BCM57508_NPAR },
	{ PCI_VDEVICE(BROADCOM, 0x1804), .driver_data = BCM57504_NPAR },
	{ PCI_VDEVICE(BROADCOM, 0x1805), .driver_data = BCM57502_NPAR },
	{ PCI_VDEVICE(BROADCOM, 0xd802), .driver_data = BCM58802 },
	{ PCI_VDEVICE(BROADCOM, 0xd804), .driver_data = BCM58804 },
#ifdef CONFIG_BNXT_SRIOV
	{ PCI_VDEVICE(BROADCOM, 0x1606), .driver_data = NETXTREME_E_VF },
	{ PCI_VDEVICE(BROADCOM, 0x1609), .driver_data = NETXTREME_E_VF },
	{ PCI_VDEVICE(BROADCOM, 0x16c1), .driver_data = NETXTREME_E_VF },
	{ PCI_VDEVICE(BROADCOM, 0x16cb), .driver_data = NETXTREME_C_VF },
	{ PCI_VDEVICE(BROADCOM, 0x16d3), .driver_data = NETXTREME_E_VF },
	{ PCI_VDEVICE(BROADCOM, 0x16dc), .driver_data = NETXTREME_E_VF },
	{ PCI_VDEVICE(BROADCOM, 0x16e1), .driver_data = NETXTREME_C_VF },
	{ PCI_VDEVICE(BROADCOM, 0x16e5), .driver_data = NETXTREME_C_VF },
	{ PCI_VDEVICE(BROADCOM, 0x1806), .driver_data = NETXTREME_E_P5_VF },
	{ PCI_VDEVICE(BROADCOM, 0x1807), .driver_data = NETXTREME_E_P5_VF },
	{ PCI_VDEVICE(BROADCOM, 0xd800), .driver_data = NETXTREME_S_VF },
#endif
	{ 0 }
};

MODULE_DEVICE_TABLE(pci, bnxt_pci_tbl);

static const u16 bnxt_vf_req_snif[] = {
	HWRM_FUNC_CFG,
	HWRM_FUNC_VF_CFG,
	HWRM_PORT_PHY_QCFG,
	HWRM_CFA_L2_FILTER_ALLOC,
};

static const u16 bnxt_async_events_arr[] = {
	ASYNC_EVENT_CMPL_EVENT_ID_LINK_STATUS_CHANGE,
	ASYNC_EVENT_CMPL_EVENT_ID_LINK_SPEED_CHANGE,
	ASYNC_EVENT_CMPL_EVENT_ID_PF_DRVR_UNLOAD,
	ASYNC_EVENT_CMPL_EVENT_ID_PORT_CONN_NOT_ALLOWED,
	ASYNC_EVENT_CMPL_EVENT_ID_VF_CFG_CHANGE,
	ASYNC_EVENT_CMPL_EVENT_ID_LINK_SPEED_CFG_CHANGE,
	ASYNC_EVENT_CMPL_EVENT_ID_PORT_PHY_CFG_CHANGE,
	ASYNC_EVENT_CMPL_EVENT_ID_RESET_NOTIFY,
	ASYNC_EVENT_CMPL_EVENT_ID_ERROR_RECOVERY,
	ASYNC_EVENT_CMPL_EVENT_ID_RING_MONITOR_MSG,
};

static struct workqueue_struct *bnxt_pf_wq;

static bool bnxt_vf_pciid(enum board_idx idx)
{
	return (idx == NETXTREME_C_VF || idx == NETXTREME_E_VF ||
		idx == NETXTREME_S_VF || idx == NETXTREME_E_P5_VF);
}

#define DB_CP_REARM_FLAGS	(DB_KEY_CP | DB_IDX_VALID)
#define DB_CP_FLAGS		(DB_KEY_CP | DB_IDX_VALID | DB_IRQ_DIS)
#define DB_CP_IRQ_DIS_FLAGS	(DB_KEY_CP | DB_IRQ_DIS)

#define BNXT_CP_DB_IRQ_DIS(db)						\
		writel(DB_CP_IRQ_DIS_FLAGS, db)

#define BNXT_DB_CQ(db, idx)						\
	writel(DB_CP_FLAGS | RING_CMP(idx), (db)->doorbell)

#define BNXT_DB_NQ_P5(db, idx)						\
	writeq((db)->db_key64 | DBR_TYPE_NQ | RING_CMP(idx), (db)->doorbell)

#define BNXT_DB_CQ_ARM(db, idx)						\
	writel(DB_CP_REARM_FLAGS | RING_CMP(idx), (db)->doorbell)

#define BNXT_DB_NQ_ARM_P5(db, idx)					\
	writeq((db)->db_key64 | DBR_TYPE_NQ_ARM | RING_CMP(idx), (db)->doorbell)

static void bnxt_db_nq(struct bnxt *bp, struct bnxt_db_info *db, u32 idx)
{
	if (bp->flags & BNXT_FLAG_CHIP_P5)
		BNXT_DB_NQ_P5(db, idx);
	else
		BNXT_DB_CQ(db, idx);
}

static void bnxt_db_nq_arm(struct bnxt *bp, struct bnxt_db_info *db, u32 idx)
{
	if (bp->flags & BNXT_FLAG_CHIP_P5)
		BNXT_DB_NQ_ARM_P5(db, idx);
	else
		BNXT_DB_CQ_ARM(db, idx);
}

static void bnxt_db_cq(struct bnxt *bp, struct bnxt_db_info *db, u32 idx)
{
	if (bp->flags & BNXT_FLAG_CHIP_P5)
		writeq(db->db_key64 | DBR_TYPE_CQ_ARMALL | RING_CMP(idx),
		       db->doorbell);
	else
		BNXT_DB_CQ(db, idx);
}

const u16 bnxt_lhint_arr[] = {
	TX_BD_FLAGS_LHINT_512_AND_SMALLER,
	TX_BD_FLAGS_LHINT_512_TO_1023,
	TX_BD_FLAGS_LHINT_1024_TO_2047,
	TX_BD_FLAGS_LHINT_1024_TO_2047,
	TX_BD_FLAGS_LHINT_2048_AND_LARGER,
	TX_BD_FLAGS_LHINT_2048_AND_LARGER,
	TX_BD_FLAGS_LHINT_2048_AND_LARGER,
	TX_BD_FLAGS_LHINT_2048_AND_LARGER,
	TX_BD_FLAGS_LHINT_2048_AND_LARGER,
	TX_BD_FLAGS_LHINT_2048_AND_LARGER,
	TX_BD_FLAGS_LHINT_2048_AND_LARGER,
	TX_BD_FLAGS_LHINT_2048_AND_LARGER,
	TX_BD_FLAGS_LHINT_2048_AND_LARGER,
	TX_BD_FLAGS_LHINT_2048_AND_LARGER,
	TX_BD_FLAGS_LHINT_2048_AND_LARGER,
	TX_BD_FLAGS_LHINT_2048_AND_LARGER,
	TX_BD_FLAGS_LHINT_2048_AND_LARGER,
	TX_BD_FLAGS_LHINT_2048_AND_LARGER,
	TX_BD_FLAGS_LHINT_2048_AND_LARGER,
};

static u16 bnxt_xmit_get_cfa_action(struct sk_buff *skb)
{
	struct metadata_dst *md_dst = skb_metadata_dst(skb);

	if (!md_dst || md_dst->type != METADATA_HW_PORT_MUX)
		return 0;

	return md_dst->u.port_info.port_id;
}

static netdev_tx_t bnxt_start_xmit(struct sk_buff *skb, struct net_device *dev)
{
	struct bnxt *bp = netdev_priv(dev);
	struct tx_bd *txbd;
	struct tx_bd_ext *txbd1;
	struct netdev_queue *txq;
	int i;
	dma_addr_t mapping;
	unsigned int length, pad = 0;
	u32 len, free_size, vlan_tag_flags, cfa_action, flags;
	u16 prod, last_frag;
	struct pci_dev *pdev = bp->pdev;
	struct bnxt_tx_ring_info *txr;
	struct bnxt_sw_tx_bd *tx_buf;

	i = skb_get_queue_mapping(skb);
	if (unlikely(i >= bp->tx_nr_rings)) {
		dev_kfree_skb_any(skb);
		return NETDEV_TX_OK;
	}

	txq = netdev_get_tx_queue(dev, i);
	txr = &bp->tx_ring[bp->tx_ring_map[i]];
	prod = txr->tx_prod;

	free_size = bnxt_tx_avail(bp, txr);
	if (unlikely(free_size < skb_shinfo(skb)->nr_frags + 2)) {
		netif_tx_stop_queue(txq);
		return NETDEV_TX_BUSY;
	}

	length = skb->len;
	len = skb_headlen(skb);
	last_frag = skb_shinfo(skb)->nr_frags;

	txbd = &txr->tx_desc_ring[TX_RING(prod)][TX_IDX(prod)];

	txbd->tx_bd_opaque = prod;

	tx_buf = &txr->tx_buf_ring[prod];
	tx_buf->skb = skb;
	tx_buf->nr_frags = last_frag;

	vlan_tag_flags = 0;
	cfa_action = bnxt_xmit_get_cfa_action(skb);
	if (skb_vlan_tag_present(skb)) {
		vlan_tag_flags = TX_BD_CFA_META_KEY_VLAN |
				 skb_vlan_tag_get(skb);
		/* Currently supports 8021Q, 8021AD vlan offloads
		 * QINQ1, QINQ2, QINQ3 vlan headers are deprecated
		 */
		if (skb->vlan_proto == htons(ETH_P_8021Q))
			vlan_tag_flags |= 1 << TX_BD_CFA_META_TPID_SHIFT;
	}

	if (free_size == bp->tx_ring_size && length <= bp->tx_push_thresh) {
		struct tx_push_buffer *tx_push_buf = txr->tx_push;
		struct tx_push_bd *tx_push = &tx_push_buf->push_bd;
		struct tx_bd_ext *tx_push1 = &tx_push->txbd2;
		void __iomem *db = txr->tx_db.doorbell;
		void *pdata = tx_push_buf->data;
		u64 *end;
		int j, push_len;

		/* Set COAL_NOW to be ready quickly for the next push */
		tx_push->tx_bd_len_flags_type =
			cpu_to_le32((length << TX_BD_LEN_SHIFT) |
					TX_BD_TYPE_LONG_TX_BD |
					TX_BD_FLAGS_LHINT_512_AND_SMALLER |
					TX_BD_FLAGS_COAL_NOW |
					TX_BD_FLAGS_PACKET_END |
					(2 << TX_BD_FLAGS_BD_CNT_SHIFT));

		if (skb->ip_summed == CHECKSUM_PARTIAL)
			tx_push1->tx_bd_hsize_lflags =
					cpu_to_le32(TX_BD_FLAGS_TCP_UDP_CHKSUM);
		else
			tx_push1->tx_bd_hsize_lflags = 0;

		tx_push1->tx_bd_cfa_meta = cpu_to_le32(vlan_tag_flags);
		tx_push1->tx_bd_cfa_action =
			cpu_to_le32(cfa_action << TX_BD_CFA_ACTION_SHIFT);

		end = pdata + length;
		end = PTR_ALIGN(end, 8) - 1;
		*end = 0;

		skb_copy_from_linear_data(skb, pdata, len);
		pdata += len;
		for (j = 0; j < last_frag; j++) {
			skb_frag_t *frag = &skb_shinfo(skb)->frags[j];
			void *fptr;

			fptr = skb_frag_address_safe(frag);
			if (!fptr)
				goto normal_tx;

			memcpy(pdata, fptr, skb_frag_size(frag));
			pdata += skb_frag_size(frag);
		}

		txbd->tx_bd_len_flags_type = tx_push->tx_bd_len_flags_type;
		txbd->tx_bd_haddr = txr->data_mapping;
		prod = NEXT_TX(prod);
		txbd = &txr->tx_desc_ring[TX_RING(prod)][TX_IDX(prod)];
		memcpy(txbd, tx_push1, sizeof(*txbd));
		prod = NEXT_TX(prod);
		tx_push->doorbell =
			cpu_to_le32(DB_KEY_TX_PUSH | DB_LONG_TX_PUSH | prod);
		txr->tx_prod = prod;

		tx_buf->is_push = 1;
		netdev_tx_sent_queue(txq, skb->len);
		wmb();	/* Sync is_push and byte queue before pushing data */

		push_len = (length + sizeof(*tx_push) + 7) / 8;
		if (push_len > 16) {
			__iowrite64_copy(db, tx_push_buf, 16);
			__iowrite32_copy(db + 4, tx_push_buf + 1,
					 (push_len - 16) << 1);
		} else {
			__iowrite64_copy(db, tx_push_buf, push_len);
		}

		goto tx_done;
	}

normal_tx:
	if (length < BNXT_MIN_PKT_SIZE) {
		pad = BNXT_MIN_PKT_SIZE - length;
		if (skb_pad(skb, pad)) {
			/* SKB already freed. */
			tx_buf->skb = NULL;
			return NETDEV_TX_OK;
		}
		length = BNXT_MIN_PKT_SIZE;
	}

	mapping = dma_map_single(&pdev->dev, skb->data, len, DMA_TO_DEVICE);

	if (unlikely(dma_mapping_error(&pdev->dev, mapping))) {
		dev_kfree_skb_any(skb);
		tx_buf->skb = NULL;
		return NETDEV_TX_OK;
	}

	dma_unmap_addr_set(tx_buf, mapping, mapping);
	flags = (len << TX_BD_LEN_SHIFT) | TX_BD_TYPE_LONG_TX_BD |
		((last_frag + 2) << TX_BD_FLAGS_BD_CNT_SHIFT);

	txbd->tx_bd_haddr = cpu_to_le64(mapping);

	prod = NEXT_TX(prod);
	txbd1 = (struct tx_bd_ext *)
		&txr->tx_desc_ring[TX_RING(prod)][TX_IDX(prod)];

	txbd1->tx_bd_hsize_lflags = 0;
	if (skb_is_gso(skb)) {
		u32 hdr_len;

		if (skb->encapsulation)
			hdr_len = skb_inner_network_offset(skb) +
				skb_inner_network_header_len(skb) +
				inner_tcp_hdrlen(skb);
		else
			hdr_len = skb_transport_offset(skb) +
				tcp_hdrlen(skb);

		txbd1->tx_bd_hsize_lflags = cpu_to_le32(TX_BD_FLAGS_LSO |
					TX_BD_FLAGS_T_IPID |
					(hdr_len << (TX_BD_HSIZE_SHIFT - 1)));
		length = skb_shinfo(skb)->gso_size;
		txbd1->tx_bd_mss = cpu_to_le32(length);
		length += hdr_len;
	} else if (skb->ip_summed == CHECKSUM_PARTIAL) {
		txbd1->tx_bd_hsize_lflags =
			cpu_to_le32(TX_BD_FLAGS_TCP_UDP_CHKSUM);
		txbd1->tx_bd_mss = 0;
	}

	length >>= 9;
	if (unlikely(length >= ARRAY_SIZE(bnxt_lhint_arr))) {
		dev_warn_ratelimited(&pdev->dev, "Dropped oversize %d bytes TX packet.\n",
				     skb->len);
		i = 0;
		goto tx_dma_error;
	}
	flags |= bnxt_lhint_arr[length];
	txbd->tx_bd_len_flags_type = cpu_to_le32(flags);

	txbd1->tx_bd_cfa_meta = cpu_to_le32(vlan_tag_flags);
	txbd1->tx_bd_cfa_action =
			cpu_to_le32(cfa_action << TX_BD_CFA_ACTION_SHIFT);
	for (i = 0; i < last_frag; i++) {
		skb_frag_t *frag = &skb_shinfo(skb)->frags[i];

		prod = NEXT_TX(prod);
		txbd = &txr->tx_desc_ring[TX_RING(prod)][TX_IDX(prod)];

		len = skb_frag_size(frag);
		mapping = skb_frag_dma_map(&pdev->dev, frag, 0, len,
					   DMA_TO_DEVICE);

		if (unlikely(dma_mapping_error(&pdev->dev, mapping)))
			goto tx_dma_error;

		tx_buf = &txr->tx_buf_ring[prod];
		dma_unmap_addr_set(tx_buf, mapping, mapping);

		txbd->tx_bd_haddr = cpu_to_le64(mapping);

		flags = len << TX_BD_LEN_SHIFT;
		txbd->tx_bd_len_flags_type = cpu_to_le32(flags);
	}

	flags &= ~TX_BD_LEN;
	txbd->tx_bd_len_flags_type =
		cpu_to_le32(((len + pad) << TX_BD_LEN_SHIFT) | flags |
			    TX_BD_FLAGS_PACKET_END);

	netdev_tx_sent_queue(txq, skb->len);

	/* Sync BD data before updating doorbell */
	wmb();

	prod = NEXT_TX(prod);
	txr->tx_prod = prod;

	if (!netdev_xmit_more() || netif_xmit_stopped(txq))
		bnxt_db_write(bp, &txr->tx_db, prod);

tx_done:

	if (unlikely(bnxt_tx_avail(bp, txr) <= MAX_SKB_FRAGS + 1)) {
		if (netdev_xmit_more() && !tx_buf->is_push)
			bnxt_db_write(bp, &txr->tx_db, prod);

		netif_tx_stop_queue(txq);

		/* netif_tx_stop_queue() must be done before checking
		 * tx index in bnxt_tx_avail() below, because in
		 * bnxt_tx_int(), we update tx index before checking for
		 * netif_tx_queue_stopped().
		 */
		smp_mb();
		if (bnxt_tx_avail(bp, txr) > bp->tx_wake_thresh)
			netif_tx_wake_queue(txq);
	}
	return NETDEV_TX_OK;

tx_dma_error:
	last_frag = i;

	/* start back at beginning and unmap skb */
	prod = txr->tx_prod;
	tx_buf = &txr->tx_buf_ring[prod];
	tx_buf->skb = NULL;
	dma_unmap_single(&pdev->dev, dma_unmap_addr(tx_buf, mapping),
			 skb_headlen(skb), PCI_DMA_TODEVICE);
	prod = NEXT_TX(prod);

	/* unmap remaining mapped pages */
	for (i = 0; i < last_frag; i++) {
		prod = NEXT_TX(prod);
		tx_buf = &txr->tx_buf_ring[prod];
		dma_unmap_page(&pdev->dev, dma_unmap_addr(tx_buf, mapping),
			       skb_frag_size(&skb_shinfo(skb)->frags[i]),
			       PCI_DMA_TODEVICE);
	}

	dev_kfree_skb_any(skb);
	return NETDEV_TX_OK;
}

static void bnxt_tx_int(struct bnxt *bp, struct bnxt_napi *bnapi, int nr_pkts)
{
	struct bnxt_tx_ring_info *txr = bnapi->tx_ring;
	struct netdev_queue *txq = netdev_get_tx_queue(bp->dev, txr->txq_index);
	u16 cons = txr->tx_cons;
	struct pci_dev *pdev = bp->pdev;
	int i;
	unsigned int tx_bytes = 0;

	for (i = 0; i < nr_pkts; i++) {
		struct bnxt_sw_tx_bd *tx_buf;
		struct sk_buff *skb;
		int j, last;

		tx_buf = &txr->tx_buf_ring[cons];
		cons = NEXT_TX(cons);
		skb = tx_buf->skb;
		tx_buf->skb = NULL;

		if (tx_buf->is_push) {
			tx_buf->is_push = 0;
			goto next_tx_int;
		}

		dma_unmap_single(&pdev->dev, dma_unmap_addr(tx_buf, mapping),
				 skb_headlen(skb), PCI_DMA_TODEVICE);
		last = tx_buf->nr_frags;

		for (j = 0; j < last; j++) {
			cons = NEXT_TX(cons);
			tx_buf = &txr->tx_buf_ring[cons];
			dma_unmap_page(
				&pdev->dev,
				dma_unmap_addr(tx_buf, mapping),
				skb_frag_size(&skb_shinfo(skb)->frags[j]),
				PCI_DMA_TODEVICE);
		}

next_tx_int:
		cons = NEXT_TX(cons);

		tx_bytes += skb->len;
		dev_kfree_skb_any(skb);
	}

	netdev_tx_completed_queue(txq, nr_pkts, tx_bytes);
	txr->tx_cons = cons;

	/* Need to make the tx_cons update visible to bnxt_start_xmit()
	 * before checking for netif_tx_queue_stopped().  Without the
	 * memory barrier, there is a small possibility that bnxt_start_xmit()
	 * will miss it and cause the queue to be stopped forever.
	 */
	smp_mb();

	if (unlikely(netif_tx_queue_stopped(txq)) &&
	    (bnxt_tx_avail(bp, txr) > bp->tx_wake_thresh)) {
		__netif_tx_lock(txq, smp_processor_id());
		if (netif_tx_queue_stopped(txq) &&
		    bnxt_tx_avail(bp, txr) > bp->tx_wake_thresh &&
		    txr->dev_state != BNXT_DEV_STATE_CLOSING)
			netif_tx_wake_queue(txq);
		__netif_tx_unlock(txq);
	}
}

static struct page *__bnxt_alloc_rx_page(struct bnxt *bp, dma_addr_t *mapping,
					 struct bnxt_rx_ring_info *rxr,
					 gfp_t gfp)
{
	struct device *dev = &bp->pdev->dev;
	struct page *page;

	page = page_pool_dev_alloc_pages(rxr->page_pool);
	if (!page)
		return NULL;

	*mapping = dma_map_page_attrs(dev, page, 0, PAGE_SIZE, bp->rx_dir,
				      DMA_ATTR_WEAK_ORDERING);
	if (dma_mapping_error(dev, *mapping)) {
		page_pool_recycle_direct(rxr->page_pool, page);
		return NULL;
	}
	*mapping += bp->rx_dma_offset;
	return page;
}

static inline u8 *__bnxt_alloc_rx_data(struct bnxt *bp, dma_addr_t *mapping,
				       gfp_t gfp)
{
	u8 *data;
	struct pci_dev *pdev = bp->pdev;

	data = kmalloc(bp->rx_buf_size, gfp);
	if (!data)
		return NULL;

	*mapping = dma_map_single_attrs(&pdev->dev, data + bp->rx_dma_offset,
					bp->rx_buf_use_size, bp->rx_dir,
					DMA_ATTR_WEAK_ORDERING);

	if (dma_mapping_error(&pdev->dev, *mapping)) {
		kfree(data);
		data = NULL;
	}
	return data;
}

int bnxt_alloc_rx_data(struct bnxt *bp, struct bnxt_rx_ring_info *rxr,
		       u16 prod, gfp_t gfp)
{
	struct rx_bd *rxbd = &rxr->rx_desc_ring[RX_RING(prod)][RX_IDX(prod)];
	struct bnxt_sw_rx_bd *rx_buf = &rxr->rx_buf_ring[prod];
	dma_addr_t mapping;

	if (BNXT_RX_PAGE_MODE(bp)) {
		struct page *page =
			__bnxt_alloc_rx_page(bp, &mapping, rxr, gfp);

		if (!page)
			return -ENOMEM;

		rx_buf->data = page;
		rx_buf->data_ptr = page_address(page) + bp->rx_offset;
	} else {
		u8 *data = __bnxt_alloc_rx_data(bp, &mapping, gfp);

		if (!data)
			return -ENOMEM;

		rx_buf->data = data;
		rx_buf->data_ptr = data + bp->rx_offset;
	}
	rx_buf->mapping = mapping;

	rxbd->rx_bd_haddr = cpu_to_le64(mapping);
	return 0;
}

void bnxt_reuse_rx_data(struct bnxt_rx_ring_info *rxr, u16 cons, void *data)
{
	u16 prod = rxr->rx_prod;
	struct bnxt_sw_rx_bd *cons_rx_buf, *prod_rx_buf;
	struct rx_bd *cons_bd, *prod_bd;

	prod_rx_buf = &rxr->rx_buf_ring[prod];
	cons_rx_buf = &rxr->rx_buf_ring[cons];

	prod_rx_buf->data = data;
	prod_rx_buf->data_ptr = cons_rx_buf->data_ptr;

	prod_rx_buf->mapping = cons_rx_buf->mapping;

	prod_bd = &rxr->rx_desc_ring[RX_RING(prod)][RX_IDX(prod)];
	cons_bd = &rxr->rx_desc_ring[RX_RING(cons)][RX_IDX(cons)];

	prod_bd->rx_bd_haddr = cons_bd->rx_bd_haddr;
}

static inline u16 bnxt_find_next_agg_idx(struct bnxt_rx_ring_info *rxr, u16 idx)
{
	u16 next, max = rxr->rx_agg_bmap_size;

	next = find_next_zero_bit(rxr->rx_agg_bmap, max, idx);
	if (next >= max)
		next = find_first_zero_bit(rxr->rx_agg_bmap, max);
	return next;
}

static inline int bnxt_alloc_rx_page(struct bnxt *bp,
				     struct bnxt_rx_ring_info *rxr,
				     u16 prod, gfp_t gfp)
{
	struct rx_bd *rxbd =
		&rxr->rx_agg_desc_ring[RX_RING(prod)][RX_IDX(prod)];
	struct bnxt_sw_rx_agg_bd *rx_agg_buf;
	struct pci_dev *pdev = bp->pdev;
	struct page *page;
	dma_addr_t mapping;
	u16 sw_prod = rxr->rx_sw_agg_prod;
	unsigned int offset = 0;

	if (PAGE_SIZE > BNXT_RX_PAGE_SIZE) {
		page = rxr->rx_page;
		if (!page) {
			page = alloc_page(gfp);
			if (!page)
				return -ENOMEM;
			rxr->rx_page = page;
			rxr->rx_page_offset = 0;
		}
		offset = rxr->rx_page_offset;
		rxr->rx_page_offset += BNXT_RX_PAGE_SIZE;
		if (rxr->rx_page_offset == PAGE_SIZE)
			rxr->rx_page = NULL;
		else
			get_page(page);
	} else {
		page = alloc_page(gfp);
		if (!page)
			return -ENOMEM;
	}

	mapping = dma_map_page_attrs(&pdev->dev, page, offset,
				     BNXT_RX_PAGE_SIZE, PCI_DMA_FROMDEVICE,
				     DMA_ATTR_WEAK_ORDERING);
	if (dma_mapping_error(&pdev->dev, mapping)) {
		__free_page(page);
		return -EIO;
	}

	if (unlikely(test_bit(sw_prod, rxr->rx_agg_bmap)))
		sw_prod = bnxt_find_next_agg_idx(rxr, sw_prod);

	__set_bit(sw_prod, rxr->rx_agg_bmap);
	rx_agg_buf = &rxr->rx_agg_ring[sw_prod];
	rxr->rx_sw_agg_prod = NEXT_RX_AGG(sw_prod);

	rx_agg_buf->page = page;
	rx_agg_buf->offset = offset;
	rx_agg_buf->mapping = mapping;
	rxbd->rx_bd_haddr = cpu_to_le64(mapping);
	rxbd->rx_bd_opaque = sw_prod;
	return 0;
}

static struct rx_agg_cmp *bnxt_get_agg(struct bnxt *bp,
				       struct bnxt_cp_ring_info *cpr,
				       u16 cp_cons, u16 curr)
{
	struct rx_agg_cmp *agg;

	cp_cons = RING_CMP(ADV_RAW_CMP(cp_cons, curr));
	agg = (struct rx_agg_cmp *)
		&cpr->cp_desc_ring[CP_RING(cp_cons)][CP_IDX(cp_cons)];
	return agg;
}

static struct rx_agg_cmp *bnxt_get_tpa_agg_p5(struct bnxt *bp,
					      struct bnxt_rx_ring_info *rxr,
					      u16 agg_id, u16 curr)
{
	struct bnxt_tpa_info *tpa_info = &rxr->rx_tpa[agg_id];

	return &tpa_info->agg_arr[curr];
}

static void bnxt_reuse_rx_agg_bufs(struct bnxt_cp_ring_info *cpr, u16 idx,
				   u16 start, u32 agg_bufs, bool tpa)
{
	struct bnxt_napi *bnapi = cpr->bnapi;
	struct bnxt *bp = bnapi->bp;
	struct bnxt_rx_ring_info *rxr = bnapi->rx_ring;
	u16 prod = rxr->rx_agg_prod;
	u16 sw_prod = rxr->rx_sw_agg_prod;
	bool p5_tpa = false;
	u32 i;

	if ((bp->flags & BNXT_FLAG_CHIP_P5) && tpa)
		p5_tpa = true;

	for (i = 0; i < agg_bufs; i++) {
		u16 cons;
		struct rx_agg_cmp *agg;
		struct bnxt_sw_rx_agg_bd *cons_rx_buf, *prod_rx_buf;
		struct rx_bd *prod_bd;
		struct page *page;

		if (p5_tpa)
			agg = bnxt_get_tpa_agg_p5(bp, rxr, idx, start + i);
		else
			agg = bnxt_get_agg(bp, cpr, idx, start + i);
		cons = agg->rx_agg_cmp_opaque;
		__clear_bit(cons, rxr->rx_agg_bmap);

		if (unlikely(test_bit(sw_prod, rxr->rx_agg_bmap)))
			sw_prod = bnxt_find_next_agg_idx(rxr, sw_prod);

		__set_bit(sw_prod, rxr->rx_agg_bmap);
		prod_rx_buf = &rxr->rx_agg_ring[sw_prod];
		cons_rx_buf = &rxr->rx_agg_ring[cons];

		/* It is possible for sw_prod to be equal to cons, so
		 * set cons_rx_buf->page to NULL first.
		 */
		page = cons_rx_buf->page;
		cons_rx_buf->page = NULL;
		prod_rx_buf->page = page;
		prod_rx_buf->offset = cons_rx_buf->offset;

		prod_rx_buf->mapping = cons_rx_buf->mapping;

		prod_bd = &rxr->rx_agg_desc_ring[RX_RING(prod)][RX_IDX(prod)];

		prod_bd->rx_bd_haddr = cpu_to_le64(cons_rx_buf->mapping);
		prod_bd->rx_bd_opaque = sw_prod;

		prod = NEXT_RX_AGG(prod);
		sw_prod = NEXT_RX_AGG(sw_prod);
	}
	rxr->rx_agg_prod = prod;
	rxr->rx_sw_agg_prod = sw_prod;
}

static struct sk_buff *bnxt_rx_page_skb(struct bnxt *bp,
					struct bnxt_rx_ring_info *rxr,
					u16 cons, void *data, u8 *data_ptr,
					dma_addr_t dma_addr,
					unsigned int offset_and_len)
{
	unsigned int payload = offset_and_len >> 16;
	unsigned int len = offset_and_len & 0xffff;
	skb_frag_t *frag;
	struct page *page = data;
	u16 prod = rxr->rx_prod;
	struct sk_buff *skb;
	int off, err;

	err = bnxt_alloc_rx_data(bp, rxr, prod, GFP_ATOMIC);
	if (unlikely(err)) {
		bnxt_reuse_rx_data(rxr, cons, data);
		return NULL;
	}
	dma_addr -= bp->rx_dma_offset;
	dma_unmap_page_attrs(&bp->pdev->dev, dma_addr, PAGE_SIZE, bp->rx_dir,
			     DMA_ATTR_WEAK_ORDERING);
	page_pool_release_page(rxr->page_pool, page);

	if (unlikely(!payload))
		payload = eth_get_headlen(bp->dev, data_ptr, len);

	skb = napi_alloc_skb(&rxr->bnapi->napi, payload);
	if (!skb) {
		__free_page(page);
		return NULL;
	}

	off = (void *)data_ptr - page_address(page);
	skb_add_rx_frag(skb, 0, page, off, len, PAGE_SIZE);
	memcpy(skb->data - NET_IP_ALIGN, data_ptr - NET_IP_ALIGN,
	       payload + NET_IP_ALIGN);

	frag = &skb_shinfo(skb)->frags[0];
	skb_frag_size_sub(frag, payload);
	skb_frag_off_add(frag, payload);
	skb->data_len -= payload;
	skb->tail += payload;

	return skb;
}

static struct sk_buff *bnxt_rx_skb(struct bnxt *bp,
				   struct bnxt_rx_ring_info *rxr, u16 cons,
				   void *data, u8 *data_ptr,
				   dma_addr_t dma_addr,
				   unsigned int offset_and_len)
{
	u16 prod = rxr->rx_prod;
	struct sk_buff *skb;
	int err;

	err = bnxt_alloc_rx_data(bp, rxr, prod, GFP_ATOMIC);
	if (unlikely(err)) {
		bnxt_reuse_rx_data(rxr, cons, data);
		return NULL;
	}

	skb = build_skb(data, 0);
	dma_unmap_single_attrs(&bp->pdev->dev, dma_addr, bp->rx_buf_use_size,
			       bp->rx_dir, DMA_ATTR_WEAK_ORDERING);
	if (!skb) {
		kfree(data);
		return NULL;
	}

	skb_reserve(skb, bp->rx_offset);
	skb_put(skb, offset_and_len & 0xffff);
	return skb;
}

static struct sk_buff *bnxt_rx_pages(struct bnxt *bp,
				     struct bnxt_cp_ring_info *cpr,
				     struct sk_buff *skb, u16 idx,
				     u32 agg_bufs, bool tpa)
{
	struct bnxt_napi *bnapi = cpr->bnapi;
	struct pci_dev *pdev = bp->pdev;
	struct bnxt_rx_ring_info *rxr = bnapi->rx_ring;
	u16 prod = rxr->rx_agg_prod;
	bool p5_tpa = false;
	u32 i;

	if ((bp->flags & BNXT_FLAG_CHIP_P5) && tpa)
		p5_tpa = true;

	for (i = 0; i < agg_bufs; i++) {
		u16 cons, frag_len;
		struct rx_agg_cmp *agg;
		struct bnxt_sw_rx_agg_bd *cons_rx_buf;
		struct page *page;
		dma_addr_t mapping;

		if (p5_tpa)
			agg = bnxt_get_tpa_agg_p5(bp, rxr, idx, i);
		else
			agg = bnxt_get_agg(bp, cpr, idx, i);
		cons = agg->rx_agg_cmp_opaque;
		frag_len = (le32_to_cpu(agg->rx_agg_cmp_len_flags_type) &
			    RX_AGG_CMP_LEN) >> RX_AGG_CMP_LEN_SHIFT;

		cons_rx_buf = &rxr->rx_agg_ring[cons];
		skb_fill_page_desc(skb, i, cons_rx_buf->page,
				   cons_rx_buf->offset, frag_len);
		__clear_bit(cons, rxr->rx_agg_bmap);

		/* It is possible for bnxt_alloc_rx_page() to allocate
		 * a sw_prod index that equals the cons index, so we
		 * need to clear the cons entry now.
		 */
		mapping = cons_rx_buf->mapping;
		page = cons_rx_buf->page;
		cons_rx_buf->page = NULL;

		if (bnxt_alloc_rx_page(bp, rxr, prod, GFP_ATOMIC) != 0) {
			struct skb_shared_info *shinfo;
			unsigned int nr_frags;

			shinfo = skb_shinfo(skb);
			nr_frags = --shinfo->nr_frags;
			__skb_frag_set_page(&shinfo->frags[nr_frags], NULL);

			dev_kfree_skb(skb);

			cons_rx_buf->page = page;

			/* Update prod since possibly some pages have been
			 * allocated already.
			 */
			rxr->rx_agg_prod = prod;
			bnxt_reuse_rx_agg_bufs(cpr, idx, i, agg_bufs - i, tpa);
			return NULL;
		}

		dma_unmap_page_attrs(&pdev->dev, mapping, BNXT_RX_PAGE_SIZE,
				     PCI_DMA_FROMDEVICE,
				     DMA_ATTR_WEAK_ORDERING);

		skb->data_len += frag_len;
		skb->len += frag_len;
		skb->truesize += PAGE_SIZE;

		prod = NEXT_RX_AGG(prod);
	}
	rxr->rx_agg_prod = prod;
	return skb;
}

static int bnxt_agg_bufs_valid(struct bnxt *bp, struct bnxt_cp_ring_info *cpr,
			       u8 agg_bufs, u32 *raw_cons)
{
	u16 last;
	struct rx_agg_cmp *agg;

	*raw_cons = ADV_RAW_CMP(*raw_cons, agg_bufs);
	last = RING_CMP(*raw_cons);
	agg = (struct rx_agg_cmp *)
		&cpr->cp_desc_ring[CP_RING(last)][CP_IDX(last)];
	return RX_AGG_CMP_VALID(agg, *raw_cons);
}

static inline struct sk_buff *bnxt_copy_skb(struct bnxt_napi *bnapi, u8 *data,
					    unsigned int len,
					    dma_addr_t mapping)
{
	struct bnxt *bp = bnapi->bp;
	struct pci_dev *pdev = bp->pdev;
	struct sk_buff *skb;

	skb = napi_alloc_skb(&bnapi->napi, len);
	if (!skb)
		return NULL;

	dma_sync_single_for_cpu(&pdev->dev, mapping, bp->rx_copy_thresh,
				bp->rx_dir);

	memcpy(skb->data - NET_IP_ALIGN, data - NET_IP_ALIGN,
	       len + NET_IP_ALIGN);

	dma_sync_single_for_device(&pdev->dev, mapping, bp->rx_copy_thresh,
				   bp->rx_dir);

	skb_put(skb, len);
	return skb;
}

static int bnxt_discard_rx(struct bnxt *bp, struct bnxt_cp_ring_info *cpr,
			   u32 *raw_cons, void *cmp)
{
	struct rx_cmp *rxcmp = cmp;
	u32 tmp_raw_cons = *raw_cons;
	u8 cmp_type, agg_bufs = 0;

	cmp_type = RX_CMP_TYPE(rxcmp);

	if (cmp_type == CMP_TYPE_RX_L2_CMP) {
		agg_bufs = (le32_to_cpu(rxcmp->rx_cmp_misc_v1) &
			    RX_CMP_AGG_BUFS) >>
			   RX_CMP_AGG_BUFS_SHIFT;
	} else if (cmp_type == CMP_TYPE_RX_L2_TPA_END_CMP) {
		struct rx_tpa_end_cmp *tpa_end = cmp;

		if (bp->flags & BNXT_FLAG_CHIP_P5)
			return 0;

		agg_bufs = TPA_END_AGG_BUFS(tpa_end);
	}

	if (agg_bufs) {
		if (!bnxt_agg_bufs_valid(bp, cpr, agg_bufs, &tmp_raw_cons))
			return -EBUSY;
	}
	*raw_cons = tmp_raw_cons;
	return 0;
}

static void bnxt_queue_fw_reset_work(struct bnxt *bp, unsigned long delay)
{
	if (!(test_bit(BNXT_STATE_IN_FW_RESET, &bp->state)))
		return;

	if (BNXT_PF(bp))
		queue_delayed_work(bnxt_pf_wq, &bp->fw_reset_task, delay);
	else
		schedule_delayed_work(&bp->fw_reset_task, delay);
}

static void bnxt_queue_sp_work(struct bnxt *bp)
{
	if (BNXT_PF(bp))
		queue_work(bnxt_pf_wq, &bp->sp_task);
	else
		schedule_work(&bp->sp_task);
}

static void bnxt_cancel_sp_work(struct bnxt *bp)
{
	if (BNXT_PF(bp)) {
		flush_workqueue(bnxt_pf_wq);
	} else {
		cancel_work_sync(&bp->sp_task);
		cancel_delayed_work_sync(&bp->fw_reset_task);
	}
}

static void bnxt_sched_reset(struct bnxt *bp, struct bnxt_rx_ring_info *rxr)
{
	if (!rxr->bnapi->in_reset) {
		rxr->bnapi->in_reset = true;
		if (bp->flags & BNXT_FLAG_CHIP_P5)
			set_bit(BNXT_RESET_TASK_SP_EVENT, &bp->sp_event);
		else
			set_bit(BNXT_RST_RING_SP_EVENT, &bp->sp_event);
		bnxt_queue_sp_work(bp);
	}
	rxr->rx_next_cons = 0xffff;
}

static u16 bnxt_alloc_agg_idx(struct bnxt_rx_ring_info *rxr, u16 agg_id)
{
	struct bnxt_tpa_idx_map *map = rxr->rx_tpa_idx_map;
	u16 idx = agg_id & MAX_TPA_P5_MASK;

	if (test_bit(idx, map->agg_idx_bmap))
		idx = find_first_zero_bit(map->agg_idx_bmap,
					  BNXT_AGG_IDX_BMAP_SIZE);
	__set_bit(idx, map->agg_idx_bmap);
	map->agg_id_tbl[agg_id] = idx;
	return idx;
}

static void bnxt_free_agg_idx(struct bnxt_rx_ring_info *rxr, u16 idx)
{
	struct bnxt_tpa_idx_map *map = rxr->rx_tpa_idx_map;

	__clear_bit(idx, map->agg_idx_bmap);
}

static u16 bnxt_lookup_agg_idx(struct bnxt_rx_ring_info *rxr, u16 agg_id)
{
	struct bnxt_tpa_idx_map *map = rxr->rx_tpa_idx_map;

	return map->agg_id_tbl[agg_id];
}

static void bnxt_tpa_start(struct bnxt *bp, struct bnxt_rx_ring_info *rxr,
			   struct rx_tpa_start_cmp *tpa_start,
			   struct rx_tpa_start_cmp_ext *tpa_start1)
{
	struct bnxt_sw_rx_bd *cons_rx_buf, *prod_rx_buf;
	struct bnxt_tpa_info *tpa_info;
	u16 cons, prod, agg_id;
	struct rx_bd *prod_bd;
	dma_addr_t mapping;

	if (bp->flags & BNXT_FLAG_CHIP_P5) {
		agg_id = TPA_START_AGG_ID_P5(tpa_start);
		agg_id = bnxt_alloc_agg_idx(rxr, agg_id);
	} else {
		agg_id = TPA_START_AGG_ID(tpa_start);
	}
	cons = tpa_start->rx_tpa_start_cmp_opaque;
	prod = rxr->rx_prod;
	cons_rx_buf = &rxr->rx_buf_ring[cons];
	prod_rx_buf = &rxr->rx_buf_ring[prod];
	tpa_info = &rxr->rx_tpa[agg_id];

	if (unlikely(cons != rxr->rx_next_cons ||
		     TPA_START_ERROR(tpa_start))) {
		netdev_warn(bp->dev, "TPA cons %x, expected cons %x, error code %x\n",
			    cons, rxr->rx_next_cons,
			    TPA_START_ERROR_CODE(tpa_start1));
		bnxt_sched_reset(bp, rxr);
		return;
	}
	/* Store cfa_code in tpa_info to use in tpa_end
	 * completion processing.
	 */
	tpa_info->cfa_code = TPA_START_CFA_CODE(tpa_start1);
	prod_rx_buf->data = tpa_info->data;
	prod_rx_buf->data_ptr = tpa_info->data_ptr;

	mapping = tpa_info->mapping;
	prod_rx_buf->mapping = mapping;

	prod_bd = &rxr->rx_desc_ring[RX_RING(prod)][RX_IDX(prod)];

	prod_bd->rx_bd_haddr = cpu_to_le64(mapping);

	tpa_info->data = cons_rx_buf->data;
	tpa_info->data_ptr = cons_rx_buf->data_ptr;
	cons_rx_buf->data = NULL;
	tpa_info->mapping = cons_rx_buf->mapping;

	tpa_info->len =
		le32_to_cpu(tpa_start->rx_tpa_start_cmp_len_flags_type) >>
				RX_TPA_START_CMP_LEN_SHIFT;
	if (likely(TPA_START_HASH_VALID(tpa_start))) {
		u32 hash_type = TPA_START_HASH_TYPE(tpa_start);

		tpa_info->hash_type = PKT_HASH_TYPE_L4;
		tpa_info->gso_type = SKB_GSO_TCPV4;
		/* RSS profiles 1 and 3 with extract code 0 for inner 4-tuple */
		if (hash_type == 3 || TPA_START_IS_IPV6(tpa_start1))
			tpa_info->gso_type = SKB_GSO_TCPV6;
		tpa_info->rss_hash =
			le32_to_cpu(tpa_start->rx_tpa_start_cmp_rss_hash);
	} else {
		tpa_info->hash_type = PKT_HASH_TYPE_NONE;
		tpa_info->gso_type = 0;
		if (netif_msg_rx_err(bp))
			netdev_warn(bp->dev, "TPA packet without valid hash\n");
	}
	tpa_info->flags2 = le32_to_cpu(tpa_start1->rx_tpa_start_cmp_flags2);
	tpa_info->metadata = le32_to_cpu(tpa_start1->rx_tpa_start_cmp_metadata);
	tpa_info->hdr_info = le32_to_cpu(tpa_start1->rx_tpa_start_cmp_hdr_info);
	tpa_info->agg_count = 0;

	rxr->rx_prod = NEXT_RX(prod);
	cons = NEXT_RX(cons);
	rxr->rx_next_cons = NEXT_RX(cons);
	cons_rx_buf = &rxr->rx_buf_ring[cons];

	bnxt_reuse_rx_data(rxr, cons, cons_rx_buf->data);
	rxr->rx_prod = NEXT_RX(rxr->rx_prod);
	cons_rx_buf->data = NULL;
}

static void bnxt_abort_tpa(struct bnxt_cp_ring_info *cpr, u16 idx, u32 agg_bufs)
{
	if (agg_bufs)
		bnxt_reuse_rx_agg_bufs(cpr, idx, 0, agg_bufs, true);
}

#ifdef CONFIG_INET
static void bnxt_gro_tunnel(struct sk_buff *skb, __be16 ip_proto)
{
	struct udphdr *uh = NULL;

	if (ip_proto == htons(ETH_P_IP)) {
		struct iphdr *iph = (struct iphdr *)skb->data;

		if (iph->protocol == IPPROTO_UDP)
			uh = (struct udphdr *)(iph + 1);
	} else {
		struct ipv6hdr *iph = (struct ipv6hdr *)skb->data;

		if (iph->nexthdr == IPPROTO_UDP)
			uh = (struct udphdr *)(iph + 1);
	}
	if (uh) {
		if (uh->check)
			skb_shinfo(skb)->gso_type |= SKB_GSO_UDP_TUNNEL_CSUM;
		else
			skb_shinfo(skb)->gso_type |= SKB_GSO_UDP_TUNNEL;
	}
}
#endif

static struct sk_buff *bnxt_gro_func_5731x(struct bnxt_tpa_info *tpa_info,
					   int payload_off, int tcp_ts,
					   struct sk_buff *skb)
{
#ifdef CONFIG_INET
	struct tcphdr *th;
	int len, nw_off;
	u16 outer_ip_off, inner_ip_off, inner_mac_off;
	u32 hdr_info = tpa_info->hdr_info;
	bool loopback = false;

	inner_ip_off = BNXT_TPA_INNER_L3_OFF(hdr_info);
	inner_mac_off = BNXT_TPA_INNER_L2_OFF(hdr_info);
	outer_ip_off = BNXT_TPA_OUTER_L3_OFF(hdr_info);

	/* If the packet is an internal loopback packet, the offsets will
	 * have an extra 4 bytes.
	 */
	if (inner_mac_off == 4) {
		loopback = true;
	} else if (inner_mac_off > 4) {
		__be16 proto = *((__be16 *)(skb->data + inner_ip_off -
					    ETH_HLEN - 2));

		/* We only support inner iPv4/ipv6.  If we don't see the
		 * correct protocol ID, it must be a loopback packet where
		 * the offsets are off by 4.
		 */
		if (proto != htons(ETH_P_IP) && proto != htons(ETH_P_IPV6))
			loopback = true;
	}
	if (loopback) {
		/* internal loopback packet, subtract all offsets by 4 */
		inner_ip_off -= 4;
		inner_mac_off -= 4;
		outer_ip_off -= 4;
	}

	nw_off = inner_ip_off - ETH_HLEN;
	skb_set_network_header(skb, nw_off);
	if (tpa_info->flags2 & RX_TPA_START_CMP_FLAGS2_IP_TYPE) {
		struct ipv6hdr *iph = ipv6_hdr(skb);

		skb_set_transport_header(skb, nw_off + sizeof(struct ipv6hdr));
		len = skb->len - skb_transport_offset(skb);
		th = tcp_hdr(skb);
		th->check = ~tcp_v6_check(len, &iph->saddr, &iph->daddr, 0);
	} else {
		struct iphdr *iph = ip_hdr(skb);

		skb_set_transport_header(skb, nw_off + sizeof(struct iphdr));
		len = skb->len - skb_transport_offset(skb);
		th = tcp_hdr(skb);
		th->check = ~tcp_v4_check(len, iph->saddr, iph->daddr, 0);
	}

	if (inner_mac_off) { /* tunnel */
		__be16 proto = *((__be16 *)(skb->data + outer_ip_off -
					    ETH_HLEN - 2));

		bnxt_gro_tunnel(skb, proto);
	}
#endif
	return skb;
}

static struct sk_buff *bnxt_gro_func_5750x(struct bnxt_tpa_info *tpa_info,
					   int payload_off, int tcp_ts,
					   struct sk_buff *skb)
{
#ifdef CONFIG_INET
	u16 outer_ip_off, inner_ip_off, inner_mac_off;
	u32 hdr_info = tpa_info->hdr_info;
	int iphdr_len, nw_off;

	inner_ip_off = BNXT_TPA_INNER_L3_OFF(hdr_info);
	inner_mac_off = BNXT_TPA_INNER_L2_OFF(hdr_info);
	outer_ip_off = BNXT_TPA_OUTER_L3_OFF(hdr_info);

	nw_off = inner_ip_off - ETH_HLEN;
	skb_set_network_header(skb, nw_off);
	iphdr_len = (tpa_info->flags2 & RX_TPA_START_CMP_FLAGS2_IP_TYPE) ?
		     sizeof(struct ipv6hdr) : sizeof(struct iphdr);
	skb_set_transport_header(skb, nw_off + iphdr_len);

	if (inner_mac_off) { /* tunnel */
		__be16 proto = *((__be16 *)(skb->data + outer_ip_off -
					    ETH_HLEN - 2));

		bnxt_gro_tunnel(skb, proto);
	}
#endif
	return skb;
}

#define BNXT_IPV4_HDR_SIZE	(sizeof(struct iphdr) + sizeof(struct tcphdr))
#define BNXT_IPV6_HDR_SIZE	(sizeof(struct ipv6hdr) + sizeof(struct tcphdr))

static struct sk_buff *bnxt_gro_func_5730x(struct bnxt_tpa_info *tpa_info,
					   int payload_off, int tcp_ts,
					   struct sk_buff *skb)
{
#ifdef CONFIG_INET
	struct tcphdr *th;
	int len, nw_off, tcp_opt_len = 0;

	if (tcp_ts)
		tcp_opt_len = 12;

	if (tpa_info->gso_type == SKB_GSO_TCPV4) {
		struct iphdr *iph;

		nw_off = payload_off - BNXT_IPV4_HDR_SIZE - tcp_opt_len -
			 ETH_HLEN;
		skb_set_network_header(skb, nw_off);
		iph = ip_hdr(skb);
		skb_set_transport_header(skb, nw_off + sizeof(struct iphdr));
		len = skb->len - skb_transport_offset(skb);
		th = tcp_hdr(skb);
		th->check = ~tcp_v4_check(len, iph->saddr, iph->daddr, 0);
	} else if (tpa_info->gso_type == SKB_GSO_TCPV6) {
		struct ipv6hdr *iph;

		nw_off = payload_off - BNXT_IPV6_HDR_SIZE - tcp_opt_len -
			 ETH_HLEN;
		skb_set_network_header(skb, nw_off);
		iph = ipv6_hdr(skb);
		skb_set_transport_header(skb, nw_off + sizeof(struct ipv6hdr));
		len = skb->len - skb_transport_offset(skb);
		th = tcp_hdr(skb);
		th->check = ~tcp_v6_check(len, &iph->saddr, &iph->daddr, 0);
	} else {
		dev_kfree_skb_any(skb);
		return NULL;
	}

	if (nw_off) /* tunnel */
		bnxt_gro_tunnel(skb, skb->protocol);
#endif
	return skb;
}

static inline struct sk_buff *bnxt_gro_skb(struct bnxt *bp,
					   struct bnxt_tpa_info *tpa_info,
					   struct rx_tpa_end_cmp *tpa_end,
					   struct rx_tpa_end_cmp_ext *tpa_end1,
					   struct sk_buff *skb)
{
#ifdef CONFIG_INET
	int payload_off;
	u16 segs;

	segs = TPA_END_TPA_SEGS(tpa_end);
	if (segs == 1)
		return skb;

	NAPI_GRO_CB(skb)->count = segs;
	skb_shinfo(skb)->gso_size =
		le32_to_cpu(tpa_end1->rx_tpa_end_cmp_seg_len);
	skb_shinfo(skb)->gso_type = tpa_info->gso_type;
	if (bp->flags & BNXT_FLAG_CHIP_P5)
		payload_off = TPA_END_PAYLOAD_OFF_P5(tpa_end1);
	else
		payload_off = TPA_END_PAYLOAD_OFF(tpa_end);
	skb = bp->gro_func(tpa_info, payload_off, TPA_END_GRO_TS(tpa_end), skb);
	if (likely(skb))
		tcp_gro_complete(skb);
#endif
	return skb;
}

/* Given the cfa_code of a received packet determine which
 * netdev (vf-rep or PF) the packet is destined to.
 */
static struct net_device *bnxt_get_pkt_dev(struct bnxt *bp, u16 cfa_code)
{
	struct net_device *dev = bnxt_get_vf_rep(bp, cfa_code);

	/* if vf-rep dev is NULL, the must belongs to the PF */
	return dev ? dev : bp->dev;
}

static inline struct sk_buff *bnxt_tpa_end(struct bnxt *bp,
					   struct bnxt_cp_ring_info *cpr,
					   u32 *raw_cons,
					   struct rx_tpa_end_cmp *tpa_end,
					   struct rx_tpa_end_cmp_ext *tpa_end1,
					   u8 *event)
{
	struct bnxt_napi *bnapi = cpr->bnapi;
	struct bnxt_rx_ring_info *rxr = bnapi->rx_ring;
	u8 *data_ptr, agg_bufs;
	unsigned int len;
	struct bnxt_tpa_info *tpa_info;
	dma_addr_t mapping;
	struct sk_buff *skb;
	u16 idx = 0, agg_id;
	void *data;
	bool gro;

	if (unlikely(bnapi->in_reset)) {
		int rc = bnxt_discard_rx(bp, cpr, raw_cons, tpa_end);

		if (rc < 0)
			return ERR_PTR(-EBUSY);
		return NULL;
	}

	if (bp->flags & BNXT_FLAG_CHIP_P5) {
		agg_id = TPA_END_AGG_ID_P5(tpa_end);
		agg_id = bnxt_lookup_agg_idx(rxr, agg_id);
		agg_bufs = TPA_END_AGG_BUFS_P5(tpa_end1);
		tpa_info = &rxr->rx_tpa[agg_id];
		if (unlikely(agg_bufs != tpa_info->agg_count)) {
			netdev_warn(bp->dev, "TPA end agg_buf %d != expected agg_bufs %d\n",
				    agg_bufs, tpa_info->agg_count);
			agg_bufs = tpa_info->agg_count;
		}
		tpa_info->agg_count = 0;
		*event |= BNXT_AGG_EVENT;
		bnxt_free_agg_idx(rxr, agg_id);
		idx = agg_id;
		gro = !!(bp->flags & BNXT_FLAG_GRO);
	} else {
		agg_id = TPA_END_AGG_ID(tpa_end);
		agg_bufs = TPA_END_AGG_BUFS(tpa_end);
		tpa_info = &rxr->rx_tpa[agg_id];
		idx = RING_CMP(*raw_cons);
		if (agg_bufs) {
			if (!bnxt_agg_bufs_valid(bp, cpr, agg_bufs, raw_cons))
				return ERR_PTR(-EBUSY);

			*event |= BNXT_AGG_EVENT;
			idx = NEXT_CMP(idx);
		}
		gro = !!TPA_END_GRO(tpa_end);
	}
	data = tpa_info->data;
	data_ptr = tpa_info->data_ptr;
	prefetch(data_ptr);
	len = tpa_info->len;
	mapping = tpa_info->mapping;

	if (unlikely(agg_bufs > MAX_SKB_FRAGS || TPA_END_ERRORS(tpa_end1))) {
		bnxt_abort_tpa(cpr, idx, agg_bufs);
		if (agg_bufs > MAX_SKB_FRAGS)
			netdev_warn(bp->dev, "TPA frags %d exceeded MAX_SKB_FRAGS %d\n",
				    agg_bufs, (int)MAX_SKB_FRAGS);
		return NULL;
	}

	if (len <= bp->rx_copy_thresh) {
		skb = bnxt_copy_skb(bnapi, data_ptr, len, mapping);
		if (!skb) {
			bnxt_abort_tpa(cpr, idx, agg_bufs);
			return NULL;
		}
	} else {
		u8 *new_data;
		dma_addr_t new_mapping;

		new_data = __bnxt_alloc_rx_data(bp, &new_mapping, GFP_ATOMIC);
		if (!new_data) {
			bnxt_abort_tpa(cpr, idx, agg_bufs);
			return NULL;
		}

		tpa_info->data = new_data;
		tpa_info->data_ptr = new_data + bp->rx_offset;
		tpa_info->mapping = new_mapping;

		skb = build_skb(data, 0);
		dma_unmap_single_attrs(&bp->pdev->dev, mapping,
				       bp->rx_buf_use_size, bp->rx_dir,
				       DMA_ATTR_WEAK_ORDERING);

		if (!skb) {
			kfree(data);
			bnxt_abort_tpa(cpr, idx, agg_bufs);
			return NULL;
		}
		skb_reserve(skb, bp->rx_offset);
		skb_put(skb, len);
	}

	if (agg_bufs) {
		skb = bnxt_rx_pages(bp, cpr, skb, idx, agg_bufs, true);
		if (!skb) {
			/* Page reuse already handled by bnxt_rx_pages(). */
			return NULL;
		}
	}

	skb->protocol =
		eth_type_trans(skb, bnxt_get_pkt_dev(bp, tpa_info->cfa_code));

	if (tpa_info->hash_type != PKT_HASH_TYPE_NONE)
		skb_set_hash(skb, tpa_info->rss_hash, tpa_info->hash_type);

	if ((tpa_info->flags2 & RX_CMP_FLAGS2_META_FORMAT_VLAN) &&
	    (skb->dev->features & BNXT_HW_FEATURE_VLAN_ALL_RX)) {
		u16 vlan_proto = tpa_info->metadata >>
			RX_CMP_FLAGS2_METADATA_TPID_SFT;
		u16 vtag = tpa_info->metadata & RX_CMP_FLAGS2_METADATA_TCI_MASK;

		__vlan_hwaccel_put_tag(skb, htons(vlan_proto), vtag);
	}

	skb_checksum_none_assert(skb);
	if (likely(tpa_info->flags2 & RX_TPA_START_CMP_FLAGS2_L4_CS_CALC)) {
		skb->ip_summed = CHECKSUM_UNNECESSARY;
		skb->csum_level =
			(tpa_info->flags2 & RX_CMP_FLAGS2_T_L4_CS_CALC) >> 3;
	}

	if (gro)
		skb = bnxt_gro_skb(bp, tpa_info, tpa_end, tpa_end1, skb);

	return skb;
}

static void bnxt_tpa_agg(struct bnxt *bp, struct bnxt_rx_ring_info *rxr,
			 struct rx_agg_cmp *rx_agg)
{
	u16 agg_id = TPA_AGG_AGG_ID(rx_agg);
	struct bnxt_tpa_info *tpa_info;

	agg_id = bnxt_lookup_agg_idx(rxr, agg_id);
	tpa_info = &rxr->rx_tpa[agg_id];
	BUG_ON(tpa_info->agg_count >= MAX_SKB_FRAGS);
	tpa_info->agg_arr[tpa_info->agg_count++] = *rx_agg;
}

static void bnxt_deliver_skb(struct bnxt *bp, struct bnxt_napi *bnapi,
			     struct sk_buff *skb)
{
	if (skb->dev != bp->dev) {
		/* this packet belongs to a vf-rep */
		bnxt_vf_rep_rx(bp, skb);
		return;
	}
	skb_record_rx_queue(skb, bnapi->index);
	napi_gro_receive(&bnapi->napi, skb);
}

/* returns the following:
 * 1       - 1 packet successfully received
 * 0       - successful TPA_START, packet not completed yet
 * -EBUSY  - completion ring does not have all the agg buffers yet
 * -ENOMEM - packet aborted due to out of memory
 * -EIO    - packet aborted due to hw error indicated in BD
 */
static int bnxt_rx_pkt(struct bnxt *bp, struct bnxt_cp_ring_info *cpr,
		       u32 *raw_cons, u8 *event)
{
	struct bnxt_napi *bnapi = cpr->bnapi;
	struct bnxt_rx_ring_info *rxr = bnapi->rx_ring;
	struct net_device *dev = bp->dev;
	struct rx_cmp *rxcmp;
	struct rx_cmp_ext *rxcmp1;
	u32 tmp_raw_cons = *raw_cons;
	u16 cfa_code, cons, prod, cp_cons = RING_CMP(tmp_raw_cons);
	struct bnxt_sw_rx_bd *rx_buf;
	unsigned int len;
	u8 *data_ptr, agg_bufs, cmp_type;
	dma_addr_t dma_addr;
	struct sk_buff *skb;
	void *data;
	int rc = 0;
	u32 misc;

	rxcmp = (struct rx_cmp *)
			&cpr->cp_desc_ring[CP_RING(cp_cons)][CP_IDX(cp_cons)];

	cmp_type = RX_CMP_TYPE(rxcmp);

	if (cmp_type == CMP_TYPE_RX_TPA_AGG_CMP) {
		bnxt_tpa_agg(bp, rxr, (struct rx_agg_cmp *)rxcmp);
		goto next_rx_no_prod_no_len;
	}

	tmp_raw_cons = NEXT_RAW_CMP(tmp_raw_cons);
	cp_cons = RING_CMP(tmp_raw_cons);
	rxcmp1 = (struct rx_cmp_ext *)
			&cpr->cp_desc_ring[CP_RING(cp_cons)][CP_IDX(cp_cons)];

	if (!RX_CMP_VALID(rxcmp1, tmp_raw_cons))
		return -EBUSY;

	prod = rxr->rx_prod;

	if (cmp_type == CMP_TYPE_RX_L2_TPA_START_CMP) {
		bnxt_tpa_start(bp, rxr, (struct rx_tpa_start_cmp *)rxcmp,
			       (struct rx_tpa_start_cmp_ext *)rxcmp1);

		*event |= BNXT_RX_EVENT;
		goto next_rx_no_prod_no_len;

	} else if (cmp_type == CMP_TYPE_RX_L2_TPA_END_CMP) {
		skb = bnxt_tpa_end(bp, cpr, &tmp_raw_cons,
				   (struct rx_tpa_end_cmp *)rxcmp,
				   (struct rx_tpa_end_cmp_ext *)rxcmp1, event);

		if (IS_ERR(skb))
			return -EBUSY;

		rc = -ENOMEM;
		if (likely(skb)) {
			bnxt_deliver_skb(bp, bnapi, skb);
			rc = 1;
		}
		*event |= BNXT_RX_EVENT;
		goto next_rx_no_prod_no_len;
	}

	cons = rxcmp->rx_cmp_opaque;
	if (unlikely(cons != rxr->rx_next_cons)) {
		int rc1 = bnxt_discard_rx(bp, cpr, raw_cons, rxcmp);

		/* 0xffff is forced error, don't print it */
		if (rxr->rx_next_cons != 0xffff)
			netdev_warn(bp->dev, "RX cons %x != expected cons %x\n",
				    cons, rxr->rx_next_cons);
		bnxt_sched_reset(bp, rxr);
		return rc1;
	}
	rx_buf = &rxr->rx_buf_ring[cons];
	data = rx_buf->data;
	data_ptr = rx_buf->data_ptr;
	prefetch(data_ptr);

	misc = le32_to_cpu(rxcmp->rx_cmp_misc_v1);
	agg_bufs = (misc & RX_CMP_AGG_BUFS) >> RX_CMP_AGG_BUFS_SHIFT;

	if (agg_bufs) {
		if (!bnxt_agg_bufs_valid(bp, cpr, agg_bufs, &tmp_raw_cons))
			return -EBUSY;

		cp_cons = NEXT_CMP(cp_cons);
		*event |= BNXT_AGG_EVENT;
	}
	*event |= BNXT_RX_EVENT;

	rx_buf->data = NULL;
	if (rxcmp1->rx_cmp_cfa_code_errors_v2 & RX_CMP_L2_ERRORS) {
		u32 rx_err = le32_to_cpu(rxcmp1->rx_cmp_cfa_code_errors_v2);

		bnxt_reuse_rx_data(rxr, cons, data);
		if (agg_bufs)
			bnxt_reuse_rx_agg_bufs(cpr, cp_cons, 0, agg_bufs,
					       false);

		rc = -EIO;
		if (rx_err & RX_CMPL_ERRORS_BUFFER_ERROR_MASK) {
			bnapi->cp_ring.sw_stats.rx.rx_buf_errors++;
			if (!(bp->flags & BNXT_FLAG_CHIP_P5) &&
			    !(bp->fw_cap & BNXT_FW_CAP_RING_MONITOR)) {
				netdev_warn_once(bp->dev, "RX buffer error %x\n",
						 rx_err);
				bnxt_sched_reset(bp, rxr);
			}
		}
		goto next_rx_no_len;
	}

	len = le32_to_cpu(rxcmp->rx_cmp_len_flags_type) >> RX_CMP_LEN_SHIFT;
	dma_addr = rx_buf->mapping;

	if (bnxt_rx_xdp(bp, rxr, cons, data, &data_ptr, &len, event)) {
		rc = 1;
		goto next_rx;
	}

	if (len <= bp->rx_copy_thresh) {
		skb = bnxt_copy_skb(bnapi, data_ptr, len, dma_addr);
		bnxt_reuse_rx_data(rxr, cons, data);
		if (!skb) {
			if (agg_bufs)
				bnxt_reuse_rx_agg_bufs(cpr, cp_cons, 0,
						       agg_bufs, false);
			rc = -ENOMEM;
			goto next_rx;
		}
	} else {
		u32 payload;

		if (rx_buf->data_ptr == data_ptr)
			payload = misc & RX_CMP_PAYLOAD_OFFSET;
		else
			payload = 0;
		skb = bp->rx_skb_func(bp, rxr, cons, data, data_ptr, dma_addr,
				      payload | len);
		if (!skb) {
			rc = -ENOMEM;
			goto next_rx;
		}
	}

	if (agg_bufs) {
		skb = bnxt_rx_pages(bp, cpr, skb, cp_cons, agg_bufs, false);
		if (!skb) {
			rc = -ENOMEM;
			goto next_rx;
		}
	}

	if (RX_CMP_HASH_VALID(rxcmp)) {
		u32 hash_type = RX_CMP_HASH_TYPE(rxcmp);
		enum pkt_hash_types type = PKT_HASH_TYPE_L4;

		/* RSS profiles 1 and 3 with extract code 0 for inner 4-tuple */
		if (hash_type != 1 && hash_type != 3)
			type = PKT_HASH_TYPE_L3;
		skb_set_hash(skb, le32_to_cpu(rxcmp->rx_cmp_rss_hash), type);
	}

	cfa_code = RX_CMP_CFA_CODE(rxcmp1);
	skb->protocol = eth_type_trans(skb, bnxt_get_pkt_dev(bp, cfa_code));

	if ((rxcmp1->rx_cmp_flags2 &
	     cpu_to_le32(RX_CMP_FLAGS2_META_FORMAT_VLAN)) &&
	    (skb->dev->features & BNXT_HW_FEATURE_VLAN_ALL_RX)) {
		u32 meta_data = le32_to_cpu(rxcmp1->rx_cmp_meta_data);
		u16 vtag = meta_data & RX_CMP_FLAGS2_METADATA_TCI_MASK;
		u16 vlan_proto = meta_data >> RX_CMP_FLAGS2_METADATA_TPID_SFT;

		__vlan_hwaccel_put_tag(skb, htons(vlan_proto), vtag);
	}

	skb_checksum_none_assert(skb);
	if (RX_CMP_L4_CS_OK(rxcmp1)) {
		if (dev->features & NETIF_F_RXCSUM) {
			skb->ip_summed = CHECKSUM_UNNECESSARY;
			skb->csum_level = RX_CMP_ENCAP(rxcmp1);
		}
	} else {
		if (rxcmp1->rx_cmp_cfa_code_errors_v2 & RX_CMP_L4_CS_ERR_BITS) {
			if (dev->features & NETIF_F_RXCSUM)
				bnapi->cp_ring.sw_stats.rx.rx_l4_csum_errors++;
		}
	}

	bnxt_deliver_skb(bp, bnapi, skb);
	rc = 1;

next_rx:
	cpr->rx_packets += 1;
	cpr->rx_bytes += len;

next_rx_no_len:
	rxr->rx_prod = NEXT_RX(prod);
	rxr->rx_next_cons = NEXT_RX(cons);

next_rx_no_prod_no_len:
	*raw_cons = tmp_raw_cons;

	return rc;
}

/* In netpoll mode, if we are using a combined completion ring, we need to
 * discard the rx packets and recycle the buffers.
 */
static int bnxt_force_rx_discard(struct bnxt *bp,
				 struct bnxt_cp_ring_info *cpr,
				 u32 *raw_cons, u8 *event)
{
	u32 tmp_raw_cons = *raw_cons;
	struct rx_cmp_ext *rxcmp1;
	struct rx_cmp *rxcmp;
	u16 cp_cons;
	u8 cmp_type;

	cp_cons = RING_CMP(tmp_raw_cons);
	rxcmp = (struct rx_cmp *)
			&cpr->cp_desc_ring[CP_RING(cp_cons)][CP_IDX(cp_cons)];

	tmp_raw_cons = NEXT_RAW_CMP(tmp_raw_cons);
	cp_cons = RING_CMP(tmp_raw_cons);
	rxcmp1 = (struct rx_cmp_ext *)
			&cpr->cp_desc_ring[CP_RING(cp_cons)][CP_IDX(cp_cons)];

	if (!RX_CMP_VALID(rxcmp1, tmp_raw_cons))
		return -EBUSY;

	cmp_type = RX_CMP_TYPE(rxcmp);
	if (cmp_type == CMP_TYPE_RX_L2_CMP) {
		rxcmp1->rx_cmp_cfa_code_errors_v2 |=
			cpu_to_le32(RX_CMPL_ERRORS_CRC_ERROR);
	} else if (cmp_type == CMP_TYPE_RX_L2_TPA_END_CMP) {
		struct rx_tpa_end_cmp_ext *tpa_end1;

		tpa_end1 = (struct rx_tpa_end_cmp_ext *)rxcmp1;
		tpa_end1->rx_tpa_end_cmp_errors_v2 |=
			cpu_to_le32(RX_TPA_END_CMP_ERRORS);
	}
	return bnxt_rx_pkt(bp, cpr, raw_cons, event);
}

u32 bnxt_fw_health_readl(struct bnxt *bp, int reg_idx)
{
	struct bnxt_fw_health *fw_health = bp->fw_health;
	u32 reg = fw_health->regs[reg_idx];
	u32 reg_type, reg_off, val = 0;

	reg_type = BNXT_FW_HEALTH_REG_TYPE(reg);
	reg_off = BNXT_FW_HEALTH_REG_OFF(reg);
	switch (reg_type) {
	case BNXT_FW_HEALTH_REG_TYPE_CFG:
		pci_read_config_dword(bp->pdev, reg_off, &val);
		break;
	case BNXT_FW_HEALTH_REG_TYPE_GRC:
		reg_off = fw_health->mapped_regs[reg_idx];
		fallthrough;
	case BNXT_FW_HEALTH_REG_TYPE_BAR0:
		val = readl(bp->bar0 + reg_off);
		break;
	case BNXT_FW_HEALTH_REG_TYPE_BAR1:
		val = readl(bp->bar1 + reg_off);
		break;
	}
	if (reg_idx == BNXT_FW_RESET_INPROG_REG)
		val &= fw_health->fw_reset_inprog_reg_mask;
	return val;
}

static u16 bnxt_agg_ring_id_to_grp_idx(struct bnxt *bp, u16 ring_id)
{
	int i;

	for (i = 0; i < bp->rx_nr_rings; i++) {
		u16 grp_idx = bp->rx_ring[i].bnapi->index;
		struct bnxt_ring_grp_info *grp_info;

		grp_info = &bp->grp_info[grp_idx];
		if (grp_info->agg_fw_ring_id == ring_id)
			return grp_idx;
	}
	return INVALID_HW_RING_ID;
}

#define BNXT_GET_EVENT_PORT(data)	\
	((data) &			\
	 ASYNC_EVENT_CMPL_PORT_CONN_NOT_ALLOWED_EVENT_DATA1_PORT_ID_MASK)

#define BNXT_EVENT_RING_TYPE(data2)	\
	((data2) &			\
	 ASYNC_EVENT_CMPL_RING_MONITOR_MSG_EVENT_DATA2_DISABLE_RING_TYPE_MASK)

#define BNXT_EVENT_RING_TYPE_RX(data2)	\
	(BNXT_EVENT_RING_TYPE(data2) ==	\
	 ASYNC_EVENT_CMPL_RING_MONITOR_MSG_EVENT_DATA2_DISABLE_RING_TYPE_RX)

static int bnxt_async_event_process(struct bnxt *bp,
				    struct hwrm_async_event_cmpl *cmpl)
{
	u16 event_id = le16_to_cpu(cmpl->event_id);
	u32 data1 = le32_to_cpu(cmpl->event_data1);
	u32 data2 = le32_to_cpu(cmpl->event_data2);

	/* TODO CHIMP_FW: Define event id's for link change, error etc */
	switch (event_id) {
	case ASYNC_EVENT_CMPL_EVENT_ID_LINK_SPEED_CFG_CHANGE: {
		struct bnxt_link_info *link_info = &bp->link_info;

		if (BNXT_VF(bp))
			goto async_event_process_exit;

		/* print unsupported speed warning in forced speed mode only */
		if (!(link_info->autoneg & BNXT_AUTONEG_SPEED) &&
		    (data1 & 0x20000)) {
			u16 fw_speed = link_info->force_link_speed;
			u32 speed = bnxt_fw_to_ethtool_speed(fw_speed);

			if (speed != SPEED_UNKNOWN)
				netdev_warn(bp->dev, "Link speed %d no longer supported\n",
					    speed);
		}
		set_bit(BNXT_LINK_SPEED_CHNG_SP_EVENT, &bp->sp_event);
	}
		fallthrough;
	case ASYNC_EVENT_CMPL_EVENT_ID_LINK_SPEED_CHANGE:
	case ASYNC_EVENT_CMPL_EVENT_ID_PORT_PHY_CFG_CHANGE:
		set_bit(BNXT_LINK_CFG_CHANGE_SP_EVENT, &bp->sp_event);
		fallthrough;
	case ASYNC_EVENT_CMPL_EVENT_ID_LINK_STATUS_CHANGE:
		set_bit(BNXT_LINK_CHNG_SP_EVENT, &bp->sp_event);
		break;
	case ASYNC_EVENT_CMPL_EVENT_ID_PF_DRVR_UNLOAD:
		set_bit(BNXT_HWRM_PF_UNLOAD_SP_EVENT, &bp->sp_event);
		break;
	case ASYNC_EVENT_CMPL_EVENT_ID_PORT_CONN_NOT_ALLOWED: {
		u16 port_id = BNXT_GET_EVENT_PORT(data1);

		if (BNXT_VF(bp))
			break;

		if (bp->pf.port_id != port_id)
			break;

		set_bit(BNXT_HWRM_PORT_MODULE_SP_EVENT, &bp->sp_event);
		break;
	}
	case ASYNC_EVENT_CMPL_EVENT_ID_VF_CFG_CHANGE:
		if (BNXT_PF(bp))
			goto async_event_process_exit;
		set_bit(BNXT_RESET_TASK_SILENT_SP_EVENT, &bp->sp_event);
		break;
	case ASYNC_EVENT_CMPL_EVENT_ID_RESET_NOTIFY:
		if (netif_msg_hw(bp))
			netdev_warn(bp->dev, "Received RESET_NOTIFY event, data1: 0x%x, data2: 0x%x\n",
				    data1, data2);
		if (!bp->fw_health)
			goto async_event_process_exit;

		bp->fw_reset_timestamp = jiffies;
		bp->fw_reset_min_dsecs = cmpl->timestamp_lo;
		if (!bp->fw_reset_min_dsecs)
			bp->fw_reset_min_dsecs = BNXT_DFLT_FW_RST_MIN_DSECS;
		bp->fw_reset_max_dsecs = le16_to_cpu(cmpl->timestamp_hi);
		if (!bp->fw_reset_max_dsecs)
			bp->fw_reset_max_dsecs = BNXT_DFLT_FW_RST_MAX_DSECS;
		if (EVENT_DATA1_RESET_NOTIFY_FATAL(data1)) {
			netdev_warn(bp->dev, "Firmware fatal reset event received\n");
			set_bit(BNXT_STATE_FW_FATAL_COND, &bp->state);
		} else {
			netdev_warn(bp->dev, "Firmware non-fatal reset event received, max wait time %d msec\n",
				    bp->fw_reset_max_dsecs * 100);
		}
		set_bit(BNXT_FW_RESET_NOTIFY_SP_EVENT, &bp->sp_event);
		break;
	case ASYNC_EVENT_CMPL_EVENT_ID_ERROR_RECOVERY: {
		struct bnxt_fw_health *fw_health = bp->fw_health;

		if (!fw_health)
			goto async_event_process_exit;

		fw_health->enabled = EVENT_DATA1_RECOVERY_ENABLED(data1);
		fw_health->master = EVENT_DATA1_RECOVERY_MASTER_FUNC(data1);
		if (!fw_health->enabled)
			break;

		if (netif_msg_drv(bp))
			netdev_info(bp->dev, "Error recovery info: error recovery[%d], master[%d], reset count[0x%x], health status: 0x%x\n",
				    fw_health->enabled, fw_health->master,
				    bnxt_fw_health_readl(bp,
							 BNXT_FW_RESET_CNT_REG),
				    bnxt_fw_health_readl(bp,
							 BNXT_FW_HEALTH_REG));
		fw_health->tmr_multiplier =
			DIV_ROUND_UP(fw_health->polling_dsecs * HZ,
				     bp->current_interval * 10);
		fw_health->tmr_counter = fw_health->tmr_multiplier;
		fw_health->last_fw_heartbeat =
			bnxt_fw_health_readl(bp, BNXT_FW_HEARTBEAT_REG);
		fw_health->last_fw_reset_cnt =
			bnxt_fw_health_readl(bp, BNXT_FW_RESET_CNT_REG);
		goto async_event_process_exit;
	}
	case ASYNC_EVENT_CMPL_EVENT_ID_RING_MONITOR_MSG: {
<<<<<<< HEAD
		u32 data1 = le32_to_cpu(cmpl->event_data1);
		u32 data2 = le32_to_cpu(cmpl->event_data2);
=======
>>>>>>> 105faa87
		struct bnxt_rx_ring_info *rxr;
		u16 grp_idx;

		if (bp->flags & BNXT_FLAG_CHIP_P5)
			goto async_event_process_exit;

		netdev_warn(bp->dev, "Ring monitor event, ring type %lu id 0x%x\n",
			    BNXT_EVENT_RING_TYPE(data2), data1);
		if (!BNXT_EVENT_RING_TYPE_RX(data2))
			goto async_event_process_exit;

		grp_idx = bnxt_agg_ring_id_to_grp_idx(bp, data1);
		if (grp_idx == INVALID_HW_RING_ID) {
			netdev_warn(bp->dev, "Unknown RX agg ring id 0x%x\n",
				    data1);
			goto async_event_process_exit;
		}
		rxr = bp->bnapi[grp_idx]->rx_ring;
		bnxt_sched_reset(bp, rxr);
		goto async_event_process_exit;
	}
	default:
		goto async_event_process_exit;
	}
	bnxt_queue_sp_work(bp);
async_event_process_exit:
	bnxt_ulp_async_events(bp, cmpl);
	return 0;
}

static int bnxt_hwrm_handler(struct bnxt *bp, struct tx_cmp *txcmp)
{
	u16 cmpl_type = TX_CMP_TYPE(txcmp), vf_id, seq_id;
	struct hwrm_cmpl *h_cmpl = (struct hwrm_cmpl *)txcmp;
	struct hwrm_fwd_req_cmpl *fwd_req_cmpl =
				(struct hwrm_fwd_req_cmpl *)txcmp;

	switch (cmpl_type) {
	case CMPL_BASE_TYPE_HWRM_DONE:
		seq_id = le16_to_cpu(h_cmpl->sequence_id);
		if (seq_id == bp->hwrm_intr_seq_id)
			bp->hwrm_intr_seq_id = (u16)~bp->hwrm_intr_seq_id;
		else
			netdev_err(bp->dev, "Invalid hwrm seq id %d\n", seq_id);
		break;

	case CMPL_BASE_TYPE_HWRM_FWD_REQ:
		vf_id = le16_to_cpu(fwd_req_cmpl->source_id);

		if ((vf_id < bp->pf.first_vf_id) ||
		    (vf_id >= bp->pf.first_vf_id + bp->pf.active_vfs)) {
			netdev_err(bp->dev, "Msg contains invalid VF id %x\n",
				   vf_id);
			return -EINVAL;
		}

		set_bit(vf_id - bp->pf.first_vf_id, bp->pf.vf_event_bmap);
		set_bit(BNXT_HWRM_EXEC_FWD_REQ_SP_EVENT, &bp->sp_event);
		bnxt_queue_sp_work(bp);
		break;

	case CMPL_BASE_TYPE_HWRM_ASYNC_EVENT:
		bnxt_async_event_process(bp,
					 (struct hwrm_async_event_cmpl *)txcmp);

	default:
		break;
	}

	return 0;
}

static irqreturn_t bnxt_msix(int irq, void *dev_instance)
{
	struct bnxt_napi *bnapi = dev_instance;
	struct bnxt *bp = bnapi->bp;
	struct bnxt_cp_ring_info *cpr = &bnapi->cp_ring;
	u32 cons = RING_CMP(cpr->cp_raw_cons);

	cpr->event_ctr++;
	prefetch(&cpr->cp_desc_ring[CP_RING(cons)][CP_IDX(cons)]);
	napi_schedule(&bnapi->napi);
	return IRQ_HANDLED;
}

static inline int bnxt_has_work(struct bnxt *bp, struct bnxt_cp_ring_info *cpr)
{
	u32 raw_cons = cpr->cp_raw_cons;
	u16 cons = RING_CMP(raw_cons);
	struct tx_cmp *txcmp;

	txcmp = &cpr->cp_desc_ring[CP_RING(cons)][CP_IDX(cons)];

	return TX_CMP_VALID(txcmp, raw_cons);
}

static irqreturn_t bnxt_inta(int irq, void *dev_instance)
{
	struct bnxt_napi *bnapi = dev_instance;
	struct bnxt *bp = bnapi->bp;
	struct bnxt_cp_ring_info *cpr = &bnapi->cp_ring;
	u32 cons = RING_CMP(cpr->cp_raw_cons);
	u32 int_status;

	prefetch(&cpr->cp_desc_ring[CP_RING(cons)][CP_IDX(cons)]);

	if (!bnxt_has_work(bp, cpr)) {
		int_status = readl(bp->bar0 + BNXT_CAG_REG_LEGACY_INT_STATUS);
		/* return if erroneous interrupt */
		if (!(int_status & (0x10000 << cpr->cp_ring_struct.fw_ring_id)))
			return IRQ_NONE;
	}

	/* disable ring IRQ */
	BNXT_CP_DB_IRQ_DIS(cpr->cp_db.doorbell);

	/* Return here if interrupt is shared and is disabled. */
	if (unlikely(atomic_read(&bp->intr_sem) != 0))
		return IRQ_HANDLED;

	napi_schedule(&bnapi->napi);
	return IRQ_HANDLED;
}

static int __bnxt_poll_work(struct bnxt *bp, struct bnxt_cp_ring_info *cpr,
			    int budget)
{
	struct bnxt_napi *bnapi = cpr->bnapi;
	u32 raw_cons = cpr->cp_raw_cons;
	u32 cons;
	int tx_pkts = 0;
	int rx_pkts = 0;
	u8 event = 0;
	struct tx_cmp *txcmp;

	cpr->has_more_work = 0;
	cpr->had_work_done = 1;
	while (1) {
		int rc;

		cons = RING_CMP(raw_cons);
		txcmp = &cpr->cp_desc_ring[CP_RING(cons)][CP_IDX(cons)];

		if (!TX_CMP_VALID(txcmp, raw_cons))
			break;

		/* The valid test of the entry must be done first before
		 * reading any further.
		 */
		dma_rmb();
		if (TX_CMP_TYPE(txcmp) == CMP_TYPE_TX_L2_CMP) {
			tx_pkts++;
			/* return full budget so NAPI will complete. */
			if (unlikely(tx_pkts > bp->tx_wake_thresh)) {
				rx_pkts = budget;
				raw_cons = NEXT_RAW_CMP(raw_cons);
				if (budget)
					cpr->has_more_work = 1;
				break;
			}
		} else if ((TX_CMP_TYPE(txcmp) & 0x30) == 0x10) {
			if (likely(budget))
				rc = bnxt_rx_pkt(bp, cpr, &raw_cons, &event);
			else
				rc = bnxt_force_rx_discard(bp, cpr, &raw_cons,
							   &event);
			if (likely(rc >= 0))
				rx_pkts += rc;
			/* Increment rx_pkts when rc is -ENOMEM to count towards
			 * the NAPI budget.  Otherwise, we may potentially loop
			 * here forever if we consistently cannot allocate
			 * buffers.
			 */
			else if (rc == -ENOMEM && budget)
				rx_pkts++;
			else if (rc == -EBUSY)	/* partial completion */
				break;
		} else if (unlikely((TX_CMP_TYPE(txcmp) ==
				     CMPL_BASE_TYPE_HWRM_DONE) ||
				    (TX_CMP_TYPE(txcmp) ==
				     CMPL_BASE_TYPE_HWRM_FWD_REQ) ||
				    (TX_CMP_TYPE(txcmp) ==
				     CMPL_BASE_TYPE_HWRM_ASYNC_EVENT))) {
			bnxt_hwrm_handler(bp, txcmp);
		}
		raw_cons = NEXT_RAW_CMP(raw_cons);

		if (rx_pkts && rx_pkts == budget) {
			cpr->has_more_work = 1;
			break;
		}
	}

	if (event & BNXT_REDIRECT_EVENT)
		xdp_do_flush_map();

	if (event & BNXT_TX_EVENT) {
		struct bnxt_tx_ring_info *txr = bnapi->tx_ring;
		u16 prod = txr->tx_prod;

		/* Sync BD data before updating doorbell */
		wmb();

		bnxt_db_write_relaxed(bp, &txr->tx_db, prod);
	}

	cpr->cp_raw_cons = raw_cons;
	bnapi->tx_pkts += tx_pkts;
	bnapi->events |= event;
	return rx_pkts;
}

static void __bnxt_poll_work_done(struct bnxt *bp, struct bnxt_napi *bnapi)
{
	if (bnapi->tx_pkts) {
		bnapi->tx_int(bp, bnapi, bnapi->tx_pkts);
		bnapi->tx_pkts = 0;
	}

	if ((bnapi->events & BNXT_RX_EVENT) && !(bnapi->in_reset)) {
		struct bnxt_rx_ring_info *rxr = bnapi->rx_ring;

		if (bnapi->events & BNXT_AGG_EVENT)
			bnxt_db_write(bp, &rxr->rx_agg_db, rxr->rx_agg_prod);
		bnxt_db_write(bp, &rxr->rx_db, rxr->rx_prod);
	}
	bnapi->events = 0;
}

static int bnxt_poll_work(struct bnxt *bp, struct bnxt_cp_ring_info *cpr,
			  int budget)
{
	struct bnxt_napi *bnapi = cpr->bnapi;
	int rx_pkts;

	rx_pkts = __bnxt_poll_work(bp, cpr, budget);

	/* ACK completion ring before freeing tx ring and producing new
	 * buffers in rx/agg rings to prevent overflowing the completion
	 * ring.
	 */
	bnxt_db_cq(bp, &cpr->cp_db, cpr->cp_raw_cons);

	__bnxt_poll_work_done(bp, bnapi);
	return rx_pkts;
}

static int bnxt_poll_nitroa0(struct napi_struct *napi, int budget)
{
	struct bnxt_napi *bnapi = container_of(napi, struct bnxt_napi, napi);
	struct bnxt *bp = bnapi->bp;
	struct bnxt_cp_ring_info *cpr = &bnapi->cp_ring;
	struct bnxt_rx_ring_info *rxr = bnapi->rx_ring;
	struct tx_cmp *txcmp;
	struct rx_cmp_ext *rxcmp1;
	u32 cp_cons, tmp_raw_cons;
	u32 raw_cons = cpr->cp_raw_cons;
	u32 rx_pkts = 0;
	u8 event = 0;

	while (1) {
		int rc;

		cp_cons = RING_CMP(raw_cons);
		txcmp = &cpr->cp_desc_ring[CP_RING(cp_cons)][CP_IDX(cp_cons)];

		if (!TX_CMP_VALID(txcmp, raw_cons))
			break;

		if ((TX_CMP_TYPE(txcmp) & 0x30) == 0x10) {
			tmp_raw_cons = NEXT_RAW_CMP(raw_cons);
			cp_cons = RING_CMP(tmp_raw_cons);
			rxcmp1 = (struct rx_cmp_ext *)
			  &cpr->cp_desc_ring[CP_RING(cp_cons)][CP_IDX(cp_cons)];

			if (!RX_CMP_VALID(rxcmp1, tmp_raw_cons))
				break;

			/* force an error to recycle the buffer */
			rxcmp1->rx_cmp_cfa_code_errors_v2 |=
				cpu_to_le32(RX_CMPL_ERRORS_CRC_ERROR);

			rc = bnxt_rx_pkt(bp, cpr, &raw_cons, &event);
			if (likely(rc == -EIO) && budget)
				rx_pkts++;
			else if (rc == -EBUSY)	/* partial completion */
				break;
		} else if (unlikely(TX_CMP_TYPE(txcmp) ==
				    CMPL_BASE_TYPE_HWRM_DONE)) {
			bnxt_hwrm_handler(bp, txcmp);
		} else {
			netdev_err(bp->dev,
				   "Invalid completion received on special ring\n");
		}
		raw_cons = NEXT_RAW_CMP(raw_cons);

		if (rx_pkts == budget)
			break;
	}

	cpr->cp_raw_cons = raw_cons;
	BNXT_DB_CQ(&cpr->cp_db, cpr->cp_raw_cons);
	bnxt_db_write(bp, &rxr->rx_db, rxr->rx_prod);

	if (event & BNXT_AGG_EVENT)
		bnxt_db_write(bp, &rxr->rx_agg_db, rxr->rx_agg_prod);

	if (!bnxt_has_work(bp, cpr) && rx_pkts < budget) {
		napi_complete_done(napi, rx_pkts);
		BNXT_DB_CQ_ARM(&cpr->cp_db, cpr->cp_raw_cons);
	}
	return rx_pkts;
}

static int bnxt_poll(struct napi_struct *napi, int budget)
{
	struct bnxt_napi *bnapi = container_of(napi, struct bnxt_napi, napi);
	struct bnxt *bp = bnapi->bp;
	struct bnxt_cp_ring_info *cpr = &bnapi->cp_ring;
	int work_done = 0;

	while (1) {
		work_done += bnxt_poll_work(bp, cpr, budget - work_done);

		if (work_done >= budget) {
			if (!budget)
				BNXT_DB_CQ_ARM(&cpr->cp_db, cpr->cp_raw_cons);
			break;
		}

		if (!bnxt_has_work(bp, cpr)) {
			if (napi_complete_done(napi, work_done))
				BNXT_DB_CQ_ARM(&cpr->cp_db, cpr->cp_raw_cons);
			break;
		}
	}
	if (bp->flags & BNXT_FLAG_DIM) {
		struct dim_sample dim_sample = {};

		dim_update_sample(cpr->event_ctr,
				  cpr->rx_packets,
				  cpr->rx_bytes,
				  &dim_sample);
		net_dim(&cpr->dim, dim_sample);
	}
	return work_done;
}

static int __bnxt_poll_cqs(struct bnxt *bp, struct bnxt_napi *bnapi, int budget)
{
	struct bnxt_cp_ring_info *cpr = &bnapi->cp_ring;
	int i, work_done = 0;

	for (i = 0; i < 2; i++) {
		struct bnxt_cp_ring_info *cpr2 = cpr->cp_ring_arr[i];

		if (cpr2) {
			work_done += __bnxt_poll_work(bp, cpr2,
						      budget - work_done);
			cpr->has_more_work |= cpr2->has_more_work;
		}
	}
	return work_done;
}

static void __bnxt_poll_cqs_done(struct bnxt *bp, struct bnxt_napi *bnapi,
				 u64 dbr_type)
{
	struct bnxt_cp_ring_info *cpr = &bnapi->cp_ring;
	int i;

	for (i = 0; i < 2; i++) {
		struct bnxt_cp_ring_info *cpr2 = cpr->cp_ring_arr[i];
		struct bnxt_db_info *db;

		if (cpr2 && cpr2->had_work_done) {
			db = &cpr2->cp_db;
			writeq(db->db_key64 | dbr_type |
			       RING_CMP(cpr2->cp_raw_cons), db->doorbell);
			cpr2->had_work_done = 0;
		}
	}
	__bnxt_poll_work_done(bp, bnapi);
}

static int bnxt_poll_p5(struct napi_struct *napi, int budget)
{
	struct bnxt_napi *bnapi = container_of(napi, struct bnxt_napi, napi);
	struct bnxt_cp_ring_info *cpr = &bnapi->cp_ring;
	u32 raw_cons = cpr->cp_raw_cons;
	struct bnxt *bp = bnapi->bp;
	struct nqe_cn *nqcmp;
	int work_done = 0;
	u32 cons;

	if (cpr->has_more_work) {
		cpr->has_more_work = 0;
		work_done = __bnxt_poll_cqs(bp, bnapi, budget);
	}
	while (1) {
		cons = RING_CMP(raw_cons);
		nqcmp = &cpr->nq_desc_ring[CP_RING(cons)][CP_IDX(cons)];

		if (!NQ_CMP_VALID(nqcmp, raw_cons)) {
			if (cpr->has_more_work)
				break;

			__bnxt_poll_cqs_done(bp, bnapi, DBR_TYPE_CQ_ARMALL);
			cpr->cp_raw_cons = raw_cons;
			if (napi_complete_done(napi, work_done))
				BNXT_DB_NQ_ARM_P5(&cpr->cp_db,
						  cpr->cp_raw_cons);
			return work_done;
		}

		/* The valid test of the entry must be done first before
		 * reading any further.
		 */
		dma_rmb();

		if (nqcmp->type == cpu_to_le16(NQ_CN_TYPE_CQ_NOTIFICATION)) {
			u32 idx = le32_to_cpu(nqcmp->cq_handle_low);
			struct bnxt_cp_ring_info *cpr2;

			cpr2 = cpr->cp_ring_arr[idx];
			work_done += __bnxt_poll_work(bp, cpr2,
						      budget - work_done);
			cpr->has_more_work |= cpr2->has_more_work;
		} else {
			bnxt_hwrm_handler(bp, (struct tx_cmp *)nqcmp);
		}
		raw_cons = NEXT_RAW_CMP(raw_cons);
	}
	__bnxt_poll_cqs_done(bp, bnapi, DBR_TYPE_CQ);
	if (raw_cons != cpr->cp_raw_cons) {
		cpr->cp_raw_cons = raw_cons;
		BNXT_DB_NQ_P5(&cpr->cp_db, raw_cons);
	}
	return work_done;
}

static void bnxt_free_tx_skbs(struct bnxt *bp)
{
	int i, max_idx;
	struct pci_dev *pdev = bp->pdev;

	if (!bp->tx_ring)
		return;

	max_idx = bp->tx_nr_pages * TX_DESC_CNT;
	for (i = 0; i < bp->tx_nr_rings; i++) {
		struct bnxt_tx_ring_info *txr = &bp->tx_ring[i];
		int j;

		for (j = 0; j < max_idx;) {
			struct bnxt_sw_tx_bd *tx_buf = &txr->tx_buf_ring[j];
			struct sk_buff *skb;
			int k, last;

			if (i < bp->tx_nr_rings_xdp &&
			    tx_buf->action == XDP_REDIRECT) {
				dma_unmap_single(&pdev->dev,
					dma_unmap_addr(tx_buf, mapping),
					dma_unmap_len(tx_buf, len),
					PCI_DMA_TODEVICE);
				xdp_return_frame(tx_buf->xdpf);
				tx_buf->action = 0;
				tx_buf->xdpf = NULL;
				j++;
				continue;
			}

			skb = tx_buf->skb;
			if (!skb) {
				j++;
				continue;
			}

			tx_buf->skb = NULL;

			if (tx_buf->is_push) {
				dev_kfree_skb(skb);
				j += 2;
				continue;
			}

			dma_unmap_single(&pdev->dev,
					 dma_unmap_addr(tx_buf, mapping),
					 skb_headlen(skb),
					 PCI_DMA_TODEVICE);

			last = tx_buf->nr_frags;
			j += 2;
			for (k = 0; k < last; k++, j++) {
				int ring_idx = j & bp->tx_ring_mask;
				skb_frag_t *frag = &skb_shinfo(skb)->frags[k];

				tx_buf = &txr->tx_buf_ring[ring_idx];
				dma_unmap_page(
					&pdev->dev,
					dma_unmap_addr(tx_buf, mapping),
					skb_frag_size(frag), PCI_DMA_TODEVICE);
			}
			dev_kfree_skb(skb);
		}
		netdev_tx_reset_queue(netdev_get_tx_queue(bp->dev, i));
	}
}

static void bnxt_free_one_rx_ring_skbs(struct bnxt *bp, int ring_nr)
{
	struct bnxt_rx_ring_info *rxr = &bp->rx_ring[ring_nr];
	struct pci_dev *pdev = bp->pdev;
	struct bnxt_tpa_idx_map *map;
	int i, max_idx, max_agg_idx;

	max_idx = bp->rx_nr_pages * RX_DESC_CNT;
	max_agg_idx = bp->rx_agg_nr_pages * RX_DESC_CNT;
	if (!rxr->rx_tpa)
		goto skip_rx_tpa_free;

	for (i = 0; i < bp->max_tpa; i++) {
		struct bnxt_tpa_info *tpa_info = &rxr->rx_tpa[i];
		u8 *data = tpa_info->data;

		if (!data)
			continue;

		dma_unmap_single_attrs(&pdev->dev, tpa_info->mapping,
				       bp->rx_buf_use_size, bp->rx_dir,
				       DMA_ATTR_WEAK_ORDERING);

		tpa_info->data = NULL;

		kfree(data);
	}

skip_rx_tpa_free:
	for (i = 0; i < max_idx; i++) {
		struct bnxt_sw_rx_bd *rx_buf = &rxr->rx_buf_ring[i];
		dma_addr_t mapping = rx_buf->mapping;
		void *data = rx_buf->data;

		if (!data)
			continue;

		rx_buf->data = NULL;
		if (BNXT_RX_PAGE_MODE(bp)) {
			mapping -= bp->rx_dma_offset;
			dma_unmap_page_attrs(&pdev->dev, mapping, PAGE_SIZE,
					     bp->rx_dir,
					     DMA_ATTR_WEAK_ORDERING);
			page_pool_recycle_direct(rxr->page_pool, data);
		} else {
			dma_unmap_single_attrs(&pdev->dev, mapping,
					       bp->rx_buf_use_size, bp->rx_dir,
					       DMA_ATTR_WEAK_ORDERING);
			kfree(data);
		}
	}
	for (i = 0; i < max_agg_idx; i++) {
		struct bnxt_sw_rx_agg_bd *rx_agg_buf = &rxr->rx_agg_ring[i];
		struct page *page = rx_agg_buf->page;

		if (!page)
			continue;

		dma_unmap_page_attrs(&pdev->dev, rx_agg_buf->mapping,
				     BNXT_RX_PAGE_SIZE, PCI_DMA_FROMDEVICE,
				     DMA_ATTR_WEAK_ORDERING);

		rx_agg_buf->page = NULL;
		__clear_bit(i, rxr->rx_agg_bmap);

		__free_page(page);
	}
	if (rxr->rx_page) {
		__free_page(rxr->rx_page);
		rxr->rx_page = NULL;
	}
	map = rxr->rx_tpa_idx_map;
	if (map)
		memset(map->agg_idx_bmap, 0, sizeof(map->agg_idx_bmap));
}

static void bnxt_free_rx_skbs(struct bnxt *bp)
{
	int i;

	if (!bp->rx_ring)
		return;

	for (i = 0; i < bp->rx_nr_rings; i++)
		bnxt_free_one_rx_ring_skbs(bp, i);
}

static void bnxt_free_skbs(struct bnxt *bp)
{
	bnxt_free_tx_skbs(bp);
	bnxt_free_rx_skbs(bp);
}

static void bnxt_free_ring(struct bnxt *bp, struct bnxt_ring_mem_info *rmem)
{
	struct pci_dev *pdev = bp->pdev;
	int i;

	for (i = 0; i < rmem->nr_pages; i++) {
		if (!rmem->pg_arr[i])
			continue;

		dma_free_coherent(&pdev->dev, rmem->page_size,
				  rmem->pg_arr[i], rmem->dma_arr[i]);

		rmem->pg_arr[i] = NULL;
	}
	if (rmem->pg_tbl) {
		size_t pg_tbl_size = rmem->nr_pages * 8;

		if (rmem->flags & BNXT_RMEM_USE_FULL_PAGE_FLAG)
			pg_tbl_size = rmem->page_size;
		dma_free_coherent(&pdev->dev, pg_tbl_size,
				  rmem->pg_tbl, rmem->pg_tbl_map);
		rmem->pg_tbl = NULL;
	}
	if (rmem->vmem_size && *rmem->vmem) {
		vfree(*rmem->vmem);
		*rmem->vmem = NULL;
	}
}

static int bnxt_alloc_ring(struct bnxt *bp, struct bnxt_ring_mem_info *rmem)
{
	struct pci_dev *pdev = bp->pdev;
	u64 valid_bit = 0;
	int i;

	if (rmem->flags & (BNXT_RMEM_VALID_PTE_FLAG | BNXT_RMEM_RING_PTE_FLAG))
		valid_bit = PTU_PTE_VALID;
	if ((rmem->nr_pages > 1 || rmem->depth > 0) && !rmem->pg_tbl) {
		size_t pg_tbl_size = rmem->nr_pages * 8;

		if (rmem->flags & BNXT_RMEM_USE_FULL_PAGE_FLAG)
			pg_tbl_size = rmem->page_size;
		rmem->pg_tbl = dma_alloc_coherent(&pdev->dev, pg_tbl_size,
						  &rmem->pg_tbl_map,
						  GFP_KERNEL);
		if (!rmem->pg_tbl)
			return -ENOMEM;
	}

	for (i = 0; i < rmem->nr_pages; i++) {
		u64 extra_bits = valid_bit;

		rmem->pg_arr[i] = dma_alloc_coherent(&pdev->dev,
						     rmem->page_size,
						     &rmem->dma_arr[i],
						     GFP_KERNEL);
		if (!rmem->pg_arr[i])
			return -ENOMEM;

		if (rmem->init_val)
			memset(rmem->pg_arr[i], rmem->init_val,
			       rmem->page_size);
		if (rmem->nr_pages > 1 || rmem->depth > 0) {
			if (i == rmem->nr_pages - 2 &&
			    (rmem->flags & BNXT_RMEM_RING_PTE_FLAG))
				extra_bits |= PTU_PTE_NEXT_TO_LAST;
			else if (i == rmem->nr_pages - 1 &&
				 (rmem->flags & BNXT_RMEM_RING_PTE_FLAG))
				extra_bits |= PTU_PTE_LAST;
			rmem->pg_tbl[i] =
				cpu_to_le64(rmem->dma_arr[i] | extra_bits);
		}
	}

	if (rmem->vmem_size) {
		*rmem->vmem = vzalloc(rmem->vmem_size);
		if (!(*rmem->vmem))
			return -ENOMEM;
	}
	return 0;
}

static void bnxt_free_tpa_info(struct bnxt *bp)
{
	int i;

	for (i = 0; i < bp->rx_nr_rings; i++) {
		struct bnxt_rx_ring_info *rxr = &bp->rx_ring[i];

		kfree(rxr->rx_tpa_idx_map);
		rxr->rx_tpa_idx_map = NULL;
		if (rxr->rx_tpa) {
			kfree(rxr->rx_tpa[0].agg_arr);
			rxr->rx_tpa[0].agg_arr = NULL;
		}
		kfree(rxr->rx_tpa);
		rxr->rx_tpa = NULL;
	}
}

static int bnxt_alloc_tpa_info(struct bnxt *bp)
{
	int i, j, total_aggs = 0;

	bp->max_tpa = MAX_TPA;
	if (bp->flags & BNXT_FLAG_CHIP_P5) {
		if (!bp->max_tpa_v2)
			return 0;
		bp->max_tpa = max_t(u16, bp->max_tpa_v2, MAX_TPA_P5);
		total_aggs = bp->max_tpa * MAX_SKB_FRAGS;
	}

	for (i = 0; i < bp->rx_nr_rings; i++) {
		struct bnxt_rx_ring_info *rxr = &bp->rx_ring[i];
		struct rx_agg_cmp *agg;

		rxr->rx_tpa = kcalloc(bp->max_tpa, sizeof(struct bnxt_tpa_info),
				      GFP_KERNEL);
		if (!rxr->rx_tpa)
			return -ENOMEM;

		if (!(bp->flags & BNXT_FLAG_CHIP_P5))
			continue;
		agg = kcalloc(total_aggs, sizeof(*agg), GFP_KERNEL);
		rxr->rx_tpa[0].agg_arr = agg;
		if (!agg)
			return -ENOMEM;
		for (j = 1; j < bp->max_tpa; j++)
			rxr->rx_tpa[j].agg_arr = agg + j * MAX_SKB_FRAGS;
		rxr->rx_tpa_idx_map = kzalloc(sizeof(*rxr->rx_tpa_idx_map),
					      GFP_KERNEL);
		if (!rxr->rx_tpa_idx_map)
			return -ENOMEM;
	}
	return 0;
}

static void bnxt_free_rx_rings(struct bnxt *bp)
{
	int i;

	if (!bp->rx_ring)
		return;

	bnxt_free_tpa_info(bp);
	for (i = 0; i < bp->rx_nr_rings; i++) {
		struct bnxt_rx_ring_info *rxr = &bp->rx_ring[i];
		struct bnxt_ring_struct *ring;

		if (rxr->xdp_prog)
			bpf_prog_put(rxr->xdp_prog);

		if (xdp_rxq_info_is_reg(&rxr->xdp_rxq))
			xdp_rxq_info_unreg(&rxr->xdp_rxq);

		page_pool_destroy(rxr->page_pool);
		rxr->page_pool = NULL;

		kfree(rxr->rx_agg_bmap);
		rxr->rx_agg_bmap = NULL;

		ring = &rxr->rx_ring_struct;
		bnxt_free_ring(bp, &ring->ring_mem);

		ring = &rxr->rx_agg_ring_struct;
		bnxt_free_ring(bp, &ring->ring_mem);
	}
}

static int bnxt_alloc_rx_page_pool(struct bnxt *bp,
				   struct bnxt_rx_ring_info *rxr)
{
	struct page_pool_params pp = { 0 };

	pp.pool_size = bp->rx_ring_size;
	pp.nid = dev_to_node(&bp->pdev->dev);
	pp.dev = &bp->pdev->dev;
	pp.dma_dir = DMA_BIDIRECTIONAL;

	rxr->page_pool = page_pool_create(&pp);
	if (IS_ERR(rxr->page_pool)) {
		int err = PTR_ERR(rxr->page_pool);

		rxr->page_pool = NULL;
		return err;
	}
	return 0;
}

static int bnxt_alloc_rx_rings(struct bnxt *bp)
{
	int i, rc = 0, agg_rings = 0;

	if (!bp->rx_ring)
		return -ENOMEM;

	if (bp->flags & BNXT_FLAG_AGG_RINGS)
		agg_rings = 1;

	for (i = 0; i < bp->rx_nr_rings; i++) {
		struct bnxt_rx_ring_info *rxr = &bp->rx_ring[i];
		struct bnxt_ring_struct *ring;

		ring = &rxr->rx_ring_struct;

		rc = bnxt_alloc_rx_page_pool(bp, rxr);
		if (rc)
			return rc;

		rc = xdp_rxq_info_reg(&rxr->xdp_rxq, bp->dev, i);
		if (rc < 0)
			return rc;

		rc = xdp_rxq_info_reg_mem_model(&rxr->xdp_rxq,
						MEM_TYPE_PAGE_POOL,
						rxr->page_pool);
		if (rc) {
			xdp_rxq_info_unreg(&rxr->xdp_rxq);
			return rc;
		}

		rc = bnxt_alloc_ring(bp, &ring->ring_mem);
		if (rc)
			return rc;

		ring->grp_idx = i;
		if (agg_rings) {
			u16 mem_size;

			ring = &rxr->rx_agg_ring_struct;
			rc = bnxt_alloc_ring(bp, &ring->ring_mem);
			if (rc)
				return rc;

			ring->grp_idx = i;
			rxr->rx_agg_bmap_size = bp->rx_agg_ring_mask + 1;
			mem_size = rxr->rx_agg_bmap_size / 8;
			rxr->rx_agg_bmap = kzalloc(mem_size, GFP_KERNEL);
			if (!rxr->rx_agg_bmap)
				return -ENOMEM;
		}
	}
	if (bp->flags & BNXT_FLAG_TPA)
		rc = bnxt_alloc_tpa_info(bp);
	return rc;
}

static void bnxt_free_tx_rings(struct bnxt *bp)
{
	int i;
	struct pci_dev *pdev = bp->pdev;

	if (!bp->tx_ring)
		return;

	for (i = 0; i < bp->tx_nr_rings; i++) {
		struct bnxt_tx_ring_info *txr = &bp->tx_ring[i];
		struct bnxt_ring_struct *ring;

		if (txr->tx_push) {
			dma_free_coherent(&pdev->dev, bp->tx_push_size,
					  txr->tx_push, txr->tx_push_mapping);
			txr->tx_push = NULL;
		}

		ring = &txr->tx_ring_struct;

		bnxt_free_ring(bp, &ring->ring_mem);
	}
}

static int bnxt_alloc_tx_rings(struct bnxt *bp)
{
	int i, j, rc;
	struct pci_dev *pdev = bp->pdev;

	bp->tx_push_size = 0;
	if (bp->tx_push_thresh) {
		int push_size;

		push_size  = L1_CACHE_ALIGN(sizeof(struct tx_push_bd) +
					bp->tx_push_thresh);

		if (push_size > 256) {
			push_size = 0;
			bp->tx_push_thresh = 0;
		}

		bp->tx_push_size = push_size;
	}

	for (i = 0, j = 0; i < bp->tx_nr_rings; i++) {
		struct bnxt_tx_ring_info *txr = &bp->tx_ring[i];
		struct bnxt_ring_struct *ring;
		u8 qidx;

		ring = &txr->tx_ring_struct;

		rc = bnxt_alloc_ring(bp, &ring->ring_mem);
		if (rc)
			return rc;

		ring->grp_idx = txr->bnapi->index;
		if (bp->tx_push_size) {
			dma_addr_t mapping;

			/* One pre-allocated DMA buffer to backup
			 * TX push operation
			 */
			txr->tx_push = dma_alloc_coherent(&pdev->dev,
						bp->tx_push_size,
						&txr->tx_push_mapping,
						GFP_KERNEL);

			if (!txr->tx_push)
				return -ENOMEM;

			mapping = txr->tx_push_mapping +
				sizeof(struct tx_push_bd);
			txr->data_mapping = cpu_to_le64(mapping);
		}
		qidx = bp->tc_to_qidx[j];
		ring->queue_id = bp->q_info[qidx].queue_id;
		if (i < bp->tx_nr_rings_xdp)
			continue;
		if (i % bp->tx_nr_rings_per_tc == (bp->tx_nr_rings_per_tc - 1))
			j++;
	}
	return 0;
}

static void bnxt_free_cp_rings(struct bnxt *bp)
{
	int i;

	if (!bp->bnapi)
		return;

	for (i = 0; i < bp->cp_nr_rings; i++) {
		struct bnxt_napi *bnapi = bp->bnapi[i];
		struct bnxt_cp_ring_info *cpr;
		struct bnxt_ring_struct *ring;
		int j;

		if (!bnapi)
			continue;

		cpr = &bnapi->cp_ring;
		ring = &cpr->cp_ring_struct;

		bnxt_free_ring(bp, &ring->ring_mem);

		for (j = 0; j < 2; j++) {
			struct bnxt_cp_ring_info *cpr2 = cpr->cp_ring_arr[j];

			if (cpr2) {
				ring = &cpr2->cp_ring_struct;
				bnxt_free_ring(bp, &ring->ring_mem);
				kfree(cpr2);
				cpr->cp_ring_arr[j] = NULL;
			}
		}
	}
}

static struct bnxt_cp_ring_info *bnxt_alloc_cp_sub_ring(struct bnxt *bp)
{
	struct bnxt_ring_mem_info *rmem;
	struct bnxt_ring_struct *ring;
	struct bnxt_cp_ring_info *cpr;
	int rc;

	cpr = kzalloc(sizeof(*cpr), GFP_KERNEL);
	if (!cpr)
		return NULL;

	ring = &cpr->cp_ring_struct;
	rmem = &ring->ring_mem;
	rmem->nr_pages = bp->cp_nr_pages;
	rmem->page_size = HW_CMPD_RING_SIZE;
	rmem->pg_arr = (void **)cpr->cp_desc_ring;
	rmem->dma_arr = cpr->cp_desc_mapping;
	rmem->flags = BNXT_RMEM_RING_PTE_FLAG;
	rc = bnxt_alloc_ring(bp, rmem);
	if (rc) {
		bnxt_free_ring(bp, rmem);
		kfree(cpr);
		cpr = NULL;
	}
	return cpr;
}

static int bnxt_alloc_cp_rings(struct bnxt *bp)
{
	bool sh = !!(bp->flags & BNXT_FLAG_SHARED_RINGS);
	int i, rc, ulp_base_vec, ulp_msix;

	ulp_msix = bnxt_get_ulp_msix_num(bp);
	ulp_base_vec = bnxt_get_ulp_msix_base(bp);
	for (i = 0; i < bp->cp_nr_rings; i++) {
		struct bnxt_napi *bnapi = bp->bnapi[i];
		struct bnxt_cp_ring_info *cpr;
		struct bnxt_ring_struct *ring;

		if (!bnapi)
			continue;

		cpr = &bnapi->cp_ring;
		cpr->bnapi = bnapi;
		ring = &cpr->cp_ring_struct;

		rc = bnxt_alloc_ring(bp, &ring->ring_mem);
		if (rc)
			return rc;

		if (ulp_msix && i >= ulp_base_vec)
			ring->map_idx = i + ulp_msix;
		else
			ring->map_idx = i;

		if (!(bp->flags & BNXT_FLAG_CHIP_P5))
			continue;

		if (i < bp->rx_nr_rings) {
			struct bnxt_cp_ring_info *cpr2 =
				bnxt_alloc_cp_sub_ring(bp);

			cpr->cp_ring_arr[BNXT_RX_HDL] = cpr2;
			if (!cpr2)
				return -ENOMEM;
			cpr2->bnapi = bnapi;
		}
		if ((sh && i < bp->tx_nr_rings) ||
		    (!sh && i >= bp->rx_nr_rings)) {
			struct bnxt_cp_ring_info *cpr2 =
				bnxt_alloc_cp_sub_ring(bp);

			cpr->cp_ring_arr[BNXT_TX_HDL] = cpr2;
			if (!cpr2)
				return -ENOMEM;
			cpr2->bnapi = bnapi;
		}
	}
	return 0;
}

static void bnxt_init_ring_struct(struct bnxt *bp)
{
	int i;

	for (i = 0; i < bp->cp_nr_rings; i++) {
		struct bnxt_napi *bnapi = bp->bnapi[i];
		struct bnxt_ring_mem_info *rmem;
		struct bnxt_cp_ring_info *cpr;
		struct bnxt_rx_ring_info *rxr;
		struct bnxt_tx_ring_info *txr;
		struct bnxt_ring_struct *ring;

		if (!bnapi)
			continue;

		cpr = &bnapi->cp_ring;
		ring = &cpr->cp_ring_struct;
		rmem = &ring->ring_mem;
		rmem->nr_pages = bp->cp_nr_pages;
		rmem->page_size = HW_CMPD_RING_SIZE;
		rmem->pg_arr = (void **)cpr->cp_desc_ring;
		rmem->dma_arr = cpr->cp_desc_mapping;
		rmem->vmem_size = 0;

		rxr = bnapi->rx_ring;
		if (!rxr)
			goto skip_rx;

		ring = &rxr->rx_ring_struct;
		rmem = &ring->ring_mem;
		rmem->nr_pages = bp->rx_nr_pages;
		rmem->page_size = HW_RXBD_RING_SIZE;
		rmem->pg_arr = (void **)rxr->rx_desc_ring;
		rmem->dma_arr = rxr->rx_desc_mapping;
		rmem->vmem_size = SW_RXBD_RING_SIZE * bp->rx_nr_pages;
		rmem->vmem = (void **)&rxr->rx_buf_ring;

		ring = &rxr->rx_agg_ring_struct;
		rmem = &ring->ring_mem;
		rmem->nr_pages = bp->rx_agg_nr_pages;
		rmem->page_size = HW_RXBD_RING_SIZE;
		rmem->pg_arr = (void **)rxr->rx_agg_desc_ring;
		rmem->dma_arr = rxr->rx_agg_desc_mapping;
		rmem->vmem_size = SW_RXBD_AGG_RING_SIZE * bp->rx_agg_nr_pages;
		rmem->vmem = (void **)&rxr->rx_agg_ring;

skip_rx:
		txr = bnapi->tx_ring;
		if (!txr)
			continue;

		ring = &txr->tx_ring_struct;
		rmem = &ring->ring_mem;
		rmem->nr_pages = bp->tx_nr_pages;
		rmem->page_size = HW_RXBD_RING_SIZE;
		rmem->pg_arr = (void **)txr->tx_desc_ring;
		rmem->dma_arr = txr->tx_desc_mapping;
		rmem->vmem_size = SW_TXBD_RING_SIZE * bp->tx_nr_pages;
		rmem->vmem = (void **)&txr->tx_buf_ring;
	}
}

static void bnxt_init_rxbd_pages(struct bnxt_ring_struct *ring, u32 type)
{
	int i;
	u32 prod;
	struct rx_bd **rx_buf_ring;

	rx_buf_ring = (struct rx_bd **)ring->ring_mem.pg_arr;
	for (i = 0, prod = 0; i < ring->ring_mem.nr_pages; i++) {
		int j;
		struct rx_bd *rxbd;

		rxbd = rx_buf_ring[i];
		if (!rxbd)
			continue;

		for (j = 0; j < RX_DESC_CNT; j++, rxbd++, prod++) {
			rxbd->rx_bd_len_flags_type = cpu_to_le32(type);
			rxbd->rx_bd_opaque = prod;
		}
	}
}

static int bnxt_alloc_one_rx_ring(struct bnxt *bp, int ring_nr)
{
	struct bnxt_rx_ring_info *rxr = &bp->rx_ring[ring_nr];
	struct net_device *dev = bp->dev;
	u32 prod;
	int i;

	prod = rxr->rx_prod;
	for (i = 0; i < bp->rx_ring_size; i++) {
		if (bnxt_alloc_rx_data(bp, rxr, prod, GFP_KERNEL)) {
			netdev_warn(dev, "init'ed rx ring %d with %d/%d skbs only\n",
				    ring_nr, i, bp->rx_ring_size);
			break;
		}
		prod = NEXT_RX(prod);
	}
	rxr->rx_prod = prod;

	if (!(bp->flags & BNXT_FLAG_AGG_RINGS))
		return 0;

	prod = rxr->rx_agg_prod;
	for (i = 0; i < bp->rx_agg_ring_size; i++) {
		if (bnxt_alloc_rx_page(bp, rxr, prod, GFP_KERNEL)) {
			netdev_warn(dev, "init'ed rx ring %d with %d/%d pages only\n",
				    ring_nr, i, bp->rx_ring_size);
			break;
		}
		prod = NEXT_RX_AGG(prod);
	}
	rxr->rx_agg_prod = prod;

	if (rxr->rx_tpa) {
		dma_addr_t mapping;
		u8 *data;

		for (i = 0; i < bp->max_tpa; i++) {
			data = __bnxt_alloc_rx_data(bp, &mapping, GFP_KERNEL);
			if (!data)
				return -ENOMEM;

			rxr->rx_tpa[i].data = data;
			rxr->rx_tpa[i].data_ptr = data + bp->rx_offset;
			rxr->rx_tpa[i].mapping = mapping;
		}
	}
	return 0;
}

static int bnxt_init_one_rx_ring(struct bnxt *bp, int ring_nr)
{
	struct bnxt_rx_ring_info *rxr;
	struct bnxt_ring_struct *ring;
	u32 type;

	type = (bp->rx_buf_use_size << RX_BD_LEN_SHIFT) |
		RX_BD_TYPE_RX_PACKET_BD | RX_BD_FLAGS_EOP;

	if (NET_IP_ALIGN == 2)
		type |= RX_BD_FLAGS_SOP;

	rxr = &bp->rx_ring[ring_nr];
	ring = &rxr->rx_ring_struct;
	bnxt_init_rxbd_pages(ring, type);

	if (BNXT_RX_PAGE_MODE(bp) && bp->xdp_prog) {
		bpf_prog_add(bp->xdp_prog, 1);
		rxr->xdp_prog = bp->xdp_prog;
	}
	ring->fw_ring_id = INVALID_HW_RING_ID;

	ring = &rxr->rx_agg_ring_struct;
	ring->fw_ring_id = INVALID_HW_RING_ID;

	if ((bp->flags & BNXT_FLAG_AGG_RINGS)) {
		type = ((u32)BNXT_RX_PAGE_SIZE << RX_BD_LEN_SHIFT) |
			RX_BD_TYPE_RX_AGG_BD | RX_BD_FLAGS_SOP;

		bnxt_init_rxbd_pages(ring, type);
	}

	return bnxt_alloc_one_rx_ring(bp, ring_nr);
}

static void bnxt_init_cp_rings(struct bnxt *bp)
{
	int i, j;

	for (i = 0; i < bp->cp_nr_rings; i++) {
		struct bnxt_cp_ring_info *cpr = &bp->bnapi[i]->cp_ring;
		struct bnxt_ring_struct *ring = &cpr->cp_ring_struct;

		ring->fw_ring_id = INVALID_HW_RING_ID;
		cpr->rx_ring_coal.coal_ticks = bp->rx_coal.coal_ticks;
		cpr->rx_ring_coal.coal_bufs = bp->rx_coal.coal_bufs;
		for (j = 0; j < 2; j++) {
			struct bnxt_cp_ring_info *cpr2 = cpr->cp_ring_arr[j];

			if (!cpr2)
				continue;

			ring = &cpr2->cp_ring_struct;
			ring->fw_ring_id = INVALID_HW_RING_ID;
			cpr2->rx_ring_coal.coal_ticks = bp->rx_coal.coal_ticks;
			cpr2->rx_ring_coal.coal_bufs = bp->rx_coal.coal_bufs;
		}
	}
}

static int bnxt_init_rx_rings(struct bnxt *bp)
{
	int i, rc = 0;

	if (BNXT_RX_PAGE_MODE(bp)) {
		bp->rx_offset = NET_IP_ALIGN + XDP_PACKET_HEADROOM;
		bp->rx_dma_offset = XDP_PACKET_HEADROOM;
	} else {
		bp->rx_offset = BNXT_RX_OFFSET;
		bp->rx_dma_offset = BNXT_RX_DMA_OFFSET;
	}

	for (i = 0; i < bp->rx_nr_rings; i++) {
		rc = bnxt_init_one_rx_ring(bp, i);
		if (rc)
			break;
	}

	return rc;
}

static int bnxt_init_tx_rings(struct bnxt *bp)
{
	u16 i;

	bp->tx_wake_thresh = max_t(int, bp->tx_ring_size / 2,
				   MAX_SKB_FRAGS + 1);

	for (i = 0; i < bp->tx_nr_rings; i++) {
		struct bnxt_tx_ring_info *txr = &bp->tx_ring[i];
		struct bnxt_ring_struct *ring = &txr->tx_ring_struct;

		ring->fw_ring_id = INVALID_HW_RING_ID;
	}

	return 0;
}

static void bnxt_free_ring_grps(struct bnxt *bp)
{
	kfree(bp->grp_info);
	bp->grp_info = NULL;
}

static int bnxt_init_ring_grps(struct bnxt *bp, bool irq_re_init)
{
	int i;

	if (irq_re_init) {
		bp->grp_info = kcalloc(bp->cp_nr_rings,
				       sizeof(struct bnxt_ring_grp_info),
				       GFP_KERNEL);
		if (!bp->grp_info)
			return -ENOMEM;
	}
	for (i = 0; i < bp->cp_nr_rings; i++) {
		if (irq_re_init)
			bp->grp_info[i].fw_stats_ctx = INVALID_HW_RING_ID;
		bp->grp_info[i].fw_grp_id = INVALID_HW_RING_ID;
		bp->grp_info[i].rx_fw_ring_id = INVALID_HW_RING_ID;
		bp->grp_info[i].agg_fw_ring_id = INVALID_HW_RING_ID;
		bp->grp_info[i].cp_fw_ring_id = INVALID_HW_RING_ID;
	}
	return 0;
}

static void bnxt_free_vnics(struct bnxt *bp)
{
	kfree(bp->vnic_info);
	bp->vnic_info = NULL;
	bp->nr_vnics = 0;
}

static int bnxt_alloc_vnics(struct bnxt *bp)
{
	int num_vnics = 1;

#ifdef CONFIG_RFS_ACCEL
	if ((bp->flags & (BNXT_FLAG_RFS | BNXT_FLAG_CHIP_P5)) == BNXT_FLAG_RFS)
		num_vnics += bp->rx_nr_rings;
#endif

	if (BNXT_CHIP_TYPE_NITRO_A0(bp))
		num_vnics++;

	bp->vnic_info = kcalloc(num_vnics, sizeof(struct bnxt_vnic_info),
				GFP_KERNEL);
	if (!bp->vnic_info)
		return -ENOMEM;

	bp->nr_vnics = num_vnics;
	return 0;
}

static void bnxt_init_vnics(struct bnxt *bp)
{
	int i;

	for (i = 0; i < bp->nr_vnics; i++) {
		struct bnxt_vnic_info *vnic = &bp->vnic_info[i];
		int j;

		vnic->fw_vnic_id = INVALID_HW_RING_ID;
		for (j = 0; j < BNXT_MAX_CTX_PER_VNIC; j++)
			vnic->fw_rss_cos_lb_ctx[j] = INVALID_HW_RING_ID;

		vnic->fw_l2_ctx_id = INVALID_HW_RING_ID;

		if (bp->vnic_info[i].rss_hash_key) {
			if (i == 0)
				prandom_bytes(vnic->rss_hash_key,
					      HW_HASH_KEY_SIZE);
			else
				memcpy(vnic->rss_hash_key,
				       bp->vnic_info[0].rss_hash_key,
				       HW_HASH_KEY_SIZE);
		}
	}
}

static int bnxt_calc_nr_ring_pages(u32 ring_size, int desc_per_pg)
{
	int pages;

	pages = ring_size / desc_per_pg;

	if (!pages)
		return 1;

	pages++;

	while (pages & (pages - 1))
		pages++;

	return pages;
}

void bnxt_set_tpa_flags(struct bnxt *bp)
{
	bp->flags &= ~BNXT_FLAG_TPA;
	if (bp->flags & BNXT_FLAG_NO_AGG_RINGS)
		return;
	if (bp->dev->features & NETIF_F_LRO)
		bp->flags |= BNXT_FLAG_LRO;
	else if (bp->dev->features & NETIF_F_GRO_HW)
		bp->flags |= BNXT_FLAG_GRO;
}

/* bp->rx_ring_size, bp->tx_ring_size, dev->mtu, BNXT_FLAG_{G|L}RO flags must
 * be set on entry.
 */
void bnxt_set_ring_params(struct bnxt *bp)
{
	u32 ring_size, rx_size, rx_space, max_rx_cmpl;
	u32 agg_factor = 0, agg_ring_size = 0;

	/* 8 for CRC and VLAN */
	rx_size = SKB_DATA_ALIGN(bp->dev->mtu + ETH_HLEN + NET_IP_ALIGN + 8);

	rx_space = rx_size + NET_SKB_PAD +
		SKB_DATA_ALIGN(sizeof(struct skb_shared_info));

	bp->rx_copy_thresh = BNXT_RX_COPY_THRESH;
	ring_size = bp->rx_ring_size;
	bp->rx_agg_ring_size = 0;
	bp->rx_agg_nr_pages = 0;

	if (bp->flags & BNXT_FLAG_TPA)
		agg_factor = min_t(u32, 4, 65536 / BNXT_RX_PAGE_SIZE);

	bp->flags &= ~BNXT_FLAG_JUMBO;
	if (rx_space > PAGE_SIZE && !(bp->flags & BNXT_FLAG_NO_AGG_RINGS)) {
		u32 jumbo_factor;

		bp->flags |= BNXT_FLAG_JUMBO;
		jumbo_factor = PAGE_ALIGN(bp->dev->mtu - 40) >> PAGE_SHIFT;
		if (jumbo_factor > agg_factor)
			agg_factor = jumbo_factor;
	}
	agg_ring_size = ring_size * agg_factor;

	if (agg_ring_size) {
		bp->rx_agg_nr_pages = bnxt_calc_nr_ring_pages(agg_ring_size,
							RX_DESC_CNT);
		if (bp->rx_agg_nr_pages > MAX_RX_AGG_PAGES) {
			u32 tmp = agg_ring_size;

			bp->rx_agg_nr_pages = MAX_RX_AGG_PAGES;
			agg_ring_size = MAX_RX_AGG_PAGES * RX_DESC_CNT - 1;
			netdev_warn(bp->dev, "rx agg ring size %d reduced to %d.\n",
				    tmp, agg_ring_size);
		}
		bp->rx_agg_ring_size = agg_ring_size;
		bp->rx_agg_ring_mask = (bp->rx_agg_nr_pages * RX_DESC_CNT) - 1;
		rx_size = SKB_DATA_ALIGN(BNXT_RX_COPY_THRESH + NET_IP_ALIGN);
		rx_space = rx_size + NET_SKB_PAD +
			SKB_DATA_ALIGN(sizeof(struct skb_shared_info));
	}

	bp->rx_buf_use_size = rx_size;
	bp->rx_buf_size = rx_space;

	bp->rx_nr_pages = bnxt_calc_nr_ring_pages(ring_size, RX_DESC_CNT);
	bp->rx_ring_mask = (bp->rx_nr_pages * RX_DESC_CNT) - 1;

	ring_size = bp->tx_ring_size;
	bp->tx_nr_pages = bnxt_calc_nr_ring_pages(ring_size, TX_DESC_CNT);
	bp->tx_ring_mask = (bp->tx_nr_pages * TX_DESC_CNT) - 1;

	max_rx_cmpl = bp->rx_ring_size;
	/* MAX TPA needs to be added because TPA_START completions are
	 * immediately recycled, so the TPA completions are not bound by
	 * the RX ring size.
	 */
	if (bp->flags & BNXT_FLAG_TPA)
		max_rx_cmpl += bp->max_tpa;
	/* RX and TPA completions are 32-byte, all others are 16-byte */
	ring_size = max_rx_cmpl * 2 + agg_ring_size + bp->tx_ring_size;
	bp->cp_ring_size = ring_size;

	bp->cp_nr_pages = bnxt_calc_nr_ring_pages(ring_size, CP_DESC_CNT);
	if (bp->cp_nr_pages > MAX_CP_PAGES) {
		bp->cp_nr_pages = MAX_CP_PAGES;
		bp->cp_ring_size = MAX_CP_PAGES * CP_DESC_CNT - 1;
		netdev_warn(bp->dev, "completion ring size %d reduced to %d.\n",
			    ring_size, bp->cp_ring_size);
	}
	bp->cp_bit = bp->cp_nr_pages * CP_DESC_CNT;
	bp->cp_ring_mask = bp->cp_bit - 1;
}

/* Changing allocation mode of RX rings.
 * TODO: Update when extending xdp_rxq_info to support allocation modes.
 */
int bnxt_set_rx_skb_mode(struct bnxt *bp, bool page_mode)
{
	if (page_mode) {
		if (bp->dev->mtu > BNXT_MAX_PAGE_MODE_MTU)
			return -EOPNOTSUPP;
		bp->dev->max_mtu =
			min_t(u16, bp->max_mtu, BNXT_MAX_PAGE_MODE_MTU);
		bp->flags &= ~BNXT_FLAG_AGG_RINGS;
		bp->flags |= BNXT_FLAG_NO_AGG_RINGS | BNXT_FLAG_RX_PAGE_MODE;
		bp->rx_dir = DMA_BIDIRECTIONAL;
		bp->rx_skb_func = bnxt_rx_page_skb;
		/* Disable LRO or GRO_HW */
		netdev_update_features(bp->dev);
	} else {
		bp->dev->max_mtu = bp->max_mtu;
		bp->flags &= ~BNXT_FLAG_RX_PAGE_MODE;
		bp->rx_dir = DMA_FROM_DEVICE;
		bp->rx_skb_func = bnxt_rx_skb;
	}
	return 0;
}

static void bnxt_free_vnic_attributes(struct bnxt *bp)
{
	int i;
	struct bnxt_vnic_info *vnic;
	struct pci_dev *pdev = bp->pdev;

	if (!bp->vnic_info)
		return;

	for (i = 0; i < bp->nr_vnics; i++) {
		vnic = &bp->vnic_info[i];

		kfree(vnic->fw_grp_ids);
		vnic->fw_grp_ids = NULL;

		kfree(vnic->uc_list);
		vnic->uc_list = NULL;

		if (vnic->mc_list) {
			dma_free_coherent(&pdev->dev, vnic->mc_list_size,
					  vnic->mc_list, vnic->mc_list_mapping);
			vnic->mc_list = NULL;
		}

		if (vnic->rss_table) {
			dma_free_coherent(&pdev->dev, vnic->rss_table_size,
					  vnic->rss_table,
					  vnic->rss_table_dma_addr);
			vnic->rss_table = NULL;
		}

		vnic->rss_hash_key = NULL;
		vnic->flags = 0;
	}
}

static int bnxt_alloc_vnic_attributes(struct bnxt *bp)
{
	int i, rc = 0, size;
	struct bnxt_vnic_info *vnic;
	struct pci_dev *pdev = bp->pdev;
	int max_rings;

	for (i = 0; i < bp->nr_vnics; i++) {
		vnic = &bp->vnic_info[i];

		if (vnic->flags & BNXT_VNIC_UCAST_FLAG) {
			int mem_size = (BNXT_MAX_UC_ADDRS - 1) * ETH_ALEN;

			if (mem_size > 0) {
				vnic->uc_list = kmalloc(mem_size, GFP_KERNEL);
				if (!vnic->uc_list) {
					rc = -ENOMEM;
					goto out;
				}
			}
		}

		if (vnic->flags & BNXT_VNIC_MCAST_FLAG) {
			vnic->mc_list_size = BNXT_MAX_MC_ADDRS * ETH_ALEN;
			vnic->mc_list =
				dma_alloc_coherent(&pdev->dev,
						   vnic->mc_list_size,
						   &vnic->mc_list_mapping,
						   GFP_KERNEL);
			if (!vnic->mc_list) {
				rc = -ENOMEM;
				goto out;
			}
		}

		if (bp->flags & BNXT_FLAG_CHIP_P5)
			goto vnic_skip_grps;

		if (vnic->flags & BNXT_VNIC_RSS_FLAG)
			max_rings = bp->rx_nr_rings;
		else
			max_rings = 1;

		vnic->fw_grp_ids = kcalloc(max_rings, sizeof(u16), GFP_KERNEL);
		if (!vnic->fw_grp_ids) {
			rc = -ENOMEM;
			goto out;
		}
vnic_skip_grps:
		if ((bp->flags & BNXT_FLAG_NEW_RSS_CAP) &&
		    !(vnic->flags & BNXT_VNIC_RSS_FLAG))
			continue;

		/* Allocate rss table and hash key */
		size = L1_CACHE_ALIGN(HW_HASH_INDEX_SIZE * sizeof(u16));
		if (bp->flags & BNXT_FLAG_CHIP_P5)
			size = L1_CACHE_ALIGN(BNXT_MAX_RSS_TABLE_SIZE_P5);

		vnic->rss_table_size = size + HW_HASH_KEY_SIZE;
		vnic->rss_table = dma_alloc_coherent(&pdev->dev,
						     vnic->rss_table_size,
						     &vnic->rss_table_dma_addr,
						     GFP_KERNEL);
		if (!vnic->rss_table) {
			rc = -ENOMEM;
			goto out;
		}

		vnic->rss_hash_key = ((void *)vnic->rss_table) + size;
		vnic->rss_hash_key_dma_addr = vnic->rss_table_dma_addr + size;
	}
	return 0;

out:
	return rc;
}

static void bnxt_free_hwrm_resources(struct bnxt *bp)
{
	struct pci_dev *pdev = bp->pdev;

	if (bp->hwrm_cmd_resp_addr) {
		dma_free_coherent(&pdev->dev, PAGE_SIZE, bp->hwrm_cmd_resp_addr,
				  bp->hwrm_cmd_resp_dma_addr);
		bp->hwrm_cmd_resp_addr = NULL;
	}

	if (bp->hwrm_cmd_kong_resp_addr) {
		dma_free_coherent(&pdev->dev, PAGE_SIZE,
				  bp->hwrm_cmd_kong_resp_addr,
				  bp->hwrm_cmd_kong_resp_dma_addr);
		bp->hwrm_cmd_kong_resp_addr = NULL;
	}
}

static int bnxt_alloc_kong_hwrm_resources(struct bnxt *bp)
{
	struct pci_dev *pdev = bp->pdev;

	if (bp->hwrm_cmd_kong_resp_addr)
		return 0;

	bp->hwrm_cmd_kong_resp_addr =
		dma_alloc_coherent(&pdev->dev, PAGE_SIZE,
				   &bp->hwrm_cmd_kong_resp_dma_addr,
				   GFP_KERNEL);
	if (!bp->hwrm_cmd_kong_resp_addr)
		return -ENOMEM;

	return 0;
}

static int bnxt_alloc_hwrm_resources(struct bnxt *bp)
{
	struct pci_dev *pdev = bp->pdev;

	bp->hwrm_cmd_resp_addr = dma_alloc_coherent(&pdev->dev, PAGE_SIZE,
						   &bp->hwrm_cmd_resp_dma_addr,
						   GFP_KERNEL);
	if (!bp->hwrm_cmd_resp_addr)
		return -ENOMEM;

	return 0;
}

static void bnxt_free_hwrm_short_cmd_req(struct bnxt *bp)
{
	if (bp->hwrm_short_cmd_req_addr) {
		struct pci_dev *pdev = bp->pdev;

		dma_free_coherent(&pdev->dev, bp->hwrm_max_ext_req_len,
				  bp->hwrm_short_cmd_req_addr,
				  bp->hwrm_short_cmd_req_dma_addr);
		bp->hwrm_short_cmd_req_addr = NULL;
	}
}

static int bnxt_alloc_hwrm_short_cmd_req(struct bnxt *bp)
{
	struct pci_dev *pdev = bp->pdev;

	if (bp->hwrm_short_cmd_req_addr)
		return 0;

	bp->hwrm_short_cmd_req_addr =
		dma_alloc_coherent(&pdev->dev, bp->hwrm_max_ext_req_len,
				   &bp->hwrm_short_cmd_req_dma_addr,
				   GFP_KERNEL);
	if (!bp->hwrm_short_cmd_req_addr)
		return -ENOMEM;

	return 0;
}

static void bnxt_free_stats_mem(struct bnxt *bp, struct bnxt_stats_mem *stats)
{
	kfree(stats->hw_masks);
	stats->hw_masks = NULL;
	kfree(stats->sw_stats);
	stats->sw_stats = NULL;
	if (stats->hw_stats) {
		dma_free_coherent(&bp->pdev->dev, stats->len, stats->hw_stats,
				  stats->hw_stats_map);
		stats->hw_stats = NULL;
	}
}

static int bnxt_alloc_stats_mem(struct bnxt *bp, struct bnxt_stats_mem *stats,
				bool alloc_masks)
{
	stats->hw_stats = dma_alloc_coherent(&bp->pdev->dev, stats->len,
					     &stats->hw_stats_map, GFP_KERNEL);
	if (!stats->hw_stats)
		return -ENOMEM;

	stats->sw_stats = kzalloc(stats->len, GFP_KERNEL);
	if (!stats->sw_stats)
		goto stats_mem_err;

	if (alloc_masks) {
		stats->hw_masks = kzalloc(stats->len, GFP_KERNEL);
		if (!stats->hw_masks)
			goto stats_mem_err;
	}
	return 0;

stats_mem_err:
	bnxt_free_stats_mem(bp, stats);
	return -ENOMEM;
}

static void bnxt_fill_masks(u64 *mask_arr, u64 mask, int count)
{
	int i;

	for (i = 0; i < count; i++)
		mask_arr[i] = mask;
}

static void bnxt_copy_hw_masks(u64 *mask_arr, __le64 *hw_mask_arr, int count)
{
	int i;

	for (i = 0; i < count; i++)
		mask_arr[i] = le64_to_cpu(hw_mask_arr[i]);
}

static int bnxt_hwrm_func_qstat_ext(struct bnxt *bp,
				    struct bnxt_stats_mem *stats)
{
	struct hwrm_func_qstats_ext_output *resp = bp->hwrm_cmd_resp_addr;
	struct hwrm_func_qstats_ext_input req = {0};
	__le64 *hw_masks;
	int rc;

	if (!(bp->fw_cap & BNXT_FW_CAP_EXT_HW_STATS_SUPPORTED) ||
	    !(bp->flags & BNXT_FLAG_CHIP_P5))
		return -EOPNOTSUPP;

	bnxt_hwrm_cmd_hdr_init(bp, &req, HWRM_FUNC_QSTATS_EXT, -1, -1);
	req.fid = cpu_to_le16(0xffff);
	req.flags = FUNC_QSTATS_EXT_REQ_FLAGS_COUNTER_MASK;
	mutex_lock(&bp->hwrm_cmd_lock);
	rc = _hwrm_send_message(bp, &req, sizeof(req), HWRM_CMD_TIMEOUT);
	if (rc)
		goto qstat_exit;

	hw_masks = &resp->rx_ucast_pkts;
	bnxt_copy_hw_masks(stats->hw_masks, hw_masks, stats->len / 8);

qstat_exit:
	mutex_unlock(&bp->hwrm_cmd_lock);
	return rc;
}

static int bnxt_hwrm_port_qstats(struct bnxt *bp, u8 flags);
static int bnxt_hwrm_port_qstats_ext(struct bnxt *bp, u8 flags);

static void bnxt_init_stats(struct bnxt *bp)
{
	struct bnxt_napi *bnapi = bp->bnapi[0];
	struct bnxt_cp_ring_info *cpr;
	struct bnxt_stats_mem *stats;
	__le64 *rx_stats, *tx_stats;
	int rc, rx_count, tx_count;
	u64 *rx_masks, *tx_masks;
	u64 mask;
	u8 flags;

	cpr = &bnapi->cp_ring;
	stats = &cpr->stats;
	rc = bnxt_hwrm_func_qstat_ext(bp, stats);
	if (rc) {
		if (bp->flags & BNXT_FLAG_CHIP_P5)
			mask = (1ULL << 48) - 1;
		else
			mask = -1ULL;
		bnxt_fill_masks(stats->hw_masks, mask, stats->len / 8);
	}
	if (bp->flags & BNXT_FLAG_PORT_STATS) {
		stats = &bp->port_stats;
		rx_stats = stats->hw_stats;
		rx_masks = stats->hw_masks;
		rx_count = sizeof(struct rx_port_stats) / 8;
		tx_stats = rx_stats + BNXT_TX_PORT_STATS_BYTE_OFFSET / 8;
		tx_masks = rx_masks + BNXT_TX_PORT_STATS_BYTE_OFFSET / 8;
		tx_count = sizeof(struct tx_port_stats) / 8;

		flags = PORT_QSTATS_REQ_FLAGS_COUNTER_MASK;
		rc = bnxt_hwrm_port_qstats(bp, flags);
		if (rc) {
			mask = (1ULL << 40) - 1;

			bnxt_fill_masks(rx_masks, mask, rx_count);
			bnxt_fill_masks(tx_masks, mask, tx_count);
		} else {
			bnxt_copy_hw_masks(rx_masks, rx_stats, rx_count);
			bnxt_copy_hw_masks(tx_masks, tx_stats, tx_count);
			bnxt_hwrm_port_qstats(bp, 0);
		}
	}
	if (bp->flags & BNXT_FLAG_PORT_STATS_EXT) {
		stats = &bp->rx_port_stats_ext;
		rx_stats = stats->hw_stats;
		rx_masks = stats->hw_masks;
		rx_count = sizeof(struct rx_port_stats_ext) / 8;
		stats = &bp->tx_port_stats_ext;
		tx_stats = stats->hw_stats;
		tx_masks = stats->hw_masks;
		tx_count = sizeof(struct tx_port_stats_ext) / 8;

		flags = PORT_QSTATS_EXT_REQ_FLAGS_COUNTER_MASK;
		rc = bnxt_hwrm_port_qstats_ext(bp, flags);
		if (rc) {
			mask = (1ULL << 40) - 1;

			bnxt_fill_masks(rx_masks, mask, rx_count);
			if (tx_stats)
				bnxt_fill_masks(tx_masks, mask, tx_count);
		} else {
			bnxt_copy_hw_masks(rx_masks, rx_stats, rx_count);
			if (tx_stats)
				bnxt_copy_hw_masks(tx_masks, tx_stats,
						   tx_count);
			bnxt_hwrm_port_qstats_ext(bp, 0);
		}
	}
}

static void bnxt_free_port_stats(struct bnxt *bp)
{
	bp->flags &= ~BNXT_FLAG_PORT_STATS;
	bp->flags &= ~BNXT_FLAG_PORT_STATS_EXT;

	bnxt_free_stats_mem(bp, &bp->port_stats);
	bnxt_free_stats_mem(bp, &bp->rx_port_stats_ext);
	bnxt_free_stats_mem(bp, &bp->tx_port_stats_ext);
}

static void bnxt_free_ring_stats(struct bnxt *bp)
{
	int i;

	if (!bp->bnapi)
		return;

	for (i = 0; i < bp->cp_nr_rings; i++) {
		struct bnxt_napi *bnapi = bp->bnapi[i];
		struct bnxt_cp_ring_info *cpr = &bnapi->cp_ring;

		bnxt_free_stats_mem(bp, &cpr->stats);
	}
}

static int bnxt_alloc_stats(struct bnxt *bp)
{
	u32 size, i;
	int rc;

	size = bp->hw_ring_stats_size;

	for (i = 0; i < bp->cp_nr_rings; i++) {
		struct bnxt_napi *bnapi = bp->bnapi[i];
		struct bnxt_cp_ring_info *cpr = &bnapi->cp_ring;

		cpr->stats.len = size;
		rc = bnxt_alloc_stats_mem(bp, &cpr->stats, !i);
		if (rc)
			return rc;

		cpr->hw_stats_ctx_id = INVALID_STATS_CTX_ID;
	}

	if (BNXT_VF(bp) || bp->chip_num == CHIP_NUM_58700)
		return 0;

	if (bp->port_stats.hw_stats)
		goto alloc_ext_stats;

	bp->port_stats.len = BNXT_PORT_STATS_SIZE;
	rc = bnxt_alloc_stats_mem(bp, &bp->port_stats, true);
	if (rc)
		return rc;

	bp->flags |= BNXT_FLAG_PORT_STATS;

alloc_ext_stats:
	/* Display extended statistics only if FW supports it */
	if (bp->hwrm_spec_code < 0x10804 || bp->hwrm_spec_code == 0x10900)
		if (!(bp->fw_cap & BNXT_FW_CAP_EXT_STATS_SUPPORTED))
			return 0;

	if (bp->rx_port_stats_ext.hw_stats)
		goto alloc_tx_ext_stats;

	bp->rx_port_stats_ext.len = sizeof(struct rx_port_stats_ext);
	rc = bnxt_alloc_stats_mem(bp, &bp->rx_port_stats_ext, true);
	/* Extended stats are optional */
	if (rc)
		return 0;

alloc_tx_ext_stats:
	if (bp->tx_port_stats_ext.hw_stats)
		return 0;

	if (bp->hwrm_spec_code >= 0x10902 ||
	    (bp->fw_cap & BNXT_FW_CAP_EXT_STATS_SUPPORTED)) {
		bp->tx_port_stats_ext.len = sizeof(struct tx_port_stats_ext);
		rc = bnxt_alloc_stats_mem(bp, &bp->tx_port_stats_ext, true);
		/* Extended stats are optional */
		if (rc)
			return 0;
	}
	bp->flags |= BNXT_FLAG_PORT_STATS_EXT;
	return 0;
}

static void bnxt_clear_ring_indices(struct bnxt *bp)
{
	int i;

	if (!bp->bnapi)
		return;

	for (i = 0; i < bp->cp_nr_rings; i++) {
		struct bnxt_napi *bnapi = bp->bnapi[i];
		struct bnxt_cp_ring_info *cpr;
		struct bnxt_rx_ring_info *rxr;
		struct bnxt_tx_ring_info *txr;

		if (!bnapi)
			continue;

		cpr = &bnapi->cp_ring;
		cpr->cp_raw_cons = 0;

		txr = bnapi->tx_ring;
		if (txr) {
			txr->tx_prod = 0;
			txr->tx_cons = 0;
		}

		rxr = bnapi->rx_ring;
		if (rxr) {
			rxr->rx_prod = 0;
			rxr->rx_agg_prod = 0;
			rxr->rx_sw_agg_prod = 0;
			rxr->rx_next_cons = 0;
		}
	}
}

static void bnxt_free_ntp_fltrs(struct bnxt *bp, bool irq_reinit)
{
#ifdef CONFIG_RFS_ACCEL
	int i;

	/* Under rtnl_lock and all our NAPIs have been disabled.  It's
	 * safe to delete the hash table.
	 */
	for (i = 0; i < BNXT_NTP_FLTR_HASH_SIZE; i++) {
		struct hlist_head *head;
		struct hlist_node *tmp;
		struct bnxt_ntuple_filter *fltr;

		head = &bp->ntp_fltr_hash_tbl[i];
		hlist_for_each_entry_safe(fltr, tmp, head, hash) {
			hlist_del(&fltr->hash);
			kfree(fltr);
		}
	}
	if (irq_reinit) {
		kfree(bp->ntp_fltr_bmap);
		bp->ntp_fltr_bmap = NULL;
	}
	bp->ntp_fltr_count = 0;
#endif
}

static int bnxt_alloc_ntp_fltrs(struct bnxt *bp)
{
#ifdef CONFIG_RFS_ACCEL
	int i, rc = 0;

	if (!(bp->flags & BNXT_FLAG_RFS))
		return 0;

	for (i = 0; i < BNXT_NTP_FLTR_HASH_SIZE; i++)
		INIT_HLIST_HEAD(&bp->ntp_fltr_hash_tbl[i]);

	bp->ntp_fltr_count = 0;
	bp->ntp_fltr_bmap = kcalloc(BITS_TO_LONGS(BNXT_NTP_FLTR_MAX_FLTR),
				    sizeof(long),
				    GFP_KERNEL);

	if (!bp->ntp_fltr_bmap)
		rc = -ENOMEM;

	return rc;
#else
	return 0;
#endif
}

static void bnxt_free_mem(struct bnxt *bp, bool irq_re_init)
{
	bnxt_free_vnic_attributes(bp);
	bnxt_free_tx_rings(bp);
	bnxt_free_rx_rings(bp);
	bnxt_free_cp_rings(bp);
	bnxt_free_ntp_fltrs(bp, irq_re_init);
	if (irq_re_init) {
		bnxt_free_ring_stats(bp);
		if (!(bp->fw_cap & BNXT_FW_CAP_PORT_STATS_NO_RESET))
			bnxt_free_port_stats(bp);
		bnxt_free_ring_grps(bp);
		bnxt_free_vnics(bp);
		kfree(bp->tx_ring_map);
		bp->tx_ring_map = NULL;
		kfree(bp->tx_ring);
		bp->tx_ring = NULL;
		kfree(bp->rx_ring);
		bp->rx_ring = NULL;
		kfree(bp->bnapi);
		bp->bnapi = NULL;
	} else {
		bnxt_clear_ring_indices(bp);
	}
}

static int bnxt_alloc_mem(struct bnxt *bp, bool irq_re_init)
{
	int i, j, rc, size, arr_size;
	void *bnapi;

	if (irq_re_init) {
		/* Allocate bnapi mem pointer array and mem block for
		 * all queues
		 */
		arr_size = L1_CACHE_ALIGN(sizeof(struct bnxt_napi *) *
				bp->cp_nr_rings);
		size = L1_CACHE_ALIGN(sizeof(struct bnxt_napi));
		bnapi = kzalloc(arr_size + size * bp->cp_nr_rings, GFP_KERNEL);
		if (!bnapi)
			return -ENOMEM;

		bp->bnapi = bnapi;
		bnapi += arr_size;
		for (i = 0; i < bp->cp_nr_rings; i++, bnapi += size) {
			bp->bnapi[i] = bnapi;
			bp->bnapi[i]->index = i;
			bp->bnapi[i]->bp = bp;
			if (bp->flags & BNXT_FLAG_CHIP_P5) {
				struct bnxt_cp_ring_info *cpr =
					&bp->bnapi[i]->cp_ring;

				cpr->cp_ring_struct.ring_mem.flags =
					BNXT_RMEM_RING_PTE_FLAG;
			}
		}

		bp->rx_ring = kcalloc(bp->rx_nr_rings,
				      sizeof(struct bnxt_rx_ring_info),
				      GFP_KERNEL);
		if (!bp->rx_ring)
			return -ENOMEM;

		for (i = 0; i < bp->rx_nr_rings; i++) {
			struct bnxt_rx_ring_info *rxr = &bp->rx_ring[i];

			if (bp->flags & BNXT_FLAG_CHIP_P5) {
				rxr->rx_ring_struct.ring_mem.flags =
					BNXT_RMEM_RING_PTE_FLAG;
				rxr->rx_agg_ring_struct.ring_mem.flags =
					BNXT_RMEM_RING_PTE_FLAG;
			}
			rxr->bnapi = bp->bnapi[i];
			bp->bnapi[i]->rx_ring = &bp->rx_ring[i];
		}

		bp->tx_ring = kcalloc(bp->tx_nr_rings,
				      sizeof(struct bnxt_tx_ring_info),
				      GFP_KERNEL);
		if (!bp->tx_ring)
			return -ENOMEM;

		bp->tx_ring_map = kcalloc(bp->tx_nr_rings, sizeof(u16),
					  GFP_KERNEL);

		if (!bp->tx_ring_map)
			return -ENOMEM;

		if (bp->flags & BNXT_FLAG_SHARED_RINGS)
			j = 0;
		else
			j = bp->rx_nr_rings;

		for (i = 0; i < bp->tx_nr_rings; i++, j++) {
			struct bnxt_tx_ring_info *txr = &bp->tx_ring[i];

			if (bp->flags & BNXT_FLAG_CHIP_P5)
				txr->tx_ring_struct.ring_mem.flags =
					BNXT_RMEM_RING_PTE_FLAG;
			txr->bnapi = bp->bnapi[j];
			bp->bnapi[j]->tx_ring = txr;
			bp->tx_ring_map[i] = bp->tx_nr_rings_xdp + i;
			if (i >= bp->tx_nr_rings_xdp) {
				txr->txq_index = i - bp->tx_nr_rings_xdp;
				bp->bnapi[j]->tx_int = bnxt_tx_int;
			} else {
				bp->bnapi[j]->flags |= BNXT_NAPI_FLAG_XDP;
				bp->bnapi[j]->tx_int = bnxt_tx_int_xdp;
			}
		}

		rc = bnxt_alloc_stats(bp);
		if (rc)
			goto alloc_mem_err;
		bnxt_init_stats(bp);

		rc = bnxt_alloc_ntp_fltrs(bp);
		if (rc)
			goto alloc_mem_err;

		rc = bnxt_alloc_vnics(bp);
		if (rc)
			goto alloc_mem_err;
	}

	bnxt_init_ring_struct(bp);

	rc = bnxt_alloc_rx_rings(bp);
	if (rc)
		goto alloc_mem_err;

	rc = bnxt_alloc_tx_rings(bp);
	if (rc)
		goto alloc_mem_err;

	rc = bnxt_alloc_cp_rings(bp);
	if (rc)
		goto alloc_mem_err;

	bp->vnic_info[0].flags |= BNXT_VNIC_RSS_FLAG | BNXT_VNIC_MCAST_FLAG |
				  BNXT_VNIC_UCAST_FLAG;
	rc = bnxt_alloc_vnic_attributes(bp);
	if (rc)
		goto alloc_mem_err;
	return 0;

alloc_mem_err:
	bnxt_free_mem(bp, true);
	return rc;
}

static void bnxt_disable_int(struct bnxt *bp)
{
	int i;

	if (!bp->bnapi)
		return;

	for (i = 0; i < bp->cp_nr_rings; i++) {
		struct bnxt_napi *bnapi = bp->bnapi[i];
		struct bnxt_cp_ring_info *cpr = &bnapi->cp_ring;
		struct bnxt_ring_struct *ring = &cpr->cp_ring_struct;

		if (ring->fw_ring_id != INVALID_HW_RING_ID)
			bnxt_db_nq(bp, &cpr->cp_db, cpr->cp_raw_cons);
	}
}

static int bnxt_cp_num_to_irq_num(struct bnxt *bp, int n)
{
	struct bnxt_napi *bnapi = bp->bnapi[n];
	struct bnxt_cp_ring_info *cpr;

	cpr = &bnapi->cp_ring;
	return cpr->cp_ring_struct.map_idx;
}

static void bnxt_disable_int_sync(struct bnxt *bp)
{
	int i;

	atomic_inc(&bp->intr_sem);

	bnxt_disable_int(bp);
	for (i = 0; i < bp->cp_nr_rings; i++) {
		int map_idx = bnxt_cp_num_to_irq_num(bp, i);

		synchronize_irq(bp->irq_tbl[map_idx].vector);
	}
}

static void bnxt_enable_int(struct bnxt *bp)
{
	int i;

	atomic_set(&bp->intr_sem, 0);
	for (i = 0; i < bp->cp_nr_rings; i++) {
		struct bnxt_napi *bnapi = bp->bnapi[i];
		struct bnxt_cp_ring_info *cpr = &bnapi->cp_ring;

		bnxt_db_nq_arm(bp, &cpr->cp_db, cpr->cp_raw_cons);
	}
}

void bnxt_hwrm_cmd_hdr_init(struct bnxt *bp, void *request, u16 req_type,
			    u16 cmpl_ring, u16 target_id)
{
	struct input *req = request;

	req->req_type = cpu_to_le16(req_type);
	req->cmpl_ring = cpu_to_le16(cmpl_ring);
	req->target_id = cpu_to_le16(target_id);
	if (bnxt_kong_hwrm_message(bp, req))
		req->resp_addr = cpu_to_le64(bp->hwrm_cmd_kong_resp_dma_addr);
	else
		req->resp_addr = cpu_to_le64(bp->hwrm_cmd_resp_dma_addr);
}

static int bnxt_hwrm_to_stderr(u32 hwrm_err)
{
	switch (hwrm_err) {
	case HWRM_ERR_CODE_SUCCESS:
		return 0;
	case HWRM_ERR_CODE_RESOURCE_LOCKED:
		return -EROFS;
	case HWRM_ERR_CODE_RESOURCE_ACCESS_DENIED:
		return -EACCES;
	case HWRM_ERR_CODE_RESOURCE_ALLOC_ERROR:
		return -ENOSPC;
	case HWRM_ERR_CODE_INVALID_PARAMS:
	case HWRM_ERR_CODE_INVALID_FLAGS:
	case HWRM_ERR_CODE_INVALID_ENABLES:
	case HWRM_ERR_CODE_UNSUPPORTED_TLV:
	case HWRM_ERR_CODE_UNSUPPORTED_OPTION_ERR:
		return -EINVAL;
	case HWRM_ERR_CODE_NO_BUFFER:
		return -ENOMEM;
	case HWRM_ERR_CODE_HOT_RESET_PROGRESS:
	case HWRM_ERR_CODE_BUSY:
		return -EAGAIN;
	case HWRM_ERR_CODE_CMD_NOT_SUPPORTED:
		return -EOPNOTSUPP;
	default:
		return -EIO;
	}
}

static int bnxt_hwrm_do_send_msg(struct bnxt *bp, void *msg, u32 msg_len,
				 int timeout, bool silent)
{
	int i, intr_process, rc, tmo_count;
	struct input *req = msg;
	u32 *data = msg;
	u8 *valid;
	u16 cp_ring_id, len = 0;
	struct hwrm_err_output *resp = bp->hwrm_cmd_resp_addr;
	u16 max_req_len = BNXT_HWRM_MAX_REQ_LEN;
	struct hwrm_short_input short_input = {0};
	u32 doorbell_offset = BNXT_GRCPF_REG_CHIMP_COMM_TRIGGER;
	u32 bar_offset = BNXT_GRCPF_REG_CHIMP_COMM;
	u16 dst = BNXT_HWRM_CHNL_CHIMP;

	if (BNXT_NO_FW_ACCESS(bp))
		return -EBUSY;

	if (msg_len > BNXT_HWRM_MAX_REQ_LEN) {
		if (msg_len > bp->hwrm_max_ext_req_len ||
		    !bp->hwrm_short_cmd_req_addr)
			return -EINVAL;
	}

	if (bnxt_hwrm_kong_chnl(bp, req)) {
		dst = BNXT_HWRM_CHNL_KONG;
		bar_offset = BNXT_GRCPF_REG_KONG_COMM;
		doorbell_offset = BNXT_GRCPF_REG_KONG_COMM_TRIGGER;
		resp = bp->hwrm_cmd_kong_resp_addr;
	}

	memset(resp, 0, PAGE_SIZE);
	cp_ring_id = le16_to_cpu(req->cmpl_ring);
	intr_process = (cp_ring_id == INVALID_HW_RING_ID) ? 0 : 1;

	req->seq_id = cpu_to_le16(bnxt_get_hwrm_seq_id(bp, dst));
	/* currently supports only one outstanding message */
	if (intr_process)
		bp->hwrm_intr_seq_id = le16_to_cpu(req->seq_id);

	if ((bp->fw_cap & BNXT_FW_CAP_SHORT_CMD) ||
	    msg_len > BNXT_HWRM_MAX_REQ_LEN) {
		void *short_cmd_req = bp->hwrm_short_cmd_req_addr;
		u16 max_msg_len;

		/* Set boundary for maximum extended request length for short
		 * cmd format. If passed up from device use the max supported
		 * internal req length.
		 */
		max_msg_len = bp->hwrm_max_ext_req_len;

		memcpy(short_cmd_req, req, msg_len);
		if (msg_len < max_msg_len)
			memset(short_cmd_req + msg_len, 0,
			       max_msg_len - msg_len);

		short_input.req_type = req->req_type;
		short_input.signature =
				cpu_to_le16(SHORT_REQ_SIGNATURE_SHORT_CMD);
		short_input.size = cpu_to_le16(msg_len);
		short_input.req_addr =
			cpu_to_le64(bp->hwrm_short_cmd_req_dma_addr);

		data = (u32 *)&short_input;
		msg_len = sizeof(short_input);

		/* Sync memory write before updating doorbell */
		wmb();

		max_req_len = BNXT_HWRM_SHORT_REQ_LEN;
	}

	/* Write request msg to hwrm channel */
	__iowrite32_copy(bp->bar0 + bar_offset, data, msg_len / 4);

	for (i = msg_len; i < max_req_len; i += 4)
		writel(0, bp->bar0 + bar_offset + i);

	/* Ring channel doorbell */
	writel(1, bp->bar0 + doorbell_offset);

	if (!pci_is_enabled(bp->pdev))
		return 0;

	if (!timeout)
		timeout = DFLT_HWRM_CMD_TIMEOUT;
	/* convert timeout to usec */
	timeout *= 1000;

	i = 0;
	/* Short timeout for the first few iterations:
	 * number of loops = number of loops for short timeout +
	 * number of loops for standard timeout.
	 */
	tmo_count = HWRM_SHORT_TIMEOUT_COUNTER;
	timeout = timeout - HWRM_SHORT_MIN_TIMEOUT * HWRM_SHORT_TIMEOUT_COUNTER;
	tmo_count += DIV_ROUND_UP(timeout, HWRM_MIN_TIMEOUT);

	if (intr_process) {
		u16 seq_id = bp->hwrm_intr_seq_id;

		/* Wait until hwrm response cmpl interrupt is processed */
		while (bp->hwrm_intr_seq_id != (u16)~seq_id &&
		       i++ < tmo_count) {
			/* Abort the wait for completion if the FW health
			 * check has failed.
			 */
			if (test_bit(BNXT_STATE_FW_FATAL_COND, &bp->state))
				return -EBUSY;
			/* on first few passes, just barely sleep */
			if (i < HWRM_SHORT_TIMEOUT_COUNTER)
				usleep_range(HWRM_SHORT_MIN_TIMEOUT,
					     HWRM_SHORT_MAX_TIMEOUT);
			else
				usleep_range(HWRM_MIN_TIMEOUT,
					     HWRM_MAX_TIMEOUT);
		}

		if (bp->hwrm_intr_seq_id != (u16)~seq_id) {
			if (!silent)
				netdev_err(bp->dev, "Resp cmpl intr err msg: 0x%x\n",
					   le16_to_cpu(req->req_type));
			return -EBUSY;
		}
		len = le16_to_cpu(resp->resp_len);
		valid = ((u8 *)resp) + len - 1;
	} else {
		int j;

		/* Check if response len is updated */
		for (i = 0; i < tmo_count; i++) {
			/* Abort the wait for completion if the FW health
			 * check has failed.
			 */
			if (test_bit(BNXT_STATE_FW_FATAL_COND, &bp->state))
				return -EBUSY;
			len = le16_to_cpu(resp->resp_len);
			if (len)
				break;
			/* on first few passes, just barely sleep */
			if (i < HWRM_SHORT_TIMEOUT_COUNTER)
				usleep_range(HWRM_SHORT_MIN_TIMEOUT,
					     HWRM_SHORT_MAX_TIMEOUT);
			else
				usleep_range(HWRM_MIN_TIMEOUT,
					     HWRM_MAX_TIMEOUT);
		}

		if (i >= tmo_count) {
			if (!silent)
				netdev_err(bp->dev, "Error (timeout: %d) msg {0x%x 0x%x} len:%d\n",
					   HWRM_TOTAL_TIMEOUT(i),
					   le16_to_cpu(req->req_type),
					   le16_to_cpu(req->seq_id), len);
			return -EBUSY;
		}

		/* Last byte of resp contains valid bit */
		valid = ((u8 *)resp) + len - 1;
		for (j = 0; j < HWRM_VALID_BIT_DELAY_USEC; j++) {
			/* make sure we read from updated DMA memory */
			dma_rmb();
			if (*valid)
				break;
			usleep_range(1, 5);
		}

		if (j >= HWRM_VALID_BIT_DELAY_USEC) {
			if (!silent)
				netdev_err(bp->dev, "Error (timeout: %d) msg {0x%x 0x%x} len:%d v:%d\n",
					   HWRM_TOTAL_TIMEOUT(i),
					   le16_to_cpu(req->req_type),
					   le16_to_cpu(req->seq_id), len,
					   *valid);
			return -EBUSY;
		}
	}

	/* Zero valid bit for compatibility.  Valid bit in an older spec
	 * may become a new field in a newer spec.  We must make sure that
	 * a new field not implemented by old spec will read zero.
	 */
	*valid = 0;
	rc = le16_to_cpu(resp->error_code);
	if (rc && !silent)
		netdev_err(bp->dev, "hwrm req_type 0x%x seq id 0x%x error 0x%x\n",
			   le16_to_cpu(resp->req_type),
			   le16_to_cpu(resp->seq_id), rc);
	return bnxt_hwrm_to_stderr(rc);
}

int _hwrm_send_message(struct bnxt *bp, void *msg, u32 msg_len, int timeout)
{
	return bnxt_hwrm_do_send_msg(bp, msg, msg_len, timeout, false);
}

int _hwrm_send_message_silent(struct bnxt *bp, void *msg, u32 msg_len,
			      int timeout)
{
	return bnxt_hwrm_do_send_msg(bp, msg, msg_len, timeout, true);
}

int hwrm_send_message(struct bnxt *bp, void *msg, u32 msg_len, int timeout)
{
	int rc;

	mutex_lock(&bp->hwrm_cmd_lock);
	rc = _hwrm_send_message(bp, msg, msg_len, timeout);
	mutex_unlock(&bp->hwrm_cmd_lock);
	return rc;
}

int hwrm_send_message_silent(struct bnxt *bp, void *msg, u32 msg_len,
			     int timeout)
{
	int rc;

	mutex_lock(&bp->hwrm_cmd_lock);
	rc = bnxt_hwrm_do_send_msg(bp, msg, msg_len, timeout, true);
	mutex_unlock(&bp->hwrm_cmd_lock);
	return rc;
}

int bnxt_hwrm_func_drv_rgtr(struct bnxt *bp, unsigned long *bmap, int bmap_size,
			    bool async_only)
{
	struct hwrm_func_drv_rgtr_output *resp = bp->hwrm_cmd_resp_addr;
	struct hwrm_func_drv_rgtr_input req = {0};
	DECLARE_BITMAP(async_events_bmap, 256);
	u32 *events = (u32 *)async_events_bmap;
	u32 flags;
	int rc, i;

	bnxt_hwrm_cmd_hdr_init(bp, &req, HWRM_FUNC_DRV_RGTR, -1, -1);

	req.enables =
		cpu_to_le32(FUNC_DRV_RGTR_REQ_ENABLES_OS_TYPE |
			    FUNC_DRV_RGTR_REQ_ENABLES_VER |
			    FUNC_DRV_RGTR_REQ_ENABLES_ASYNC_EVENT_FWD);

	req.os_type = cpu_to_le16(FUNC_DRV_RGTR_REQ_OS_TYPE_LINUX);
	flags = FUNC_DRV_RGTR_REQ_FLAGS_16BIT_VER_MODE;
	if (bp->fw_cap & BNXT_FW_CAP_HOT_RESET)
		flags |= FUNC_DRV_RGTR_REQ_FLAGS_HOT_RESET_SUPPORT;
	if (bp->fw_cap & BNXT_FW_CAP_ERROR_RECOVERY)
		flags |= FUNC_DRV_RGTR_REQ_FLAGS_ERROR_RECOVERY_SUPPORT |
			 FUNC_DRV_RGTR_REQ_FLAGS_MASTER_SUPPORT;
	req.flags = cpu_to_le32(flags);
	req.ver_maj_8b = DRV_VER_MAJ;
	req.ver_min_8b = DRV_VER_MIN;
	req.ver_upd_8b = DRV_VER_UPD;
	req.ver_maj = cpu_to_le16(DRV_VER_MAJ);
	req.ver_min = cpu_to_le16(DRV_VER_MIN);
	req.ver_upd = cpu_to_le16(DRV_VER_UPD);

	if (BNXT_PF(bp)) {
		u32 data[8];
		int i;

		memset(data, 0, sizeof(data));
		for (i = 0; i < ARRAY_SIZE(bnxt_vf_req_snif); i++) {
			u16 cmd = bnxt_vf_req_snif[i];
			unsigned int bit, idx;

			idx = cmd / 32;
			bit = cmd % 32;
			data[idx] |= 1 << bit;
		}

		for (i = 0; i < 8; i++)
			req.vf_req_fwd[i] = cpu_to_le32(data[i]);

		req.enables |=
			cpu_to_le32(FUNC_DRV_RGTR_REQ_ENABLES_VF_REQ_FWD);
	}

	if (bp->fw_cap & BNXT_FW_CAP_OVS_64BIT_HANDLE)
		req.flags |= cpu_to_le32(
			FUNC_DRV_RGTR_REQ_FLAGS_FLOW_HANDLE_64BIT_MODE);

	memset(async_events_bmap, 0, sizeof(async_events_bmap));
	for (i = 0; i < ARRAY_SIZE(bnxt_async_events_arr); i++) {
		u16 event_id = bnxt_async_events_arr[i];

		if (event_id == ASYNC_EVENT_CMPL_EVENT_ID_ERROR_RECOVERY &&
		    !(bp->fw_cap & BNXT_FW_CAP_ERROR_RECOVERY))
			continue;
		__set_bit(bnxt_async_events_arr[i], async_events_bmap);
	}
	if (bmap && bmap_size) {
		for (i = 0; i < bmap_size; i++) {
			if (test_bit(i, bmap))
				__set_bit(i, async_events_bmap);
		}
	}
	for (i = 0; i < 8; i++)
		req.async_event_fwd[i] |= cpu_to_le32(events[i]);

	if (async_only)
		req.enables =
			cpu_to_le32(FUNC_DRV_RGTR_REQ_ENABLES_ASYNC_EVENT_FWD);

	mutex_lock(&bp->hwrm_cmd_lock);
	rc = _hwrm_send_message(bp, &req, sizeof(req), HWRM_CMD_TIMEOUT);
	if (!rc) {
		set_bit(BNXT_STATE_DRV_REGISTERED, &bp->state);
		if (resp->flags &
		    cpu_to_le32(FUNC_DRV_RGTR_RESP_FLAGS_IF_CHANGE_SUPPORTED))
			bp->fw_cap |= BNXT_FW_CAP_IF_CHANGE;
	}
	mutex_unlock(&bp->hwrm_cmd_lock);
	return rc;
}

static int bnxt_hwrm_func_drv_unrgtr(struct bnxt *bp)
{
	struct hwrm_func_drv_unrgtr_input req = {0};

	if (!test_and_clear_bit(BNXT_STATE_DRV_REGISTERED, &bp->state))
		return 0;

	bnxt_hwrm_cmd_hdr_init(bp, &req, HWRM_FUNC_DRV_UNRGTR, -1, -1);
	return hwrm_send_message(bp, &req, sizeof(req), HWRM_CMD_TIMEOUT);
}

static int bnxt_hwrm_tunnel_dst_port_free(struct bnxt *bp, u8 tunnel_type)
{
	u32 rc = 0;
	struct hwrm_tunnel_dst_port_free_input req = {0};

	bnxt_hwrm_cmd_hdr_init(bp, &req, HWRM_TUNNEL_DST_PORT_FREE, -1, -1);
	req.tunnel_type = tunnel_type;

	switch (tunnel_type) {
	case TUNNEL_DST_PORT_FREE_REQ_TUNNEL_TYPE_VXLAN:
		req.tunnel_dst_port_id = cpu_to_le16(bp->vxlan_fw_dst_port_id);
		bp->vxlan_fw_dst_port_id = INVALID_HW_RING_ID;
		break;
	case TUNNEL_DST_PORT_FREE_REQ_TUNNEL_TYPE_GENEVE:
		req.tunnel_dst_port_id = cpu_to_le16(bp->nge_fw_dst_port_id);
		bp->nge_fw_dst_port_id = INVALID_HW_RING_ID;
		break;
	default:
		break;
	}

	rc = hwrm_send_message(bp, &req, sizeof(req), HWRM_CMD_TIMEOUT);
	if (rc)
		netdev_err(bp->dev, "hwrm_tunnel_dst_port_free failed. rc:%d\n",
			   rc);
	return rc;
}

static int bnxt_hwrm_tunnel_dst_port_alloc(struct bnxt *bp, __be16 port,
					   u8 tunnel_type)
{
	u32 rc = 0;
	struct hwrm_tunnel_dst_port_alloc_input req = {0};
	struct hwrm_tunnel_dst_port_alloc_output *resp = bp->hwrm_cmd_resp_addr;

	bnxt_hwrm_cmd_hdr_init(bp, &req, HWRM_TUNNEL_DST_PORT_ALLOC, -1, -1);

	req.tunnel_type = tunnel_type;
	req.tunnel_dst_port_val = port;

	mutex_lock(&bp->hwrm_cmd_lock);
	rc = _hwrm_send_message(bp, &req, sizeof(req), HWRM_CMD_TIMEOUT);
	if (rc) {
		netdev_err(bp->dev, "hwrm_tunnel_dst_port_alloc failed. rc:%d\n",
			   rc);
		goto err_out;
	}

	switch (tunnel_type) {
	case TUNNEL_DST_PORT_ALLOC_REQ_TUNNEL_TYPE_VXLAN:
		bp->vxlan_fw_dst_port_id =
			le16_to_cpu(resp->tunnel_dst_port_id);
		break;
	case TUNNEL_DST_PORT_ALLOC_REQ_TUNNEL_TYPE_GENEVE:
		bp->nge_fw_dst_port_id = le16_to_cpu(resp->tunnel_dst_port_id);
		break;
	default:
		break;
	}

err_out:
	mutex_unlock(&bp->hwrm_cmd_lock);
	return rc;
}

static int bnxt_hwrm_cfa_l2_set_rx_mask(struct bnxt *bp, u16 vnic_id)
{
	struct hwrm_cfa_l2_set_rx_mask_input req = {0};
	struct bnxt_vnic_info *vnic = &bp->vnic_info[vnic_id];

	bnxt_hwrm_cmd_hdr_init(bp, &req, HWRM_CFA_L2_SET_RX_MASK, -1, -1);
	req.vnic_id = cpu_to_le32(vnic->fw_vnic_id);

	req.num_mc_entries = cpu_to_le32(vnic->mc_list_count);
	req.mc_tbl_addr = cpu_to_le64(vnic->mc_list_mapping);
	req.mask = cpu_to_le32(vnic->rx_mask);
	return hwrm_send_message(bp, &req, sizeof(req), HWRM_CMD_TIMEOUT);
}

#ifdef CONFIG_RFS_ACCEL
static int bnxt_hwrm_cfa_ntuple_filter_free(struct bnxt *bp,
					    struct bnxt_ntuple_filter *fltr)
{
	struct hwrm_cfa_ntuple_filter_free_input req = {0};

	bnxt_hwrm_cmd_hdr_init(bp, &req, HWRM_CFA_NTUPLE_FILTER_FREE, -1, -1);
	req.ntuple_filter_id = fltr->filter_id;
	return hwrm_send_message(bp, &req, sizeof(req), HWRM_CMD_TIMEOUT);
}

#define BNXT_NTP_FLTR_FLAGS					\
	(CFA_NTUPLE_FILTER_ALLOC_REQ_ENABLES_L2_FILTER_ID |	\
	 CFA_NTUPLE_FILTER_ALLOC_REQ_ENABLES_ETHERTYPE |	\
	 CFA_NTUPLE_FILTER_ALLOC_REQ_ENABLES_SRC_MACADDR |	\
	 CFA_NTUPLE_FILTER_ALLOC_REQ_ENABLES_IPADDR_TYPE |	\
	 CFA_NTUPLE_FILTER_ALLOC_REQ_ENABLES_SRC_IPADDR |	\
	 CFA_NTUPLE_FILTER_ALLOC_REQ_ENABLES_SRC_IPADDR_MASK |	\
	 CFA_NTUPLE_FILTER_ALLOC_REQ_ENABLES_DST_IPADDR |	\
	 CFA_NTUPLE_FILTER_ALLOC_REQ_ENABLES_DST_IPADDR_MASK |	\
	 CFA_NTUPLE_FILTER_ALLOC_REQ_ENABLES_IP_PROTOCOL |	\
	 CFA_NTUPLE_FILTER_ALLOC_REQ_ENABLES_SRC_PORT |		\
	 CFA_NTUPLE_FILTER_ALLOC_REQ_ENABLES_SRC_PORT_MASK |	\
	 CFA_NTUPLE_FILTER_ALLOC_REQ_ENABLES_DST_PORT |		\
	 CFA_NTUPLE_FILTER_ALLOC_REQ_ENABLES_DST_PORT_MASK |	\
	 CFA_NTUPLE_FILTER_ALLOC_REQ_ENABLES_DST_ID)

#define BNXT_NTP_TUNNEL_FLTR_FLAG				\
		CFA_NTUPLE_FILTER_ALLOC_REQ_ENABLES_TUNNEL_TYPE

static int bnxt_hwrm_cfa_ntuple_filter_alloc(struct bnxt *bp,
					     struct bnxt_ntuple_filter *fltr)
{
	struct hwrm_cfa_ntuple_filter_alloc_input req = {0};
	struct hwrm_cfa_ntuple_filter_alloc_output *resp;
	struct flow_keys *keys = &fltr->fkeys;
	struct bnxt_vnic_info *vnic;
	u32 flags = 0;
	int rc = 0;

	bnxt_hwrm_cmd_hdr_init(bp, &req, HWRM_CFA_NTUPLE_FILTER_ALLOC, -1, -1);
	req.l2_filter_id = bp->vnic_info[0].fw_l2_filter_id[fltr->l2_fltr_idx];

	if (bp->fw_cap & BNXT_FW_CAP_CFA_RFS_RING_TBL_IDX_V2) {
		flags = CFA_NTUPLE_FILTER_ALLOC_REQ_FLAGS_DEST_RFS_RING_IDX;
		req.dst_id = cpu_to_le16(fltr->rxq);
	} else {
		vnic = &bp->vnic_info[fltr->rxq + 1];
		req.dst_id = cpu_to_le16(vnic->fw_vnic_id);
	}
	req.flags = cpu_to_le32(flags);
	req.enables = cpu_to_le32(BNXT_NTP_FLTR_FLAGS);

	req.ethertype = htons(ETH_P_IP);
	memcpy(req.src_macaddr, fltr->src_mac_addr, ETH_ALEN);
	req.ip_addr_type = CFA_NTUPLE_FILTER_ALLOC_REQ_IP_ADDR_TYPE_IPV4;
	req.ip_protocol = keys->basic.ip_proto;

	if (keys->basic.n_proto == htons(ETH_P_IPV6)) {
		int i;

		req.ethertype = htons(ETH_P_IPV6);
		req.ip_addr_type =
			CFA_NTUPLE_FILTER_ALLOC_REQ_IP_ADDR_TYPE_IPV6;
		*(struct in6_addr *)&req.src_ipaddr[0] =
			keys->addrs.v6addrs.src;
		*(struct in6_addr *)&req.dst_ipaddr[0] =
			keys->addrs.v6addrs.dst;
		for (i = 0; i < 4; i++) {
			req.src_ipaddr_mask[i] = cpu_to_be32(0xffffffff);
			req.dst_ipaddr_mask[i] = cpu_to_be32(0xffffffff);
		}
	} else {
		req.src_ipaddr[0] = keys->addrs.v4addrs.src;
		req.src_ipaddr_mask[0] = cpu_to_be32(0xffffffff);
		req.dst_ipaddr[0] = keys->addrs.v4addrs.dst;
		req.dst_ipaddr_mask[0] = cpu_to_be32(0xffffffff);
	}
	if (keys->control.flags & FLOW_DIS_ENCAPSULATION) {
		req.enables |= cpu_to_le32(BNXT_NTP_TUNNEL_FLTR_FLAG);
		req.tunnel_type =
			CFA_NTUPLE_FILTER_ALLOC_REQ_TUNNEL_TYPE_ANYTUNNEL;
	}

	req.src_port = keys->ports.src;
	req.src_port_mask = cpu_to_be16(0xffff);
	req.dst_port = keys->ports.dst;
	req.dst_port_mask = cpu_to_be16(0xffff);

	mutex_lock(&bp->hwrm_cmd_lock);
	rc = _hwrm_send_message(bp, &req, sizeof(req), HWRM_CMD_TIMEOUT);
	if (!rc) {
		resp = bnxt_get_hwrm_resp_addr(bp, &req);
		fltr->filter_id = resp->ntuple_filter_id;
	}
	mutex_unlock(&bp->hwrm_cmd_lock);
	return rc;
}
#endif

static int bnxt_hwrm_set_vnic_filter(struct bnxt *bp, u16 vnic_id, u16 idx,
				     u8 *mac_addr)
{
	u32 rc = 0;
	struct hwrm_cfa_l2_filter_alloc_input req = {0};
	struct hwrm_cfa_l2_filter_alloc_output *resp = bp->hwrm_cmd_resp_addr;

	bnxt_hwrm_cmd_hdr_init(bp, &req, HWRM_CFA_L2_FILTER_ALLOC, -1, -1);
	req.flags = cpu_to_le32(CFA_L2_FILTER_ALLOC_REQ_FLAGS_PATH_RX);
	if (!BNXT_CHIP_TYPE_NITRO_A0(bp))
		req.flags |=
			cpu_to_le32(CFA_L2_FILTER_ALLOC_REQ_FLAGS_OUTERMOST);
	req.dst_id = cpu_to_le16(bp->vnic_info[vnic_id].fw_vnic_id);
	req.enables =
		cpu_to_le32(CFA_L2_FILTER_ALLOC_REQ_ENABLES_L2_ADDR |
			    CFA_L2_FILTER_ALLOC_REQ_ENABLES_DST_ID |
			    CFA_L2_FILTER_ALLOC_REQ_ENABLES_L2_ADDR_MASK);
	memcpy(req.l2_addr, mac_addr, ETH_ALEN);
	req.l2_addr_mask[0] = 0xff;
	req.l2_addr_mask[1] = 0xff;
	req.l2_addr_mask[2] = 0xff;
	req.l2_addr_mask[3] = 0xff;
	req.l2_addr_mask[4] = 0xff;
	req.l2_addr_mask[5] = 0xff;

	mutex_lock(&bp->hwrm_cmd_lock);
	rc = _hwrm_send_message(bp, &req, sizeof(req), HWRM_CMD_TIMEOUT);
	if (!rc)
		bp->vnic_info[vnic_id].fw_l2_filter_id[idx] =
							resp->l2_filter_id;
	mutex_unlock(&bp->hwrm_cmd_lock);
	return rc;
}

static int bnxt_hwrm_clear_vnic_filter(struct bnxt *bp)
{
	u16 i, j, num_of_vnics = 1; /* only vnic 0 supported */
	int rc = 0;

	/* Any associated ntuple filters will also be cleared by firmware. */
	mutex_lock(&bp->hwrm_cmd_lock);
	for (i = 0; i < num_of_vnics; i++) {
		struct bnxt_vnic_info *vnic = &bp->vnic_info[i];

		for (j = 0; j < vnic->uc_filter_count; j++) {
			struct hwrm_cfa_l2_filter_free_input req = {0};

			bnxt_hwrm_cmd_hdr_init(bp, &req,
					       HWRM_CFA_L2_FILTER_FREE, -1, -1);

			req.l2_filter_id = vnic->fw_l2_filter_id[j];

			rc = _hwrm_send_message(bp, &req, sizeof(req),
						HWRM_CMD_TIMEOUT);
		}
		vnic->uc_filter_count = 0;
	}
	mutex_unlock(&bp->hwrm_cmd_lock);

	return rc;
}

static int bnxt_hwrm_vnic_set_tpa(struct bnxt *bp, u16 vnic_id, u32 tpa_flags)
{
	struct bnxt_vnic_info *vnic = &bp->vnic_info[vnic_id];
	u16 max_aggs = VNIC_TPA_CFG_REQ_MAX_AGGS_MAX;
	struct hwrm_vnic_tpa_cfg_input req = {0};

	if (vnic->fw_vnic_id == INVALID_HW_RING_ID)
		return 0;

	bnxt_hwrm_cmd_hdr_init(bp, &req, HWRM_VNIC_TPA_CFG, -1, -1);

	if (tpa_flags) {
		u16 mss = bp->dev->mtu - 40;
		u32 nsegs, n, segs = 0, flags;

		flags = VNIC_TPA_CFG_REQ_FLAGS_TPA |
			VNIC_TPA_CFG_REQ_FLAGS_ENCAP_TPA |
			VNIC_TPA_CFG_REQ_FLAGS_RSC_WND_UPDATE |
			VNIC_TPA_CFG_REQ_FLAGS_AGG_WITH_ECN |
			VNIC_TPA_CFG_REQ_FLAGS_AGG_WITH_SAME_GRE_SEQ;
		if (tpa_flags & BNXT_FLAG_GRO)
			flags |= VNIC_TPA_CFG_REQ_FLAGS_GRO;

		req.flags = cpu_to_le32(flags);

		req.enables =
			cpu_to_le32(VNIC_TPA_CFG_REQ_ENABLES_MAX_AGG_SEGS |
				    VNIC_TPA_CFG_REQ_ENABLES_MAX_AGGS |
				    VNIC_TPA_CFG_REQ_ENABLES_MIN_AGG_LEN);

		/* Number of segs are log2 units, and first packet is not
		 * included as part of this units.
		 */
		if (mss <= BNXT_RX_PAGE_SIZE) {
			n = BNXT_RX_PAGE_SIZE / mss;
			nsegs = (MAX_SKB_FRAGS - 1) * n;
		} else {
			n = mss / BNXT_RX_PAGE_SIZE;
			if (mss & (BNXT_RX_PAGE_SIZE - 1))
				n++;
			nsegs = (MAX_SKB_FRAGS - n) / n;
		}

		if (bp->flags & BNXT_FLAG_CHIP_P5) {
			segs = MAX_TPA_SEGS_P5;
			max_aggs = bp->max_tpa;
		} else {
			segs = ilog2(nsegs);
		}
		req.max_agg_segs = cpu_to_le16(segs);
		req.max_aggs = cpu_to_le16(max_aggs);

		req.min_agg_len = cpu_to_le32(512);
	}
	req.vnic_id = cpu_to_le16(vnic->fw_vnic_id);

	return hwrm_send_message(bp, &req, sizeof(req), HWRM_CMD_TIMEOUT);
}

static u16 bnxt_cp_ring_from_grp(struct bnxt *bp, struct bnxt_ring_struct *ring)
{
	struct bnxt_ring_grp_info *grp_info;

	grp_info = &bp->grp_info[ring->grp_idx];
	return grp_info->cp_fw_ring_id;
}

static u16 bnxt_cp_ring_for_rx(struct bnxt *bp, struct bnxt_rx_ring_info *rxr)
{
	if (bp->flags & BNXT_FLAG_CHIP_P5) {
		struct bnxt_napi *bnapi = rxr->bnapi;
		struct bnxt_cp_ring_info *cpr;

		cpr = bnapi->cp_ring.cp_ring_arr[BNXT_RX_HDL];
		return cpr->cp_ring_struct.fw_ring_id;
	} else {
		return bnxt_cp_ring_from_grp(bp, &rxr->rx_ring_struct);
	}
}

static u16 bnxt_cp_ring_for_tx(struct bnxt *bp, struct bnxt_tx_ring_info *txr)
{
	if (bp->flags & BNXT_FLAG_CHIP_P5) {
		struct bnxt_napi *bnapi = txr->bnapi;
		struct bnxt_cp_ring_info *cpr;

		cpr = bnapi->cp_ring.cp_ring_arr[BNXT_TX_HDL];
		return cpr->cp_ring_struct.fw_ring_id;
	} else {
		return bnxt_cp_ring_from_grp(bp, &txr->tx_ring_struct);
	}
}

static int bnxt_alloc_rss_indir_tbl(struct bnxt *bp)
{
	int entries;

	if (bp->flags & BNXT_FLAG_CHIP_P5)
		entries = BNXT_MAX_RSS_TABLE_ENTRIES_P5;
	else
		entries = HW_HASH_INDEX_SIZE;

	bp->rss_indir_tbl_entries = entries;
	bp->rss_indir_tbl = kmalloc_array(entries, sizeof(*bp->rss_indir_tbl),
					  GFP_KERNEL);
	if (!bp->rss_indir_tbl)
		return -ENOMEM;
	return 0;
}

static void bnxt_set_dflt_rss_indir_tbl(struct bnxt *bp)
{
	u16 max_rings, max_entries, pad, i;

	if (!bp->rx_nr_rings)
		return;

	if (BNXT_CHIP_TYPE_NITRO_A0(bp))
		max_rings = bp->rx_nr_rings - 1;
	else
		max_rings = bp->rx_nr_rings;

	max_entries = bnxt_get_rxfh_indir_size(bp->dev);

	for (i = 0; i < max_entries; i++)
		bp->rss_indir_tbl[i] = ethtool_rxfh_indir_default(i, max_rings);

	pad = bp->rss_indir_tbl_entries - max_entries;
	if (pad)
		memset(&bp->rss_indir_tbl[i], 0, pad * sizeof(u16));
}

static u16 bnxt_get_max_rss_ring(struct bnxt *bp)
{
	u16 i, tbl_size, max_ring = 0;

	if (!bp->rss_indir_tbl)
		return 0;

	tbl_size = bnxt_get_rxfh_indir_size(bp->dev);
	for (i = 0; i < tbl_size; i++)
		max_ring = max(max_ring, bp->rss_indir_tbl[i]);
	return max_ring;
}

int bnxt_get_nr_rss_ctxs(struct bnxt *bp, int rx_rings)
{
	if (bp->flags & BNXT_FLAG_CHIP_P5)
		return DIV_ROUND_UP(rx_rings, BNXT_RSS_TABLE_ENTRIES_P5);
	if (BNXT_CHIP_TYPE_NITRO_A0(bp))
		return 2;
	return 1;
}

static void __bnxt_fill_hw_rss_tbl(struct bnxt *bp, struct bnxt_vnic_info *vnic)
{
	bool no_rss = !(vnic->flags & BNXT_VNIC_RSS_FLAG);
	u16 i, j;

	/* Fill the RSS indirection table with ring group ids */
	for (i = 0, j = 0; i < HW_HASH_INDEX_SIZE; i++) {
		if (!no_rss)
			j = bp->rss_indir_tbl[i];
		vnic->rss_table[i] = cpu_to_le16(vnic->fw_grp_ids[j]);
	}
}

static void __bnxt_fill_hw_rss_tbl_p5(struct bnxt *bp,
				      struct bnxt_vnic_info *vnic)
{
	__le16 *ring_tbl = vnic->rss_table;
	struct bnxt_rx_ring_info *rxr;
	u16 tbl_size, i;

	tbl_size = bnxt_get_rxfh_indir_size(bp->dev);

	for (i = 0; i < tbl_size; i++) {
		u16 ring_id, j;

		j = bp->rss_indir_tbl[i];
		rxr = &bp->rx_ring[j];

		ring_id = rxr->rx_ring_struct.fw_ring_id;
		*ring_tbl++ = cpu_to_le16(ring_id);
		ring_id = bnxt_cp_ring_for_rx(bp, rxr);
		*ring_tbl++ = cpu_to_le16(ring_id);
	}
}

static void bnxt_fill_hw_rss_tbl(struct bnxt *bp, struct bnxt_vnic_info *vnic)
{
	if (bp->flags & BNXT_FLAG_CHIP_P5)
		__bnxt_fill_hw_rss_tbl_p5(bp, vnic);
	else
		__bnxt_fill_hw_rss_tbl(bp, vnic);
}

static int bnxt_hwrm_vnic_set_rss(struct bnxt *bp, u16 vnic_id, bool set_rss)
{
	struct bnxt_vnic_info *vnic = &bp->vnic_info[vnic_id];
	struct hwrm_vnic_rss_cfg_input req = {0};

	if ((bp->flags & BNXT_FLAG_CHIP_P5) ||
	    vnic->fw_rss_cos_lb_ctx[0] == INVALID_HW_RING_ID)
		return 0;

	bnxt_hwrm_cmd_hdr_init(bp, &req, HWRM_VNIC_RSS_CFG, -1, -1);
	if (set_rss) {
		bnxt_fill_hw_rss_tbl(bp, vnic);
		req.hash_type = cpu_to_le32(bp->rss_hash_cfg);
		req.hash_mode_flags = VNIC_RSS_CFG_REQ_HASH_MODE_FLAGS_DEFAULT;
		req.ring_grp_tbl_addr = cpu_to_le64(vnic->rss_table_dma_addr);
		req.hash_key_tbl_addr =
			cpu_to_le64(vnic->rss_hash_key_dma_addr);
	}
	req.rss_ctx_idx = cpu_to_le16(vnic->fw_rss_cos_lb_ctx[0]);
	return hwrm_send_message(bp, &req, sizeof(req), HWRM_CMD_TIMEOUT);
}

static int bnxt_hwrm_vnic_set_rss_p5(struct bnxt *bp, u16 vnic_id, bool set_rss)
{
	struct bnxt_vnic_info *vnic = &bp->vnic_info[vnic_id];
	struct hwrm_vnic_rss_cfg_input req = {0};
	dma_addr_t ring_tbl_map;
	u32 i, nr_ctxs;

	bnxt_hwrm_cmd_hdr_init(bp, &req, HWRM_VNIC_RSS_CFG, -1, -1);
	req.vnic_id = cpu_to_le16(vnic->fw_vnic_id);
	if (!set_rss) {
		hwrm_send_message(bp, &req, sizeof(req), HWRM_CMD_TIMEOUT);
		return 0;
	}
	bnxt_fill_hw_rss_tbl(bp, vnic);
	req.hash_type = cpu_to_le32(bp->rss_hash_cfg);
	req.hash_mode_flags = VNIC_RSS_CFG_REQ_HASH_MODE_FLAGS_DEFAULT;
	req.hash_key_tbl_addr = cpu_to_le64(vnic->rss_hash_key_dma_addr);
	ring_tbl_map = vnic->rss_table_dma_addr;
	nr_ctxs = bnxt_get_nr_rss_ctxs(bp, bp->rx_nr_rings);
	for (i = 0; i < nr_ctxs; ring_tbl_map += BNXT_RSS_TABLE_SIZE_P5, i++) {
		int rc;

		req.ring_grp_tbl_addr = cpu_to_le64(ring_tbl_map);
		req.ring_table_pair_index = i;
		req.rss_ctx_idx = cpu_to_le16(vnic->fw_rss_cos_lb_ctx[i]);
		rc = hwrm_send_message(bp, &req, sizeof(req), HWRM_CMD_TIMEOUT);
		if (rc)
			return rc;
	}
	return 0;
}

static int bnxt_hwrm_vnic_set_hds(struct bnxt *bp, u16 vnic_id)
{
	struct bnxt_vnic_info *vnic = &bp->vnic_info[vnic_id];
	struct hwrm_vnic_plcmodes_cfg_input req = {0};

	bnxt_hwrm_cmd_hdr_init(bp, &req, HWRM_VNIC_PLCMODES_CFG, -1, -1);
	req.flags = cpu_to_le32(VNIC_PLCMODES_CFG_REQ_FLAGS_JUMBO_PLACEMENT |
				VNIC_PLCMODES_CFG_REQ_FLAGS_HDS_IPV4 |
				VNIC_PLCMODES_CFG_REQ_FLAGS_HDS_IPV6);
	req.enables =
		cpu_to_le32(VNIC_PLCMODES_CFG_REQ_ENABLES_JUMBO_THRESH_VALID |
			    VNIC_PLCMODES_CFG_REQ_ENABLES_HDS_THRESHOLD_VALID);
	/* thresholds not implemented in firmware yet */
	req.jumbo_thresh = cpu_to_le16(bp->rx_copy_thresh);
	req.hds_threshold = cpu_to_le16(bp->rx_copy_thresh);
	req.vnic_id = cpu_to_le32(vnic->fw_vnic_id);
	return hwrm_send_message(bp, &req, sizeof(req), HWRM_CMD_TIMEOUT);
}

static void bnxt_hwrm_vnic_ctx_free_one(struct bnxt *bp, u16 vnic_id,
					u16 ctx_idx)
{
	struct hwrm_vnic_rss_cos_lb_ctx_free_input req = {0};

	bnxt_hwrm_cmd_hdr_init(bp, &req, HWRM_VNIC_RSS_COS_LB_CTX_FREE, -1, -1);
	req.rss_cos_lb_ctx_id =
		cpu_to_le16(bp->vnic_info[vnic_id].fw_rss_cos_lb_ctx[ctx_idx]);

	hwrm_send_message(bp, &req, sizeof(req), HWRM_CMD_TIMEOUT);
	bp->vnic_info[vnic_id].fw_rss_cos_lb_ctx[ctx_idx] = INVALID_HW_RING_ID;
}

static void bnxt_hwrm_vnic_ctx_free(struct bnxt *bp)
{
	int i, j;

	for (i = 0; i < bp->nr_vnics; i++) {
		struct bnxt_vnic_info *vnic = &bp->vnic_info[i];

		for (j = 0; j < BNXT_MAX_CTX_PER_VNIC; j++) {
			if (vnic->fw_rss_cos_lb_ctx[j] != INVALID_HW_RING_ID)
				bnxt_hwrm_vnic_ctx_free_one(bp, i, j);
		}
	}
	bp->rsscos_nr_ctxs = 0;
}

static int bnxt_hwrm_vnic_ctx_alloc(struct bnxt *bp, u16 vnic_id, u16 ctx_idx)
{
	int rc;
	struct hwrm_vnic_rss_cos_lb_ctx_alloc_input req = {0};
	struct hwrm_vnic_rss_cos_lb_ctx_alloc_output *resp =
						bp->hwrm_cmd_resp_addr;

	bnxt_hwrm_cmd_hdr_init(bp, &req, HWRM_VNIC_RSS_COS_LB_CTX_ALLOC, -1,
			       -1);

	mutex_lock(&bp->hwrm_cmd_lock);
	rc = _hwrm_send_message(bp, &req, sizeof(req), HWRM_CMD_TIMEOUT);
	if (!rc)
		bp->vnic_info[vnic_id].fw_rss_cos_lb_ctx[ctx_idx] =
			le16_to_cpu(resp->rss_cos_lb_ctx_id);
	mutex_unlock(&bp->hwrm_cmd_lock);

	return rc;
}

static u32 bnxt_get_roce_vnic_mode(struct bnxt *bp)
{
	if (bp->flags & BNXT_FLAG_ROCE_MIRROR_CAP)
		return VNIC_CFG_REQ_FLAGS_ROCE_MIRRORING_CAPABLE_VNIC_MODE;
	return VNIC_CFG_REQ_FLAGS_ROCE_DUAL_VNIC_MODE;
}

int bnxt_hwrm_vnic_cfg(struct bnxt *bp, u16 vnic_id)
{
	unsigned int ring = 0, grp_idx;
	struct bnxt_vnic_info *vnic = &bp->vnic_info[vnic_id];
	struct hwrm_vnic_cfg_input req = {0};
	u16 def_vlan = 0;

	bnxt_hwrm_cmd_hdr_init(bp, &req, HWRM_VNIC_CFG, -1, -1);

	if (bp->flags & BNXT_FLAG_CHIP_P5) {
		struct bnxt_rx_ring_info *rxr = &bp->rx_ring[0];

		req.default_rx_ring_id =
			cpu_to_le16(rxr->rx_ring_struct.fw_ring_id);
		req.default_cmpl_ring_id =
			cpu_to_le16(bnxt_cp_ring_for_rx(bp, rxr));
		req.enables =
			cpu_to_le32(VNIC_CFG_REQ_ENABLES_DEFAULT_RX_RING_ID |
				    VNIC_CFG_REQ_ENABLES_DEFAULT_CMPL_RING_ID);
		goto vnic_mru;
	}
	req.enables = cpu_to_le32(VNIC_CFG_REQ_ENABLES_DFLT_RING_GRP);
	/* Only RSS support for now TBD: COS & LB */
	if (vnic->fw_rss_cos_lb_ctx[0] != INVALID_HW_RING_ID) {
		req.rss_rule = cpu_to_le16(vnic->fw_rss_cos_lb_ctx[0]);
		req.enables |= cpu_to_le32(VNIC_CFG_REQ_ENABLES_RSS_RULE |
					   VNIC_CFG_REQ_ENABLES_MRU);
	} else if (vnic->flags & BNXT_VNIC_RFS_NEW_RSS_FLAG) {
		req.rss_rule =
			cpu_to_le16(bp->vnic_info[0].fw_rss_cos_lb_ctx[0]);
		req.enables |= cpu_to_le32(VNIC_CFG_REQ_ENABLES_RSS_RULE |
					   VNIC_CFG_REQ_ENABLES_MRU);
		req.flags |= cpu_to_le32(VNIC_CFG_REQ_FLAGS_RSS_DFLT_CR_MODE);
	} else {
		req.rss_rule = cpu_to_le16(0xffff);
	}

	if (BNXT_CHIP_TYPE_NITRO_A0(bp) &&
	    (vnic->fw_rss_cos_lb_ctx[0] != INVALID_HW_RING_ID)) {
		req.cos_rule = cpu_to_le16(vnic->fw_rss_cos_lb_ctx[1]);
		req.enables |= cpu_to_le32(VNIC_CFG_REQ_ENABLES_COS_RULE);
	} else {
		req.cos_rule = cpu_to_le16(0xffff);
	}

	if (vnic->flags & BNXT_VNIC_RSS_FLAG)
		ring = 0;
	else if (vnic->flags & BNXT_VNIC_RFS_FLAG)
		ring = vnic_id - 1;
	else if ((vnic_id == 1) && BNXT_CHIP_TYPE_NITRO_A0(bp))
		ring = bp->rx_nr_rings - 1;

	grp_idx = bp->rx_ring[ring].bnapi->index;
	req.dflt_ring_grp = cpu_to_le16(bp->grp_info[grp_idx].fw_grp_id);
	req.lb_rule = cpu_to_le16(0xffff);
vnic_mru:
	req.mru = cpu_to_le16(bp->dev->mtu + ETH_HLEN + VLAN_HLEN);

	req.vnic_id = cpu_to_le16(vnic->fw_vnic_id);
#ifdef CONFIG_BNXT_SRIOV
	if (BNXT_VF(bp))
		def_vlan = bp->vf.vlan;
#endif
	if ((bp->flags & BNXT_FLAG_STRIP_VLAN) || def_vlan)
		req.flags |= cpu_to_le32(VNIC_CFG_REQ_FLAGS_VLAN_STRIP_MODE);
	if (!vnic_id && bnxt_ulp_registered(bp->edev, BNXT_ROCE_ULP))
		req.flags |= cpu_to_le32(bnxt_get_roce_vnic_mode(bp));

	return hwrm_send_message(bp, &req, sizeof(req), HWRM_CMD_TIMEOUT);
}

static void bnxt_hwrm_vnic_free_one(struct bnxt *bp, u16 vnic_id)
{
	if (bp->vnic_info[vnic_id].fw_vnic_id != INVALID_HW_RING_ID) {
		struct hwrm_vnic_free_input req = {0};

		bnxt_hwrm_cmd_hdr_init(bp, &req, HWRM_VNIC_FREE, -1, -1);
		req.vnic_id =
			cpu_to_le32(bp->vnic_info[vnic_id].fw_vnic_id);

		hwrm_send_message(bp, &req, sizeof(req), HWRM_CMD_TIMEOUT);
		bp->vnic_info[vnic_id].fw_vnic_id = INVALID_HW_RING_ID;
	}
}

static void bnxt_hwrm_vnic_free(struct bnxt *bp)
{
	u16 i;

	for (i = 0; i < bp->nr_vnics; i++)
		bnxt_hwrm_vnic_free_one(bp, i);
}

static int bnxt_hwrm_vnic_alloc(struct bnxt *bp, u16 vnic_id,
				unsigned int start_rx_ring_idx,
				unsigned int nr_rings)
{
	int rc = 0;
	unsigned int i, j, grp_idx, end_idx = start_rx_ring_idx + nr_rings;
	struct hwrm_vnic_alloc_input req = {0};
	struct hwrm_vnic_alloc_output *resp = bp->hwrm_cmd_resp_addr;
	struct bnxt_vnic_info *vnic = &bp->vnic_info[vnic_id];

	if (bp->flags & BNXT_FLAG_CHIP_P5)
		goto vnic_no_ring_grps;

	/* map ring groups to this vnic */
	for (i = start_rx_ring_idx, j = 0; i < end_idx; i++, j++) {
		grp_idx = bp->rx_ring[i].bnapi->index;
		if (bp->grp_info[grp_idx].fw_grp_id == INVALID_HW_RING_ID) {
			netdev_err(bp->dev, "Not enough ring groups avail:%x req:%x\n",
				   j, nr_rings);
			break;
		}
		vnic->fw_grp_ids[j] = bp->grp_info[grp_idx].fw_grp_id;
	}

vnic_no_ring_grps:
	for (i = 0; i < BNXT_MAX_CTX_PER_VNIC; i++)
		vnic->fw_rss_cos_lb_ctx[i] = INVALID_HW_RING_ID;
	if (vnic_id == 0)
		req.flags = cpu_to_le32(VNIC_ALLOC_REQ_FLAGS_DEFAULT);

	bnxt_hwrm_cmd_hdr_init(bp, &req, HWRM_VNIC_ALLOC, -1, -1);

	mutex_lock(&bp->hwrm_cmd_lock);
	rc = _hwrm_send_message(bp, &req, sizeof(req), HWRM_CMD_TIMEOUT);
	if (!rc)
		vnic->fw_vnic_id = le32_to_cpu(resp->vnic_id);
	mutex_unlock(&bp->hwrm_cmd_lock);
	return rc;
}

static int bnxt_hwrm_vnic_qcaps(struct bnxt *bp)
{
	struct hwrm_vnic_qcaps_output *resp = bp->hwrm_cmd_resp_addr;
	struct hwrm_vnic_qcaps_input req = {0};
	int rc;

	bp->hw_ring_stats_size = sizeof(struct ctx_hw_stats);
	bp->flags &= ~(BNXT_FLAG_NEW_RSS_CAP | BNXT_FLAG_ROCE_MIRROR_CAP);
	if (bp->hwrm_spec_code < 0x10600)
		return 0;

	bnxt_hwrm_cmd_hdr_init(bp, &req, HWRM_VNIC_QCAPS, -1, -1);
	mutex_lock(&bp->hwrm_cmd_lock);
	rc = _hwrm_send_message(bp, &req, sizeof(req), HWRM_CMD_TIMEOUT);
	if (!rc) {
		u32 flags = le32_to_cpu(resp->flags);

		if (!(bp->flags & BNXT_FLAG_CHIP_P5) &&
		    (flags & VNIC_QCAPS_RESP_FLAGS_RSS_DFLT_CR_CAP))
			bp->flags |= BNXT_FLAG_NEW_RSS_CAP;
		if (flags &
		    VNIC_QCAPS_RESP_FLAGS_ROCE_MIRRORING_CAPABLE_VNIC_CAP)
			bp->flags |= BNXT_FLAG_ROCE_MIRROR_CAP;

		/* Older P5 fw before EXT_HW_STATS support did not set
		 * VLAN_STRIP_CAP properly.
		 */
		if ((flags & VNIC_QCAPS_RESP_FLAGS_VLAN_STRIP_CAP) ||
		    (BNXT_CHIP_P5_THOR(bp) &&
		     !(bp->fw_cap & BNXT_FW_CAP_EXT_HW_STATS_SUPPORTED)))
			bp->fw_cap |= BNXT_FW_CAP_VLAN_RX_STRIP;
		bp->max_tpa_v2 = le16_to_cpu(resp->max_aggs_supported);
		if (bp->max_tpa_v2) {
			if (BNXT_CHIP_P5_THOR(bp))
				bp->hw_ring_stats_size = BNXT_RING_STATS_SIZE_P5;
			else
				bp->hw_ring_stats_size = BNXT_RING_STATS_SIZE_P5_SR2;
		}
	}
	mutex_unlock(&bp->hwrm_cmd_lock);
	return rc;
}

static int bnxt_hwrm_ring_grp_alloc(struct bnxt *bp)
{
	u16 i;
	u32 rc = 0;

	if (bp->flags & BNXT_FLAG_CHIP_P5)
		return 0;

	mutex_lock(&bp->hwrm_cmd_lock);
	for (i = 0; i < bp->rx_nr_rings; i++) {
		struct hwrm_ring_grp_alloc_input req = {0};
		struct hwrm_ring_grp_alloc_output *resp =
					bp->hwrm_cmd_resp_addr;
		unsigned int grp_idx = bp->rx_ring[i].bnapi->index;

		bnxt_hwrm_cmd_hdr_init(bp, &req, HWRM_RING_GRP_ALLOC, -1, -1);

		req.cr = cpu_to_le16(bp->grp_info[grp_idx].cp_fw_ring_id);
		req.rr = cpu_to_le16(bp->grp_info[grp_idx].rx_fw_ring_id);
		req.ar = cpu_to_le16(bp->grp_info[grp_idx].agg_fw_ring_id);
		req.sc = cpu_to_le16(bp->grp_info[grp_idx].fw_stats_ctx);

		rc = _hwrm_send_message(bp, &req, sizeof(req),
					HWRM_CMD_TIMEOUT);
		if (rc)
			break;

		bp->grp_info[grp_idx].fw_grp_id =
			le32_to_cpu(resp->ring_group_id);
	}
	mutex_unlock(&bp->hwrm_cmd_lock);
	return rc;
}

static void bnxt_hwrm_ring_grp_free(struct bnxt *bp)
{
	u16 i;
	struct hwrm_ring_grp_free_input req = {0};

	if (!bp->grp_info || (bp->flags & BNXT_FLAG_CHIP_P5))
		return;

	bnxt_hwrm_cmd_hdr_init(bp, &req, HWRM_RING_GRP_FREE, -1, -1);

	mutex_lock(&bp->hwrm_cmd_lock);
	for (i = 0; i < bp->cp_nr_rings; i++) {
		if (bp->grp_info[i].fw_grp_id == INVALID_HW_RING_ID)
			continue;
		req.ring_group_id =
			cpu_to_le32(bp->grp_info[i].fw_grp_id);

		_hwrm_send_message(bp, &req, sizeof(req), HWRM_CMD_TIMEOUT);
		bp->grp_info[i].fw_grp_id = INVALID_HW_RING_ID;
	}
	mutex_unlock(&bp->hwrm_cmd_lock);
}

static int hwrm_ring_alloc_send_msg(struct bnxt *bp,
				    struct bnxt_ring_struct *ring,
				    u32 ring_type, u32 map_index)
{
	int rc = 0, err = 0;
	struct hwrm_ring_alloc_input req = {0};
	struct hwrm_ring_alloc_output *resp = bp->hwrm_cmd_resp_addr;
	struct bnxt_ring_mem_info *rmem = &ring->ring_mem;
	struct bnxt_ring_grp_info *grp_info;
	u16 ring_id;

	bnxt_hwrm_cmd_hdr_init(bp, &req, HWRM_RING_ALLOC, -1, -1);

	req.enables = 0;
	if (rmem->nr_pages > 1) {
		req.page_tbl_addr = cpu_to_le64(rmem->pg_tbl_map);
		/* Page size is in log2 units */
		req.page_size = BNXT_PAGE_SHIFT;
		req.page_tbl_depth = 1;
	} else {
		req.page_tbl_addr =  cpu_to_le64(rmem->dma_arr[0]);
	}
	req.fbo = 0;
	/* Association of ring index with doorbell index and MSIX number */
	req.logical_id = cpu_to_le16(map_index);

	switch (ring_type) {
	case HWRM_RING_ALLOC_TX: {
		struct bnxt_tx_ring_info *txr;

		txr = container_of(ring, struct bnxt_tx_ring_info,
				   tx_ring_struct);
		req.ring_type = RING_ALLOC_REQ_RING_TYPE_TX;
		/* Association of transmit ring with completion ring */
		grp_info = &bp->grp_info[ring->grp_idx];
		req.cmpl_ring_id = cpu_to_le16(bnxt_cp_ring_for_tx(bp, txr));
		req.length = cpu_to_le32(bp->tx_ring_mask + 1);
		req.stat_ctx_id = cpu_to_le32(grp_info->fw_stats_ctx);
		req.queue_id = cpu_to_le16(ring->queue_id);
		break;
	}
	case HWRM_RING_ALLOC_RX:
		req.ring_type = RING_ALLOC_REQ_RING_TYPE_RX;
		req.length = cpu_to_le32(bp->rx_ring_mask + 1);
		if (bp->flags & BNXT_FLAG_CHIP_P5) {
			u16 flags = 0;

			/* Association of rx ring with stats context */
			grp_info = &bp->grp_info[ring->grp_idx];
			req.rx_buf_size = cpu_to_le16(bp->rx_buf_use_size);
			req.stat_ctx_id = cpu_to_le32(grp_info->fw_stats_ctx);
			req.enables |= cpu_to_le32(
				RING_ALLOC_REQ_ENABLES_RX_BUF_SIZE_VALID);
			if (NET_IP_ALIGN == 2)
				flags = RING_ALLOC_REQ_FLAGS_RX_SOP_PAD;
			req.flags = cpu_to_le16(flags);
		}
		break;
	case HWRM_RING_ALLOC_AGG:
		if (bp->flags & BNXT_FLAG_CHIP_P5) {
			req.ring_type = RING_ALLOC_REQ_RING_TYPE_RX_AGG;
			/* Association of agg ring with rx ring */
			grp_info = &bp->grp_info[ring->grp_idx];
			req.rx_ring_id = cpu_to_le16(grp_info->rx_fw_ring_id);
			req.rx_buf_size = cpu_to_le16(BNXT_RX_PAGE_SIZE);
			req.stat_ctx_id = cpu_to_le32(grp_info->fw_stats_ctx);
			req.enables |= cpu_to_le32(
				RING_ALLOC_REQ_ENABLES_RX_RING_ID_VALID |
				RING_ALLOC_REQ_ENABLES_RX_BUF_SIZE_VALID);
		} else {
			req.ring_type = RING_ALLOC_REQ_RING_TYPE_RX;
		}
		req.length = cpu_to_le32(bp->rx_agg_ring_mask + 1);
		break;
	case HWRM_RING_ALLOC_CMPL:
		req.ring_type = RING_ALLOC_REQ_RING_TYPE_L2_CMPL;
		req.length = cpu_to_le32(bp->cp_ring_mask + 1);
		if (bp->flags & BNXT_FLAG_CHIP_P5) {
			/* Association of cp ring with nq */
			grp_info = &bp->grp_info[map_index];
			req.nq_ring_id = cpu_to_le16(grp_info->cp_fw_ring_id);
			req.cq_handle = cpu_to_le64(ring->handle);
			req.enables |= cpu_to_le32(
				RING_ALLOC_REQ_ENABLES_NQ_RING_ID_VALID);
		} else if (bp->flags & BNXT_FLAG_USING_MSIX) {
			req.int_mode = RING_ALLOC_REQ_INT_MODE_MSIX;
		}
		break;
	case HWRM_RING_ALLOC_NQ:
		req.ring_type = RING_ALLOC_REQ_RING_TYPE_NQ;
		req.length = cpu_to_le32(bp->cp_ring_mask + 1);
		if (bp->flags & BNXT_FLAG_USING_MSIX)
			req.int_mode = RING_ALLOC_REQ_INT_MODE_MSIX;
		break;
	default:
		netdev_err(bp->dev, "hwrm alloc invalid ring type %d\n",
			   ring_type);
		return -1;
	}

	mutex_lock(&bp->hwrm_cmd_lock);
	rc = _hwrm_send_message(bp, &req, sizeof(req), HWRM_CMD_TIMEOUT);
	err = le16_to_cpu(resp->error_code);
	ring_id = le16_to_cpu(resp->ring_id);
	mutex_unlock(&bp->hwrm_cmd_lock);

	if (rc || err) {
		netdev_err(bp->dev, "hwrm_ring_alloc type %d failed. rc:%x err:%x\n",
			   ring_type, rc, err);
		return -EIO;
	}
	ring->fw_ring_id = ring_id;
	return rc;
}

static int bnxt_hwrm_set_async_event_cr(struct bnxt *bp, int idx)
{
	int rc;

	if (BNXT_PF(bp)) {
		struct hwrm_func_cfg_input req = {0};

		bnxt_hwrm_cmd_hdr_init(bp, &req, HWRM_FUNC_CFG, -1, -1);
		req.fid = cpu_to_le16(0xffff);
		req.enables = cpu_to_le32(FUNC_CFG_REQ_ENABLES_ASYNC_EVENT_CR);
		req.async_event_cr = cpu_to_le16(idx);
		rc = hwrm_send_message(bp, &req, sizeof(req), HWRM_CMD_TIMEOUT);
	} else {
		struct hwrm_func_vf_cfg_input req = {0};

		bnxt_hwrm_cmd_hdr_init(bp, &req, HWRM_FUNC_VF_CFG, -1, -1);
		req.enables =
			cpu_to_le32(FUNC_VF_CFG_REQ_ENABLES_ASYNC_EVENT_CR);
		req.async_event_cr = cpu_to_le16(idx);
		rc = hwrm_send_message(bp, &req, sizeof(req), HWRM_CMD_TIMEOUT);
	}
	return rc;
}

static void bnxt_set_db(struct bnxt *bp, struct bnxt_db_info *db, u32 ring_type,
			u32 map_idx, u32 xid)
{
	if (bp->flags & BNXT_FLAG_CHIP_P5) {
		if (BNXT_PF(bp))
			db->doorbell = bp->bar1 + DB_PF_OFFSET_P5;
		else
			db->doorbell = bp->bar1 + DB_VF_OFFSET_P5;
		switch (ring_type) {
		case HWRM_RING_ALLOC_TX:
			db->db_key64 = DBR_PATH_L2 | DBR_TYPE_SQ;
			break;
		case HWRM_RING_ALLOC_RX:
		case HWRM_RING_ALLOC_AGG:
			db->db_key64 = DBR_PATH_L2 | DBR_TYPE_SRQ;
			break;
		case HWRM_RING_ALLOC_CMPL:
			db->db_key64 = DBR_PATH_L2;
			break;
		case HWRM_RING_ALLOC_NQ:
			db->db_key64 = DBR_PATH_L2;
			break;
		}
		db->db_key64 |= (u64)xid << DBR_XID_SFT;
	} else {
		db->doorbell = bp->bar1 + map_idx * 0x80;
		switch (ring_type) {
		case HWRM_RING_ALLOC_TX:
			db->db_key32 = DB_KEY_TX;
			break;
		case HWRM_RING_ALLOC_RX:
		case HWRM_RING_ALLOC_AGG:
			db->db_key32 = DB_KEY_RX;
			break;
		case HWRM_RING_ALLOC_CMPL:
			db->db_key32 = DB_KEY_CP;
			break;
		}
	}
}

static int bnxt_hwrm_ring_alloc(struct bnxt *bp)
{
	bool agg_rings = !!(bp->flags & BNXT_FLAG_AGG_RINGS);
	int i, rc = 0;
	u32 type;

	if (bp->flags & BNXT_FLAG_CHIP_P5)
		type = HWRM_RING_ALLOC_NQ;
	else
		type = HWRM_RING_ALLOC_CMPL;
	for (i = 0; i < bp->cp_nr_rings; i++) {
		struct bnxt_napi *bnapi = bp->bnapi[i];
		struct bnxt_cp_ring_info *cpr = &bnapi->cp_ring;
		struct bnxt_ring_struct *ring = &cpr->cp_ring_struct;
		u32 map_idx = ring->map_idx;
		unsigned int vector;

		vector = bp->irq_tbl[map_idx].vector;
		disable_irq_nosync(vector);
		rc = hwrm_ring_alloc_send_msg(bp, ring, type, map_idx);
		if (rc) {
			enable_irq(vector);
			goto err_out;
		}
		bnxt_set_db(bp, &cpr->cp_db, type, map_idx, ring->fw_ring_id);
		bnxt_db_nq(bp, &cpr->cp_db, cpr->cp_raw_cons);
		enable_irq(vector);
		bp->grp_info[i].cp_fw_ring_id = ring->fw_ring_id;

		if (!i) {
			rc = bnxt_hwrm_set_async_event_cr(bp, ring->fw_ring_id);
			if (rc)
				netdev_warn(bp->dev, "Failed to set async event completion ring.\n");
		}
	}

	type = HWRM_RING_ALLOC_TX;
	for (i = 0; i < bp->tx_nr_rings; i++) {
		struct bnxt_tx_ring_info *txr = &bp->tx_ring[i];
		struct bnxt_ring_struct *ring;
		u32 map_idx;

		if (bp->flags & BNXT_FLAG_CHIP_P5) {
			struct bnxt_napi *bnapi = txr->bnapi;
			struct bnxt_cp_ring_info *cpr, *cpr2;
			u32 type2 = HWRM_RING_ALLOC_CMPL;

			cpr = &bnapi->cp_ring;
			cpr2 = cpr->cp_ring_arr[BNXT_TX_HDL];
			ring = &cpr2->cp_ring_struct;
			ring->handle = BNXT_TX_HDL;
			map_idx = bnapi->index;
			rc = hwrm_ring_alloc_send_msg(bp, ring, type2, map_idx);
			if (rc)
				goto err_out;
			bnxt_set_db(bp, &cpr2->cp_db, type2, map_idx,
				    ring->fw_ring_id);
			bnxt_db_cq(bp, &cpr2->cp_db, cpr2->cp_raw_cons);
		}
		ring = &txr->tx_ring_struct;
		map_idx = i;
		rc = hwrm_ring_alloc_send_msg(bp, ring, type, map_idx);
		if (rc)
			goto err_out;
		bnxt_set_db(bp, &txr->tx_db, type, map_idx, ring->fw_ring_id);
	}

	type = HWRM_RING_ALLOC_RX;
	for (i = 0; i < bp->rx_nr_rings; i++) {
		struct bnxt_rx_ring_info *rxr = &bp->rx_ring[i];
		struct bnxt_ring_struct *ring = &rxr->rx_ring_struct;
		struct bnxt_napi *bnapi = rxr->bnapi;
		u32 map_idx = bnapi->index;

		rc = hwrm_ring_alloc_send_msg(bp, ring, type, map_idx);
		if (rc)
			goto err_out;
		bnxt_set_db(bp, &rxr->rx_db, type, map_idx, ring->fw_ring_id);
		/* If we have agg rings, post agg buffers first. */
		if (!agg_rings)
			bnxt_db_write(bp, &rxr->rx_db, rxr->rx_prod);
		bp->grp_info[map_idx].rx_fw_ring_id = ring->fw_ring_id;
		if (bp->flags & BNXT_FLAG_CHIP_P5) {
			struct bnxt_cp_ring_info *cpr = &bnapi->cp_ring;
			u32 type2 = HWRM_RING_ALLOC_CMPL;
			struct bnxt_cp_ring_info *cpr2;

			cpr2 = cpr->cp_ring_arr[BNXT_RX_HDL];
			ring = &cpr2->cp_ring_struct;
			ring->handle = BNXT_RX_HDL;
			rc = hwrm_ring_alloc_send_msg(bp, ring, type2, map_idx);
			if (rc)
				goto err_out;
			bnxt_set_db(bp, &cpr2->cp_db, type2, map_idx,
				    ring->fw_ring_id);
			bnxt_db_cq(bp, &cpr2->cp_db, cpr2->cp_raw_cons);
		}
	}

	if (agg_rings) {
		type = HWRM_RING_ALLOC_AGG;
		for (i = 0; i < bp->rx_nr_rings; i++) {
			struct bnxt_rx_ring_info *rxr = &bp->rx_ring[i];
			struct bnxt_ring_struct *ring =
						&rxr->rx_agg_ring_struct;
			u32 grp_idx = ring->grp_idx;
			u32 map_idx = grp_idx + bp->rx_nr_rings;

			rc = hwrm_ring_alloc_send_msg(bp, ring, type, map_idx);
			if (rc)
				goto err_out;

			bnxt_set_db(bp, &rxr->rx_agg_db, type, map_idx,
				    ring->fw_ring_id);
			bnxt_db_write(bp, &rxr->rx_agg_db, rxr->rx_agg_prod);
			bnxt_db_write(bp, &rxr->rx_db, rxr->rx_prod);
			bp->grp_info[grp_idx].agg_fw_ring_id = ring->fw_ring_id;
		}
	}
err_out:
	return rc;
}

static int hwrm_ring_free_send_msg(struct bnxt *bp,
				   struct bnxt_ring_struct *ring,
				   u32 ring_type, int cmpl_ring_id)
{
	int rc;
	struct hwrm_ring_free_input req = {0};
	struct hwrm_ring_free_output *resp = bp->hwrm_cmd_resp_addr;
	u16 error_code;

	if (BNXT_NO_FW_ACCESS(bp))
		return 0;

	bnxt_hwrm_cmd_hdr_init(bp, &req, HWRM_RING_FREE, cmpl_ring_id, -1);
	req.ring_type = ring_type;
	req.ring_id = cpu_to_le16(ring->fw_ring_id);

	mutex_lock(&bp->hwrm_cmd_lock);
	rc = _hwrm_send_message(bp, &req, sizeof(req), HWRM_CMD_TIMEOUT);
	error_code = le16_to_cpu(resp->error_code);
	mutex_unlock(&bp->hwrm_cmd_lock);

	if (rc || error_code) {
		netdev_err(bp->dev, "hwrm_ring_free type %d failed. rc:%x err:%x\n",
			   ring_type, rc, error_code);
		return -EIO;
	}
	return 0;
}

static void bnxt_hwrm_ring_free(struct bnxt *bp, bool close_path)
{
	u32 type;
	int i;

	if (!bp->bnapi)
		return;

	for (i = 0; i < bp->tx_nr_rings; i++) {
		struct bnxt_tx_ring_info *txr = &bp->tx_ring[i];
		struct bnxt_ring_struct *ring = &txr->tx_ring_struct;

		if (ring->fw_ring_id != INVALID_HW_RING_ID) {
			u32 cmpl_ring_id = bnxt_cp_ring_for_tx(bp, txr);

			hwrm_ring_free_send_msg(bp, ring,
						RING_FREE_REQ_RING_TYPE_TX,
						close_path ? cmpl_ring_id :
						INVALID_HW_RING_ID);
			ring->fw_ring_id = INVALID_HW_RING_ID;
		}
	}

	for (i = 0; i < bp->rx_nr_rings; i++) {
		struct bnxt_rx_ring_info *rxr = &bp->rx_ring[i];
		struct bnxt_ring_struct *ring = &rxr->rx_ring_struct;
		u32 grp_idx = rxr->bnapi->index;

		if (ring->fw_ring_id != INVALID_HW_RING_ID) {
			u32 cmpl_ring_id = bnxt_cp_ring_for_rx(bp, rxr);

			hwrm_ring_free_send_msg(bp, ring,
						RING_FREE_REQ_RING_TYPE_RX,
						close_path ? cmpl_ring_id :
						INVALID_HW_RING_ID);
			ring->fw_ring_id = INVALID_HW_RING_ID;
			bp->grp_info[grp_idx].rx_fw_ring_id =
				INVALID_HW_RING_ID;
		}
	}

	if (bp->flags & BNXT_FLAG_CHIP_P5)
		type = RING_FREE_REQ_RING_TYPE_RX_AGG;
	else
		type = RING_FREE_REQ_RING_TYPE_RX;
	for (i = 0; i < bp->rx_nr_rings; i++) {
		struct bnxt_rx_ring_info *rxr = &bp->rx_ring[i];
		struct bnxt_ring_struct *ring = &rxr->rx_agg_ring_struct;
		u32 grp_idx = rxr->bnapi->index;

		if (ring->fw_ring_id != INVALID_HW_RING_ID) {
			u32 cmpl_ring_id = bnxt_cp_ring_for_rx(bp, rxr);

			hwrm_ring_free_send_msg(bp, ring, type,
						close_path ? cmpl_ring_id :
						INVALID_HW_RING_ID);
			ring->fw_ring_id = INVALID_HW_RING_ID;
			bp->grp_info[grp_idx].agg_fw_ring_id =
				INVALID_HW_RING_ID;
		}
	}

	/* The completion rings are about to be freed.  After that the
	 * IRQ doorbell will not work anymore.  So we need to disable
	 * IRQ here.
	 */
	bnxt_disable_int_sync(bp);

	if (bp->flags & BNXT_FLAG_CHIP_P5)
		type = RING_FREE_REQ_RING_TYPE_NQ;
	else
		type = RING_FREE_REQ_RING_TYPE_L2_CMPL;
	for (i = 0; i < bp->cp_nr_rings; i++) {
		struct bnxt_napi *bnapi = bp->bnapi[i];
		struct bnxt_cp_ring_info *cpr = &bnapi->cp_ring;
		struct bnxt_ring_struct *ring;
		int j;

		for (j = 0; j < 2; j++) {
			struct bnxt_cp_ring_info *cpr2 = cpr->cp_ring_arr[j];

			if (cpr2) {
				ring = &cpr2->cp_ring_struct;
				if (ring->fw_ring_id == INVALID_HW_RING_ID)
					continue;
				hwrm_ring_free_send_msg(bp, ring,
					RING_FREE_REQ_RING_TYPE_L2_CMPL,
					INVALID_HW_RING_ID);
				ring->fw_ring_id = INVALID_HW_RING_ID;
			}
		}
		ring = &cpr->cp_ring_struct;
		if (ring->fw_ring_id != INVALID_HW_RING_ID) {
			hwrm_ring_free_send_msg(bp, ring, type,
						INVALID_HW_RING_ID);
			ring->fw_ring_id = INVALID_HW_RING_ID;
			bp->grp_info[i].cp_fw_ring_id = INVALID_HW_RING_ID;
		}
	}
}

static int bnxt_trim_rings(struct bnxt *bp, int *rx, int *tx, int max,
			   bool shared);

static int bnxt_hwrm_get_rings(struct bnxt *bp)
{
	struct hwrm_func_qcfg_output *resp = bp->hwrm_cmd_resp_addr;
	struct bnxt_hw_resc *hw_resc = &bp->hw_resc;
	struct hwrm_func_qcfg_input req = {0};
	int rc;

	if (bp->hwrm_spec_code < 0x10601)
		return 0;

	bnxt_hwrm_cmd_hdr_init(bp, &req, HWRM_FUNC_QCFG, -1, -1);
	req.fid = cpu_to_le16(0xffff);
	mutex_lock(&bp->hwrm_cmd_lock);
	rc = _hwrm_send_message(bp, &req, sizeof(req), HWRM_CMD_TIMEOUT);
	if (rc) {
		mutex_unlock(&bp->hwrm_cmd_lock);
		return rc;
	}

	hw_resc->resv_tx_rings = le16_to_cpu(resp->alloc_tx_rings);
	if (BNXT_NEW_RM(bp)) {
		u16 cp, stats;

		hw_resc->resv_rx_rings = le16_to_cpu(resp->alloc_rx_rings);
		hw_resc->resv_hw_ring_grps =
			le32_to_cpu(resp->alloc_hw_ring_grps);
		hw_resc->resv_vnics = le16_to_cpu(resp->alloc_vnics);
		cp = le16_to_cpu(resp->alloc_cmpl_rings);
		stats = le16_to_cpu(resp->alloc_stat_ctx);
		hw_resc->resv_irqs = cp;
		if (bp->flags & BNXT_FLAG_CHIP_P5) {
			int rx = hw_resc->resv_rx_rings;
			int tx = hw_resc->resv_tx_rings;

			if (bp->flags & BNXT_FLAG_AGG_RINGS)
				rx >>= 1;
			if (cp < (rx + tx)) {
				bnxt_trim_rings(bp, &rx, &tx, cp, false);
				if (bp->flags & BNXT_FLAG_AGG_RINGS)
					rx <<= 1;
				hw_resc->resv_rx_rings = rx;
				hw_resc->resv_tx_rings = tx;
			}
			hw_resc->resv_irqs = le16_to_cpu(resp->alloc_msix);
			hw_resc->resv_hw_ring_grps = rx;
		}
		hw_resc->resv_cp_rings = cp;
		hw_resc->resv_stat_ctxs = stats;
	}
	mutex_unlock(&bp->hwrm_cmd_lock);
	return 0;
}

/* Caller must hold bp->hwrm_cmd_lock */
int __bnxt_hwrm_get_tx_rings(struct bnxt *bp, u16 fid, int *tx_rings)
{
	struct hwrm_func_qcfg_output *resp = bp->hwrm_cmd_resp_addr;
	struct hwrm_func_qcfg_input req = {0};
	int rc;

	if (bp->hwrm_spec_code < 0x10601)
		return 0;

	bnxt_hwrm_cmd_hdr_init(bp, &req, HWRM_FUNC_QCFG, -1, -1);
	req.fid = cpu_to_le16(fid);
	rc = _hwrm_send_message(bp, &req, sizeof(req), HWRM_CMD_TIMEOUT);
	if (!rc)
		*tx_rings = le16_to_cpu(resp->alloc_tx_rings);

	return rc;
}

static bool bnxt_rfs_supported(struct bnxt *bp);

static void
__bnxt_hwrm_reserve_pf_rings(struct bnxt *bp, struct hwrm_func_cfg_input *req,
			     int tx_rings, int rx_rings, int ring_grps,
			     int cp_rings, int stats, int vnics)
{
	u32 enables = 0;

	bnxt_hwrm_cmd_hdr_init(bp, req, HWRM_FUNC_CFG, -1, -1);
	req->fid = cpu_to_le16(0xffff);
	enables |= tx_rings ? FUNC_CFG_REQ_ENABLES_NUM_TX_RINGS : 0;
	req->num_tx_rings = cpu_to_le16(tx_rings);
	if (BNXT_NEW_RM(bp)) {
		enables |= rx_rings ? FUNC_CFG_REQ_ENABLES_NUM_RX_RINGS : 0;
		enables |= stats ? FUNC_CFG_REQ_ENABLES_NUM_STAT_CTXS : 0;
		if (bp->flags & BNXT_FLAG_CHIP_P5) {
			enables |= cp_rings ? FUNC_CFG_REQ_ENABLES_NUM_MSIX : 0;
			enables |= tx_rings + ring_grps ?
				   FUNC_CFG_REQ_ENABLES_NUM_CMPL_RINGS : 0;
			enables |= rx_rings ?
				FUNC_CFG_REQ_ENABLES_NUM_RSSCOS_CTXS : 0;
		} else {
			enables |= cp_rings ?
				   FUNC_CFG_REQ_ENABLES_NUM_CMPL_RINGS : 0;
			enables |= ring_grps ?
				   FUNC_CFG_REQ_ENABLES_NUM_HW_RING_GRPS |
				   FUNC_CFG_REQ_ENABLES_NUM_RSSCOS_CTXS : 0;
		}
		enables |= vnics ? FUNC_CFG_REQ_ENABLES_NUM_VNICS : 0;

		req->num_rx_rings = cpu_to_le16(rx_rings);
		if (bp->flags & BNXT_FLAG_CHIP_P5) {
			req->num_cmpl_rings = cpu_to_le16(tx_rings + ring_grps);
			req->num_msix = cpu_to_le16(cp_rings);
			req->num_rsscos_ctxs =
				cpu_to_le16(DIV_ROUND_UP(ring_grps, 64));
		} else {
			req->num_cmpl_rings = cpu_to_le16(cp_rings);
			req->num_hw_ring_grps = cpu_to_le16(ring_grps);
			req->num_rsscos_ctxs = cpu_to_le16(1);
			if (!(bp->flags & BNXT_FLAG_NEW_RSS_CAP) &&
			    bnxt_rfs_supported(bp))
				req->num_rsscos_ctxs =
					cpu_to_le16(ring_grps + 1);
		}
		req->num_stat_ctxs = cpu_to_le16(stats);
		req->num_vnics = cpu_to_le16(vnics);
	}
	req->enables = cpu_to_le32(enables);
}

static void
__bnxt_hwrm_reserve_vf_rings(struct bnxt *bp,
			     struct hwrm_func_vf_cfg_input *req, int tx_rings,
			     int rx_rings, int ring_grps, int cp_rings,
			     int stats, int vnics)
{
	u32 enables = 0;

	bnxt_hwrm_cmd_hdr_init(bp, req, HWRM_FUNC_VF_CFG, -1, -1);
	enables |= tx_rings ? FUNC_VF_CFG_REQ_ENABLES_NUM_TX_RINGS : 0;
	enables |= rx_rings ? FUNC_VF_CFG_REQ_ENABLES_NUM_RX_RINGS |
			      FUNC_VF_CFG_REQ_ENABLES_NUM_RSSCOS_CTXS : 0;
	enables |= stats ? FUNC_VF_CFG_REQ_ENABLES_NUM_STAT_CTXS : 0;
	if (bp->flags & BNXT_FLAG_CHIP_P5) {
		enables |= tx_rings + ring_grps ?
			   FUNC_VF_CFG_REQ_ENABLES_NUM_CMPL_RINGS : 0;
	} else {
		enables |= cp_rings ?
			   FUNC_VF_CFG_REQ_ENABLES_NUM_CMPL_RINGS : 0;
		enables |= ring_grps ?
			   FUNC_VF_CFG_REQ_ENABLES_NUM_HW_RING_GRPS : 0;
	}
	enables |= vnics ? FUNC_VF_CFG_REQ_ENABLES_NUM_VNICS : 0;
	enables |= FUNC_VF_CFG_REQ_ENABLES_NUM_L2_CTXS;

	req->num_l2_ctxs = cpu_to_le16(BNXT_VF_MAX_L2_CTX);
	req->num_tx_rings = cpu_to_le16(tx_rings);
	req->num_rx_rings = cpu_to_le16(rx_rings);
	if (bp->flags & BNXT_FLAG_CHIP_P5) {
		req->num_cmpl_rings = cpu_to_le16(tx_rings + ring_grps);
		req->num_rsscos_ctxs = cpu_to_le16(DIV_ROUND_UP(ring_grps, 64));
	} else {
		req->num_cmpl_rings = cpu_to_le16(cp_rings);
		req->num_hw_ring_grps = cpu_to_le16(ring_grps);
		req->num_rsscos_ctxs = cpu_to_le16(BNXT_VF_MAX_RSS_CTX);
	}
	req->num_stat_ctxs = cpu_to_le16(stats);
	req->num_vnics = cpu_to_le16(vnics);

	req->enables = cpu_to_le32(enables);
}

static int
bnxt_hwrm_reserve_pf_rings(struct bnxt *bp, int tx_rings, int rx_rings,
			   int ring_grps, int cp_rings, int stats, int vnics)
{
	struct hwrm_func_cfg_input req = {0};
	int rc;

	__bnxt_hwrm_reserve_pf_rings(bp, &req, tx_rings, rx_rings, ring_grps,
				     cp_rings, stats, vnics);
	if (!req.enables)
		return 0;

	rc = hwrm_send_message(bp, &req, sizeof(req), HWRM_CMD_TIMEOUT);
	if (rc)
		return rc;

	if (bp->hwrm_spec_code < 0x10601)
		bp->hw_resc.resv_tx_rings = tx_rings;

	return bnxt_hwrm_get_rings(bp);
}

static int
bnxt_hwrm_reserve_vf_rings(struct bnxt *bp, int tx_rings, int rx_rings,
			   int ring_grps, int cp_rings, int stats, int vnics)
{
	struct hwrm_func_vf_cfg_input req = {0};
	int rc;

	if (!BNXT_NEW_RM(bp)) {
		bp->hw_resc.resv_tx_rings = tx_rings;
		return 0;
	}

	__bnxt_hwrm_reserve_vf_rings(bp, &req, tx_rings, rx_rings, ring_grps,
				     cp_rings, stats, vnics);
	rc = hwrm_send_message(bp, &req, sizeof(req), HWRM_CMD_TIMEOUT);
	if (rc)
		return rc;

	return bnxt_hwrm_get_rings(bp);
}

static int bnxt_hwrm_reserve_rings(struct bnxt *bp, int tx, int rx, int grp,
				   int cp, int stat, int vnic)
{
	if (BNXT_PF(bp))
		return bnxt_hwrm_reserve_pf_rings(bp, tx, rx, grp, cp, stat,
						  vnic);
	else
		return bnxt_hwrm_reserve_vf_rings(bp, tx, rx, grp, cp, stat,
						  vnic);
}

int bnxt_nq_rings_in_use(struct bnxt *bp)
{
	int cp = bp->cp_nr_rings;
	int ulp_msix, ulp_base;

	ulp_msix = bnxt_get_ulp_msix_num(bp);
	if (ulp_msix) {
		ulp_base = bnxt_get_ulp_msix_base(bp);
		cp += ulp_msix;
		if ((ulp_base + ulp_msix) > cp)
			cp = ulp_base + ulp_msix;
	}
	return cp;
}

static int bnxt_cp_rings_in_use(struct bnxt *bp)
{
	int cp;

	if (!(bp->flags & BNXT_FLAG_CHIP_P5))
		return bnxt_nq_rings_in_use(bp);

	cp = bp->tx_nr_rings + bp->rx_nr_rings;
	return cp;
}

static int bnxt_get_func_stat_ctxs(struct bnxt *bp)
{
	int ulp_stat = bnxt_get_ulp_stat_ctxs(bp);
	int cp = bp->cp_nr_rings;

	if (!ulp_stat)
		return cp;

	if (bnxt_nq_rings_in_use(bp) > cp + bnxt_get_ulp_msix_num(bp))
		return bnxt_get_ulp_msix_base(bp) + ulp_stat;

	return cp + ulp_stat;
}

/* Check if a default RSS map needs to be setup.  This function is only
 * used on older firmware that does not require reserving RX rings.
 */
static void bnxt_check_rss_tbl_no_rmgr(struct bnxt *bp)
{
	struct bnxt_hw_resc *hw_resc = &bp->hw_resc;

	/* The RSS map is valid for RX rings set to resv_rx_rings */
	if (hw_resc->resv_rx_rings != bp->rx_nr_rings) {
		hw_resc->resv_rx_rings = bp->rx_nr_rings;
		if (!netif_is_rxfh_configured(bp->dev))
			bnxt_set_dflt_rss_indir_tbl(bp);
	}
}

static bool bnxt_need_reserve_rings(struct bnxt *bp)
{
	struct bnxt_hw_resc *hw_resc = &bp->hw_resc;
	int cp = bnxt_cp_rings_in_use(bp);
	int nq = bnxt_nq_rings_in_use(bp);
	int rx = bp->rx_nr_rings, stat;
	int vnic = 1, grp = rx;

	if (hw_resc->resv_tx_rings != bp->tx_nr_rings &&
	    bp->hwrm_spec_code >= 0x10601)
		return true;

	/* Old firmware does not need RX ring reservations but we still
	 * need to setup a default RSS map when needed.  With new firmware
	 * we go through RX ring reservations first and then set up the
	 * RSS map for the successfully reserved RX rings when needed.
	 */
	if (!BNXT_NEW_RM(bp)) {
		bnxt_check_rss_tbl_no_rmgr(bp);
		return false;
	}
	if ((bp->flags & BNXT_FLAG_RFS) && !(bp->flags & BNXT_FLAG_CHIP_P5))
		vnic = rx + 1;
	if (bp->flags & BNXT_FLAG_AGG_RINGS)
		rx <<= 1;
	stat = bnxt_get_func_stat_ctxs(bp);
	if (hw_resc->resv_rx_rings != rx || hw_resc->resv_cp_rings != cp ||
	    hw_resc->resv_vnics != vnic || hw_resc->resv_stat_ctxs != stat ||
	    (hw_resc->resv_hw_ring_grps != grp &&
	     !(bp->flags & BNXT_FLAG_CHIP_P5)))
		return true;
	if ((bp->flags & BNXT_FLAG_CHIP_P5) && BNXT_PF(bp) &&
	    hw_resc->resv_irqs != nq)
		return true;
	return false;
}

static int __bnxt_reserve_rings(struct bnxt *bp)
{
	struct bnxt_hw_resc *hw_resc = &bp->hw_resc;
	int cp = bnxt_nq_rings_in_use(bp);
	int tx = bp->tx_nr_rings;
	int rx = bp->rx_nr_rings;
	int grp, rx_rings, rc;
	int vnic = 1, stat;
	bool sh = false;

	if (!bnxt_need_reserve_rings(bp))
		return 0;

	if (bp->flags & BNXT_FLAG_SHARED_RINGS)
		sh = true;
	if ((bp->flags & BNXT_FLAG_RFS) && !(bp->flags & BNXT_FLAG_CHIP_P5))
		vnic = rx + 1;
	if (bp->flags & BNXT_FLAG_AGG_RINGS)
		rx <<= 1;
	grp = bp->rx_nr_rings;
	stat = bnxt_get_func_stat_ctxs(bp);

	rc = bnxt_hwrm_reserve_rings(bp, tx, rx, grp, cp, stat, vnic);
	if (rc)
		return rc;

	tx = hw_resc->resv_tx_rings;
	if (BNXT_NEW_RM(bp)) {
		rx = hw_resc->resv_rx_rings;
		cp = hw_resc->resv_irqs;
		grp = hw_resc->resv_hw_ring_grps;
		vnic = hw_resc->resv_vnics;
		stat = hw_resc->resv_stat_ctxs;
	}

	rx_rings = rx;
	if (bp->flags & BNXT_FLAG_AGG_RINGS) {
		if (rx >= 2) {
			rx_rings = rx >> 1;
		} else {
			if (netif_running(bp->dev))
				return -ENOMEM;

			bp->flags &= ~BNXT_FLAG_AGG_RINGS;
			bp->flags |= BNXT_FLAG_NO_AGG_RINGS;
			bp->dev->hw_features &= ~NETIF_F_LRO;
			bp->dev->features &= ~NETIF_F_LRO;
			bnxt_set_ring_params(bp);
		}
	}
	rx_rings = min_t(int, rx_rings, grp);
	cp = min_t(int, cp, bp->cp_nr_rings);
	if (stat > bnxt_get_ulp_stat_ctxs(bp))
		stat -= bnxt_get_ulp_stat_ctxs(bp);
	cp = min_t(int, cp, stat);
	rc = bnxt_trim_rings(bp, &rx_rings, &tx, cp, sh);
	if (bp->flags & BNXT_FLAG_AGG_RINGS)
		rx = rx_rings << 1;
	cp = sh ? max_t(int, tx, rx_rings) : tx + rx_rings;
	bp->tx_nr_rings = tx;

	/* If we cannot reserve all the RX rings, reset the RSS map only
	 * if absolutely necessary
	 */
	if (rx_rings != bp->rx_nr_rings) {
		netdev_warn(bp->dev, "Able to reserve only %d out of %d requested RX rings\n",
			    rx_rings, bp->rx_nr_rings);
		if ((bp->dev->priv_flags & IFF_RXFH_CONFIGURED) &&
		    (bnxt_get_nr_rss_ctxs(bp, bp->rx_nr_rings) !=
		     bnxt_get_nr_rss_ctxs(bp, rx_rings) ||
		     bnxt_get_max_rss_ring(bp) >= rx_rings)) {
			netdev_warn(bp->dev, "RSS table entries reverting to default\n");
			bp->dev->priv_flags &= ~IFF_RXFH_CONFIGURED;
		}
	}
	bp->rx_nr_rings = rx_rings;
	bp->cp_nr_rings = cp;

	if (!tx || !rx || !cp || !grp || !vnic || !stat)
		return -ENOMEM;

	if (!netif_is_rxfh_configured(bp->dev))
		bnxt_set_dflt_rss_indir_tbl(bp);

	return rc;
}

static int bnxt_hwrm_check_vf_rings(struct bnxt *bp, int tx_rings, int rx_rings,
				    int ring_grps, int cp_rings, int stats,
				    int vnics)
{
	struct hwrm_func_vf_cfg_input req = {0};
	u32 flags;

	if (!BNXT_NEW_RM(bp))
		return 0;

	__bnxt_hwrm_reserve_vf_rings(bp, &req, tx_rings, rx_rings, ring_grps,
				     cp_rings, stats, vnics);
	flags = FUNC_VF_CFG_REQ_FLAGS_TX_ASSETS_TEST |
		FUNC_VF_CFG_REQ_FLAGS_RX_ASSETS_TEST |
		FUNC_VF_CFG_REQ_FLAGS_CMPL_ASSETS_TEST |
		FUNC_VF_CFG_REQ_FLAGS_STAT_CTX_ASSETS_TEST |
		FUNC_VF_CFG_REQ_FLAGS_VNIC_ASSETS_TEST |
		FUNC_VF_CFG_REQ_FLAGS_RSSCOS_CTX_ASSETS_TEST;
	if (!(bp->flags & BNXT_FLAG_CHIP_P5))
		flags |= FUNC_VF_CFG_REQ_FLAGS_RING_GRP_ASSETS_TEST;

	req.flags = cpu_to_le32(flags);
	return hwrm_send_message_silent(bp, &req, sizeof(req),
					HWRM_CMD_TIMEOUT);
}

static int bnxt_hwrm_check_pf_rings(struct bnxt *bp, int tx_rings, int rx_rings,
				    int ring_grps, int cp_rings, int stats,
				    int vnics)
{
	struct hwrm_func_cfg_input req = {0};
	u32 flags;

	__bnxt_hwrm_reserve_pf_rings(bp, &req, tx_rings, rx_rings, ring_grps,
				     cp_rings, stats, vnics);
	flags = FUNC_CFG_REQ_FLAGS_TX_ASSETS_TEST;
	if (BNXT_NEW_RM(bp)) {
		flags |= FUNC_CFG_REQ_FLAGS_RX_ASSETS_TEST |
			 FUNC_CFG_REQ_FLAGS_CMPL_ASSETS_TEST |
			 FUNC_CFG_REQ_FLAGS_STAT_CTX_ASSETS_TEST |
			 FUNC_CFG_REQ_FLAGS_VNIC_ASSETS_TEST;
		if (bp->flags & BNXT_FLAG_CHIP_P5)
			flags |= FUNC_CFG_REQ_FLAGS_RSSCOS_CTX_ASSETS_TEST |
				 FUNC_CFG_REQ_FLAGS_NQ_ASSETS_TEST;
		else
			flags |= FUNC_CFG_REQ_FLAGS_RING_GRP_ASSETS_TEST;
	}

	req.flags = cpu_to_le32(flags);
	return hwrm_send_message_silent(bp, &req, sizeof(req),
					HWRM_CMD_TIMEOUT);
}

static int bnxt_hwrm_check_rings(struct bnxt *bp, int tx_rings, int rx_rings,
				 int ring_grps, int cp_rings, int stats,
				 int vnics)
{
	if (bp->hwrm_spec_code < 0x10801)
		return 0;

	if (BNXT_PF(bp))
		return bnxt_hwrm_check_pf_rings(bp, tx_rings, rx_rings,
						ring_grps, cp_rings, stats,
						vnics);

	return bnxt_hwrm_check_vf_rings(bp, tx_rings, rx_rings, ring_grps,
					cp_rings, stats, vnics);
}

static void bnxt_hwrm_coal_params_qcaps(struct bnxt *bp)
{
	struct hwrm_ring_aggint_qcaps_output *resp = bp->hwrm_cmd_resp_addr;
	struct bnxt_coal_cap *coal_cap = &bp->coal_cap;
	struct hwrm_ring_aggint_qcaps_input req = {0};
	int rc;

	coal_cap->cmpl_params = BNXT_LEGACY_COAL_CMPL_PARAMS;
	coal_cap->num_cmpl_dma_aggr_max = 63;
	coal_cap->num_cmpl_dma_aggr_during_int_max = 63;
	coal_cap->cmpl_aggr_dma_tmr_max = 65535;
	coal_cap->cmpl_aggr_dma_tmr_during_int_max = 65535;
	coal_cap->int_lat_tmr_min_max = 65535;
	coal_cap->int_lat_tmr_max_max = 65535;
	coal_cap->num_cmpl_aggr_int_max = 65535;
	coal_cap->timer_units = 80;

	if (bp->hwrm_spec_code < 0x10902)
		return;

	bnxt_hwrm_cmd_hdr_init(bp, &req, HWRM_RING_AGGINT_QCAPS, -1, -1);
	mutex_lock(&bp->hwrm_cmd_lock);
	rc = _hwrm_send_message_silent(bp, &req, sizeof(req), HWRM_CMD_TIMEOUT);
	if (!rc) {
		coal_cap->cmpl_params = le32_to_cpu(resp->cmpl_params);
		coal_cap->nq_params = le32_to_cpu(resp->nq_params);
		coal_cap->num_cmpl_dma_aggr_max =
			le16_to_cpu(resp->num_cmpl_dma_aggr_max);
		coal_cap->num_cmpl_dma_aggr_during_int_max =
			le16_to_cpu(resp->num_cmpl_dma_aggr_during_int_max);
		coal_cap->cmpl_aggr_dma_tmr_max =
			le16_to_cpu(resp->cmpl_aggr_dma_tmr_max);
		coal_cap->cmpl_aggr_dma_tmr_during_int_max =
			le16_to_cpu(resp->cmpl_aggr_dma_tmr_during_int_max);
		coal_cap->int_lat_tmr_min_max =
			le16_to_cpu(resp->int_lat_tmr_min_max);
		coal_cap->int_lat_tmr_max_max =
			le16_to_cpu(resp->int_lat_tmr_max_max);
		coal_cap->num_cmpl_aggr_int_max =
			le16_to_cpu(resp->num_cmpl_aggr_int_max);
		coal_cap->timer_units = le16_to_cpu(resp->timer_units);
	}
	mutex_unlock(&bp->hwrm_cmd_lock);
}

static u16 bnxt_usec_to_coal_tmr(struct bnxt *bp, u16 usec)
{
	struct bnxt_coal_cap *coal_cap = &bp->coal_cap;

	return usec * 1000 / coal_cap->timer_units;
}

static void bnxt_hwrm_set_coal_params(struct bnxt *bp,
	struct bnxt_coal *hw_coal,
	struct hwrm_ring_cmpl_ring_cfg_aggint_params_input *req)
{
	struct bnxt_coal_cap *coal_cap = &bp->coal_cap;
	u32 cmpl_params = coal_cap->cmpl_params;
	u16 val, tmr, max, flags = 0;

	max = hw_coal->bufs_per_record * 128;
	if (hw_coal->budget)
		max = hw_coal->bufs_per_record * hw_coal->budget;
	max = min_t(u16, max, coal_cap->num_cmpl_aggr_int_max);

	val = clamp_t(u16, hw_coal->coal_bufs, 1, max);
	req->num_cmpl_aggr_int = cpu_to_le16(val);

	val = min_t(u16, val, coal_cap->num_cmpl_dma_aggr_max);
	req->num_cmpl_dma_aggr = cpu_to_le16(val);

	val = clamp_t(u16, hw_coal->coal_bufs_irq, 1,
		      coal_cap->num_cmpl_dma_aggr_during_int_max);
	req->num_cmpl_dma_aggr_during_int = cpu_to_le16(val);

	tmr = bnxt_usec_to_coal_tmr(bp, hw_coal->coal_ticks);
	tmr = clamp_t(u16, tmr, 1, coal_cap->int_lat_tmr_max_max);
	req->int_lat_tmr_max = cpu_to_le16(tmr);

	/* min timer set to 1/2 of interrupt timer */
	if (cmpl_params & RING_AGGINT_QCAPS_RESP_CMPL_PARAMS_INT_LAT_TMR_MIN) {
		val = tmr / 2;
		val = clamp_t(u16, val, 1, coal_cap->int_lat_tmr_min_max);
		req->int_lat_tmr_min = cpu_to_le16(val);
		req->enables |= cpu_to_le16(BNXT_COAL_CMPL_MIN_TMR_ENABLE);
	}

	/* buf timer set to 1/4 of interrupt timer */
	val = clamp_t(u16, tmr / 4, 1, coal_cap->cmpl_aggr_dma_tmr_max);
	req->cmpl_aggr_dma_tmr = cpu_to_le16(val);

	if (cmpl_params &
	    RING_AGGINT_QCAPS_RESP_CMPL_PARAMS_NUM_CMPL_DMA_AGGR_DURING_INT) {
		tmr = bnxt_usec_to_coal_tmr(bp, hw_coal->coal_ticks_irq);
		val = clamp_t(u16, tmr, 1,
			      coal_cap->cmpl_aggr_dma_tmr_during_int_max);
		req->cmpl_aggr_dma_tmr_during_int = cpu_to_le16(val);
		req->enables |=
			cpu_to_le16(BNXT_COAL_CMPL_AGGR_TMR_DURING_INT_ENABLE);
	}

	if (cmpl_params & RING_AGGINT_QCAPS_RESP_CMPL_PARAMS_TIMER_RESET)
		flags |= RING_CMPL_RING_CFG_AGGINT_PARAMS_REQ_FLAGS_TIMER_RESET;
	if ((cmpl_params & RING_AGGINT_QCAPS_RESP_CMPL_PARAMS_RING_IDLE) &&
	    hw_coal->idle_thresh && hw_coal->coal_ticks < hw_coal->idle_thresh)
		flags |= RING_CMPL_RING_CFG_AGGINT_PARAMS_REQ_FLAGS_RING_IDLE;
	req->flags = cpu_to_le16(flags);
	req->enables |= cpu_to_le16(BNXT_COAL_CMPL_ENABLES);
}

/* Caller holds bp->hwrm_cmd_lock */
static int __bnxt_hwrm_set_coal_nq(struct bnxt *bp, struct bnxt_napi *bnapi,
				   struct bnxt_coal *hw_coal)
{
	struct hwrm_ring_cmpl_ring_cfg_aggint_params_input req = {0};
	struct bnxt_cp_ring_info *cpr = &bnapi->cp_ring;
	struct bnxt_coal_cap *coal_cap = &bp->coal_cap;
	u32 nq_params = coal_cap->nq_params;
	u16 tmr;

	if (!(nq_params & RING_AGGINT_QCAPS_RESP_NQ_PARAMS_INT_LAT_TMR_MIN))
		return 0;

	bnxt_hwrm_cmd_hdr_init(bp, &req, HWRM_RING_CMPL_RING_CFG_AGGINT_PARAMS,
			       -1, -1);
	req.ring_id = cpu_to_le16(cpr->cp_ring_struct.fw_ring_id);
	req.flags =
		cpu_to_le16(RING_CMPL_RING_CFG_AGGINT_PARAMS_REQ_FLAGS_IS_NQ);

	tmr = bnxt_usec_to_coal_tmr(bp, hw_coal->coal_ticks) / 2;
	tmr = clamp_t(u16, tmr, 1, coal_cap->int_lat_tmr_min_max);
	req.int_lat_tmr_min = cpu_to_le16(tmr);
	req.enables |= cpu_to_le16(BNXT_COAL_CMPL_MIN_TMR_ENABLE);
	return _hwrm_send_message(bp, &req, sizeof(req), HWRM_CMD_TIMEOUT);
}

int bnxt_hwrm_set_ring_coal(struct bnxt *bp, struct bnxt_napi *bnapi)
{
	struct hwrm_ring_cmpl_ring_cfg_aggint_params_input req_rx = {0};
	struct bnxt_cp_ring_info *cpr = &bnapi->cp_ring;
	struct bnxt_coal coal;

	/* Tick values in micro seconds.
	 * 1 coal_buf x bufs_per_record = 1 completion record.
	 */
	memcpy(&coal, &bp->rx_coal, sizeof(struct bnxt_coal));

	coal.coal_ticks = cpr->rx_ring_coal.coal_ticks;
	coal.coal_bufs = cpr->rx_ring_coal.coal_bufs;

	if (!bnapi->rx_ring)
		return -ENODEV;

	bnxt_hwrm_cmd_hdr_init(bp, &req_rx,
			       HWRM_RING_CMPL_RING_CFG_AGGINT_PARAMS, -1, -1);

	bnxt_hwrm_set_coal_params(bp, &coal, &req_rx);

	req_rx.ring_id = cpu_to_le16(bnxt_cp_ring_for_rx(bp, bnapi->rx_ring));

	return hwrm_send_message(bp, &req_rx, sizeof(req_rx),
				 HWRM_CMD_TIMEOUT);
}

int bnxt_hwrm_set_coal(struct bnxt *bp)
{
	int i, rc = 0;
	struct hwrm_ring_cmpl_ring_cfg_aggint_params_input req_rx = {0},
							   req_tx = {0}, *req;

	bnxt_hwrm_cmd_hdr_init(bp, &req_rx,
			       HWRM_RING_CMPL_RING_CFG_AGGINT_PARAMS, -1, -1);
	bnxt_hwrm_cmd_hdr_init(bp, &req_tx,
			       HWRM_RING_CMPL_RING_CFG_AGGINT_PARAMS, -1, -1);

	bnxt_hwrm_set_coal_params(bp, &bp->rx_coal, &req_rx);
	bnxt_hwrm_set_coal_params(bp, &bp->tx_coal, &req_tx);

	mutex_lock(&bp->hwrm_cmd_lock);
	for (i = 0; i < bp->cp_nr_rings; i++) {
		struct bnxt_napi *bnapi = bp->bnapi[i];
		struct bnxt_coal *hw_coal;
		u16 ring_id;

		req = &req_rx;
		if (!bnapi->rx_ring) {
			ring_id = bnxt_cp_ring_for_tx(bp, bnapi->tx_ring);
			req = &req_tx;
		} else {
			ring_id = bnxt_cp_ring_for_rx(bp, bnapi->rx_ring);
		}
		req->ring_id = cpu_to_le16(ring_id);

		rc = _hwrm_send_message(bp, req, sizeof(*req),
					HWRM_CMD_TIMEOUT);
		if (rc)
			break;

		if (!(bp->flags & BNXT_FLAG_CHIP_P5))
			continue;

		if (bnapi->rx_ring && bnapi->tx_ring) {
			req = &req_tx;
			ring_id = bnxt_cp_ring_for_tx(bp, bnapi->tx_ring);
			req->ring_id = cpu_to_le16(ring_id);
			rc = _hwrm_send_message(bp, req, sizeof(*req),
						HWRM_CMD_TIMEOUT);
			if (rc)
				break;
		}
		if (bnapi->rx_ring)
			hw_coal = &bp->rx_coal;
		else
			hw_coal = &bp->tx_coal;
		__bnxt_hwrm_set_coal_nq(bp, bnapi, hw_coal);
	}
	mutex_unlock(&bp->hwrm_cmd_lock);
	return rc;
}

static void bnxt_hwrm_stat_ctx_free(struct bnxt *bp)
{
	struct hwrm_stat_ctx_clr_stats_input req0 = {0};
	struct hwrm_stat_ctx_free_input req = {0};
	int i;

	if (!bp->bnapi)
		return;

	if (BNXT_CHIP_TYPE_NITRO_A0(bp))
		return;

	bnxt_hwrm_cmd_hdr_init(bp, &req0, HWRM_STAT_CTX_CLR_STATS, -1, -1);
	bnxt_hwrm_cmd_hdr_init(bp, &req, HWRM_STAT_CTX_FREE, -1, -1);

	mutex_lock(&bp->hwrm_cmd_lock);
	for (i = 0; i < bp->cp_nr_rings; i++) {
		struct bnxt_napi *bnapi = bp->bnapi[i];
		struct bnxt_cp_ring_info *cpr = &bnapi->cp_ring;

		if (cpr->hw_stats_ctx_id != INVALID_STATS_CTX_ID) {
			req.stat_ctx_id = cpu_to_le32(cpr->hw_stats_ctx_id);
			if (BNXT_FW_MAJ(bp) <= 20) {
				req0.stat_ctx_id = req.stat_ctx_id;
				_hwrm_send_message(bp, &req0, sizeof(req0),
						   HWRM_CMD_TIMEOUT);
			}
			_hwrm_send_message(bp, &req, sizeof(req),
					   HWRM_CMD_TIMEOUT);

			cpr->hw_stats_ctx_id = INVALID_STATS_CTX_ID;
		}
	}
	mutex_unlock(&bp->hwrm_cmd_lock);
}

static int bnxt_hwrm_stat_ctx_alloc(struct bnxt *bp)
{
	int rc = 0, i;
	struct hwrm_stat_ctx_alloc_input req = {0};
	struct hwrm_stat_ctx_alloc_output *resp = bp->hwrm_cmd_resp_addr;

	if (BNXT_CHIP_TYPE_NITRO_A0(bp))
		return 0;

	bnxt_hwrm_cmd_hdr_init(bp, &req, HWRM_STAT_CTX_ALLOC, -1, -1);

	req.stats_dma_length = cpu_to_le16(bp->hw_ring_stats_size);
	req.update_period_ms = cpu_to_le32(bp->stats_coal_ticks / 1000);

	mutex_lock(&bp->hwrm_cmd_lock);
	for (i = 0; i < bp->cp_nr_rings; i++) {
		struct bnxt_napi *bnapi = bp->bnapi[i];
		struct bnxt_cp_ring_info *cpr = &bnapi->cp_ring;

		req.stats_dma_addr = cpu_to_le64(cpr->stats.hw_stats_map);

		rc = _hwrm_send_message(bp, &req, sizeof(req),
					HWRM_CMD_TIMEOUT);
		if (rc)
			break;

		cpr->hw_stats_ctx_id = le32_to_cpu(resp->stat_ctx_id);

		bp->grp_info[i].fw_stats_ctx = cpr->hw_stats_ctx_id;
	}
	mutex_unlock(&bp->hwrm_cmd_lock);
	return rc;
}

static int bnxt_hwrm_func_qcfg(struct bnxt *bp)
{
	struct hwrm_func_qcfg_input req = {0};
	struct hwrm_func_qcfg_output *resp = bp->hwrm_cmd_resp_addr;
	u32 min_db_offset = 0;
	u16 flags;
	int rc;

	bnxt_hwrm_cmd_hdr_init(bp, &req, HWRM_FUNC_QCFG, -1, -1);
	req.fid = cpu_to_le16(0xffff);
	mutex_lock(&bp->hwrm_cmd_lock);
	rc = _hwrm_send_message(bp, &req, sizeof(req), HWRM_CMD_TIMEOUT);
	if (rc)
		goto func_qcfg_exit;

#ifdef CONFIG_BNXT_SRIOV
	if (BNXT_VF(bp)) {
		struct bnxt_vf_info *vf = &bp->vf;

		vf->vlan = le16_to_cpu(resp->vlan) & VLAN_VID_MASK;
	} else {
		bp->pf.registered_vfs = le16_to_cpu(resp->registered_vfs);
	}
#endif
	flags = le16_to_cpu(resp->flags);
	if (flags & (FUNC_QCFG_RESP_FLAGS_FW_DCBX_AGENT_ENABLED |
		     FUNC_QCFG_RESP_FLAGS_FW_LLDP_AGENT_ENABLED)) {
		bp->fw_cap |= BNXT_FW_CAP_LLDP_AGENT;
		if (flags & FUNC_QCFG_RESP_FLAGS_FW_DCBX_AGENT_ENABLED)
			bp->fw_cap |= BNXT_FW_CAP_DCBX_AGENT;
	}
	if (BNXT_PF(bp) && (flags & FUNC_QCFG_RESP_FLAGS_MULTI_HOST))
		bp->flags |= BNXT_FLAG_MULTI_HOST;
	if (flags & FUNC_QCFG_RESP_FLAGS_RING_MONITOR_ENABLED)
		bp->fw_cap |= BNXT_FW_CAP_RING_MONITOR;

	switch (resp->port_partition_type) {
	case FUNC_QCFG_RESP_PORT_PARTITION_TYPE_NPAR1_0:
	case FUNC_QCFG_RESP_PORT_PARTITION_TYPE_NPAR1_5:
	case FUNC_QCFG_RESP_PORT_PARTITION_TYPE_NPAR2_0:
		bp->port_partition_type = resp->port_partition_type;
		break;
	}
	if (bp->hwrm_spec_code < 0x10707 ||
	    resp->evb_mode == FUNC_QCFG_RESP_EVB_MODE_VEB)
		bp->br_mode = BRIDGE_MODE_VEB;
	else if (resp->evb_mode == FUNC_QCFG_RESP_EVB_MODE_VEPA)
		bp->br_mode = BRIDGE_MODE_VEPA;
	else
		bp->br_mode = BRIDGE_MODE_UNDEF;

	bp->max_mtu = le16_to_cpu(resp->max_mtu_configured);
	if (!bp->max_mtu)
		bp->max_mtu = BNXT_MAX_MTU;

	if (bp->db_size)
		goto func_qcfg_exit;

	if (bp->flags & BNXT_FLAG_CHIP_P5) {
		if (BNXT_PF(bp))
			min_db_offset = DB_PF_OFFSET_P5;
		else
			min_db_offset = DB_VF_OFFSET_P5;
	}
	bp->db_size = PAGE_ALIGN(le16_to_cpu(resp->l2_doorbell_bar_size_kb) *
				 1024);
	if (!bp->db_size || bp->db_size > pci_resource_len(bp->pdev, 2) ||
	    bp->db_size <= min_db_offset)
		bp->db_size = pci_resource_len(bp->pdev, 2);

func_qcfg_exit:
	mutex_unlock(&bp->hwrm_cmd_lock);
	return rc;
}

static int bnxt_hwrm_func_backing_store_qcaps(struct bnxt *bp)
{
	struct hwrm_func_backing_store_qcaps_input req = {0};
	struct hwrm_func_backing_store_qcaps_output *resp =
		bp->hwrm_cmd_resp_addr;
	int rc;

	if (bp->hwrm_spec_code < 0x10902 || BNXT_VF(bp) || bp->ctx)
		return 0;

	bnxt_hwrm_cmd_hdr_init(bp, &req, HWRM_FUNC_BACKING_STORE_QCAPS, -1, -1);
	mutex_lock(&bp->hwrm_cmd_lock);
	rc = _hwrm_send_message_silent(bp, &req, sizeof(req), HWRM_CMD_TIMEOUT);
	if (!rc) {
		struct bnxt_ctx_pg_info *ctx_pg;
		struct bnxt_ctx_mem_info *ctx;
		int i, tqm_rings;

		ctx = kzalloc(sizeof(*ctx), GFP_KERNEL);
		if (!ctx) {
			rc = -ENOMEM;
			goto ctx_err;
		}
		ctx->qp_max_entries = le32_to_cpu(resp->qp_max_entries);
		ctx->qp_min_qp1_entries = le16_to_cpu(resp->qp_min_qp1_entries);
		ctx->qp_max_l2_entries = le16_to_cpu(resp->qp_max_l2_entries);
		ctx->qp_entry_size = le16_to_cpu(resp->qp_entry_size);
		ctx->srq_max_l2_entries = le16_to_cpu(resp->srq_max_l2_entries);
		ctx->srq_max_entries = le32_to_cpu(resp->srq_max_entries);
		ctx->srq_entry_size = le16_to_cpu(resp->srq_entry_size);
		ctx->cq_max_l2_entries = le16_to_cpu(resp->cq_max_l2_entries);
		ctx->cq_max_entries = le32_to_cpu(resp->cq_max_entries);
		ctx->cq_entry_size = le16_to_cpu(resp->cq_entry_size);
		ctx->vnic_max_vnic_entries =
			le16_to_cpu(resp->vnic_max_vnic_entries);
		ctx->vnic_max_ring_table_entries =
			le16_to_cpu(resp->vnic_max_ring_table_entries);
		ctx->vnic_entry_size = le16_to_cpu(resp->vnic_entry_size);
		ctx->stat_max_entries = le32_to_cpu(resp->stat_max_entries);
		ctx->stat_entry_size = le16_to_cpu(resp->stat_entry_size);
		ctx->tqm_entry_size = le16_to_cpu(resp->tqm_entry_size);
		ctx->tqm_min_entries_per_ring =
			le32_to_cpu(resp->tqm_min_entries_per_ring);
		ctx->tqm_max_entries_per_ring =
			le32_to_cpu(resp->tqm_max_entries_per_ring);
		ctx->tqm_entries_multiple = resp->tqm_entries_multiple;
		if (!ctx->tqm_entries_multiple)
			ctx->tqm_entries_multiple = 1;
		ctx->mrav_max_entries = le32_to_cpu(resp->mrav_max_entries);
		ctx->mrav_entry_size = le16_to_cpu(resp->mrav_entry_size);
		ctx->mrav_num_entries_units =
			le16_to_cpu(resp->mrav_num_entries_units);
		ctx->tim_entry_size = le16_to_cpu(resp->tim_entry_size);
		ctx->tim_max_entries = le32_to_cpu(resp->tim_max_entries);
		ctx->ctx_kind_initializer = resp->ctx_kind_initializer;
		ctx->tqm_fp_rings_count = resp->tqm_fp_rings_count;
		if (!ctx->tqm_fp_rings_count)
			ctx->tqm_fp_rings_count = bp->max_q;

		tqm_rings = ctx->tqm_fp_rings_count + 1;
		ctx_pg = kcalloc(tqm_rings, sizeof(*ctx_pg), GFP_KERNEL);
		if (!ctx_pg) {
			kfree(ctx);
			rc = -ENOMEM;
			goto ctx_err;
		}
		for (i = 0; i < tqm_rings; i++, ctx_pg++)
			ctx->tqm_mem[i] = ctx_pg;
		bp->ctx = ctx;
	} else {
		rc = 0;
	}
ctx_err:
	mutex_unlock(&bp->hwrm_cmd_lock);
	return rc;
}

static void bnxt_hwrm_set_pg_attr(struct bnxt_ring_mem_info *rmem, u8 *pg_attr,
				  __le64 *pg_dir)
{
	u8 pg_size = 0;

	if (BNXT_PAGE_SHIFT == 13)
		pg_size = 1 << 4;
	else if (BNXT_PAGE_SIZE == 16)
		pg_size = 2 << 4;

	*pg_attr = pg_size;
	if (rmem->depth >= 1) {
		if (rmem->depth == 2)
			*pg_attr |= 2;
		else
			*pg_attr |= 1;
		*pg_dir = cpu_to_le64(rmem->pg_tbl_map);
	} else {
		*pg_dir = cpu_to_le64(rmem->dma_arr[0]);
	}
}

#define FUNC_BACKING_STORE_CFG_REQ_DFLT_ENABLES			\
	(FUNC_BACKING_STORE_CFG_REQ_ENABLES_QP |		\
	 FUNC_BACKING_STORE_CFG_REQ_ENABLES_SRQ |		\
	 FUNC_BACKING_STORE_CFG_REQ_ENABLES_CQ |		\
	 FUNC_BACKING_STORE_CFG_REQ_ENABLES_VNIC |		\
	 FUNC_BACKING_STORE_CFG_REQ_ENABLES_STAT)

static int bnxt_hwrm_func_backing_store_cfg(struct bnxt *bp, u32 enables)
{
	struct hwrm_func_backing_store_cfg_input req = {0};
	struct bnxt_ctx_mem_info *ctx = bp->ctx;
	struct bnxt_ctx_pg_info *ctx_pg;
	__le32 *num_entries;
	__le64 *pg_dir;
	u32 flags = 0;
	u8 *pg_attr;
	u32 ena;
	int i;

	if (!ctx)
		return 0;

	bnxt_hwrm_cmd_hdr_init(bp, &req, HWRM_FUNC_BACKING_STORE_CFG, -1, -1);
	req.enables = cpu_to_le32(enables);

	if (enables & FUNC_BACKING_STORE_CFG_REQ_ENABLES_QP) {
		ctx_pg = &ctx->qp_mem;
		req.qp_num_entries = cpu_to_le32(ctx_pg->entries);
		req.qp_num_qp1_entries = cpu_to_le16(ctx->qp_min_qp1_entries);
		req.qp_num_l2_entries = cpu_to_le16(ctx->qp_max_l2_entries);
		req.qp_entry_size = cpu_to_le16(ctx->qp_entry_size);
		bnxt_hwrm_set_pg_attr(&ctx_pg->ring_mem,
				      &req.qpc_pg_size_qpc_lvl,
				      &req.qpc_page_dir);
	}
	if (enables & FUNC_BACKING_STORE_CFG_REQ_ENABLES_SRQ) {
		ctx_pg = &ctx->srq_mem;
		req.srq_num_entries = cpu_to_le32(ctx_pg->entries);
		req.srq_num_l2_entries = cpu_to_le16(ctx->srq_max_l2_entries);
		req.srq_entry_size = cpu_to_le16(ctx->srq_entry_size);
		bnxt_hwrm_set_pg_attr(&ctx_pg->ring_mem,
				      &req.srq_pg_size_srq_lvl,
				      &req.srq_page_dir);
	}
	if (enables & FUNC_BACKING_STORE_CFG_REQ_ENABLES_CQ) {
		ctx_pg = &ctx->cq_mem;
		req.cq_num_entries = cpu_to_le32(ctx_pg->entries);
		req.cq_num_l2_entries = cpu_to_le16(ctx->cq_max_l2_entries);
		req.cq_entry_size = cpu_to_le16(ctx->cq_entry_size);
		bnxt_hwrm_set_pg_attr(&ctx_pg->ring_mem, &req.cq_pg_size_cq_lvl,
				      &req.cq_page_dir);
	}
	if (enables & FUNC_BACKING_STORE_CFG_REQ_ENABLES_VNIC) {
		ctx_pg = &ctx->vnic_mem;
		req.vnic_num_vnic_entries =
			cpu_to_le16(ctx->vnic_max_vnic_entries);
		req.vnic_num_ring_table_entries =
			cpu_to_le16(ctx->vnic_max_ring_table_entries);
		req.vnic_entry_size = cpu_to_le16(ctx->vnic_entry_size);
		bnxt_hwrm_set_pg_attr(&ctx_pg->ring_mem,
				      &req.vnic_pg_size_vnic_lvl,
				      &req.vnic_page_dir);
	}
	if (enables & FUNC_BACKING_STORE_CFG_REQ_ENABLES_STAT) {
		ctx_pg = &ctx->stat_mem;
		req.stat_num_entries = cpu_to_le32(ctx->stat_max_entries);
		req.stat_entry_size = cpu_to_le16(ctx->stat_entry_size);
		bnxt_hwrm_set_pg_attr(&ctx_pg->ring_mem,
				      &req.stat_pg_size_stat_lvl,
				      &req.stat_page_dir);
	}
	if (enables & FUNC_BACKING_STORE_CFG_REQ_ENABLES_MRAV) {
		ctx_pg = &ctx->mrav_mem;
		req.mrav_num_entries = cpu_to_le32(ctx_pg->entries);
		if (ctx->mrav_num_entries_units)
			flags |=
			FUNC_BACKING_STORE_CFG_REQ_FLAGS_MRAV_RESERVATION_SPLIT;
		req.mrav_entry_size = cpu_to_le16(ctx->mrav_entry_size);
		bnxt_hwrm_set_pg_attr(&ctx_pg->ring_mem,
				      &req.mrav_pg_size_mrav_lvl,
				      &req.mrav_page_dir);
	}
	if (enables & FUNC_BACKING_STORE_CFG_REQ_ENABLES_TIM) {
		ctx_pg = &ctx->tim_mem;
		req.tim_num_entries = cpu_to_le32(ctx_pg->entries);
		req.tim_entry_size = cpu_to_le16(ctx->tim_entry_size);
		bnxt_hwrm_set_pg_attr(&ctx_pg->ring_mem,
				      &req.tim_pg_size_tim_lvl,
				      &req.tim_page_dir);
	}
	for (i = 0, num_entries = &req.tqm_sp_num_entries,
	     pg_attr = &req.tqm_sp_pg_size_tqm_sp_lvl,
	     pg_dir = &req.tqm_sp_page_dir,
	     ena = FUNC_BACKING_STORE_CFG_REQ_ENABLES_TQM_SP;
	     i < 9; i++, num_entries++, pg_attr++, pg_dir++, ena <<= 1) {
		if (!(enables & ena))
			continue;

		req.tqm_entry_size = cpu_to_le16(ctx->tqm_entry_size);
		ctx_pg = ctx->tqm_mem[i];
		*num_entries = cpu_to_le32(ctx_pg->entries);
		bnxt_hwrm_set_pg_attr(&ctx_pg->ring_mem, pg_attr, pg_dir);
	}
	req.flags = cpu_to_le32(flags);
	return hwrm_send_message(bp, &req, sizeof(req), HWRM_CMD_TIMEOUT);
}

static int bnxt_alloc_ctx_mem_blk(struct bnxt *bp,
				  struct bnxt_ctx_pg_info *ctx_pg)
{
	struct bnxt_ring_mem_info *rmem = &ctx_pg->ring_mem;

	rmem->page_size = BNXT_PAGE_SIZE;
	rmem->pg_arr = ctx_pg->ctx_pg_arr;
	rmem->dma_arr = ctx_pg->ctx_dma_arr;
	rmem->flags = BNXT_RMEM_VALID_PTE_FLAG;
	if (rmem->depth >= 1)
		rmem->flags |= BNXT_RMEM_USE_FULL_PAGE_FLAG;
	return bnxt_alloc_ring(bp, rmem);
}

static int bnxt_alloc_ctx_pg_tbls(struct bnxt *bp,
				  struct bnxt_ctx_pg_info *ctx_pg, u32 mem_size,
				  u8 depth, bool use_init_val)
{
	struct bnxt_ring_mem_info *rmem = &ctx_pg->ring_mem;
	int rc;

	if (!mem_size)
		return -EINVAL;

	ctx_pg->nr_pages = DIV_ROUND_UP(mem_size, BNXT_PAGE_SIZE);
	if (ctx_pg->nr_pages > MAX_CTX_TOTAL_PAGES) {
		ctx_pg->nr_pages = 0;
		return -EINVAL;
	}
	if (ctx_pg->nr_pages > MAX_CTX_PAGES || depth > 1) {
		int nr_tbls, i;

		rmem->depth = 2;
		ctx_pg->ctx_pg_tbl = kcalloc(MAX_CTX_PAGES, sizeof(ctx_pg),
					     GFP_KERNEL);
		if (!ctx_pg->ctx_pg_tbl)
			return -ENOMEM;
		nr_tbls = DIV_ROUND_UP(ctx_pg->nr_pages, MAX_CTX_PAGES);
		rmem->nr_pages = nr_tbls;
		rc = bnxt_alloc_ctx_mem_blk(bp, ctx_pg);
		if (rc)
			return rc;
		for (i = 0; i < nr_tbls; i++) {
			struct bnxt_ctx_pg_info *pg_tbl;

			pg_tbl = kzalloc(sizeof(*pg_tbl), GFP_KERNEL);
			if (!pg_tbl)
				return -ENOMEM;
			ctx_pg->ctx_pg_tbl[i] = pg_tbl;
			rmem = &pg_tbl->ring_mem;
			rmem->pg_tbl = ctx_pg->ctx_pg_arr[i];
			rmem->pg_tbl_map = ctx_pg->ctx_dma_arr[i];
			rmem->depth = 1;
			rmem->nr_pages = MAX_CTX_PAGES;
			if (use_init_val)
				rmem->init_val = bp->ctx->ctx_kind_initializer;
			if (i == (nr_tbls - 1)) {
				int rem = ctx_pg->nr_pages % MAX_CTX_PAGES;

				if (rem)
					rmem->nr_pages = rem;
			}
			rc = bnxt_alloc_ctx_mem_blk(bp, pg_tbl);
			if (rc)
				break;
		}
	} else {
		rmem->nr_pages = DIV_ROUND_UP(mem_size, BNXT_PAGE_SIZE);
		if (rmem->nr_pages > 1 || depth)
			rmem->depth = 1;
		if (use_init_val)
			rmem->init_val = bp->ctx->ctx_kind_initializer;
		rc = bnxt_alloc_ctx_mem_blk(bp, ctx_pg);
	}
	return rc;
}

static void bnxt_free_ctx_pg_tbls(struct bnxt *bp,
				  struct bnxt_ctx_pg_info *ctx_pg)
{
	struct bnxt_ring_mem_info *rmem = &ctx_pg->ring_mem;

	if (rmem->depth > 1 || ctx_pg->nr_pages > MAX_CTX_PAGES ||
	    ctx_pg->ctx_pg_tbl) {
		int i, nr_tbls = rmem->nr_pages;

		for (i = 0; i < nr_tbls; i++) {
			struct bnxt_ctx_pg_info *pg_tbl;
			struct bnxt_ring_mem_info *rmem2;

			pg_tbl = ctx_pg->ctx_pg_tbl[i];
			if (!pg_tbl)
				continue;
			rmem2 = &pg_tbl->ring_mem;
			bnxt_free_ring(bp, rmem2);
			ctx_pg->ctx_pg_arr[i] = NULL;
			kfree(pg_tbl);
			ctx_pg->ctx_pg_tbl[i] = NULL;
		}
		kfree(ctx_pg->ctx_pg_tbl);
		ctx_pg->ctx_pg_tbl = NULL;
	}
	bnxt_free_ring(bp, rmem);
	ctx_pg->nr_pages = 0;
}

static void bnxt_free_ctx_mem(struct bnxt *bp)
{
	struct bnxt_ctx_mem_info *ctx = bp->ctx;
	int i;

	if (!ctx)
		return;

	if (ctx->tqm_mem[0]) {
		for (i = 0; i < ctx->tqm_fp_rings_count + 1; i++)
			bnxt_free_ctx_pg_tbls(bp, ctx->tqm_mem[i]);
		kfree(ctx->tqm_mem[0]);
		ctx->tqm_mem[0] = NULL;
	}

	bnxt_free_ctx_pg_tbls(bp, &ctx->tim_mem);
	bnxt_free_ctx_pg_tbls(bp, &ctx->mrav_mem);
	bnxt_free_ctx_pg_tbls(bp, &ctx->stat_mem);
	bnxt_free_ctx_pg_tbls(bp, &ctx->vnic_mem);
	bnxt_free_ctx_pg_tbls(bp, &ctx->cq_mem);
	bnxt_free_ctx_pg_tbls(bp, &ctx->srq_mem);
	bnxt_free_ctx_pg_tbls(bp, &ctx->qp_mem);
	ctx->flags &= ~BNXT_CTX_FLAG_INITED;
}

static int bnxt_alloc_ctx_mem(struct bnxt *bp)
{
	struct bnxt_ctx_pg_info *ctx_pg;
	struct bnxt_ctx_mem_info *ctx;
	u32 mem_size, ena, entries;
	u32 entries_sp, min;
	u32 num_mr, num_ah;
	u32 extra_srqs = 0;
	u32 extra_qps = 0;
	u8 pg_lvl = 1;
	int i, rc;

	rc = bnxt_hwrm_func_backing_store_qcaps(bp);
	if (rc) {
		netdev_err(bp->dev, "Failed querying context mem capability, rc = %d.\n",
			   rc);
		return rc;
	}
	ctx = bp->ctx;
	if (!ctx || (ctx->flags & BNXT_CTX_FLAG_INITED))
		return 0;

	if ((bp->flags & BNXT_FLAG_ROCE_CAP) && !is_kdump_kernel()) {
		pg_lvl = 2;
		extra_qps = 65536;
		extra_srqs = 8192;
	}

	ctx_pg = &ctx->qp_mem;
	ctx_pg->entries = ctx->qp_min_qp1_entries + ctx->qp_max_l2_entries +
			  extra_qps;
	mem_size = ctx->qp_entry_size * ctx_pg->entries;
	rc = bnxt_alloc_ctx_pg_tbls(bp, ctx_pg, mem_size, pg_lvl, true);
	if (rc)
		return rc;

	ctx_pg = &ctx->srq_mem;
	ctx_pg->entries = ctx->srq_max_l2_entries + extra_srqs;
	mem_size = ctx->srq_entry_size * ctx_pg->entries;
	rc = bnxt_alloc_ctx_pg_tbls(bp, ctx_pg, mem_size, pg_lvl, true);
	if (rc)
		return rc;

	ctx_pg = &ctx->cq_mem;
	ctx_pg->entries = ctx->cq_max_l2_entries + extra_qps * 2;
	mem_size = ctx->cq_entry_size * ctx_pg->entries;
	rc = bnxt_alloc_ctx_pg_tbls(bp, ctx_pg, mem_size, pg_lvl, true);
	if (rc)
		return rc;

	ctx_pg = &ctx->vnic_mem;
	ctx_pg->entries = ctx->vnic_max_vnic_entries +
			  ctx->vnic_max_ring_table_entries;
	mem_size = ctx->vnic_entry_size * ctx_pg->entries;
	rc = bnxt_alloc_ctx_pg_tbls(bp, ctx_pg, mem_size, 1, true);
	if (rc)
		return rc;

	ctx_pg = &ctx->stat_mem;
	ctx_pg->entries = ctx->stat_max_entries;
	mem_size = ctx->stat_entry_size * ctx_pg->entries;
	rc = bnxt_alloc_ctx_pg_tbls(bp, ctx_pg, mem_size, 1, true);
	if (rc)
		return rc;

	ena = 0;
	if (!(bp->flags & BNXT_FLAG_ROCE_CAP))
		goto skip_rdma;

	ctx_pg = &ctx->mrav_mem;
	/* 128K extra is needed to accommodate static AH context
	 * allocation by f/w.
	 */
	num_mr = 1024 * 256;
	num_ah = 1024 * 128;
	ctx_pg->entries = num_mr + num_ah;
	mem_size = ctx->mrav_entry_size * ctx_pg->entries;
	rc = bnxt_alloc_ctx_pg_tbls(bp, ctx_pg, mem_size, 2, true);
	if (rc)
		return rc;
	ena = FUNC_BACKING_STORE_CFG_REQ_ENABLES_MRAV;
	if (ctx->mrav_num_entries_units)
		ctx_pg->entries =
			((num_mr / ctx->mrav_num_entries_units) << 16) |
			 (num_ah / ctx->mrav_num_entries_units);

	ctx_pg = &ctx->tim_mem;
	ctx_pg->entries = ctx->qp_mem.entries;
	mem_size = ctx->tim_entry_size * ctx_pg->entries;
	rc = bnxt_alloc_ctx_pg_tbls(bp, ctx_pg, mem_size, 1, false);
	if (rc)
		return rc;
	ena |= FUNC_BACKING_STORE_CFG_REQ_ENABLES_TIM;

skip_rdma:
	min = ctx->tqm_min_entries_per_ring;
	entries_sp = ctx->vnic_max_vnic_entries + ctx->qp_max_l2_entries +
		     2 * (extra_qps + ctx->qp_min_qp1_entries) + min;
	entries_sp = roundup(entries_sp, ctx->tqm_entries_multiple);
	entries = ctx->qp_max_l2_entries + extra_qps + ctx->qp_min_qp1_entries;
	entries = roundup(entries, ctx->tqm_entries_multiple);
	entries = clamp_t(u32, entries, min, ctx->tqm_max_entries_per_ring);
	for (i = 0; i < ctx->tqm_fp_rings_count + 1; i++) {
		ctx_pg = ctx->tqm_mem[i];
		ctx_pg->entries = i ? entries : entries_sp;
		mem_size = ctx->tqm_entry_size * ctx_pg->entries;
		rc = bnxt_alloc_ctx_pg_tbls(bp, ctx_pg, mem_size, 1, false);
		if (rc)
			return rc;
		ena |= FUNC_BACKING_STORE_CFG_REQ_ENABLES_TQM_SP << i;
	}
	ena |= FUNC_BACKING_STORE_CFG_REQ_DFLT_ENABLES;
	rc = bnxt_hwrm_func_backing_store_cfg(bp, ena);
	if (rc) {
		netdev_err(bp->dev, "Failed configuring context mem, rc = %d.\n",
			   rc);
		return rc;
	}
	ctx->flags |= BNXT_CTX_FLAG_INITED;
	return 0;
}

int bnxt_hwrm_func_resc_qcaps(struct bnxt *bp, bool all)
{
	struct hwrm_func_resource_qcaps_output *resp = bp->hwrm_cmd_resp_addr;
	struct hwrm_func_resource_qcaps_input req = {0};
	struct bnxt_hw_resc *hw_resc = &bp->hw_resc;
	int rc;

	bnxt_hwrm_cmd_hdr_init(bp, &req, HWRM_FUNC_RESOURCE_QCAPS, -1, -1);
	req.fid = cpu_to_le16(0xffff);

	mutex_lock(&bp->hwrm_cmd_lock);
	rc = _hwrm_send_message_silent(bp, &req, sizeof(req),
				       HWRM_CMD_TIMEOUT);
	if (rc)
		goto hwrm_func_resc_qcaps_exit;

	hw_resc->max_tx_sch_inputs = le16_to_cpu(resp->max_tx_scheduler_inputs);
	if (!all)
		goto hwrm_func_resc_qcaps_exit;

	hw_resc->min_rsscos_ctxs = le16_to_cpu(resp->min_rsscos_ctx);
	hw_resc->max_rsscos_ctxs = le16_to_cpu(resp->max_rsscos_ctx);
	hw_resc->min_cp_rings = le16_to_cpu(resp->min_cmpl_rings);
	hw_resc->max_cp_rings = le16_to_cpu(resp->max_cmpl_rings);
	hw_resc->min_tx_rings = le16_to_cpu(resp->min_tx_rings);
	hw_resc->max_tx_rings = le16_to_cpu(resp->max_tx_rings);
	hw_resc->min_rx_rings = le16_to_cpu(resp->min_rx_rings);
	hw_resc->max_rx_rings = le16_to_cpu(resp->max_rx_rings);
	hw_resc->min_hw_ring_grps = le16_to_cpu(resp->min_hw_ring_grps);
	hw_resc->max_hw_ring_grps = le16_to_cpu(resp->max_hw_ring_grps);
	hw_resc->min_l2_ctxs = le16_to_cpu(resp->min_l2_ctxs);
	hw_resc->max_l2_ctxs = le16_to_cpu(resp->max_l2_ctxs);
	hw_resc->min_vnics = le16_to_cpu(resp->min_vnics);
	hw_resc->max_vnics = le16_to_cpu(resp->max_vnics);
	hw_resc->min_stat_ctxs = le16_to_cpu(resp->min_stat_ctx);
	hw_resc->max_stat_ctxs = le16_to_cpu(resp->max_stat_ctx);

	if (bp->flags & BNXT_FLAG_CHIP_P5) {
		u16 max_msix = le16_to_cpu(resp->max_msix);

		hw_resc->max_nqs = max_msix;
		hw_resc->max_hw_ring_grps = hw_resc->max_rx_rings;
	}

	if (BNXT_PF(bp)) {
		struct bnxt_pf_info *pf = &bp->pf;

		pf->vf_resv_strategy =
			le16_to_cpu(resp->vf_reservation_strategy);
		if (pf->vf_resv_strategy > BNXT_VF_RESV_STRATEGY_MINIMAL_STATIC)
			pf->vf_resv_strategy = BNXT_VF_RESV_STRATEGY_MAXIMAL;
	}
hwrm_func_resc_qcaps_exit:
	mutex_unlock(&bp->hwrm_cmd_lock);
	return rc;
}

static int __bnxt_hwrm_func_qcaps(struct bnxt *bp)
{
	int rc = 0;
	struct hwrm_func_qcaps_input req = {0};
	struct hwrm_func_qcaps_output *resp = bp->hwrm_cmd_resp_addr;
	struct bnxt_hw_resc *hw_resc = &bp->hw_resc;
	u32 flags, flags_ext;

	bnxt_hwrm_cmd_hdr_init(bp, &req, HWRM_FUNC_QCAPS, -1, -1);
	req.fid = cpu_to_le16(0xffff);

	mutex_lock(&bp->hwrm_cmd_lock);
	rc = _hwrm_send_message(bp, &req, sizeof(req), HWRM_CMD_TIMEOUT);
	if (rc)
		goto hwrm_func_qcaps_exit;

	flags = le32_to_cpu(resp->flags);
	if (flags & FUNC_QCAPS_RESP_FLAGS_ROCE_V1_SUPPORTED)
		bp->flags |= BNXT_FLAG_ROCEV1_CAP;
	if (flags & FUNC_QCAPS_RESP_FLAGS_ROCE_V2_SUPPORTED)
		bp->flags |= BNXT_FLAG_ROCEV2_CAP;
	if (flags & FUNC_QCAPS_RESP_FLAGS_PCIE_STATS_SUPPORTED)
		bp->fw_cap |= BNXT_FW_CAP_PCIE_STATS_SUPPORTED;
	if (flags & FUNC_QCAPS_RESP_FLAGS_HOT_RESET_CAPABLE)
		bp->fw_cap |= BNXT_FW_CAP_HOT_RESET;
	if (flags & FUNC_QCAPS_RESP_FLAGS_EXT_STATS_SUPPORTED)
		bp->fw_cap |= BNXT_FW_CAP_EXT_STATS_SUPPORTED;
	if (flags &  FUNC_QCAPS_RESP_FLAGS_ERROR_RECOVERY_CAPABLE)
		bp->fw_cap |= BNXT_FW_CAP_ERROR_RECOVERY;
	if (flags & FUNC_QCAPS_RESP_FLAGS_ERR_RECOVER_RELOAD)
		bp->fw_cap |= BNXT_FW_CAP_ERR_RECOVER_RELOAD;
	if (!(flags & FUNC_QCAPS_RESP_FLAGS_VLAN_ACCELERATION_TX_DISABLED))
		bp->fw_cap |= BNXT_FW_CAP_VLAN_TX_INSERT;

	flags_ext = le32_to_cpu(resp->flags_ext);
	if (flags_ext & FUNC_QCAPS_RESP_FLAGS_EXT_EXT_HW_STATS_SUPPORTED)
		bp->fw_cap |= BNXT_FW_CAP_EXT_HW_STATS_SUPPORTED;

	bp->tx_push_thresh = 0;
	if ((flags & FUNC_QCAPS_RESP_FLAGS_PUSH_MODE_SUPPORTED) &&
	    BNXT_FW_MAJ(bp) > 217)
		bp->tx_push_thresh = BNXT_TX_PUSH_THRESH;

	hw_resc->max_rsscos_ctxs = le16_to_cpu(resp->max_rsscos_ctx);
	hw_resc->max_cp_rings = le16_to_cpu(resp->max_cmpl_rings);
	hw_resc->max_tx_rings = le16_to_cpu(resp->max_tx_rings);
	hw_resc->max_rx_rings = le16_to_cpu(resp->max_rx_rings);
	hw_resc->max_hw_ring_grps = le32_to_cpu(resp->max_hw_ring_grps);
	if (!hw_resc->max_hw_ring_grps)
		hw_resc->max_hw_ring_grps = hw_resc->max_tx_rings;
	hw_resc->max_l2_ctxs = le16_to_cpu(resp->max_l2_ctxs);
	hw_resc->max_vnics = le16_to_cpu(resp->max_vnics);
	hw_resc->max_stat_ctxs = le16_to_cpu(resp->max_stat_ctx);

	if (BNXT_PF(bp)) {
		struct bnxt_pf_info *pf = &bp->pf;

		pf->fw_fid = le16_to_cpu(resp->fid);
		pf->port_id = le16_to_cpu(resp->port_id);
		memcpy(pf->mac_addr, resp->mac_address, ETH_ALEN);
		pf->first_vf_id = le16_to_cpu(resp->first_vf_id);
		pf->max_vfs = le16_to_cpu(resp->max_vfs);
		pf->max_encap_records = le32_to_cpu(resp->max_encap_records);
		pf->max_decap_records = le32_to_cpu(resp->max_decap_records);
		pf->max_tx_em_flows = le32_to_cpu(resp->max_tx_em_flows);
		pf->max_tx_wm_flows = le32_to_cpu(resp->max_tx_wm_flows);
		pf->max_rx_em_flows = le32_to_cpu(resp->max_rx_em_flows);
		pf->max_rx_wm_flows = le32_to_cpu(resp->max_rx_wm_flows);
		bp->flags &= ~BNXT_FLAG_WOL_CAP;
		if (flags & FUNC_QCAPS_RESP_FLAGS_WOL_MAGICPKT_SUPPORTED)
			bp->flags |= BNXT_FLAG_WOL_CAP;
	} else {
#ifdef CONFIG_BNXT_SRIOV
		struct bnxt_vf_info *vf = &bp->vf;

		vf->fw_fid = le16_to_cpu(resp->fid);
		memcpy(vf->mac_addr, resp->mac_address, ETH_ALEN);
#endif
	}

hwrm_func_qcaps_exit:
	mutex_unlock(&bp->hwrm_cmd_lock);
	return rc;
}

static int bnxt_hwrm_queue_qportcfg(struct bnxt *bp);

static int bnxt_hwrm_func_qcaps(struct bnxt *bp)
{
	int rc;

	rc = __bnxt_hwrm_func_qcaps(bp);
	if (rc)
		return rc;
	rc = bnxt_hwrm_queue_qportcfg(bp);
	if (rc) {
		netdev_err(bp->dev, "hwrm query qportcfg failure rc: %d\n", rc);
		return rc;
	}
	if (bp->hwrm_spec_code >= 0x10803) {
		rc = bnxt_alloc_ctx_mem(bp);
		if (rc)
			return rc;
		rc = bnxt_hwrm_func_resc_qcaps(bp, true);
		if (!rc)
			bp->fw_cap |= BNXT_FW_CAP_NEW_RM;
	}
	return 0;
}

static int bnxt_hwrm_cfa_adv_flow_mgnt_qcaps(struct bnxt *bp)
{
	struct hwrm_cfa_adv_flow_mgnt_qcaps_input req = {0};
	struct hwrm_cfa_adv_flow_mgnt_qcaps_output *resp;
	int rc = 0;
	u32 flags;

	if (!(bp->fw_cap & BNXT_FW_CAP_CFA_ADV_FLOW))
		return 0;

	resp = bp->hwrm_cmd_resp_addr;
	bnxt_hwrm_cmd_hdr_init(bp, &req, HWRM_CFA_ADV_FLOW_MGNT_QCAPS, -1, -1);

	mutex_lock(&bp->hwrm_cmd_lock);
	rc = _hwrm_send_message(bp, &req, sizeof(req), HWRM_CMD_TIMEOUT);
	if (rc)
		goto hwrm_cfa_adv_qcaps_exit;

	flags = le32_to_cpu(resp->flags);
	if (flags &
	    CFA_ADV_FLOW_MGNT_QCAPS_RESP_FLAGS_RFS_RING_TBL_IDX_V2_SUPPORTED)
		bp->fw_cap |= BNXT_FW_CAP_CFA_RFS_RING_TBL_IDX_V2;

hwrm_cfa_adv_qcaps_exit:
	mutex_unlock(&bp->hwrm_cmd_lock);
	return rc;
}

static int __bnxt_alloc_fw_health(struct bnxt *bp)
{
	if (bp->fw_health)
		return 0;

	bp->fw_health = kzalloc(sizeof(*bp->fw_health), GFP_KERNEL);
	if (!bp->fw_health)
		return -ENOMEM;

	return 0;
}

static int bnxt_alloc_fw_health(struct bnxt *bp)
{
	int rc;

	if (!(bp->fw_cap & BNXT_FW_CAP_HOT_RESET) &&
	    !(bp->fw_cap & BNXT_FW_CAP_ERROR_RECOVERY))
		return 0;

	rc = __bnxt_alloc_fw_health(bp);
	if (rc) {
		bp->fw_cap &= ~BNXT_FW_CAP_HOT_RESET;
		bp->fw_cap &= ~BNXT_FW_CAP_ERROR_RECOVERY;
		return rc;
	}

	return 0;
}

static void __bnxt_map_fw_health_reg(struct bnxt *bp, u32 reg)
{
	writel(reg & BNXT_GRC_BASE_MASK, bp->bar0 +
					 BNXT_GRCPF_REG_WINDOW_BASE_OUT +
					 BNXT_FW_HEALTH_WIN_MAP_OFF);
}

static void bnxt_try_map_fw_health_reg(struct bnxt *bp)
{
	void __iomem *hs;
	u32 status_loc;
	u32 reg_type;
	u32 sig;

	__bnxt_map_fw_health_reg(bp, HCOMM_STATUS_STRUCT_LOC);
	hs = bp->bar0 + BNXT_FW_HEALTH_WIN_OFF(HCOMM_STATUS_STRUCT_LOC);

	sig = readl(hs + offsetof(struct hcomm_status, sig_ver));
	if ((sig & HCOMM_STATUS_SIGNATURE_MASK) != HCOMM_STATUS_SIGNATURE_VAL) {
		if (bp->fw_health)
			bp->fw_health->status_reliable = false;
		return;
	}

	if (__bnxt_alloc_fw_health(bp)) {
		netdev_warn(bp->dev, "no memory for firmware status checks\n");
		return;
	}

	status_loc = readl(hs + offsetof(struct hcomm_status, fw_status_loc));
	bp->fw_health->regs[BNXT_FW_HEALTH_REG] = status_loc;
	reg_type = BNXT_FW_HEALTH_REG_TYPE(status_loc);
	if (reg_type == BNXT_FW_HEALTH_REG_TYPE_GRC) {
		__bnxt_map_fw_health_reg(bp, status_loc);
		bp->fw_health->mapped_regs[BNXT_FW_HEALTH_REG] =
			BNXT_FW_HEALTH_WIN_OFF(status_loc);
	}

	bp->fw_health->status_reliable = true;
}

static int bnxt_map_fw_health_regs(struct bnxt *bp)
{
	struct bnxt_fw_health *fw_health = bp->fw_health;
	u32 reg_base = 0xffffffff;
	int i;

	/* Only pre-map the monitoring GRC registers using window 3 */
	for (i = 0; i < 4; i++) {
		u32 reg = fw_health->regs[i];

		if (BNXT_FW_HEALTH_REG_TYPE(reg) != BNXT_FW_HEALTH_REG_TYPE_GRC)
			continue;
		if (reg_base == 0xffffffff)
			reg_base = reg & BNXT_GRC_BASE_MASK;
		if ((reg & BNXT_GRC_BASE_MASK) != reg_base)
			return -ERANGE;
		fw_health->mapped_regs[i] = BNXT_FW_HEALTH_WIN_OFF(reg);
	}
	if (reg_base == 0xffffffff)
		return 0;

	__bnxt_map_fw_health_reg(bp, reg_base);
	return 0;
}

static int bnxt_hwrm_error_recovery_qcfg(struct bnxt *bp)
{
	struct hwrm_error_recovery_qcfg_output *resp = bp->hwrm_cmd_resp_addr;
	struct bnxt_fw_health *fw_health = bp->fw_health;
	struct hwrm_error_recovery_qcfg_input req = {0};
	int rc, i;

	if (!(bp->fw_cap & BNXT_FW_CAP_ERROR_RECOVERY))
		return 0;

	bnxt_hwrm_cmd_hdr_init(bp, &req, HWRM_ERROR_RECOVERY_QCFG, -1, -1);
	mutex_lock(&bp->hwrm_cmd_lock);
	rc = _hwrm_send_message(bp, &req, sizeof(req), HWRM_CMD_TIMEOUT);
	if (rc)
		goto err_recovery_out;
	fw_health->flags = le32_to_cpu(resp->flags);
	if ((fw_health->flags & ERROR_RECOVERY_QCFG_RESP_FLAGS_CO_CPU) &&
	    !(bp->fw_cap & BNXT_FW_CAP_KONG_MB_CHNL)) {
		rc = -EINVAL;
		goto err_recovery_out;
	}
	fw_health->polling_dsecs = le32_to_cpu(resp->driver_polling_freq);
	fw_health->master_func_wait_dsecs =
		le32_to_cpu(resp->master_func_wait_period);
	fw_health->normal_func_wait_dsecs =
		le32_to_cpu(resp->normal_func_wait_period);
	fw_health->post_reset_wait_dsecs =
		le32_to_cpu(resp->master_func_wait_period_after_reset);
	fw_health->post_reset_max_wait_dsecs =
		le32_to_cpu(resp->max_bailout_time_after_reset);
	fw_health->regs[BNXT_FW_HEALTH_REG] =
		le32_to_cpu(resp->fw_health_status_reg);
	fw_health->regs[BNXT_FW_HEARTBEAT_REG] =
		le32_to_cpu(resp->fw_heartbeat_reg);
	fw_health->regs[BNXT_FW_RESET_CNT_REG] =
		le32_to_cpu(resp->fw_reset_cnt_reg);
	fw_health->regs[BNXT_FW_RESET_INPROG_REG] =
		le32_to_cpu(resp->reset_inprogress_reg);
	fw_health->fw_reset_inprog_reg_mask =
		le32_to_cpu(resp->reset_inprogress_reg_mask);
	fw_health->fw_reset_seq_cnt = resp->reg_array_cnt;
	if (fw_health->fw_reset_seq_cnt >= 16) {
		rc = -EINVAL;
		goto err_recovery_out;
	}
	for (i = 0; i < fw_health->fw_reset_seq_cnt; i++) {
		fw_health->fw_reset_seq_regs[i] =
			le32_to_cpu(resp->reset_reg[i]);
		fw_health->fw_reset_seq_vals[i] =
			le32_to_cpu(resp->reset_reg_val[i]);
		fw_health->fw_reset_seq_delay_msec[i] =
			resp->delay_after_reset[i];
	}
err_recovery_out:
	mutex_unlock(&bp->hwrm_cmd_lock);
	if (!rc)
		rc = bnxt_map_fw_health_regs(bp);
	if (rc)
		bp->fw_cap &= ~BNXT_FW_CAP_ERROR_RECOVERY;
	return rc;
}

static int bnxt_hwrm_func_reset(struct bnxt *bp)
{
	struct hwrm_func_reset_input req = {0};

	bnxt_hwrm_cmd_hdr_init(bp, &req, HWRM_FUNC_RESET, -1, -1);
	req.enables = 0;

	return hwrm_send_message(bp, &req, sizeof(req), HWRM_RESET_TIMEOUT);
}

static void bnxt_nvm_cfg_ver_get(struct bnxt *bp)
{
	struct hwrm_nvm_get_dev_info_output nvm_info;

	if (!bnxt_hwrm_nvm_get_dev_info(bp, &nvm_info))
		snprintf(bp->nvm_cfg_ver, FW_VER_STR_LEN, "%d.%d.%d",
			 nvm_info.nvm_cfg_ver_maj, nvm_info.nvm_cfg_ver_min,
			 nvm_info.nvm_cfg_ver_upd);
}

static int bnxt_hwrm_queue_qportcfg(struct bnxt *bp)
{
	int rc = 0;
	struct hwrm_queue_qportcfg_input req = {0};
	struct hwrm_queue_qportcfg_output *resp = bp->hwrm_cmd_resp_addr;
	u8 i, j, *qptr;
	bool no_rdma;

	bnxt_hwrm_cmd_hdr_init(bp, &req, HWRM_QUEUE_QPORTCFG, -1, -1);

	mutex_lock(&bp->hwrm_cmd_lock);
	rc = _hwrm_send_message(bp, &req, sizeof(req), HWRM_CMD_TIMEOUT);
	if (rc)
		goto qportcfg_exit;

	if (!resp->max_configurable_queues) {
		rc = -EINVAL;
		goto qportcfg_exit;
	}
	bp->max_tc = resp->max_configurable_queues;
	bp->max_lltc = resp->max_configurable_lossless_queues;
	if (bp->max_tc > BNXT_MAX_QUEUE)
		bp->max_tc = BNXT_MAX_QUEUE;

	no_rdma = !(bp->flags & BNXT_FLAG_ROCE_CAP);
	qptr = &resp->queue_id0;
	for (i = 0, j = 0; i < bp->max_tc; i++) {
		bp->q_info[j].queue_id = *qptr;
		bp->q_ids[i] = *qptr++;
		bp->q_info[j].queue_profile = *qptr++;
		bp->tc_to_qidx[j] = j;
		if (!BNXT_CNPQ(bp->q_info[j].queue_profile) ||
		    (no_rdma && BNXT_PF(bp)))
			j++;
	}
	bp->max_q = bp->max_tc;
	bp->max_tc = max_t(u8, j, 1);

	if (resp->queue_cfg_info & QUEUE_QPORTCFG_RESP_QUEUE_CFG_INFO_ASYM_CFG)
		bp->max_tc = 1;

	if (bp->max_lltc > bp->max_tc)
		bp->max_lltc = bp->max_tc;

qportcfg_exit:
	mutex_unlock(&bp->hwrm_cmd_lock);
	return rc;
}

static int __bnxt_hwrm_ver_get(struct bnxt *bp, bool silent)
{
	struct hwrm_ver_get_input req = {0};
	int rc;

	bnxt_hwrm_cmd_hdr_init(bp, &req, HWRM_VER_GET, -1, -1);
	req.hwrm_intf_maj = HWRM_VERSION_MAJOR;
	req.hwrm_intf_min = HWRM_VERSION_MINOR;
	req.hwrm_intf_upd = HWRM_VERSION_UPDATE;

	rc = bnxt_hwrm_do_send_msg(bp, &req, sizeof(req), HWRM_CMD_TIMEOUT,
				   silent);
	return rc;
}

static int bnxt_hwrm_ver_get(struct bnxt *bp)
{
	struct hwrm_ver_get_output *resp = bp->hwrm_cmd_resp_addr;
	u16 fw_maj, fw_min, fw_bld, fw_rsv;
	u32 dev_caps_cfg, hwrm_ver;
	int rc, len;

	bp->hwrm_max_req_len = HWRM_MAX_REQ_LEN;
	mutex_lock(&bp->hwrm_cmd_lock);
	rc = __bnxt_hwrm_ver_get(bp, false);
	if (rc)
		goto hwrm_ver_get_exit;

	memcpy(&bp->ver_resp, resp, sizeof(struct hwrm_ver_get_output));

	bp->hwrm_spec_code = resp->hwrm_intf_maj_8b << 16 |
			     resp->hwrm_intf_min_8b << 8 |
			     resp->hwrm_intf_upd_8b;
	if (resp->hwrm_intf_maj_8b < 1) {
		netdev_warn(bp->dev, "HWRM interface %d.%d.%d is older than 1.0.0.\n",
			    resp->hwrm_intf_maj_8b, resp->hwrm_intf_min_8b,
			    resp->hwrm_intf_upd_8b);
		netdev_warn(bp->dev, "Please update firmware with HWRM interface 1.0.0 or newer.\n");
	}

	hwrm_ver = HWRM_VERSION_MAJOR << 16 | HWRM_VERSION_MINOR << 8 |
			HWRM_VERSION_UPDATE;

	if (bp->hwrm_spec_code > hwrm_ver)
		snprintf(bp->hwrm_ver_supp, FW_VER_STR_LEN, "%d.%d.%d",
			 HWRM_VERSION_MAJOR, HWRM_VERSION_MINOR,
			 HWRM_VERSION_UPDATE);
	else
		snprintf(bp->hwrm_ver_supp, FW_VER_STR_LEN, "%d.%d.%d",
			 resp->hwrm_intf_maj_8b, resp->hwrm_intf_min_8b,
			 resp->hwrm_intf_upd_8b);

	fw_maj = le16_to_cpu(resp->hwrm_fw_major);
	if (bp->hwrm_spec_code > 0x10803 && fw_maj) {
		fw_min = le16_to_cpu(resp->hwrm_fw_minor);
		fw_bld = le16_to_cpu(resp->hwrm_fw_build);
		fw_rsv = le16_to_cpu(resp->hwrm_fw_patch);
		len = FW_VER_STR_LEN;
	} else {
		fw_maj = resp->hwrm_fw_maj_8b;
		fw_min = resp->hwrm_fw_min_8b;
		fw_bld = resp->hwrm_fw_bld_8b;
		fw_rsv = resp->hwrm_fw_rsvd_8b;
		len = BC_HWRM_STR_LEN;
	}
	bp->fw_ver_code = BNXT_FW_VER_CODE(fw_maj, fw_min, fw_bld, fw_rsv);
	snprintf(bp->fw_ver_str, len, "%d.%d.%d.%d", fw_maj, fw_min, fw_bld,
		 fw_rsv);

	if (strlen(resp->active_pkg_name)) {
		int fw_ver_len = strlen(bp->fw_ver_str);

		snprintf(bp->fw_ver_str + fw_ver_len,
			 FW_VER_STR_LEN - fw_ver_len - 1, "/pkg %s",
			 resp->active_pkg_name);
		bp->fw_cap |= BNXT_FW_CAP_PKG_VER;
	}

	bp->hwrm_cmd_timeout = le16_to_cpu(resp->def_req_timeout);
	if (!bp->hwrm_cmd_timeout)
		bp->hwrm_cmd_timeout = DFLT_HWRM_CMD_TIMEOUT;

	if (resp->hwrm_intf_maj_8b >= 1) {
		bp->hwrm_max_req_len = le16_to_cpu(resp->max_req_win_len);
		bp->hwrm_max_ext_req_len = le16_to_cpu(resp->max_ext_req_len);
	}
	if (bp->hwrm_max_ext_req_len < HWRM_MAX_REQ_LEN)
		bp->hwrm_max_ext_req_len = HWRM_MAX_REQ_LEN;

	bp->chip_num = le16_to_cpu(resp->chip_num);
	bp->chip_rev = resp->chip_rev;
	if (bp->chip_num == CHIP_NUM_58700 && !resp->chip_rev &&
	    !resp->chip_metal)
		bp->flags |= BNXT_FLAG_CHIP_NITRO_A0;

	dev_caps_cfg = le32_to_cpu(resp->dev_caps_cfg);
	if ((dev_caps_cfg & VER_GET_RESP_DEV_CAPS_CFG_SHORT_CMD_SUPPORTED) &&
	    (dev_caps_cfg & VER_GET_RESP_DEV_CAPS_CFG_SHORT_CMD_REQUIRED))
		bp->fw_cap |= BNXT_FW_CAP_SHORT_CMD;

	if (dev_caps_cfg & VER_GET_RESP_DEV_CAPS_CFG_KONG_MB_CHNL_SUPPORTED)
		bp->fw_cap |= BNXT_FW_CAP_KONG_MB_CHNL;

	if (dev_caps_cfg &
	    VER_GET_RESP_DEV_CAPS_CFG_FLOW_HANDLE_64BIT_SUPPORTED)
		bp->fw_cap |= BNXT_FW_CAP_OVS_64BIT_HANDLE;

	if (dev_caps_cfg &
	    VER_GET_RESP_DEV_CAPS_CFG_TRUSTED_VF_SUPPORTED)
		bp->fw_cap |= BNXT_FW_CAP_TRUSTED_VF;

	if (dev_caps_cfg &
	    VER_GET_RESP_DEV_CAPS_CFG_CFA_ADV_FLOW_MGNT_SUPPORTED)
		bp->fw_cap |= BNXT_FW_CAP_CFA_ADV_FLOW;

hwrm_ver_get_exit:
	mutex_unlock(&bp->hwrm_cmd_lock);
	return rc;
}

int bnxt_hwrm_fw_set_time(struct bnxt *bp)
{
	struct hwrm_fw_set_time_input req = {0};
	struct tm tm;
	time64_t now = ktime_get_real_seconds();

	if ((BNXT_VF(bp) && bp->hwrm_spec_code < 0x10901) ||
	    bp->hwrm_spec_code < 0x10400)
		return -EOPNOTSUPP;

	time64_to_tm(now, 0, &tm);
	bnxt_hwrm_cmd_hdr_init(bp, &req, HWRM_FW_SET_TIME, -1, -1);
	req.year = cpu_to_le16(1900 + tm.tm_year);
	req.month = 1 + tm.tm_mon;
	req.day = tm.tm_mday;
	req.hour = tm.tm_hour;
	req.minute = tm.tm_min;
	req.second = tm.tm_sec;
	return hwrm_send_message(bp, &req, sizeof(req), HWRM_CMD_TIMEOUT);
}

static void bnxt_add_one_ctr(u64 hw, u64 *sw, u64 mask)
{
	u64 sw_tmp;

	sw_tmp = (*sw & ~mask) | hw;
	if (hw < (*sw & mask))
		sw_tmp += mask + 1;
	WRITE_ONCE(*sw, sw_tmp);
}

static void __bnxt_accumulate_stats(__le64 *hw_stats, u64 *sw_stats, u64 *masks,
				    int count, bool ignore_zero)
{
	int i;

	for (i = 0; i < count; i++) {
		u64 hw = le64_to_cpu(READ_ONCE(hw_stats[i]));

		if (ignore_zero && !hw)
			continue;

		if (masks[i] == -1ULL)
			sw_stats[i] = hw;
		else
			bnxt_add_one_ctr(hw, &sw_stats[i], masks[i]);
	}
}

static void bnxt_accumulate_stats(struct bnxt_stats_mem *stats)
{
	if (!stats->hw_stats)
		return;

	__bnxt_accumulate_stats(stats->hw_stats, stats->sw_stats,
				stats->hw_masks, stats->len / 8, false);
}

static void bnxt_accumulate_all_stats(struct bnxt *bp)
{
	struct bnxt_stats_mem *ring0_stats;
	bool ignore_zero = false;
	int i;

	/* Chip bug.  Counter intermittently becomes 0. */
	if (bp->flags & BNXT_FLAG_CHIP_P5)
		ignore_zero = true;

	for (i = 0; i < bp->cp_nr_rings; i++) {
		struct bnxt_napi *bnapi = bp->bnapi[i];
		struct bnxt_cp_ring_info *cpr;
		struct bnxt_stats_mem *stats;

		cpr = &bnapi->cp_ring;
		stats = &cpr->stats;
		if (!i)
			ring0_stats = stats;
		__bnxt_accumulate_stats(stats->hw_stats, stats->sw_stats,
					ring0_stats->hw_masks,
					ring0_stats->len / 8, ignore_zero);
	}
	if (bp->flags & BNXT_FLAG_PORT_STATS) {
		struct bnxt_stats_mem *stats = &bp->port_stats;
		__le64 *hw_stats = stats->hw_stats;
		u64 *sw_stats = stats->sw_stats;
		u64 *masks = stats->hw_masks;
		int cnt;

		cnt = sizeof(struct rx_port_stats) / 8;
		__bnxt_accumulate_stats(hw_stats, sw_stats, masks, cnt, false);

		hw_stats += BNXT_TX_PORT_STATS_BYTE_OFFSET / 8;
		sw_stats += BNXT_TX_PORT_STATS_BYTE_OFFSET / 8;
		masks += BNXT_TX_PORT_STATS_BYTE_OFFSET / 8;
		cnt = sizeof(struct tx_port_stats) / 8;
		__bnxt_accumulate_stats(hw_stats, sw_stats, masks, cnt, false);
	}
	if (bp->flags & BNXT_FLAG_PORT_STATS_EXT) {
		bnxt_accumulate_stats(&bp->rx_port_stats_ext);
		bnxt_accumulate_stats(&bp->tx_port_stats_ext);
	}
}

static int bnxt_hwrm_port_qstats(struct bnxt *bp, u8 flags)
{
	struct bnxt_pf_info *pf = &bp->pf;
	struct hwrm_port_qstats_input req = {0};

	if (!(bp->flags & BNXT_FLAG_PORT_STATS))
		return 0;

	if (flags && !(bp->fw_cap & BNXT_FW_CAP_EXT_HW_STATS_SUPPORTED))
		return -EOPNOTSUPP;

	req.flags = flags;
	bnxt_hwrm_cmd_hdr_init(bp, &req, HWRM_PORT_QSTATS, -1, -1);
	req.port_id = cpu_to_le16(pf->port_id);
	req.tx_stat_host_addr = cpu_to_le64(bp->port_stats.hw_stats_map +
					    BNXT_TX_PORT_STATS_BYTE_OFFSET);
	req.rx_stat_host_addr = cpu_to_le64(bp->port_stats.hw_stats_map);
	return hwrm_send_message(bp, &req, sizeof(req), HWRM_CMD_TIMEOUT);
}

static int bnxt_hwrm_port_qstats_ext(struct bnxt *bp, u8 flags)
{
	struct hwrm_port_qstats_ext_output *resp = bp->hwrm_cmd_resp_addr;
	struct hwrm_queue_pri2cos_qcfg_input req2 = {0};
	struct hwrm_port_qstats_ext_input req = {0};
	struct bnxt_pf_info *pf = &bp->pf;
	u32 tx_stat_size;
	int rc;

	if (!(bp->flags & BNXT_FLAG_PORT_STATS_EXT))
		return 0;

	if (flags && !(bp->fw_cap & BNXT_FW_CAP_EXT_HW_STATS_SUPPORTED))
		return -EOPNOTSUPP;

	bnxt_hwrm_cmd_hdr_init(bp, &req, HWRM_PORT_QSTATS_EXT, -1, -1);
	req.flags = flags;
	req.port_id = cpu_to_le16(pf->port_id);
	req.rx_stat_size = cpu_to_le16(sizeof(struct rx_port_stats_ext));
	req.rx_stat_host_addr = cpu_to_le64(bp->rx_port_stats_ext.hw_stats_map);
	tx_stat_size = bp->tx_port_stats_ext.hw_stats ?
		       sizeof(struct tx_port_stats_ext) : 0;
	req.tx_stat_size = cpu_to_le16(tx_stat_size);
	req.tx_stat_host_addr = cpu_to_le64(bp->tx_port_stats_ext.hw_stats_map);
	mutex_lock(&bp->hwrm_cmd_lock);
	rc = _hwrm_send_message(bp, &req, sizeof(req), HWRM_CMD_TIMEOUT);
	if (!rc) {
		bp->fw_rx_stats_ext_size = le16_to_cpu(resp->rx_stat_size) / 8;
		bp->fw_tx_stats_ext_size = tx_stat_size ?
			le16_to_cpu(resp->tx_stat_size) / 8 : 0;
	} else {
		bp->fw_rx_stats_ext_size = 0;
		bp->fw_tx_stats_ext_size = 0;
	}
	if (flags)
		goto qstats_done;

	if (bp->fw_tx_stats_ext_size <=
	    offsetof(struct tx_port_stats_ext, pfc_pri0_tx_duration_us) / 8) {
		mutex_unlock(&bp->hwrm_cmd_lock);
		bp->pri2cos_valid = 0;
		return rc;
	}

	bnxt_hwrm_cmd_hdr_init(bp, &req2, HWRM_QUEUE_PRI2COS_QCFG, -1, -1);
	req2.flags = cpu_to_le32(QUEUE_PRI2COS_QCFG_REQ_FLAGS_IVLAN);

	rc = _hwrm_send_message(bp, &req2, sizeof(req2), HWRM_CMD_TIMEOUT);
	if (!rc) {
		struct hwrm_queue_pri2cos_qcfg_output *resp2;
		u8 *pri2cos;
		int i, j;

		resp2 = bp->hwrm_cmd_resp_addr;
		pri2cos = &resp2->pri0_cos_queue_id;
		for (i = 0; i < 8; i++) {
			u8 queue_id = pri2cos[i];
			u8 queue_idx;

			/* Per port queue IDs start from 0, 10, 20, etc */
			queue_idx = queue_id % 10;
			if (queue_idx > BNXT_MAX_QUEUE) {
				bp->pri2cos_valid = false;
				goto qstats_done;
			}
			for (j = 0; j < bp->max_q; j++) {
				if (bp->q_ids[j] == queue_id)
					bp->pri2cos_idx[i] = queue_idx;
			}
		}
		bp->pri2cos_valid = 1;
	}
qstats_done:
	mutex_unlock(&bp->hwrm_cmd_lock);
	return rc;
}

static void bnxt_hwrm_free_tunnel_ports(struct bnxt *bp)
{
	if (bp->vxlan_fw_dst_port_id != INVALID_HW_RING_ID)
		bnxt_hwrm_tunnel_dst_port_free(
			bp, TUNNEL_DST_PORT_FREE_REQ_TUNNEL_TYPE_VXLAN);
	if (bp->nge_fw_dst_port_id != INVALID_HW_RING_ID)
		bnxt_hwrm_tunnel_dst_port_free(
			bp, TUNNEL_DST_PORT_FREE_REQ_TUNNEL_TYPE_GENEVE);
}

static int bnxt_set_tpa(struct bnxt *bp, bool set_tpa)
{
	int rc, i;
	u32 tpa_flags = 0;

	if (set_tpa)
		tpa_flags = bp->flags & BNXT_FLAG_TPA;
	else if (BNXT_NO_FW_ACCESS(bp))
		return 0;
	for (i = 0; i < bp->nr_vnics; i++) {
		rc = bnxt_hwrm_vnic_set_tpa(bp, i, tpa_flags);
		if (rc) {
			netdev_err(bp->dev, "hwrm vnic set tpa failure rc for vnic %d: %x\n",
				   i, rc);
			return rc;
		}
	}
	return 0;
}

static void bnxt_hwrm_clear_vnic_rss(struct bnxt *bp)
{
	int i;

	for (i = 0; i < bp->nr_vnics; i++)
		bnxt_hwrm_vnic_set_rss(bp, i, false);
}

static void bnxt_clear_vnic(struct bnxt *bp)
{
	if (!bp->vnic_info)
		return;

	bnxt_hwrm_clear_vnic_filter(bp);
	if (!(bp->flags & BNXT_FLAG_CHIP_P5)) {
		/* clear all RSS setting before free vnic ctx */
		bnxt_hwrm_clear_vnic_rss(bp);
		bnxt_hwrm_vnic_ctx_free(bp);
	}
	/* before free the vnic, undo the vnic tpa settings */
	if (bp->flags & BNXT_FLAG_TPA)
		bnxt_set_tpa(bp, false);
	bnxt_hwrm_vnic_free(bp);
	if (bp->flags & BNXT_FLAG_CHIP_P5)
		bnxt_hwrm_vnic_ctx_free(bp);
}

static void bnxt_hwrm_resource_free(struct bnxt *bp, bool close_path,
				    bool irq_re_init)
{
	bnxt_clear_vnic(bp);
	bnxt_hwrm_ring_free(bp, close_path);
	bnxt_hwrm_ring_grp_free(bp);
	if (irq_re_init) {
		bnxt_hwrm_stat_ctx_free(bp);
		bnxt_hwrm_free_tunnel_ports(bp);
	}
}

static int bnxt_hwrm_set_br_mode(struct bnxt *bp, u16 br_mode)
{
	struct hwrm_func_cfg_input req = {0};

	bnxt_hwrm_cmd_hdr_init(bp, &req, HWRM_FUNC_CFG, -1, -1);
	req.fid = cpu_to_le16(0xffff);
	req.enables = cpu_to_le32(FUNC_CFG_REQ_ENABLES_EVB_MODE);
	if (br_mode == BRIDGE_MODE_VEB)
		req.evb_mode = FUNC_CFG_REQ_EVB_MODE_VEB;
	else if (br_mode == BRIDGE_MODE_VEPA)
		req.evb_mode = FUNC_CFG_REQ_EVB_MODE_VEPA;
	else
		return -EINVAL;
	return hwrm_send_message(bp, &req, sizeof(req), HWRM_CMD_TIMEOUT);
}

static int bnxt_hwrm_set_cache_line_size(struct bnxt *bp, int size)
{
	struct hwrm_func_cfg_input req = {0};

	if (BNXT_VF(bp) || bp->hwrm_spec_code < 0x10803)
		return 0;

	bnxt_hwrm_cmd_hdr_init(bp, &req, HWRM_FUNC_CFG, -1, -1);
	req.fid = cpu_to_le16(0xffff);
	req.enables = cpu_to_le32(FUNC_CFG_REQ_ENABLES_CACHE_LINESIZE);
	req.options = FUNC_CFG_REQ_OPTIONS_CACHE_LINESIZE_SIZE_64;
	if (size == 128)
		req.options = FUNC_CFG_REQ_OPTIONS_CACHE_LINESIZE_SIZE_128;

	return hwrm_send_message(bp, &req, sizeof(req), HWRM_CMD_TIMEOUT);
}

static int __bnxt_setup_vnic(struct bnxt *bp, u16 vnic_id)
{
	struct bnxt_vnic_info *vnic = &bp->vnic_info[vnic_id];
	int rc;

	if (vnic->flags & BNXT_VNIC_RFS_NEW_RSS_FLAG)
		goto skip_rss_ctx;

	/* allocate context for vnic */
	rc = bnxt_hwrm_vnic_ctx_alloc(bp, vnic_id, 0);
	if (rc) {
		netdev_err(bp->dev, "hwrm vnic %d alloc failure rc: %x\n",
			   vnic_id, rc);
		goto vnic_setup_err;
	}
	bp->rsscos_nr_ctxs++;

	if (BNXT_CHIP_TYPE_NITRO_A0(bp)) {
		rc = bnxt_hwrm_vnic_ctx_alloc(bp, vnic_id, 1);
		if (rc) {
			netdev_err(bp->dev, "hwrm vnic %d cos ctx alloc failure rc: %x\n",
				   vnic_id, rc);
			goto vnic_setup_err;
		}
		bp->rsscos_nr_ctxs++;
	}

skip_rss_ctx:
	/* configure default vnic, ring grp */
	rc = bnxt_hwrm_vnic_cfg(bp, vnic_id);
	if (rc) {
		netdev_err(bp->dev, "hwrm vnic %d cfg failure rc: %x\n",
			   vnic_id, rc);
		goto vnic_setup_err;
	}

	/* Enable RSS hashing on vnic */
	rc = bnxt_hwrm_vnic_set_rss(bp, vnic_id, true);
	if (rc) {
		netdev_err(bp->dev, "hwrm vnic %d set rss failure rc: %x\n",
			   vnic_id, rc);
		goto vnic_setup_err;
	}

	if (bp->flags & BNXT_FLAG_AGG_RINGS) {
		rc = bnxt_hwrm_vnic_set_hds(bp, vnic_id);
		if (rc) {
			netdev_err(bp->dev, "hwrm vnic %d set hds failure rc: %x\n",
				   vnic_id, rc);
		}
	}

vnic_setup_err:
	return rc;
}

static int __bnxt_setup_vnic_p5(struct bnxt *bp, u16 vnic_id)
{
	int rc, i, nr_ctxs;

	nr_ctxs = bnxt_get_nr_rss_ctxs(bp, bp->rx_nr_rings);
	for (i = 0; i < nr_ctxs; i++) {
		rc = bnxt_hwrm_vnic_ctx_alloc(bp, vnic_id, i);
		if (rc) {
			netdev_err(bp->dev, "hwrm vnic %d ctx %d alloc failure rc: %x\n",
				   vnic_id, i, rc);
			break;
		}
		bp->rsscos_nr_ctxs++;
	}
	if (i < nr_ctxs)
		return -ENOMEM;

	rc = bnxt_hwrm_vnic_set_rss_p5(bp, vnic_id, true);
	if (rc) {
		netdev_err(bp->dev, "hwrm vnic %d set rss failure rc: %d\n",
			   vnic_id, rc);
		return rc;
	}
	rc = bnxt_hwrm_vnic_cfg(bp, vnic_id);
	if (rc) {
		netdev_err(bp->dev, "hwrm vnic %d cfg failure rc: %x\n",
			   vnic_id, rc);
		return rc;
	}
	if (bp->flags & BNXT_FLAG_AGG_RINGS) {
		rc = bnxt_hwrm_vnic_set_hds(bp, vnic_id);
		if (rc) {
			netdev_err(bp->dev, "hwrm vnic %d set hds failure rc: %x\n",
				   vnic_id, rc);
		}
	}
	return rc;
}

static int bnxt_setup_vnic(struct bnxt *bp, u16 vnic_id)
{
	if (bp->flags & BNXT_FLAG_CHIP_P5)
		return __bnxt_setup_vnic_p5(bp, vnic_id);
	else
		return __bnxt_setup_vnic(bp, vnic_id);
}

static int bnxt_alloc_rfs_vnics(struct bnxt *bp)
{
#ifdef CONFIG_RFS_ACCEL
	int i, rc = 0;

	if (bp->flags & BNXT_FLAG_CHIP_P5)
		return 0;

	for (i = 0; i < bp->rx_nr_rings; i++) {
		struct bnxt_vnic_info *vnic;
		u16 vnic_id = i + 1;
		u16 ring_id = i;

		if (vnic_id >= bp->nr_vnics)
			break;

		vnic = &bp->vnic_info[vnic_id];
		vnic->flags |= BNXT_VNIC_RFS_FLAG;
		if (bp->flags & BNXT_FLAG_NEW_RSS_CAP)
			vnic->flags |= BNXT_VNIC_RFS_NEW_RSS_FLAG;
		rc = bnxt_hwrm_vnic_alloc(bp, vnic_id, ring_id, 1);
		if (rc) {
			netdev_err(bp->dev, "hwrm vnic %d alloc failure rc: %x\n",
				   vnic_id, rc);
			break;
		}
		rc = bnxt_setup_vnic(bp, vnic_id);
		if (rc)
			break;
	}
	return rc;
#else
	return 0;
#endif
}

/* Allow PF and VF with default VLAN to be in promiscuous mode */
static bool bnxt_promisc_ok(struct bnxt *bp)
{
#ifdef CONFIG_BNXT_SRIOV
	if (BNXT_VF(bp) && !bp->vf.vlan)
		return false;
#endif
	return true;
}

static int bnxt_setup_nitroa0_vnic(struct bnxt *bp)
{
	unsigned int rc = 0;

	rc = bnxt_hwrm_vnic_alloc(bp, 1, bp->rx_nr_rings - 1, 1);
	if (rc) {
		netdev_err(bp->dev, "Cannot allocate special vnic for NS2 A0: %x\n",
			   rc);
		return rc;
	}

	rc = bnxt_hwrm_vnic_cfg(bp, 1);
	if (rc) {
		netdev_err(bp->dev, "Cannot allocate special vnic for NS2 A0: %x\n",
			   rc);
		return rc;
	}
	return rc;
}

static int bnxt_cfg_rx_mode(struct bnxt *);
static bool bnxt_mc_list_updated(struct bnxt *, u32 *);

static int bnxt_init_chip(struct bnxt *bp, bool irq_re_init)
{
	struct bnxt_vnic_info *vnic = &bp->vnic_info[0];
	int rc = 0;
	unsigned int rx_nr_rings = bp->rx_nr_rings;

	if (irq_re_init) {
		rc = bnxt_hwrm_stat_ctx_alloc(bp);
		if (rc) {
			netdev_err(bp->dev, "hwrm stat ctx alloc failure rc: %x\n",
				   rc);
			goto err_out;
		}
	}

	rc = bnxt_hwrm_ring_alloc(bp);
	if (rc) {
		netdev_err(bp->dev, "hwrm ring alloc failure rc: %x\n", rc);
		goto err_out;
	}

	rc = bnxt_hwrm_ring_grp_alloc(bp);
	if (rc) {
		netdev_err(bp->dev, "hwrm_ring_grp alloc failure: %x\n", rc);
		goto err_out;
	}

	if (BNXT_CHIP_TYPE_NITRO_A0(bp))
		rx_nr_rings--;

	/* default vnic 0 */
	rc = bnxt_hwrm_vnic_alloc(bp, 0, 0, rx_nr_rings);
	if (rc) {
		netdev_err(bp->dev, "hwrm vnic alloc failure rc: %x\n", rc);
		goto err_out;
	}

	rc = bnxt_setup_vnic(bp, 0);
	if (rc)
		goto err_out;

	if (bp->flags & BNXT_FLAG_RFS) {
		rc = bnxt_alloc_rfs_vnics(bp);
		if (rc)
			goto err_out;
	}

	if (bp->flags & BNXT_FLAG_TPA) {
		rc = bnxt_set_tpa(bp, true);
		if (rc)
			goto err_out;
	}

	if (BNXT_VF(bp))
		bnxt_update_vf_mac(bp);

	/* Filter for default vnic 0 */
	rc = bnxt_hwrm_set_vnic_filter(bp, 0, 0, bp->dev->dev_addr);
	if (rc) {
		netdev_err(bp->dev, "HWRM vnic filter failure rc: %x\n", rc);
		goto err_out;
	}
	vnic->uc_filter_count = 1;

	vnic->rx_mask = 0;
	if (bp->dev->flags & IFF_BROADCAST)
		vnic->rx_mask |= CFA_L2_SET_RX_MASK_REQ_MASK_BCAST;

	if ((bp->dev->flags & IFF_PROMISC) && bnxt_promisc_ok(bp))
		vnic->rx_mask |= CFA_L2_SET_RX_MASK_REQ_MASK_PROMISCUOUS;

	if (bp->dev->flags & IFF_ALLMULTI) {
		vnic->rx_mask |= CFA_L2_SET_RX_MASK_REQ_MASK_ALL_MCAST;
		vnic->mc_list_count = 0;
	} else {
		u32 mask = 0;

		bnxt_mc_list_updated(bp, &mask);
		vnic->rx_mask |= mask;
	}

	rc = bnxt_cfg_rx_mode(bp);
	if (rc)
		goto err_out;

	rc = bnxt_hwrm_set_coal(bp);
	if (rc)
		netdev_warn(bp->dev, "HWRM set coalescing failure rc: %x\n",
				rc);

	if (BNXT_CHIP_TYPE_NITRO_A0(bp)) {
		rc = bnxt_setup_nitroa0_vnic(bp);
		if (rc)
			netdev_err(bp->dev, "Special vnic setup failure for NS2 A0 rc: %x\n",
				   rc);
	}

	if (BNXT_VF(bp)) {
		bnxt_hwrm_func_qcfg(bp);
		netdev_update_features(bp->dev);
	}

	return 0;

err_out:
	bnxt_hwrm_resource_free(bp, 0, true);

	return rc;
}

static int bnxt_shutdown_nic(struct bnxt *bp, bool irq_re_init)
{
	bnxt_hwrm_resource_free(bp, 1, irq_re_init);
	return 0;
}

static int bnxt_init_nic(struct bnxt *bp, bool irq_re_init)
{
	bnxt_init_cp_rings(bp);
	bnxt_init_rx_rings(bp);
	bnxt_init_tx_rings(bp);
	bnxt_init_ring_grps(bp, irq_re_init);
	bnxt_init_vnics(bp);

	return bnxt_init_chip(bp, irq_re_init);
}

static int bnxt_set_real_num_queues(struct bnxt *bp)
{
	int rc;
	struct net_device *dev = bp->dev;

	rc = netif_set_real_num_tx_queues(dev, bp->tx_nr_rings -
					  bp->tx_nr_rings_xdp);
	if (rc)
		return rc;

	rc = netif_set_real_num_rx_queues(dev, bp->rx_nr_rings);
	if (rc)
		return rc;

#ifdef CONFIG_RFS_ACCEL
	if (bp->flags & BNXT_FLAG_RFS)
		dev->rx_cpu_rmap = alloc_irq_cpu_rmap(bp->rx_nr_rings);
#endif

	return rc;
}

static int bnxt_trim_rings(struct bnxt *bp, int *rx, int *tx, int max,
			   bool shared)
{
	int _rx = *rx, _tx = *tx;

	if (shared) {
		*rx = min_t(int, _rx, max);
		*tx = min_t(int, _tx, max);
	} else {
		if (max < 2)
			return -ENOMEM;

		while (_rx + _tx > max) {
			if (_rx > _tx && _rx > 1)
				_rx--;
			else if (_tx > 1)
				_tx--;
		}
		*rx = _rx;
		*tx = _tx;
	}
	return 0;
}

static void bnxt_setup_msix(struct bnxt *bp)
{
	const int len = sizeof(bp->irq_tbl[0].name);
	struct net_device *dev = bp->dev;
	int tcs, i;

	tcs = netdev_get_num_tc(dev);
	if (tcs) {
		int i, off, count;

		for (i = 0; i < tcs; i++) {
			count = bp->tx_nr_rings_per_tc;
			off = i * count;
			netdev_set_tc_queue(dev, i, count, off);
		}
	}

	for (i = 0; i < bp->cp_nr_rings; i++) {
		int map_idx = bnxt_cp_num_to_irq_num(bp, i);
		char *attr;

		if (bp->flags & BNXT_FLAG_SHARED_RINGS)
			attr = "TxRx";
		else if (i < bp->rx_nr_rings)
			attr = "rx";
		else
			attr = "tx";

		snprintf(bp->irq_tbl[map_idx].name, len, "%s-%s-%d", dev->name,
			 attr, i);
		bp->irq_tbl[map_idx].handler = bnxt_msix;
	}
}

static void bnxt_setup_inta(struct bnxt *bp)
{
	const int len = sizeof(bp->irq_tbl[0].name);

	if (netdev_get_num_tc(bp->dev))
		netdev_reset_tc(bp->dev);

	snprintf(bp->irq_tbl[0].name, len, "%s-%s-%d", bp->dev->name, "TxRx",
		 0);
	bp->irq_tbl[0].handler = bnxt_inta;
}

static int bnxt_setup_int_mode(struct bnxt *bp)
{
	int rc;

	if (bp->flags & BNXT_FLAG_USING_MSIX)
		bnxt_setup_msix(bp);
	else
		bnxt_setup_inta(bp);

	rc = bnxt_set_real_num_queues(bp);
	return rc;
}

#ifdef CONFIG_RFS_ACCEL
static unsigned int bnxt_get_max_func_rss_ctxs(struct bnxt *bp)
{
	return bp->hw_resc.max_rsscos_ctxs;
}

static unsigned int bnxt_get_max_func_vnics(struct bnxt *bp)
{
	return bp->hw_resc.max_vnics;
}
#endif

unsigned int bnxt_get_max_func_stat_ctxs(struct bnxt *bp)
{
	return bp->hw_resc.max_stat_ctxs;
}

unsigned int bnxt_get_max_func_cp_rings(struct bnxt *bp)
{
	return bp->hw_resc.max_cp_rings;
}

static unsigned int bnxt_get_max_func_cp_rings_for_en(struct bnxt *bp)
{
	unsigned int cp = bp->hw_resc.max_cp_rings;

	if (!(bp->flags & BNXT_FLAG_CHIP_P5))
		cp -= bnxt_get_ulp_msix_num(bp);

	return cp;
}

static unsigned int bnxt_get_max_func_irqs(struct bnxt *bp)
{
	struct bnxt_hw_resc *hw_resc = &bp->hw_resc;

	if (bp->flags & BNXT_FLAG_CHIP_P5)
		return min_t(unsigned int, hw_resc->max_irqs, hw_resc->max_nqs);

	return min_t(unsigned int, hw_resc->max_irqs, hw_resc->max_cp_rings);
}

static void bnxt_set_max_func_irqs(struct bnxt *bp, unsigned int max_irqs)
{
	bp->hw_resc.max_irqs = max_irqs;
}

unsigned int bnxt_get_avail_cp_rings_for_en(struct bnxt *bp)
{
	unsigned int cp;

	cp = bnxt_get_max_func_cp_rings_for_en(bp);
	if (bp->flags & BNXT_FLAG_CHIP_P5)
		return cp - bp->rx_nr_rings - bp->tx_nr_rings;
	else
		return cp - bp->cp_nr_rings;
}

unsigned int bnxt_get_avail_stat_ctxs_for_en(struct bnxt *bp)
{
	return bnxt_get_max_func_stat_ctxs(bp) - bnxt_get_func_stat_ctxs(bp);
}

int bnxt_get_avail_msix(struct bnxt *bp, int num)
{
	int max_cp = bnxt_get_max_func_cp_rings(bp);
	int max_irq = bnxt_get_max_func_irqs(bp);
	int total_req = bp->cp_nr_rings + num;
	int max_idx, avail_msix;

	max_idx = bp->total_irqs;
	if (!(bp->flags & BNXT_FLAG_CHIP_P5))
		max_idx = min_t(int, bp->total_irqs, max_cp);
	avail_msix = max_idx - bp->cp_nr_rings;
	if (!BNXT_NEW_RM(bp) || avail_msix >= num)
		return avail_msix;

	if (max_irq < total_req) {
		num = max_irq - bp->cp_nr_rings;
		if (num <= 0)
			return 0;
	}
	return num;
}

static int bnxt_get_num_msix(struct bnxt *bp)
{
	if (!BNXT_NEW_RM(bp))
		return bnxt_get_max_func_irqs(bp);

	return bnxt_nq_rings_in_use(bp);
}

static int bnxt_init_msix(struct bnxt *bp)
{
	int i, total_vecs, max, rc = 0, min = 1, ulp_msix;
	struct msix_entry *msix_ent;

	total_vecs = bnxt_get_num_msix(bp);
	max = bnxt_get_max_func_irqs(bp);
	if (total_vecs > max)
		total_vecs = max;

	if (!total_vecs)
		return 0;

	msix_ent = kcalloc(total_vecs, sizeof(struct msix_entry), GFP_KERNEL);
	if (!msix_ent)
		return -ENOMEM;

	for (i = 0; i < total_vecs; i++) {
		msix_ent[i].entry = i;
		msix_ent[i].vector = 0;
	}

	if (!(bp->flags & BNXT_FLAG_SHARED_RINGS))
		min = 2;

	total_vecs = pci_enable_msix_range(bp->pdev, msix_ent, min, total_vecs);
	ulp_msix = bnxt_get_ulp_msix_num(bp);
	if (total_vecs < 0 || total_vecs < ulp_msix) {
		rc = -ENODEV;
		goto msix_setup_exit;
	}

	bp->irq_tbl = kcalloc(total_vecs, sizeof(struct bnxt_irq), GFP_KERNEL);
	if (bp->irq_tbl) {
		for (i = 0; i < total_vecs; i++)
			bp->irq_tbl[i].vector = msix_ent[i].vector;

		bp->total_irqs = total_vecs;
		/* Trim rings based upon num of vectors allocated */
		rc = bnxt_trim_rings(bp, &bp->rx_nr_rings, &bp->tx_nr_rings,
				     total_vecs - ulp_msix, min == 1);
		if (rc)
			goto msix_setup_exit;

		bp->cp_nr_rings = (min == 1) ?
				  max_t(int, bp->tx_nr_rings, bp->rx_nr_rings) :
				  bp->tx_nr_rings + bp->rx_nr_rings;

	} else {
		rc = -ENOMEM;
		goto msix_setup_exit;
	}
	bp->flags |= BNXT_FLAG_USING_MSIX;
	kfree(msix_ent);
	return 0;

msix_setup_exit:
	netdev_err(bp->dev, "bnxt_init_msix err: %x\n", rc);
	kfree(bp->irq_tbl);
	bp->irq_tbl = NULL;
	pci_disable_msix(bp->pdev);
	kfree(msix_ent);
	return rc;
}

static int bnxt_init_inta(struct bnxt *bp)
{
	bp->irq_tbl = kcalloc(1, sizeof(struct bnxt_irq), GFP_KERNEL);
	if (!bp->irq_tbl)
		return -ENOMEM;

	bp->total_irqs = 1;
	bp->rx_nr_rings = 1;
	bp->tx_nr_rings = 1;
	bp->cp_nr_rings = 1;
	bp->flags |= BNXT_FLAG_SHARED_RINGS;
	bp->irq_tbl[0].vector = bp->pdev->irq;
	return 0;
}

static int bnxt_init_int_mode(struct bnxt *bp)
{
	int rc = 0;

	if (bp->flags & BNXT_FLAG_MSIX_CAP)
		rc = bnxt_init_msix(bp);

	if (!(bp->flags & BNXT_FLAG_USING_MSIX) && BNXT_PF(bp)) {
		/* fallback to INTA */
		rc = bnxt_init_inta(bp);
	}
	return rc;
}

static void bnxt_clear_int_mode(struct bnxt *bp)
{
	if (bp->flags & BNXT_FLAG_USING_MSIX)
		pci_disable_msix(bp->pdev);

	kfree(bp->irq_tbl);
	bp->irq_tbl = NULL;
	bp->flags &= ~BNXT_FLAG_USING_MSIX;
}

int bnxt_reserve_rings(struct bnxt *bp, bool irq_re_init)
{
	int tcs = netdev_get_num_tc(bp->dev);
	bool irq_cleared = false;
	int rc;

	if (!bnxt_need_reserve_rings(bp))
		return 0;

	if (irq_re_init && BNXT_NEW_RM(bp) &&
	    bnxt_get_num_msix(bp) != bp->total_irqs) {
		bnxt_ulp_irq_stop(bp);
		bnxt_clear_int_mode(bp);
		irq_cleared = true;
	}
	rc = __bnxt_reserve_rings(bp);
	if (irq_cleared) {
		if (!rc)
			rc = bnxt_init_int_mode(bp);
		bnxt_ulp_irq_restart(bp, rc);
	}
	if (rc) {
		netdev_err(bp->dev, "ring reservation/IRQ init failure rc: %d\n", rc);
		return rc;
	}
	if (tcs && (bp->tx_nr_rings_per_tc * tcs != bp->tx_nr_rings)) {
		netdev_err(bp->dev, "tx ring reservation failure\n");
		netdev_reset_tc(bp->dev);
		bp->tx_nr_rings_per_tc = bp->tx_nr_rings;
		return -ENOMEM;
	}
	return 0;
}

static void bnxt_free_irq(struct bnxt *bp)
{
	struct bnxt_irq *irq;
	int i;

#ifdef CONFIG_RFS_ACCEL
	free_irq_cpu_rmap(bp->dev->rx_cpu_rmap);
	bp->dev->rx_cpu_rmap = NULL;
#endif
	if (!bp->irq_tbl || !bp->bnapi)
		return;

	for (i = 0; i < bp->cp_nr_rings; i++) {
		int map_idx = bnxt_cp_num_to_irq_num(bp, i);

		irq = &bp->irq_tbl[map_idx];
		if (irq->requested) {
			if (irq->have_cpumask) {
				irq_set_affinity_hint(irq->vector, NULL);
				free_cpumask_var(irq->cpu_mask);
				irq->have_cpumask = 0;
			}
			free_irq(irq->vector, bp->bnapi[i]);
		}

		irq->requested = 0;
	}
}

static int bnxt_request_irq(struct bnxt *bp)
{
	int i, j, rc = 0;
	unsigned long flags = 0;
#ifdef CONFIG_RFS_ACCEL
	struct cpu_rmap *rmap;
#endif

	rc = bnxt_setup_int_mode(bp);
	if (rc) {
		netdev_err(bp->dev, "bnxt_setup_int_mode err: %x\n",
			   rc);
		return rc;
	}
#ifdef CONFIG_RFS_ACCEL
	rmap = bp->dev->rx_cpu_rmap;
#endif
	if (!(bp->flags & BNXT_FLAG_USING_MSIX))
		flags = IRQF_SHARED;

	for (i = 0, j = 0; i < bp->cp_nr_rings; i++) {
		int map_idx = bnxt_cp_num_to_irq_num(bp, i);
		struct bnxt_irq *irq = &bp->irq_tbl[map_idx];

#ifdef CONFIG_RFS_ACCEL
		if (rmap && bp->bnapi[i]->rx_ring) {
			rc = irq_cpu_rmap_add(rmap, irq->vector);
			if (rc)
				netdev_warn(bp->dev, "failed adding irq rmap for ring %d\n",
					    j);
			j++;
		}
#endif
		rc = request_irq(irq->vector, irq->handler, flags, irq->name,
				 bp->bnapi[i]);
		if (rc)
			break;

		irq->requested = 1;

		if (zalloc_cpumask_var(&irq->cpu_mask, GFP_KERNEL)) {
			int numa_node = dev_to_node(&bp->pdev->dev);

			irq->have_cpumask = 1;
			cpumask_set_cpu(cpumask_local_spread(i, numa_node),
					irq->cpu_mask);
			rc = irq_set_affinity_hint(irq->vector, irq->cpu_mask);
			if (rc) {
				netdev_warn(bp->dev,
					    "Set affinity failed, IRQ = %d\n",
					    irq->vector);
				break;
			}
		}
	}
	return rc;
}

static void bnxt_del_napi(struct bnxt *bp)
{
	int i;

	if (!bp->bnapi)
		return;

	for (i = 0; i < bp->cp_nr_rings; i++) {
		struct bnxt_napi *bnapi = bp->bnapi[i];

		__netif_napi_del(&bnapi->napi);
	}
	/* We called __netif_napi_del(), we need
	 * to respect an RCU grace period before freeing napi structures.
	 */
	synchronize_net();
}

static void bnxt_init_napi(struct bnxt *bp)
{
	int i;
	unsigned int cp_nr_rings = bp->cp_nr_rings;
	struct bnxt_napi *bnapi;

	if (bp->flags & BNXT_FLAG_USING_MSIX) {
		int (*poll_fn)(struct napi_struct *, int) = bnxt_poll;

		if (bp->flags & BNXT_FLAG_CHIP_P5)
			poll_fn = bnxt_poll_p5;
		else if (BNXT_CHIP_TYPE_NITRO_A0(bp))
			cp_nr_rings--;
		for (i = 0; i < cp_nr_rings; i++) {
			bnapi = bp->bnapi[i];
			netif_napi_add(bp->dev, &bnapi->napi, poll_fn, 64);
		}
		if (BNXT_CHIP_TYPE_NITRO_A0(bp)) {
			bnapi = bp->bnapi[cp_nr_rings];
			netif_napi_add(bp->dev, &bnapi->napi,
				       bnxt_poll_nitroa0, 64);
		}
	} else {
		bnapi = bp->bnapi[0];
		netif_napi_add(bp->dev, &bnapi->napi, bnxt_poll, 64);
	}
}

static void bnxt_disable_napi(struct bnxt *bp)
{
	int i;

	if (!bp->bnapi)
		return;

	for (i = 0; i < bp->cp_nr_rings; i++) {
		struct bnxt_cp_ring_info *cpr = &bp->bnapi[i]->cp_ring;

		if (bp->bnapi[i]->rx_ring)
			cancel_work_sync(&cpr->dim.work);

		napi_disable(&bp->bnapi[i]->napi);
	}
}

static void bnxt_enable_napi(struct bnxt *bp)
{
	int i;

	for (i = 0; i < bp->cp_nr_rings; i++) {
		struct bnxt_napi *bnapi = bp->bnapi[i];
		struct bnxt_cp_ring_info *cpr;
<<<<<<< HEAD

		cpr = &bnapi->cp_ring;
		if (bnapi->in_reset)
			cpr->sw_stats.rx.rx_resets++;
		bnapi->in_reset = false;

=======

		cpr = &bnapi->cp_ring;
		if (bnapi->in_reset)
			cpr->sw_stats.rx.rx_resets++;
		bnapi->in_reset = false;

>>>>>>> 105faa87
		if (bnapi->rx_ring) {
			INIT_WORK(&cpr->dim.work, bnxt_dim_work);
			cpr->dim.mode = DIM_CQ_PERIOD_MODE_START_FROM_EQE;
		}
		napi_enable(&bnapi->napi);
	}
}

void bnxt_tx_disable(struct bnxt *bp)
{
	int i;
	struct bnxt_tx_ring_info *txr;

	if (bp->tx_ring) {
		for (i = 0; i < bp->tx_nr_rings; i++) {
			txr = &bp->tx_ring[i];
			txr->dev_state = BNXT_DEV_STATE_CLOSING;
		}
	}
	/* Stop all TX queues */
	netif_tx_disable(bp->dev);
	netif_carrier_off(bp->dev);
}

void bnxt_tx_enable(struct bnxt *bp)
{
	int i;
	struct bnxt_tx_ring_info *txr;

	for (i = 0; i < bp->tx_nr_rings; i++) {
		txr = &bp->tx_ring[i];
		txr->dev_state = 0;
	}
	netif_tx_wake_all_queues(bp->dev);
	if (bp->link_info.link_up)
		netif_carrier_on(bp->dev);
}

static char *bnxt_report_fec(struct bnxt_link_info *link_info)
{
	u8 active_fec = link_info->active_fec_sig_mode &
			PORT_PHY_QCFG_RESP_ACTIVE_FEC_MASK;

	switch (active_fec) {
	default:
	case PORT_PHY_QCFG_RESP_ACTIVE_FEC_FEC_NONE_ACTIVE:
		return "None";
	case PORT_PHY_QCFG_RESP_ACTIVE_FEC_FEC_CLAUSE74_ACTIVE:
		return "Clause 74 BaseR";
	case PORT_PHY_QCFG_RESP_ACTIVE_FEC_FEC_CLAUSE91_ACTIVE:
		return "Clause 91 RS(528,514)";
	case PORT_PHY_QCFG_RESP_ACTIVE_FEC_FEC_RS544_1XN_ACTIVE:
		return "Clause 91 RS544_1XN";
	case PORT_PHY_QCFG_RESP_ACTIVE_FEC_FEC_RS544_IEEE_ACTIVE:
		return "Clause 91 RS(544,514)";
	case PORT_PHY_QCFG_RESP_ACTIVE_FEC_FEC_RS272_1XN_ACTIVE:
		return "Clause 91 RS272_1XN";
	case PORT_PHY_QCFG_RESP_ACTIVE_FEC_FEC_RS272_IEEE_ACTIVE:
		return "Clause 91 RS(272,257)";
	}
}

static void bnxt_report_link(struct bnxt *bp)
{
	if (bp->link_info.link_up) {
		const char *duplex;
		const char *flow_ctrl;
		u32 speed;
		u16 fec;

		netif_carrier_on(bp->dev);
		speed = bnxt_fw_to_ethtool_speed(bp->link_info.link_speed);
		if (speed == SPEED_UNKNOWN) {
			netdev_info(bp->dev, "NIC Link is Up, speed unknown\n");
			return;
		}
		if (bp->link_info.duplex == BNXT_LINK_DUPLEX_FULL)
			duplex = "full";
		else
			duplex = "half";
		if (bp->link_info.pause == BNXT_LINK_PAUSE_BOTH)
			flow_ctrl = "ON - receive & transmit";
		else if (bp->link_info.pause == BNXT_LINK_PAUSE_TX)
			flow_ctrl = "ON - transmit";
		else if (bp->link_info.pause == BNXT_LINK_PAUSE_RX)
			flow_ctrl = "ON - receive";
		else
			flow_ctrl = "none";
		netdev_info(bp->dev, "NIC Link is Up, %u Mbps %s duplex, Flow control: %s\n",
			    speed, duplex, flow_ctrl);
		if (bp->flags & BNXT_FLAG_EEE_CAP)
			netdev_info(bp->dev, "EEE is %s\n",
				    bp->eee.eee_active ? "active" :
							 "not active");
		fec = bp->link_info.fec_cfg;
		if (!(fec & PORT_PHY_QCFG_RESP_FEC_CFG_FEC_NONE_SUPPORTED))
			netdev_info(bp->dev, "FEC autoneg %s encoding: %s\n",
				    (fec & BNXT_FEC_AUTONEG) ? "on" : "off",
				    bnxt_report_fec(&bp->link_info));
	} else {
		netif_carrier_off(bp->dev);
		netdev_err(bp->dev, "NIC Link is Down\n");
	}
}

static bool bnxt_phy_qcaps_no_speed(struct hwrm_port_phy_qcaps_output *resp)
{
	if (!resp->supported_speeds_auto_mode &&
	    !resp->supported_speeds_force_mode &&
	    !resp->supported_pam4_speeds_auto_mode &&
	    !resp->supported_pam4_speeds_force_mode)
		return true;
	return false;
}

static int bnxt_hwrm_phy_qcaps(struct bnxt *bp)
{
	int rc = 0;
	struct hwrm_port_phy_qcaps_input req = {0};
	struct hwrm_port_phy_qcaps_output *resp = bp->hwrm_cmd_resp_addr;
	struct bnxt_link_info *link_info = &bp->link_info;

	bp->flags &= ~BNXT_FLAG_EEE_CAP;
	if (bp->test_info)
		bp->test_info->flags &= ~(BNXT_TEST_FL_EXT_LPBK |
					  BNXT_TEST_FL_AN_PHY_LPBK);
	if (bp->hwrm_spec_code < 0x10201)
		return 0;

	bnxt_hwrm_cmd_hdr_init(bp, &req, HWRM_PORT_PHY_QCAPS, -1, -1);

	mutex_lock(&bp->hwrm_cmd_lock);
	rc = _hwrm_send_message(bp, &req, sizeof(req), HWRM_CMD_TIMEOUT);
	if (rc)
		goto hwrm_phy_qcaps_exit;

	if (resp->flags & PORT_PHY_QCAPS_RESP_FLAGS_EEE_SUPPORTED) {
		struct ethtool_eee *eee = &bp->eee;
		u16 fw_speeds = le16_to_cpu(resp->supported_speeds_eee_mode);

		bp->flags |= BNXT_FLAG_EEE_CAP;
		eee->supported = _bnxt_fw_to_ethtool_adv_spds(fw_speeds, 0);
		bp->lpi_tmr_lo = le32_to_cpu(resp->tx_lpi_timer_low) &
				 PORT_PHY_QCAPS_RESP_TX_LPI_TIMER_LOW_MASK;
		bp->lpi_tmr_hi = le32_to_cpu(resp->valid_tx_lpi_timer_high) &
				 PORT_PHY_QCAPS_RESP_TX_LPI_TIMER_HIGH_MASK;
	}
	if (resp->flags & PORT_PHY_QCAPS_RESP_FLAGS_EXTERNAL_LPBK_SUPPORTED) {
		if (bp->test_info)
			bp->test_info->flags |= BNXT_TEST_FL_EXT_LPBK;
	}
	if (resp->flags & PORT_PHY_QCAPS_RESP_FLAGS_AUTONEG_LPBK_SUPPORTED) {
		if (bp->test_info)
			bp->test_info->flags |= BNXT_TEST_FL_AN_PHY_LPBK;
	}
	if (resp->flags & PORT_PHY_QCAPS_RESP_FLAGS_SHARED_PHY_CFG_SUPPORTED) {
		if (BNXT_PF(bp))
			bp->fw_cap |= BNXT_FW_CAP_SHARED_PORT_CFG;
	}
	if (resp->flags & PORT_PHY_QCAPS_RESP_FLAGS_CUMULATIVE_COUNTERS_ON_RESET)
		bp->fw_cap |= BNXT_FW_CAP_PORT_STATS_NO_RESET;

	if (bp->hwrm_spec_code >= 0x10a01) {
		if (bnxt_phy_qcaps_no_speed(resp)) {
			link_info->phy_state = BNXT_PHY_STATE_DISABLED;
			netdev_warn(bp->dev, "Ethernet link disabled\n");
		} else if (link_info->phy_state == BNXT_PHY_STATE_DISABLED) {
			link_info->phy_state = BNXT_PHY_STATE_ENABLED;
			netdev_info(bp->dev, "Ethernet link enabled\n");
			/* Phy re-enabled, reprobe the speeds */
			link_info->support_auto_speeds = 0;
			link_info->support_pam4_auto_speeds = 0;
		}
	}
	if (resp->supported_speeds_auto_mode)
		link_info->support_auto_speeds =
			le16_to_cpu(resp->supported_speeds_auto_mode);
	if (resp->supported_pam4_speeds_auto_mode)
		link_info->support_pam4_auto_speeds =
			le16_to_cpu(resp->supported_pam4_speeds_auto_mode);

	bp->port_count = resp->port_cnt;

hwrm_phy_qcaps_exit:
	mutex_unlock(&bp->hwrm_cmd_lock);
	return rc;
}

static bool bnxt_support_dropped(u16 advertising, u16 supported)
{
	u16 diff = advertising ^ supported;

	return ((supported | diff) != supported);
}

int bnxt_update_link(struct bnxt *bp, bool chng_link_state)
{
	int rc = 0;
	struct bnxt_link_info *link_info = &bp->link_info;
	struct hwrm_port_phy_qcfg_input req = {0};
	struct hwrm_port_phy_qcfg_output *resp = bp->hwrm_cmd_resp_addr;
	u8 link_up = link_info->link_up;
	bool support_changed = false;

	bnxt_hwrm_cmd_hdr_init(bp, &req, HWRM_PORT_PHY_QCFG, -1, -1);

	mutex_lock(&bp->hwrm_cmd_lock);
	rc = _hwrm_send_message(bp, &req, sizeof(req), HWRM_CMD_TIMEOUT);
	if (rc) {
		mutex_unlock(&bp->hwrm_cmd_lock);
		return rc;
	}

	memcpy(&link_info->phy_qcfg_resp, resp, sizeof(*resp));
	link_info->phy_link_status = resp->link;
	link_info->duplex = resp->duplex_cfg;
	if (bp->hwrm_spec_code >= 0x10800)
		link_info->duplex = resp->duplex_state;
	link_info->pause = resp->pause;
	link_info->auto_mode = resp->auto_mode;
	link_info->auto_pause_setting = resp->auto_pause;
	link_info->lp_pause = resp->link_partner_adv_pause;
	link_info->force_pause_setting = resp->force_pause;
	link_info->duplex_setting = resp->duplex_cfg;
	if (link_info->phy_link_status == BNXT_LINK_LINK)
		link_info->link_speed = le16_to_cpu(resp->link_speed);
	else
		link_info->link_speed = 0;
	link_info->force_link_speed = le16_to_cpu(resp->force_link_speed);
	link_info->force_pam4_link_speed =
		le16_to_cpu(resp->force_pam4_link_speed);
	link_info->support_speeds = le16_to_cpu(resp->support_speeds);
	link_info->support_pam4_speeds = le16_to_cpu(resp->support_pam4_speeds);
	link_info->auto_link_speeds = le16_to_cpu(resp->auto_link_speed_mask);
	link_info->auto_pam4_link_speeds =
		le16_to_cpu(resp->auto_pam4_link_speed_mask);
	link_info->lp_auto_link_speeds =
		le16_to_cpu(resp->link_partner_adv_speeds);
	link_info->lp_auto_pam4_link_speeds =
		resp->link_partner_pam4_adv_speeds;
	link_info->preemphasis = le32_to_cpu(resp->preemphasis);
	link_info->phy_ver[0] = resp->phy_maj;
	link_info->phy_ver[1] = resp->phy_min;
	link_info->phy_ver[2] = resp->phy_bld;
	link_info->media_type = resp->media_type;
	link_info->phy_type = resp->phy_type;
	link_info->transceiver = resp->xcvr_pkg_type;
	link_info->phy_addr = resp->eee_config_phy_addr &
			      PORT_PHY_QCFG_RESP_PHY_ADDR_MASK;
	link_info->module_status = resp->module_status;

	if (bp->flags & BNXT_FLAG_EEE_CAP) {
		struct ethtool_eee *eee = &bp->eee;
		u16 fw_speeds;

		eee->eee_active = 0;
		if (resp->eee_config_phy_addr &
		    PORT_PHY_QCFG_RESP_EEE_CONFIG_EEE_ACTIVE) {
			eee->eee_active = 1;
			fw_speeds = le16_to_cpu(
				resp->link_partner_adv_eee_link_speed_mask);
			eee->lp_advertised =
				_bnxt_fw_to_ethtool_adv_spds(fw_speeds, 0);
		}

		/* Pull initial EEE config */
		if (!chng_link_state) {
			if (resp->eee_config_phy_addr &
			    PORT_PHY_QCFG_RESP_EEE_CONFIG_EEE_ENABLED)
				eee->eee_enabled = 1;

			fw_speeds = le16_to_cpu(resp->adv_eee_link_speed_mask);
			eee->advertised =
				_bnxt_fw_to_ethtool_adv_spds(fw_speeds, 0);

			if (resp->eee_config_phy_addr &
			    PORT_PHY_QCFG_RESP_EEE_CONFIG_EEE_TX_LPI) {
				__le32 tmr;

				eee->tx_lpi_enabled = 1;
				tmr = resp->xcvr_identifier_type_tx_lpi_timer;
				eee->tx_lpi_timer = le32_to_cpu(tmr) &
					PORT_PHY_QCFG_RESP_TX_LPI_TIMER_MASK;
			}
		}
	}

	link_info->fec_cfg = PORT_PHY_QCFG_RESP_FEC_CFG_FEC_NONE_SUPPORTED;
	if (bp->hwrm_spec_code >= 0x10504) {
		link_info->fec_cfg = le16_to_cpu(resp->fec_cfg);
		link_info->active_fec_sig_mode = resp->active_fec_signal_mode;
	}
	/* TODO: need to add more logic to report VF link */
	if (chng_link_state) {
		if (link_info->phy_link_status == BNXT_LINK_LINK)
			link_info->link_up = 1;
		else
			link_info->link_up = 0;
		if (link_up != link_info->link_up)
			bnxt_report_link(bp);
	} else {
		/* alwasy link down if not require to update link state */
		link_info->link_up = 0;
	}
	mutex_unlock(&bp->hwrm_cmd_lock);

	if (!BNXT_PHY_CFG_ABLE(bp))
		return 0;

	/* Check if any advertised speeds are no longer supported. The caller
	 * holds the link_lock mutex, so we can modify link_info settings.
	 */
	if (bnxt_support_dropped(link_info->advertising,
				 link_info->support_auto_speeds)) {
		link_info->advertising = link_info->support_auto_speeds;
		support_changed = true;
<<<<<<< HEAD
	}
	if (bnxt_support_dropped(link_info->advertising_pam4,
				 link_info->support_pam4_auto_speeds)) {
		link_info->advertising_pam4 = link_info->support_pam4_auto_speeds;
		support_changed = true;
	}
=======
	}
	if (bnxt_support_dropped(link_info->advertising_pam4,
				 link_info->support_pam4_auto_speeds)) {
		link_info->advertising_pam4 = link_info->support_pam4_auto_speeds;
		support_changed = true;
	}
>>>>>>> 105faa87
	if (support_changed && (link_info->autoneg & BNXT_AUTONEG_SPEED))
		bnxt_hwrm_set_link_setting(bp, true, false);
	return 0;
}

static void bnxt_get_port_module_status(struct bnxt *bp)
{
	struct bnxt_link_info *link_info = &bp->link_info;
	struct hwrm_port_phy_qcfg_output *resp = &link_info->phy_qcfg_resp;
	u8 module_status;

	if (bnxt_update_link(bp, true))
		return;

	module_status = link_info->module_status;
	switch (module_status) {
	case PORT_PHY_QCFG_RESP_MODULE_STATUS_DISABLETX:
	case PORT_PHY_QCFG_RESP_MODULE_STATUS_PWRDOWN:
	case PORT_PHY_QCFG_RESP_MODULE_STATUS_WARNINGMSG:
		netdev_warn(bp->dev, "Unqualified SFP+ module detected on port %d\n",
			    bp->pf.port_id);
		if (bp->hwrm_spec_code >= 0x10201) {
			netdev_warn(bp->dev, "Module part number %s\n",
				    resp->phy_vendor_partnumber);
		}
		if (module_status == PORT_PHY_QCFG_RESP_MODULE_STATUS_DISABLETX)
			netdev_warn(bp->dev, "TX is disabled\n");
		if (module_status == PORT_PHY_QCFG_RESP_MODULE_STATUS_PWRDOWN)
			netdev_warn(bp->dev, "SFP+ module is shutdown\n");
	}
}

static void
bnxt_hwrm_set_pause_common(struct bnxt *bp, struct hwrm_port_phy_cfg_input *req)
{
	if (bp->link_info.autoneg & BNXT_AUTONEG_FLOW_CTRL) {
		if (bp->hwrm_spec_code >= 0x10201)
			req->auto_pause =
				PORT_PHY_CFG_REQ_AUTO_PAUSE_AUTONEG_PAUSE;
		if (bp->link_info.req_flow_ctrl & BNXT_LINK_PAUSE_RX)
			req->auto_pause |= PORT_PHY_CFG_REQ_AUTO_PAUSE_RX;
		if (bp->link_info.req_flow_ctrl & BNXT_LINK_PAUSE_TX)
			req->auto_pause |= PORT_PHY_CFG_REQ_AUTO_PAUSE_TX;
		req->enables |=
			cpu_to_le32(PORT_PHY_CFG_REQ_ENABLES_AUTO_PAUSE);
	} else {
		if (bp->link_info.req_flow_ctrl & BNXT_LINK_PAUSE_RX)
			req->force_pause |= PORT_PHY_CFG_REQ_FORCE_PAUSE_RX;
		if (bp->link_info.req_flow_ctrl & BNXT_LINK_PAUSE_TX)
			req->force_pause |= PORT_PHY_CFG_REQ_FORCE_PAUSE_TX;
		req->enables |=
			cpu_to_le32(PORT_PHY_CFG_REQ_ENABLES_FORCE_PAUSE);
		if (bp->hwrm_spec_code >= 0x10201) {
			req->auto_pause = req->force_pause;
			req->enables |= cpu_to_le32(
				PORT_PHY_CFG_REQ_ENABLES_AUTO_PAUSE);
		}
	}
}

static void bnxt_hwrm_set_link_common(struct bnxt *bp, struct hwrm_port_phy_cfg_input *req)
{
	if (bp->link_info.autoneg & BNXT_AUTONEG_SPEED) {
		req->auto_mode |= PORT_PHY_CFG_REQ_AUTO_MODE_SPEED_MASK;
		if (bp->link_info.advertising) {
			req->enables |= cpu_to_le32(PORT_PHY_CFG_REQ_ENABLES_AUTO_LINK_SPEED_MASK);
			req->auto_link_speed_mask = cpu_to_le16(bp->link_info.advertising);
		}
		if (bp->link_info.advertising_pam4) {
			req->enables |=
				cpu_to_le32(PORT_PHY_CFG_REQ_ENABLES_AUTO_PAM4_LINK_SPEED_MASK);
			req->auto_link_pam4_speed_mask =
				cpu_to_le16(bp->link_info.advertising_pam4);
		}
		req->enables |= cpu_to_le32(PORT_PHY_CFG_REQ_ENABLES_AUTO_MODE);
		req->flags |= cpu_to_le32(PORT_PHY_CFG_REQ_FLAGS_RESTART_AUTONEG);
	} else {
		req->flags |= cpu_to_le32(PORT_PHY_CFG_REQ_FLAGS_FORCE);
		if (bp->link_info.req_signal_mode == BNXT_SIG_MODE_PAM4) {
			req->force_pam4_link_speed = cpu_to_le16(bp->link_info.req_link_speed);
			req->enables |= cpu_to_le32(PORT_PHY_CFG_REQ_ENABLES_FORCE_PAM4_LINK_SPEED);
		} else {
			req->force_link_speed = cpu_to_le16(bp->link_info.req_link_speed);
		}
	}

	/* tell chimp that the setting takes effect immediately */
	req->flags |= cpu_to_le32(PORT_PHY_CFG_REQ_FLAGS_RESET_PHY);
}

int bnxt_hwrm_set_pause(struct bnxt *bp)
{
	struct hwrm_port_phy_cfg_input req = {0};
	int rc;

	bnxt_hwrm_cmd_hdr_init(bp, &req, HWRM_PORT_PHY_CFG, -1, -1);
	bnxt_hwrm_set_pause_common(bp, &req);

	if ((bp->link_info.autoneg & BNXT_AUTONEG_FLOW_CTRL) ||
	    bp->link_info.force_link_chng)
		bnxt_hwrm_set_link_common(bp, &req);

	mutex_lock(&bp->hwrm_cmd_lock);
	rc = _hwrm_send_message(bp, &req, sizeof(req), HWRM_CMD_TIMEOUT);
	if (!rc && !(bp->link_info.autoneg & BNXT_AUTONEG_FLOW_CTRL)) {
		/* since changing of pause setting doesn't trigger any link
		 * change event, the driver needs to update the current pause
		 * result upon successfully return of the phy_cfg command
		 */
		bp->link_info.pause =
		bp->link_info.force_pause_setting = bp->link_info.req_flow_ctrl;
		bp->link_info.auto_pause_setting = 0;
		if (!bp->link_info.force_link_chng)
			bnxt_report_link(bp);
	}
	bp->link_info.force_link_chng = false;
	mutex_unlock(&bp->hwrm_cmd_lock);
	return rc;
}

static void bnxt_hwrm_set_eee(struct bnxt *bp,
			      struct hwrm_port_phy_cfg_input *req)
{
	struct ethtool_eee *eee = &bp->eee;

	if (eee->eee_enabled) {
		u16 eee_speeds;
		u32 flags = PORT_PHY_CFG_REQ_FLAGS_EEE_ENABLE;

		if (eee->tx_lpi_enabled)
			flags |= PORT_PHY_CFG_REQ_FLAGS_EEE_TX_LPI_ENABLE;
		else
			flags |= PORT_PHY_CFG_REQ_FLAGS_EEE_TX_LPI_DISABLE;

		req->flags |= cpu_to_le32(flags);
		eee_speeds = bnxt_get_fw_auto_link_speeds(eee->advertised);
		req->eee_link_speed_mask = cpu_to_le16(eee_speeds);
		req->tx_lpi_timer = cpu_to_le32(eee->tx_lpi_timer);
	} else {
		req->flags |= cpu_to_le32(PORT_PHY_CFG_REQ_FLAGS_EEE_DISABLE);
	}
}

int bnxt_hwrm_set_link_setting(struct bnxt *bp, bool set_pause, bool set_eee)
{
	struct hwrm_port_phy_cfg_input req = {0};

	bnxt_hwrm_cmd_hdr_init(bp, &req, HWRM_PORT_PHY_CFG, -1, -1);
	if (set_pause)
		bnxt_hwrm_set_pause_common(bp, &req);

	bnxt_hwrm_set_link_common(bp, &req);

	if (set_eee)
		bnxt_hwrm_set_eee(bp, &req);
	return hwrm_send_message(bp, &req, sizeof(req), HWRM_CMD_TIMEOUT);
}

static int bnxt_hwrm_shutdown_link(struct bnxt *bp)
{
	struct hwrm_port_phy_cfg_input req = {0};

	if (!BNXT_SINGLE_PF(bp))
		return 0;

	if (pci_num_vf(bp->pdev))
		return 0;

	bnxt_hwrm_cmd_hdr_init(bp, &req, HWRM_PORT_PHY_CFG, -1, -1);
	req.flags = cpu_to_le32(PORT_PHY_CFG_REQ_FLAGS_FORCE_LINK_DWN);
	return hwrm_send_message(bp, &req, sizeof(req), HWRM_CMD_TIMEOUT);
}

static int bnxt_fw_init_one(struct bnxt *bp);

static int bnxt_hwrm_if_change(struct bnxt *bp, bool up)
{
	struct hwrm_func_drv_if_change_output *resp = bp->hwrm_cmd_resp_addr;
	struct hwrm_func_drv_if_change_input req = {0};
	bool resc_reinit = false, fw_reset = false;
	u32 flags = 0;
	int rc;

	if (!(bp->fw_cap & BNXT_FW_CAP_IF_CHANGE))
		return 0;

	bnxt_hwrm_cmd_hdr_init(bp, &req, HWRM_FUNC_DRV_IF_CHANGE, -1, -1);
	if (up)
		req.flags = cpu_to_le32(FUNC_DRV_IF_CHANGE_REQ_FLAGS_UP);
	mutex_lock(&bp->hwrm_cmd_lock);
	rc = _hwrm_send_message(bp, &req, sizeof(req), HWRM_CMD_TIMEOUT);
	if (!rc)
		flags = le32_to_cpu(resp->flags);
	mutex_unlock(&bp->hwrm_cmd_lock);
	if (rc)
		return rc;

	if (!up)
		return 0;

	if (flags & FUNC_DRV_IF_CHANGE_RESP_FLAGS_RESC_CHANGE)
		resc_reinit = true;
	if (flags & FUNC_DRV_IF_CHANGE_RESP_FLAGS_HOT_FW_RESET_DONE)
		fw_reset = true;

	if (test_bit(BNXT_STATE_IN_FW_RESET, &bp->state) && !fw_reset) {
		netdev_err(bp->dev, "RESET_DONE not set during FW reset.\n");
		return -ENODEV;
	}
	if (resc_reinit || fw_reset) {
		if (fw_reset) {
			if (!test_bit(BNXT_STATE_IN_FW_RESET, &bp->state))
				bnxt_ulp_stop(bp);
			bnxt_free_ctx_mem(bp);
			kfree(bp->ctx);
			bp->ctx = NULL;
			bnxt_dcb_free(bp);
			rc = bnxt_fw_init_one(bp);
			if (rc) {
				set_bit(BNXT_STATE_ABORT_ERR, &bp->state);
				return rc;
			}
			bnxt_clear_int_mode(bp);
			rc = bnxt_init_int_mode(bp);
			if (rc) {
				netdev_err(bp->dev, "init int mode failed\n");
				return rc;
			}
			set_bit(BNXT_STATE_FW_RESET_DET, &bp->state);
		}
		if (BNXT_NEW_RM(bp)) {
			struct bnxt_hw_resc *hw_resc = &bp->hw_resc;

			rc = bnxt_hwrm_func_resc_qcaps(bp, true);
			hw_resc->resv_cp_rings = 0;
			hw_resc->resv_stat_ctxs = 0;
			hw_resc->resv_irqs = 0;
			hw_resc->resv_tx_rings = 0;
			hw_resc->resv_rx_rings = 0;
			hw_resc->resv_hw_ring_grps = 0;
			hw_resc->resv_vnics = 0;
			if (!fw_reset) {
				bp->tx_nr_rings = 0;
				bp->rx_nr_rings = 0;
			}
		}
	}
	return 0;
}

static int bnxt_hwrm_port_led_qcaps(struct bnxt *bp)
{
	struct hwrm_port_led_qcaps_output *resp = bp->hwrm_cmd_resp_addr;
	struct hwrm_port_led_qcaps_input req = {0};
	struct bnxt_pf_info *pf = &bp->pf;
	int rc;

	bp->num_leds = 0;
	if (BNXT_VF(bp) || bp->hwrm_spec_code < 0x10601)
		return 0;

	bnxt_hwrm_cmd_hdr_init(bp, &req, HWRM_PORT_LED_QCAPS, -1, -1);
	req.port_id = cpu_to_le16(pf->port_id);
	mutex_lock(&bp->hwrm_cmd_lock);
	rc = _hwrm_send_message(bp, &req, sizeof(req), HWRM_CMD_TIMEOUT);
	if (rc) {
		mutex_unlock(&bp->hwrm_cmd_lock);
		return rc;
	}
	if (resp->num_leds > 0 && resp->num_leds < BNXT_MAX_LED) {
		int i;

		bp->num_leds = resp->num_leds;
		memcpy(bp->leds, &resp->led0_id, sizeof(bp->leds[0]) *
						 bp->num_leds);
		for (i = 0; i < bp->num_leds; i++) {
			struct bnxt_led_info *led = &bp->leds[i];
			__le16 caps = led->led_state_caps;

			if (!led->led_group_id ||
			    !BNXT_LED_ALT_BLINK_CAP(caps)) {
				bp->num_leds = 0;
				break;
			}
		}
	}
	mutex_unlock(&bp->hwrm_cmd_lock);
	return 0;
}

int bnxt_hwrm_alloc_wol_fltr(struct bnxt *bp)
{
	struct hwrm_wol_filter_alloc_input req = {0};
	struct hwrm_wol_filter_alloc_output *resp = bp->hwrm_cmd_resp_addr;
	int rc;

	bnxt_hwrm_cmd_hdr_init(bp, &req, HWRM_WOL_FILTER_ALLOC, -1, -1);
	req.port_id = cpu_to_le16(bp->pf.port_id);
	req.wol_type = WOL_FILTER_ALLOC_REQ_WOL_TYPE_MAGICPKT;
	req.enables = cpu_to_le32(WOL_FILTER_ALLOC_REQ_ENABLES_MAC_ADDRESS);
	memcpy(req.mac_address, bp->dev->dev_addr, ETH_ALEN);
	mutex_lock(&bp->hwrm_cmd_lock);
	rc = _hwrm_send_message(bp, &req, sizeof(req), HWRM_CMD_TIMEOUT);
	if (!rc)
		bp->wol_filter_id = resp->wol_filter_id;
	mutex_unlock(&bp->hwrm_cmd_lock);
	return rc;
}

int bnxt_hwrm_free_wol_fltr(struct bnxt *bp)
{
	struct hwrm_wol_filter_free_input req = {0};

	bnxt_hwrm_cmd_hdr_init(bp, &req, HWRM_WOL_FILTER_FREE, -1, -1);
	req.port_id = cpu_to_le16(bp->pf.port_id);
	req.enables = cpu_to_le32(WOL_FILTER_FREE_REQ_ENABLES_WOL_FILTER_ID);
	req.wol_filter_id = bp->wol_filter_id;
	return hwrm_send_message(bp, &req, sizeof(req), HWRM_CMD_TIMEOUT);
}

static u16 bnxt_hwrm_get_wol_fltrs(struct bnxt *bp, u16 handle)
{
	struct hwrm_wol_filter_qcfg_input req = {0};
	struct hwrm_wol_filter_qcfg_output *resp = bp->hwrm_cmd_resp_addr;
	u16 next_handle = 0;
	int rc;

	bnxt_hwrm_cmd_hdr_init(bp, &req, HWRM_WOL_FILTER_QCFG, -1, -1);
	req.port_id = cpu_to_le16(bp->pf.port_id);
	req.handle = cpu_to_le16(handle);
	mutex_lock(&bp->hwrm_cmd_lock);
	rc = _hwrm_send_message(bp, &req, sizeof(req), HWRM_CMD_TIMEOUT);
	if (!rc) {
		next_handle = le16_to_cpu(resp->next_handle);
		if (next_handle != 0) {
			if (resp->wol_type ==
			    WOL_FILTER_ALLOC_REQ_WOL_TYPE_MAGICPKT) {
				bp->wol = 1;
				bp->wol_filter_id = resp->wol_filter_id;
			}
		}
	}
	mutex_unlock(&bp->hwrm_cmd_lock);
	return next_handle;
}

static void bnxt_get_wol_settings(struct bnxt *bp)
{
	u16 handle = 0;

	bp->wol = 0;
	if (!BNXT_PF(bp) || !(bp->flags & BNXT_FLAG_WOL_CAP))
		return;

	do {
		handle = bnxt_hwrm_get_wol_fltrs(bp, handle);
	} while (handle && handle != 0xffff);
}

#ifdef CONFIG_BNXT_HWMON
static ssize_t bnxt_show_temp(struct device *dev,
			      struct device_attribute *devattr, char *buf)
{
	struct hwrm_temp_monitor_query_input req = {0};
	struct hwrm_temp_monitor_query_output *resp;
	struct bnxt *bp = dev_get_drvdata(dev);
	u32 len = 0;
	int rc;

	resp = bp->hwrm_cmd_resp_addr;
	bnxt_hwrm_cmd_hdr_init(bp, &req, HWRM_TEMP_MONITOR_QUERY, -1, -1);
	mutex_lock(&bp->hwrm_cmd_lock);
	rc = _hwrm_send_message(bp, &req, sizeof(req), HWRM_CMD_TIMEOUT);
	if (!rc)
		len = sprintf(buf, "%u\n", resp->temp * 1000); /* display millidegree */
	mutex_unlock(&bp->hwrm_cmd_lock);
	return rc ?: len;
}
static SENSOR_DEVICE_ATTR(temp1_input, 0444, bnxt_show_temp, NULL, 0);

static struct attribute *bnxt_attrs[] = {
	&sensor_dev_attr_temp1_input.dev_attr.attr,
	NULL
};
ATTRIBUTE_GROUPS(bnxt);

static void bnxt_hwmon_close(struct bnxt *bp)
{
	if (bp->hwmon_dev) {
		hwmon_device_unregister(bp->hwmon_dev);
		bp->hwmon_dev = NULL;
	}
}

static void bnxt_hwmon_open(struct bnxt *bp)
{
	struct hwrm_temp_monitor_query_input req = {0};
	struct pci_dev *pdev = bp->pdev;
	int rc;

	bnxt_hwrm_cmd_hdr_init(bp, &req, HWRM_TEMP_MONITOR_QUERY, -1, -1);
	rc = hwrm_send_message_silent(bp, &req, sizeof(req), HWRM_CMD_TIMEOUT);
	if (rc == -EACCES || rc == -EOPNOTSUPP) {
		bnxt_hwmon_close(bp);
		return;
	}

	if (bp->hwmon_dev)
		return;

	bp->hwmon_dev = hwmon_device_register_with_groups(&pdev->dev,
							  DRV_MODULE_NAME, bp,
							  bnxt_groups);
	if (IS_ERR(bp->hwmon_dev)) {
		bp->hwmon_dev = NULL;
		dev_warn(&pdev->dev, "Cannot register hwmon device\n");
	}
}
#else
static void bnxt_hwmon_close(struct bnxt *bp)
{
}

static void bnxt_hwmon_open(struct bnxt *bp)
{
}
#endif

static bool bnxt_eee_config_ok(struct bnxt *bp)
{
	struct ethtool_eee *eee = &bp->eee;
	struct bnxt_link_info *link_info = &bp->link_info;

	if (!(bp->flags & BNXT_FLAG_EEE_CAP))
		return true;

	if (eee->eee_enabled) {
		u32 advertising =
			_bnxt_fw_to_ethtool_adv_spds(link_info->advertising, 0);

		if (!(link_info->autoneg & BNXT_AUTONEG_SPEED)) {
			eee->eee_enabled = 0;
			return false;
		}
		if (eee->advertised & ~advertising) {
			eee->advertised = advertising & eee->supported;
			return false;
		}
	}
	return true;
}

static int bnxt_update_phy_setting(struct bnxt *bp)
{
	int rc;
	bool update_link = false;
	bool update_pause = false;
	bool update_eee = false;
	struct bnxt_link_info *link_info = &bp->link_info;

	rc = bnxt_update_link(bp, true);
	if (rc) {
		netdev_err(bp->dev, "failed to update link (rc: %x)\n",
			   rc);
		return rc;
	}
	if (!BNXT_SINGLE_PF(bp))
		return 0;

	if ((link_info->autoneg & BNXT_AUTONEG_FLOW_CTRL) &&
	    (link_info->auto_pause_setting & BNXT_LINK_PAUSE_BOTH) !=
	    link_info->req_flow_ctrl)
		update_pause = true;
	if (!(link_info->autoneg & BNXT_AUTONEG_FLOW_CTRL) &&
	    link_info->force_pause_setting != link_info->req_flow_ctrl)
		update_pause = true;
	if (!(link_info->autoneg & BNXT_AUTONEG_SPEED)) {
		if (BNXT_AUTO_MODE(link_info->auto_mode))
			update_link = true;
		if (link_info->req_signal_mode == BNXT_SIG_MODE_NRZ &&
		    link_info->req_link_speed != link_info->force_link_speed)
			update_link = true;
		else if (link_info->req_signal_mode == BNXT_SIG_MODE_PAM4 &&
			 link_info->req_link_speed != link_info->force_pam4_link_speed)
			update_link = true;
		if (link_info->req_duplex != link_info->duplex_setting)
			update_link = true;
	} else {
		if (link_info->auto_mode == BNXT_LINK_AUTO_NONE)
			update_link = true;
		if (link_info->advertising != link_info->auto_link_speeds ||
		    link_info->advertising_pam4 != link_info->auto_pam4_link_speeds)
			update_link = true;
	}

	/* The last close may have shutdown the link, so need to call
	 * PHY_CFG to bring it back up.
	 */
	if (!bp->link_info.link_up)
		update_link = true;

	if (!bnxt_eee_config_ok(bp))
		update_eee = true;

	if (update_link)
		rc = bnxt_hwrm_set_link_setting(bp, update_pause, update_eee);
	else if (update_pause)
		rc = bnxt_hwrm_set_pause(bp);
	if (rc) {
		netdev_err(bp->dev, "failed to update phy setting (rc: %x)\n",
			   rc);
		return rc;
	}

	return rc;
}

/* Common routine to pre-map certain register block to different GRC window.
 * A PF has 16 4K windows and a VF has 4 4K windows. However, only 15 windows
 * in PF and 3 windows in VF that can be customized to map in different
 * register blocks.
 */
static void bnxt_preset_reg_win(struct bnxt *bp)
{
	if (BNXT_PF(bp)) {
		/* CAG registers map to GRC window #4 */
		writel(BNXT_CAG_REG_BASE,
		       bp->bar0 + BNXT_GRCPF_REG_WINDOW_BASE_OUT + 12);
	}
}

static int bnxt_init_dflt_ring_mode(struct bnxt *bp);

static int __bnxt_open_nic(struct bnxt *bp, bool irq_re_init, bool link_re_init)
{
	int rc = 0;

	bnxt_preset_reg_win(bp);
	netif_carrier_off(bp->dev);
	if (irq_re_init) {
		/* Reserve rings now if none were reserved at driver probe. */
		rc = bnxt_init_dflt_ring_mode(bp);
		if (rc) {
			netdev_err(bp->dev, "Failed to reserve default rings at open\n");
			return rc;
		}
	}
	rc = bnxt_reserve_rings(bp, irq_re_init);
	if (rc)
		return rc;
	if ((bp->flags & BNXT_FLAG_RFS) &&
	    !(bp->flags & BNXT_FLAG_USING_MSIX)) {
		/* disable RFS if falling back to INTA */
		bp->dev->hw_features &= ~NETIF_F_NTUPLE;
		bp->flags &= ~BNXT_FLAG_RFS;
	}

	rc = bnxt_alloc_mem(bp, irq_re_init);
	if (rc) {
		netdev_err(bp->dev, "bnxt_alloc_mem err: %x\n", rc);
		goto open_err_free_mem;
	}

	if (irq_re_init) {
		bnxt_init_napi(bp);
		rc = bnxt_request_irq(bp);
		if (rc) {
			netdev_err(bp->dev, "bnxt_request_irq err: %x\n", rc);
			goto open_err_irq;
		}
	}

	rc = bnxt_init_nic(bp, irq_re_init);
	if (rc) {
		netdev_err(bp->dev, "bnxt_init_nic err: %x\n", rc);
		goto open_err_irq;
	}

	bnxt_enable_napi(bp);
	bnxt_debug_dev_init(bp);

	if (link_re_init) {
		mutex_lock(&bp->link_lock);
		rc = bnxt_update_phy_setting(bp);
		mutex_unlock(&bp->link_lock);
		if (rc) {
			netdev_warn(bp->dev, "failed to update phy settings\n");
			if (BNXT_SINGLE_PF(bp)) {
				bp->link_info.phy_retry = true;
				bp->link_info.phy_retry_expires =
					jiffies + 5 * HZ;
			}
		}
	}

	if (irq_re_init)
		udp_tunnel_nic_reset_ntf(bp->dev);

	set_bit(BNXT_STATE_OPEN, &bp->state);
	bnxt_enable_int(bp);
	/* Enable TX queues */
	bnxt_tx_enable(bp);
	mod_timer(&bp->timer, jiffies + bp->current_interval);
	/* Poll link status and check for SFP+ module status */
	bnxt_get_port_module_status(bp);

	/* VF-reps may need to be re-opened after the PF is re-opened */
	if (BNXT_PF(bp))
		bnxt_vf_reps_open(bp);
	return 0;

open_err_irq:
	bnxt_del_napi(bp);

open_err_free_mem:
	bnxt_free_skbs(bp);
	bnxt_free_irq(bp);
	bnxt_free_mem(bp, true);
	return rc;
}

/* rtnl_lock held */
int bnxt_open_nic(struct bnxt *bp, bool irq_re_init, bool link_re_init)
{
	int rc = 0;

	rc = __bnxt_open_nic(bp, irq_re_init, link_re_init);
	if (rc) {
		netdev_err(bp->dev, "nic open fail (rc: %x)\n", rc);
		dev_close(bp->dev);
	}
	return rc;
}

/* rtnl_lock held, open the NIC half way by allocating all resources, but
 * NAPI, IRQ, and TX are not enabled.  This is mainly used for offline
 * self tests.
 */
int bnxt_half_open_nic(struct bnxt *bp)
{
	int rc = 0;

	rc = bnxt_alloc_mem(bp, false);
	if (rc) {
		netdev_err(bp->dev, "bnxt_alloc_mem err: %x\n", rc);
		goto half_open_err;
	}
	rc = bnxt_init_nic(bp, false);
	if (rc) {
		netdev_err(bp->dev, "bnxt_init_nic err: %x\n", rc);
		goto half_open_err;
	}
	return 0;

half_open_err:
	bnxt_free_skbs(bp);
	bnxt_free_mem(bp, false);
	dev_close(bp->dev);
	return rc;
}

/* rtnl_lock held, this call can only be made after a previous successful
 * call to bnxt_half_open_nic().
 */
void bnxt_half_close_nic(struct bnxt *bp)
{
	bnxt_hwrm_resource_free(bp, false, false);
	bnxt_free_skbs(bp);
	bnxt_free_mem(bp, false);
}

static void bnxt_reenable_sriov(struct bnxt *bp)
{
	if (BNXT_PF(bp)) {
		struct bnxt_pf_info *pf = &bp->pf;
		int n = pf->active_vfs;

		if (n)
			bnxt_cfg_hw_sriov(bp, &n, true);
	}
}

static int bnxt_open(struct net_device *dev)
{
	struct bnxt *bp = netdev_priv(dev);
	int rc;

	if (test_bit(BNXT_STATE_ABORT_ERR, &bp->state)) {
		netdev_err(bp->dev, "A previous firmware reset did not complete, aborting\n");
		return -ENODEV;
	}

	rc = bnxt_hwrm_if_change(bp, true);
	if (rc)
		return rc;
	rc = __bnxt_open_nic(bp, true, true);
	if (rc) {
		bnxt_hwrm_if_change(bp, false);
	} else {
		if (test_and_clear_bit(BNXT_STATE_FW_RESET_DET, &bp->state)) {
			if (!test_bit(BNXT_STATE_IN_FW_RESET, &bp->state)) {
				bnxt_ulp_start(bp, 0);
				bnxt_reenable_sriov(bp);
			}
		}
		bnxt_hwmon_open(bp);
	}

	return rc;
}

static bool bnxt_drv_busy(struct bnxt *bp)
{
	return (test_bit(BNXT_STATE_IN_SP_TASK, &bp->state) ||
		test_bit(BNXT_STATE_READ_STATS, &bp->state));
}

static void bnxt_get_ring_stats(struct bnxt *bp,
				struct rtnl_link_stats64 *stats);

static void __bnxt_close_nic(struct bnxt *bp, bool irq_re_init,
			     bool link_re_init)
{
	/* Close the VF-reps before closing PF */
	if (BNXT_PF(bp))
		bnxt_vf_reps_close(bp);

	/* Change device state to avoid TX queue wake up's */
	bnxt_tx_disable(bp);

	clear_bit(BNXT_STATE_OPEN, &bp->state);
	smp_mb__after_atomic();
	while (bnxt_drv_busy(bp))
		msleep(20);

	/* Flush rings and and disable interrupts */
	bnxt_shutdown_nic(bp, irq_re_init);

	/* TODO CHIMP_FW: Link/PHY related cleanup if (link_re_init) */

	bnxt_debug_dev_exit(bp);
	bnxt_disable_napi(bp);
	del_timer_sync(&bp->timer);
	bnxt_free_skbs(bp);

	/* Save ring stats before shutdown */
	if (bp->bnapi && irq_re_init)
		bnxt_get_ring_stats(bp, &bp->net_stats_prev);
	if (irq_re_init) {
		bnxt_free_irq(bp);
		bnxt_del_napi(bp);
	}
	bnxt_free_mem(bp, irq_re_init);
}

int bnxt_close_nic(struct bnxt *bp, bool irq_re_init, bool link_re_init)
{
	int rc = 0;

	if (test_bit(BNXT_STATE_IN_FW_RESET, &bp->state)) {
		/* If we get here, it means firmware reset is in progress
		 * while we are trying to close.  We can safely proceed with
		 * the close because we are holding rtnl_lock().  Some firmware
		 * messages may fail as we proceed to close.  We set the
		 * ABORT_ERR flag here so that the FW reset thread will later
		 * abort when it gets the rtnl_lock() and sees the flag.
		 */
		netdev_warn(bp->dev, "FW reset in progress during close, FW reset will be aborted\n");
		set_bit(BNXT_STATE_ABORT_ERR, &bp->state);
	}

#ifdef CONFIG_BNXT_SRIOV
	if (bp->sriov_cfg) {
		rc = wait_event_interruptible_timeout(bp->sriov_cfg_wait,
						      !bp->sriov_cfg,
						      BNXT_SRIOV_CFG_WAIT_TMO);
		if (rc)
			netdev_warn(bp->dev, "timeout waiting for SRIOV config operation to complete!\n");
	}
#endif
	__bnxt_close_nic(bp, irq_re_init, link_re_init);
	return rc;
}

static int bnxt_close(struct net_device *dev)
{
	struct bnxt *bp = netdev_priv(dev);

	bnxt_hwmon_close(bp);
	bnxt_close_nic(bp, true, true);
	bnxt_hwrm_shutdown_link(bp);
	bnxt_hwrm_if_change(bp, false);
	return 0;
}

static int bnxt_hwrm_port_phy_read(struct bnxt *bp, u16 phy_addr, u16 reg,
				   u16 *val)
{
	struct hwrm_port_phy_mdio_read_output *resp = bp->hwrm_cmd_resp_addr;
	struct hwrm_port_phy_mdio_read_input req = {0};
	int rc;

	if (bp->hwrm_spec_code < 0x10a00)
		return -EOPNOTSUPP;

	bnxt_hwrm_cmd_hdr_init(bp, &req, HWRM_PORT_PHY_MDIO_READ, -1, -1);
	req.port_id = cpu_to_le16(bp->pf.port_id);
	req.phy_addr = phy_addr;
	req.reg_addr = cpu_to_le16(reg & 0x1f);
	if (mdio_phy_id_is_c45(phy_addr)) {
		req.cl45_mdio = 1;
		req.phy_addr = mdio_phy_id_prtad(phy_addr);
		req.dev_addr = mdio_phy_id_devad(phy_addr);
		req.reg_addr = cpu_to_le16(reg);
	}

	mutex_lock(&bp->hwrm_cmd_lock);
	rc = _hwrm_send_message(bp, &req, sizeof(req), HWRM_CMD_TIMEOUT);
	if (!rc)
		*val = le16_to_cpu(resp->reg_data);
	mutex_unlock(&bp->hwrm_cmd_lock);
	return rc;
}

static int bnxt_hwrm_port_phy_write(struct bnxt *bp, u16 phy_addr, u16 reg,
				    u16 val)
{
	struct hwrm_port_phy_mdio_write_input req = {0};

	if (bp->hwrm_spec_code < 0x10a00)
		return -EOPNOTSUPP;

	bnxt_hwrm_cmd_hdr_init(bp, &req, HWRM_PORT_PHY_MDIO_WRITE, -1, -1);
	req.port_id = cpu_to_le16(bp->pf.port_id);
	req.phy_addr = phy_addr;
	req.reg_addr = cpu_to_le16(reg & 0x1f);
	if (mdio_phy_id_is_c45(phy_addr)) {
		req.cl45_mdio = 1;
		req.phy_addr = mdio_phy_id_prtad(phy_addr);
		req.dev_addr = mdio_phy_id_devad(phy_addr);
		req.reg_addr = cpu_to_le16(reg);
	}
	req.reg_data = cpu_to_le16(val);

	return hwrm_send_message(bp, &req, sizeof(req), HWRM_CMD_TIMEOUT);
}

/* rtnl_lock held */
static int bnxt_ioctl(struct net_device *dev, struct ifreq *ifr, int cmd)
{
	struct mii_ioctl_data *mdio = if_mii(ifr);
	struct bnxt *bp = netdev_priv(dev);
	int rc;

	switch (cmd) {
	case SIOCGMIIPHY:
		mdio->phy_id = bp->link_info.phy_addr;

		fallthrough;
	case SIOCGMIIREG: {
		u16 mii_regval = 0;

		if (!netif_running(dev))
			return -EAGAIN;

		rc = bnxt_hwrm_port_phy_read(bp, mdio->phy_id, mdio->reg_num,
					     &mii_regval);
		mdio->val_out = mii_regval;
		return rc;
	}

	case SIOCSMIIREG:
		if (!netif_running(dev))
			return -EAGAIN;

		return bnxt_hwrm_port_phy_write(bp, mdio->phy_id, mdio->reg_num,
						mdio->val_in);

	default:
		/* do nothing */
		break;
	}
	return -EOPNOTSUPP;
}

static void bnxt_get_ring_stats(struct bnxt *bp,
				struct rtnl_link_stats64 *stats)
{
	int i;

	for (i = 0; i < bp->cp_nr_rings; i++) {
		struct bnxt_napi *bnapi = bp->bnapi[i];
		struct bnxt_cp_ring_info *cpr = &bnapi->cp_ring;
		u64 *sw = cpr->stats.sw_stats;

		stats->rx_packets += BNXT_GET_RING_STATS64(sw, rx_ucast_pkts);
		stats->rx_packets += BNXT_GET_RING_STATS64(sw, rx_mcast_pkts);
		stats->rx_packets += BNXT_GET_RING_STATS64(sw, rx_bcast_pkts);

		stats->tx_packets += BNXT_GET_RING_STATS64(sw, tx_ucast_pkts);
		stats->tx_packets += BNXT_GET_RING_STATS64(sw, tx_mcast_pkts);
		stats->tx_packets += BNXT_GET_RING_STATS64(sw, tx_bcast_pkts);

		stats->rx_bytes += BNXT_GET_RING_STATS64(sw, rx_ucast_bytes);
		stats->rx_bytes += BNXT_GET_RING_STATS64(sw, rx_mcast_bytes);
		stats->rx_bytes += BNXT_GET_RING_STATS64(sw, rx_bcast_bytes);

		stats->tx_bytes += BNXT_GET_RING_STATS64(sw, tx_ucast_bytes);
		stats->tx_bytes += BNXT_GET_RING_STATS64(sw, tx_mcast_bytes);
		stats->tx_bytes += BNXT_GET_RING_STATS64(sw, tx_bcast_bytes);

		stats->rx_missed_errors +=
			BNXT_GET_RING_STATS64(sw, rx_discard_pkts);

		stats->multicast += BNXT_GET_RING_STATS64(sw, rx_mcast_pkts);

		stats->tx_dropped += BNXT_GET_RING_STATS64(sw, tx_error_pkts);
	}
}

static void bnxt_add_prev_stats(struct bnxt *bp,
				struct rtnl_link_stats64 *stats)
{
	struct rtnl_link_stats64 *prev_stats = &bp->net_stats_prev;

	stats->rx_packets += prev_stats->rx_packets;
	stats->tx_packets += prev_stats->tx_packets;
	stats->rx_bytes += prev_stats->rx_bytes;
	stats->tx_bytes += prev_stats->tx_bytes;
	stats->rx_missed_errors += prev_stats->rx_missed_errors;
	stats->multicast += prev_stats->multicast;
	stats->tx_dropped += prev_stats->tx_dropped;
}

static void
bnxt_get_stats64(struct net_device *dev, struct rtnl_link_stats64 *stats)
{
	struct bnxt *bp = netdev_priv(dev);

	set_bit(BNXT_STATE_READ_STATS, &bp->state);
	/* Make sure bnxt_close_nic() sees that we are reading stats before
	 * we check the BNXT_STATE_OPEN flag.
	 */
	smp_mb__after_atomic();
	if (!test_bit(BNXT_STATE_OPEN, &bp->state)) {
		clear_bit(BNXT_STATE_READ_STATS, &bp->state);
		*stats = bp->net_stats_prev;
		return;
	}

	bnxt_get_ring_stats(bp, stats);
	bnxt_add_prev_stats(bp, stats);

	if (bp->flags & BNXT_FLAG_PORT_STATS) {
		u64 *rx = bp->port_stats.sw_stats;
		u64 *tx = bp->port_stats.sw_stats +
			  BNXT_TX_PORT_STATS_BYTE_OFFSET / 8;

		stats->rx_crc_errors =
			BNXT_GET_RX_PORT_STATS64(rx, rx_fcs_err_frames);
		stats->rx_frame_errors =
			BNXT_GET_RX_PORT_STATS64(rx, rx_align_err_frames);
		stats->rx_length_errors =
			BNXT_GET_RX_PORT_STATS64(rx, rx_undrsz_frames) +
			BNXT_GET_RX_PORT_STATS64(rx, rx_ovrsz_frames) +
			BNXT_GET_RX_PORT_STATS64(rx, rx_runt_frames);
		stats->rx_errors =
			BNXT_GET_RX_PORT_STATS64(rx, rx_false_carrier_frames) +
			BNXT_GET_RX_PORT_STATS64(rx, rx_jbr_frames);
		stats->collisions =
			BNXT_GET_TX_PORT_STATS64(tx, tx_total_collisions);
		stats->tx_fifo_errors =
			BNXT_GET_TX_PORT_STATS64(tx, tx_fifo_underruns);
		stats->tx_errors = BNXT_GET_TX_PORT_STATS64(tx, tx_err);
	}
	clear_bit(BNXT_STATE_READ_STATS, &bp->state);
}

static bool bnxt_mc_list_updated(struct bnxt *bp, u32 *rx_mask)
{
	struct net_device *dev = bp->dev;
	struct bnxt_vnic_info *vnic = &bp->vnic_info[0];
	struct netdev_hw_addr *ha;
	u8 *haddr;
	int mc_count = 0;
	bool update = false;
	int off = 0;

	netdev_for_each_mc_addr(ha, dev) {
		if (mc_count >= BNXT_MAX_MC_ADDRS) {
			*rx_mask |= CFA_L2_SET_RX_MASK_REQ_MASK_ALL_MCAST;
			vnic->mc_list_count = 0;
			return false;
		}
		haddr = ha->addr;
		if (!ether_addr_equal(haddr, vnic->mc_list + off)) {
			memcpy(vnic->mc_list + off, haddr, ETH_ALEN);
			update = true;
		}
		off += ETH_ALEN;
		mc_count++;
	}
	if (mc_count)
		*rx_mask |= CFA_L2_SET_RX_MASK_REQ_MASK_MCAST;

	if (mc_count != vnic->mc_list_count) {
		vnic->mc_list_count = mc_count;
		update = true;
	}
	return update;
}

static bool bnxt_uc_list_updated(struct bnxt *bp)
{
	struct net_device *dev = bp->dev;
	struct bnxt_vnic_info *vnic = &bp->vnic_info[0];
	struct netdev_hw_addr *ha;
	int off = 0;

	if (netdev_uc_count(dev) != (vnic->uc_filter_count - 1))
		return true;

	netdev_for_each_uc_addr(ha, dev) {
		if (!ether_addr_equal(ha->addr, vnic->uc_list + off))
			return true;

		off += ETH_ALEN;
	}
	return false;
}

static void bnxt_set_rx_mode(struct net_device *dev)
{
	struct bnxt *bp = netdev_priv(dev);
	struct bnxt_vnic_info *vnic;
	bool mc_update = false;
	bool uc_update;
	u32 mask;

	if (!test_bit(BNXT_STATE_OPEN, &bp->state))
		return;

	vnic = &bp->vnic_info[0];
	mask = vnic->rx_mask;
	mask &= ~(CFA_L2_SET_RX_MASK_REQ_MASK_PROMISCUOUS |
		  CFA_L2_SET_RX_MASK_REQ_MASK_MCAST |
		  CFA_L2_SET_RX_MASK_REQ_MASK_ALL_MCAST |
		  CFA_L2_SET_RX_MASK_REQ_MASK_BCAST);

	if ((dev->flags & IFF_PROMISC) && bnxt_promisc_ok(bp))
		mask |= CFA_L2_SET_RX_MASK_REQ_MASK_PROMISCUOUS;

	uc_update = bnxt_uc_list_updated(bp);

	if (dev->flags & IFF_BROADCAST)
		mask |= CFA_L2_SET_RX_MASK_REQ_MASK_BCAST;
	if (dev->flags & IFF_ALLMULTI) {
		mask |= CFA_L2_SET_RX_MASK_REQ_MASK_ALL_MCAST;
		vnic->mc_list_count = 0;
	} else {
		mc_update = bnxt_mc_list_updated(bp, &mask);
	}

	if (mask != vnic->rx_mask || uc_update || mc_update) {
		vnic->rx_mask = mask;

		set_bit(BNXT_RX_MASK_SP_EVENT, &bp->sp_event);
		bnxt_queue_sp_work(bp);
	}
}

static int bnxt_cfg_rx_mode(struct bnxt *bp)
{
	struct net_device *dev = bp->dev;
	struct bnxt_vnic_info *vnic = &bp->vnic_info[0];
	struct netdev_hw_addr *ha;
	int i, off = 0, rc;
	bool uc_update;

	netif_addr_lock_bh(dev);
	uc_update = bnxt_uc_list_updated(bp);
	netif_addr_unlock_bh(dev);

	if (!uc_update)
		goto skip_uc;

	mutex_lock(&bp->hwrm_cmd_lock);
	for (i = 1; i < vnic->uc_filter_count; i++) {
		struct hwrm_cfa_l2_filter_free_input req = {0};

		bnxt_hwrm_cmd_hdr_init(bp, &req, HWRM_CFA_L2_FILTER_FREE, -1,
				       -1);

		req.l2_filter_id = vnic->fw_l2_filter_id[i];

		rc = _hwrm_send_message(bp, &req, sizeof(req),
					HWRM_CMD_TIMEOUT);
	}
	mutex_unlock(&bp->hwrm_cmd_lock);

	vnic->uc_filter_count = 1;

	netif_addr_lock_bh(dev);
	if (netdev_uc_count(dev) > (BNXT_MAX_UC_ADDRS - 1)) {
		vnic->rx_mask |= CFA_L2_SET_RX_MASK_REQ_MASK_PROMISCUOUS;
	} else {
		netdev_for_each_uc_addr(ha, dev) {
			memcpy(vnic->uc_list + off, ha->addr, ETH_ALEN);
			off += ETH_ALEN;
			vnic->uc_filter_count++;
		}
	}
	netif_addr_unlock_bh(dev);

	for (i = 1, off = 0; i < vnic->uc_filter_count; i++, off += ETH_ALEN) {
		rc = bnxt_hwrm_set_vnic_filter(bp, 0, i, vnic->uc_list + off);
		if (rc) {
			netdev_err(bp->dev, "HWRM vnic filter failure rc: %x\n",
				   rc);
			vnic->uc_filter_count = i;
			return rc;
		}
	}

skip_uc:
	rc = bnxt_hwrm_cfa_l2_set_rx_mask(bp, 0);
	if (rc && vnic->mc_list_count) {
		netdev_info(bp->dev, "Failed setting MC filters rc: %d, turning on ALL_MCAST mode\n",
			    rc);
		vnic->rx_mask |= CFA_L2_SET_RX_MASK_REQ_MASK_ALL_MCAST;
		vnic->mc_list_count = 0;
		rc = bnxt_hwrm_cfa_l2_set_rx_mask(bp, 0);
	}
	if (rc)
		netdev_err(bp->dev, "HWRM cfa l2 rx mask failure rc: %d\n",
			   rc);

	return rc;
}

static bool bnxt_can_reserve_rings(struct bnxt *bp)
{
#ifdef CONFIG_BNXT_SRIOV
	if (BNXT_NEW_RM(bp) && BNXT_VF(bp)) {
		struct bnxt_hw_resc *hw_resc = &bp->hw_resc;

		/* No minimum rings were provisioned by the PF.  Don't
		 * reserve rings by default when device is down.
		 */
		if (hw_resc->min_tx_rings || hw_resc->resv_tx_rings)
			return true;

		if (!netif_running(bp->dev))
			return false;
	}
#endif
	return true;
}

/* If the chip and firmware supports RFS */
static bool bnxt_rfs_supported(struct bnxt *bp)
{
	if (bp->flags & BNXT_FLAG_CHIP_P5) {
		if (bp->fw_cap & BNXT_FW_CAP_CFA_RFS_RING_TBL_IDX_V2)
			return true;
		return false;
	}
	if (BNXT_PF(bp) && !BNXT_CHIP_TYPE_NITRO_A0(bp))
		return true;
	if (bp->flags & BNXT_FLAG_NEW_RSS_CAP)
		return true;
	return false;
}

/* If runtime conditions support RFS */
static bool bnxt_rfs_capable(struct bnxt *bp)
{
#ifdef CONFIG_RFS_ACCEL
	int vnics, max_vnics, max_rss_ctxs;

	if (bp->flags & BNXT_FLAG_CHIP_P5)
		return bnxt_rfs_supported(bp);
	if (!(bp->flags & BNXT_FLAG_MSIX_CAP) || !bnxt_can_reserve_rings(bp))
		return false;

	vnics = 1 + bp->rx_nr_rings;
	max_vnics = bnxt_get_max_func_vnics(bp);
	max_rss_ctxs = bnxt_get_max_func_rss_ctxs(bp);

	/* RSS contexts not a limiting factor */
	if (bp->flags & BNXT_FLAG_NEW_RSS_CAP)
		max_rss_ctxs = max_vnics;
	if (vnics > max_vnics || vnics > max_rss_ctxs) {
		if (bp->rx_nr_rings > 1)
			netdev_warn(bp->dev,
				    "Not enough resources to support NTUPLE filters, enough resources for up to %d rx rings\n",
				    min(max_rss_ctxs - 1, max_vnics - 1));
		return false;
	}

	if (!BNXT_NEW_RM(bp))
		return true;

	if (vnics == bp->hw_resc.resv_vnics)
		return true;

	bnxt_hwrm_reserve_rings(bp, 0, 0, 0, 0, 0, vnics);
	if (vnics <= bp->hw_resc.resv_vnics)
		return true;

	netdev_warn(bp->dev, "Unable to reserve resources to support NTUPLE filters.\n");
	bnxt_hwrm_reserve_rings(bp, 0, 0, 0, 0, 0, 1);
	return false;
#else
	return false;
#endif
}

static netdev_features_t bnxt_fix_features(struct net_device *dev,
					   netdev_features_t features)
{
	struct bnxt *bp = netdev_priv(dev);
	netdev_features_t vlan_features;

	if ((features & NETIF_F_NTUPLE) && !bnxt_rfs_capable(bp))
		features &= ~NETIF_F_NTUPLE;

	if (bp->flags & BNXT_FLAG_NO_AGG_RINGS)
		features &= ~(NETIF_F_LRO | NETIF_F_GRO_HW);

	if (!(features & NETIF_F_GRO))
		features &= ~NETIF_F_GRO_HW;

	if (features & NETIF_F_GRO_HW)
		features &= ~NETIF_F_LRO;

	/* Both CTAG and STAG VLAN accelaration on the RX side have to be
	 * turned on or off together.
	 */
	vlan_features = features & BNXT_HW_FEATURE_VLAN_ALL_RX;
	if (vlan_features != BNXT_HW_FEATURE_VLAN_ALL_RX) {
		if (dev->features & BNXT_HW_FEATURE_VLAN_ALL_RX)
			features &= ~BNXT_HW_FEATURE_VLAN_ALL_RX;
		else if (vlan_features)
			features |= BNXT_HW_FEATURE_VLAN_ALL_RX;
	}
#ifdef CONFIG_BNXT_SRIOV
	if (BNXT_VF(bp) && bp->vf.vlan)
		features &= ~BNXT_HW_FEATURE_VLAN_ALL_RX;
#endif
	return features;
}

static int bnxt_set_features(struct net_device *dev, netdev_features_t features)
{
	struct bnxt *bp = netdev_priv(dev);
	u32 flags = bp->flags;
	u32 changes;
	int rc = 0;
	bool re_init = false;
	bool update_tpa = false;

	flags &= ~BNXT_FLAG_ALL_CONFIG_FEATS;
	if (features & NETIF_F_GRO_HW)
		flags |= BNXT_FLAG_GRO;
	else if (features & NETIF_F_LRO)
		flags |= BNXT_FLAG_LRO;

	if (bp->flags & BNXT_FLAG_NO_AGG_RINGS)
		flags &= ~BNXT_FLAG_TPA;

	if (features & BNXT_HW_FEATURE_VLAN_ALL_RX)
		flags |= BNXT_FLAG_STRIP_VLAN;

	if (features & NETIF_F_NTUPLE)
		flags |= BNXT_FLAG_RFS;

	changes = flags ^ bp->flags;
	if (changes & BNXT_FLAG_TPA) {
		update_tpa = true;
		if ((bp->flags & BNXT_FLAG_TPA) == 0 ||
		    (flags & BNXT_FLAG_TPA) == 0 ||
		    (bp->flags & BNXT_FLAG_CHIP_P5))
			re_init = true;
	}

	if (changes & ~BNXT_FLAG_TPA)
		re_init = true;

	if (flags != bp->flags) {
		u32 old_flags = bp->flags;

		if (!test_bit(BNXT_STATE_OPEN, &bp->state)) {
			bp->flags = flags;
			if (update_tpa)
				bnxt_set_ring_params(bp);
			return rc;
		}

		if (re_init) {
			bnxt_close_nic(bp, false, false);
			bp->flags = flags;
			if (update_tpa)
				bnxt_set_ring_params(bp);

			return bnxt_open_nic(bp, false, false);
		}
		if (update_tpa) {
			bp->flags = flags;
			rc = bnxt_set_tpa(bp,
					  (flags & BNXT_FLAG_TPA) ?
					  true : false);
			if (rc)
				bp->flags = old_flags;
		}
	}
	return rc;
}

int bnxt_dbg_hwrm_rd_reg(struct bnxt *bp, u32 reg_off, u16 num_words,
			 u32 *reg_buf)
{
	struct hwrm_dbg_read_direct_output *resp = bp->hwrm_cmd_resp_addr;
	struct hwrm_dbg_read_direct_input req = {0};
	__le32 *dbg_reg_buf;
	dma_addr_t mapping;
	int rc, i;

	dbg_reg_buf = dma_alloc_coherent(&bp->pdev->dev, num_words * 4,
					 &mapping, GFP_KERNEL);
	if (!dbg_reg_buf)
		return -ENOMEM;
	bnxt_hwrm_cmd_hdr_init(bp, &req, HWRM_DBG_READ_DIRECT, -1, -1);
	req.host_dest_addr = cpu_to_le64(mapping);
	req.read_addr = cpu_to_le32(reg_off + CHIMP_REG_VIEW_ADDR);
	req.read_len32 = cpu_to_le32(num_words);
	mutex_lock(&bp->hwrm_cmd_lock);
	rc = _hwrm_send_message(bp, &req, sizeof(req), HWRM_CMD_TIMEOUT);
	if (rc || resp->error_code) {
		rc = -EIO;
		goto dbg_rd_reg_exit;
	}
	for (i = 0; i < num_words; i++)
		reg_buf[i] = le32_to_cpu(dbg_reg_buf[i]);

dbg_rd_reg_exit:
	mutex_unlock(&bp->hwrm_cmd_lock);
	dma_free_coherent(&bp->pdev->dev, num_words * 4, dbg_reg_buf, mapping);
	return rc;
}

static int bnxt_dbg_hwrm_ring_info_get(struct bnxt *bp, u8 ring_type,
				       u32 ring_id, u32 *prod, u32 *cons)
{
	struct hwrm_dbg_ring_info_get_output *resp = bp->hwrm_cmd_resp_addr;
	struct hwrm_dbg_ring_info_get_input req = {0};
	int rc;

	bnxt_hwrm_cmd_hdr_init(bp, &req, HWRM_DBG_RING_INFO_GET, -1, -1);
	req.ring_type = ring_type;
	req.fw_ring_id = cpu_to_le32(ring_id);
	mutex_lock(&bp->hwrm_cmd_lock);
	rc = _hwrm_send_message(bp, &req, sizeof(req), HWRM_CMD_TIMEOUT);
	if (!rc) {
		*prod = le32_to_cpu(resp->producer_index);
		*cons = le32_to_cpu(resp->consumer_index);
	}
	mutex_unlock(&bp->hwrm_cmd_lock);
	return rc;
}

static void bnxt_dump_tx_sw_state(struct bnxt_napi *bnapi)
{
	struct bnxt_tx_ring_info *txr = bnapi->tx_ring;
	int i = bnapi->index;

	if (!txr)
		return;

	netdev_info(bnapi->bp->dev, "[%d]: tx{fw_ring: %d prod: %x cons: %x}\n",
		    i, txr->tx_ring_struct.fw_ring_id, txr->tx_prod,
		    txr->tx_cons);
}

static void bnxt_dump_rx_sw_state(struct bnxt_napi *bnapi)
{
	struct bnxt_rx_ring_info *rxr = bnapi->rx_ring;
	int i = bnapi->index;

	if (!rxr)
		return;

	netdev_info(bnapi->bp->dev, "[%d]: rx{fw_ring: %d prod: %x} rx_agg{fw_ring: %d agg_prod: %x sw_agg_prod: %x}\n",
		    i, rxr->rx_ring_struct.fw_ring_id, rxr->rx_prod,
		    rxr->rx_agg_ring_struct.fw_ring_id, rxr->rx_agg_prod,
		    rxr->rx_sw_agg_prod);
}

static void bnxt_dump_cp_sw_state(struct bnxt_napi *bnapi)
{
	struct bnxt_cp_ring_info *cpr = &bnapi->cp_ring;
	int i = bnapi->index;

	netdev_info(bnapi->bp->dev, "[%d]: cp{fw_ring: %d raw_cons: %x}\n",
		    i, cpr->cp_ring_struct.fw_ring_id, cpr->cp_raw_cons);
}

static void bnxt_dbg_dump_states(struct bnxt *bp)
{
	int i;
	struct bnxt_napi *bnapi;

	for (i = 0; i < bp->cp_nr_rings; i++) {
		bnapi = bp->bnapi[i];
		if (netif_msg_drv(bp)) {
			bnxt_dump_tx_sw_state(bnapi);
			bnxt_dump_rx_sw_state(bnapi);
			bnxt_dump_cp_sw_state(bnapi);
		}
	}
}

static int bnxt_hwrm_rx_ring_reset(struct bnxt *bp, int ring_nr)
{
	struct bnxt_rx_ring_info *rxr = &bp->rx_ring[ring_nr];
	struct hwrm_ring_reset_input req = {0};
	struct bnxt_napi *bnapi = rxr->bnapi;
	struct bnxt_cp_ring_info *cpr;
	u16 cp_ring_id;

	cpr = &bnapi->cp_ring;
	cp_ring_id = cpr->cp_ring_struct.fw_ring_id;
	bnxt_hwrm_cmd_hdr_init(bp, &req, HWRM_RING_RESET, cp_ring_id, -1);
	req.ring_type = RING_RESET_REQ_RING_TYPE_RX_RING_GRP;
	req.ring_id = cpu_to_le16(bp->grp_info[bnapi->index].fw_grp_id);
	return hwrm_send_message_silent(bp, &req, sizeof(req),
					HWRM_CMD_TIMEOUT);
}

static void bnxt_reset_task(struct bnxt *bp, bool silent)
{
	if (!silent)
		bnxt_dbg_dump_states(bp);
	if (netif_running(bp->dev)) {
		int rc;

		if (silent) {
			bnxt_close_nic(bp, false, false);
			bnxt_open_nic(bp, false, false);
		} else {
			bnxt_ulp_stop(bp);
			bnxt_close_nic(bp, true, false);
			rc = bnxt_open_nic(bp, true, false);
			bnxt_ulp_start(bp, rc);
		}
	}
}

static void bnxt_tx_timeout(struct net_device *dev, unsigned int txqueue)
{
	struct bnxt *bp = netdev_priv(dev);

	netdev_err(bp->dev,  "TX timeout detected, starting reset task!\n");
	set_bit(BNXT_RESET_TASK_SP_EVENT, &bp->sp_event);
	bnxt_queue_sp_work(bp);
}

static void bnxt_fw_health_check(struct bnxt *bp)
{
	struct bnxt_fw_health *fw_health = bp->fw_health;
	u32 val;

	if (!fw_health->enabled || test_bit(BNXT_STATE_IN_FW_RESET, &bp->state))
		return;

	if (fw_health->tmr_counter) {
		fw_health->tmr_counter--;
		return;
	}

	val = bnxt_fw_health_readl(bp, BNXT_FW_HEARTBEAT_REG);
	if (val == fw_health->last_fw_heartbeat)
		goto fw_reset;

	fw_health->last_fw_heartbeat = val;

	val = bnxt_fw_health_readl(bp, BNXT_FW_RESET_CNT_REG);
	if (val != fw_health->last_fw_reset_cnt)
		goto fw_reset;

	fw_health->tmr_counter = fw_health->tmr_multiplier;
	return;

fw_reset:
	set_bit(BNXT_FW_EXCEPTION_SP_EVENT, &bp->sp_event);
	bnxt_queue_sp_work(bp);
}

static void bnxt_timer(struct timer_list *t)
{
	struct bnxt *bp = from_timer(bp, t, timer);
	struct net_device *dev = bp->dev;

	if (!netif_running(dev) || !test_bit(BNXT_STATE_OPEN, &bp->state))
		return;

	if (atomic_read(&bp->intr_sem) != 0)
		goto bnxt_restart_timer;

	if (bp->fw_cap & BNXT_FW_CAP_ERROR_RECOVERY)
		bnxt_fw_health_check(bp);

	if (bp->link_info.link_up && bp->stats_coal_ticks) {
		set_bit(BNXT_PERIODIC_STATS_SP_EVENT, &bp->sp_event);
		bnxt_queue_sp_work(bp);
	}

	if (bnxt_tc_flower_enabled(bp)) {
		set_bit(BNXT_FLOW_STATS_SP_EVENT, &bp->sp_event);
		bnxt_queue_sp_work(bp);
	}

#ifdef CONFIG_RFS_ACCEL
	if ((bp->flags & BNXT_FLAG_RFS) && bp->ntp_fltr_count) {
		set_bit(BNXT_RX_NTP_FLTR_SP_EVENT, &bp->sp_event);
		bnxt_queue_sp_work(bp);
	}
#endif /*CONFIG_RFS_ACCEL*/

	if (bp->link_info.phy_retry) {
		if (time_after(jiffies, bp->link_info.phy_retry_expires)) {
			bp->link_info.phy_retry = false;
			netdev_warn(bp->dev, "failed to update phy settings after maximum retries.\n");
		} else {
			set_bit(BNXT_UPDATE_PHY_SP_EVENT, &bp->sp_event);
			bnxt_queue_sp_work(bp);
		}
	}

	if ((bp->flags & BNXT_FLAG_CHIP_P5) && !bp->chip_rev &&
	    netif_carrier_ok(dev)) {
		set_bit(BNXT_RING_COAL_NOW_SP_EVENT, &bp->sp_event);
		bnxt_queue_sp_work(bp);
	}
bnxt_restart_timer:
	mod_timer(&bp->timer, jiffies + bp->current_interval);
}

static void bnxt_rtnl_lock_sp(struct bnxt *bp)
{
	/* We are called from bnxt_sp_task which has BNXT_STATE_IN_SP_TASK
	 * set.  If the device is being closed, bnxt_close() may be holding
	 * rtnl() and waiting for BNXT_STATE_IN_SP_TASK to clear.  So we
	 * must clear BNXT_STATE_IN_SP_TASK before holding rtnl().
	 */
	clear_bit(BNXT_STATE_IN_SP_TASK, &bp->state);
	rtnl_lock();
}

static void bnxt_rtnl_unlock_sp(struct bnxt *bp)
{
	set_bit(BNXT_STATE_IN_SP_TASK, &bp->state);
	rtnl_unlock();
}

/* Only called from bnxt_sp_task() */
static void bnxt_reset(struct bnxt *bp, bool silent)
{
	bnxt_rtnl_lock_sp(bp);
	if (test_bit(BNXT_STATE_OPEN, &bp->state))
		bnxt_reset_task(bp, silent);
	bnxt_rtnl_unlock_sp(bp);
}

/* Only called from bnxt_sp_task() */
static void bnxt_rx_ring_reset(struct bnxt *bp)
{
	int i;

	bnxt_rtnl_lock_sp(bp);
	if (!test_bit(BNXT_STATE_OPEN, &bp->state)) {
		bnxt_rtnl_unlock_sp(bp);
		return;
	}
	/* Disable and flush TPA before resetting the RX ring */
	if (bp->flags & BNXT_FLAG_TPA)
		bnxt_set_tpa(bp, false);
	for (i = 0; i < bp->rx_nr_rings; i++) {
		struct bnxt_rx_ring_info *rxr = &bp->rx_ring[i];
		struct bnxt_cp_ring_info *cpr;
		int rc;

		if (!rxr->bnapi->in_reset)
			continue;

		rc = bnxt_hwrm_rx_ring_reset(bp, i);
		if (rc) {
			if (rc == -EINVAL || rc == -EOPNOTSUPP)
				netdev_info_once(bp->dev, "RX ring reset not supported by firmware, falling back to global reset\n");
			else
				netdev_warn(bp->dev, "RX ring reset failed, rc = %d, falling back to global reset\n",
					    rc);
<<<<<<< HEAD
			bnxt_reset_task(bp, false);
=======
			bnxt_reset_task(bp, true);
>>>>>>> 105faa87
			break;
		}
		bnxt_free_one_rx_ring_skbs(bp, i);
		rxr->rx_prod = 0;
		rxr->rx_agg_prod = 0;
		rxr->rx_sw_agg_prod = 0;
		rxr->rx_next_cons = 0;
		rxr->bnapi->in_reset = false;
		bnxt_alloc_one_rx_ring(bp, i);
		cpr = &rxr->bnapi->cp_ring;
		cpr->sw_stats.rx.rx_resets++;
		if (bp->flags & BNXT_FLAG_AGG_RINGS)
			bnxt_db_write(bp, &rxr->rx_agg_db, rxr->rx_agg_prod);
		bnxt_db_write(bp, &rxr->rx_db, rxr->rx_prod);
	}
	if (bp->flags & BNXT_FLAG_TPA)
		bnxt_set_tpa(bp, true);
	bnxt_rtnl_unlock_sp(bp);
}

static void bnxt_fw_reset_close(struct bnxt *bp)
{
	bnxt_ulp_stop(bp);
	/* When firmware is fatal state, disable PCI device to prevent
	 * any potential bad DMAs before freeing kernel memory.
	 */
	if (test_bit(BNXT_STATE_FW_FATAL_COND, &bp->state))
		pci_disable_device(bp->pdev);
	__bnxt_close_nic(bp, true, false);
	bnxt_clear_int_mode(bp);
	bnxt_hwrm_func_drv_unrgtr(bp);
	if (pci_is_enabled(bp->pdev))
		pci_disable_device(bp->pdev);
	bnxt_free_ctx_mem(bp);
	kfree(bp->ctx);
	bp->ctx = NULL;
}

static bool is_bnxt_fw_ok(struct bnxt *bp)
{
	struct bnxt_fw_health *fw_health = bp->fw_health;
	bool no_heartbeat = false, has_reset = false;
	u32 val;

	val = bnxt_fw_health_readl(bp, BNXT_FW_HEARTBEAT_REG);
	if (val == fw_health->last_fw_heartbeat)
		no_heartbeat = true;

	val = bnxt_fw_health_readl(bp, BNXT_FW_RESET_CNT_REG);
	if (val != fw_health->last_fw_reset_cnt)
		has_reset = true;

	if (!no_heartbeat && has_reset)
		return true;

	return false;
}

/* rtnl_lock is acquired before calling this function */
static void bnxt_force_fw_reset(struct bnxt *bp)
{
	struct bnxt_fw_health *fw_health = bp->fw_health;
	u32 wait_dsecs;

	if (!test_bit(BNXT_STATE_OPEN, &bp->state) ||
	    test_bit(BNXT_STATE_IN_FW_RESET, &bp->state))
		return;

	set_bit(BNXT_STATE_IN_FW_RESET, &bp->state);
	bnxt_fw_reset_close(bp);
	wait_dsecs = fw_health->master_func_wait_dsecs;
	if (fw_health->master) {
		if (fw_health->flags & ERROR_RECOVERY_QCFG_RESP_FLAGS_CO_CPU)
			wait_dsecs = 0;
		bp->fw_reset_state = BNXT_FW_RESET_STATE_RESET_FW;
	} else {
		bp->fw_reset_timestamp = jiffies + wait_dsecs * HZ / 10;
		wait_dsecs = fw_health->normal_func_wait_dsecs;
		bp->fw_reset_state = BNXT_FW_RESET_STATE_ENABLE_DEV;
	}

	bp->fw_reset_min_dsecs = fw_health->post_reset_wait_dsecs;
	bp->fw_reset_max_dsecs = fw_health->post_reset_max_wait_dsecs;
	bnxt_queue_fw_reset_work(bp, wait_dsecs * HZ / 10);
}

void bnxt_fw_exception(struct bnxt *bp)
{
	netdev_warn(bp->dev, "Detected firmware fatal condition, initiating reset\n");
	set_bit(BNXT_STATE_FW_FATAL_COND, &bp->state);
	bnxt_rtnl_lock_sp(bp);
	bnxt_force_fw_reset(bp);
	bnxt_rtnl_unlock_sp(bp);
}

/* Returns the number of registered VFs, or 1 if VF configuration is pending, or
 * < 0 on error.
 */
static int bnxt_get_registered_vfs(struct bnxt *bp)
{
#ifdef CONFIG_BNXT_SRIOV
	int rc;

	if (!BNXT_PF(bp))
		return 0;

	rc = bnxt_hwrm_func_qcfg(bp);
	if (rc) {
		netdev_err(bp->dev, "func_qcfg cmd failed, rc = %d\n", rc);
		return rc;
	}
	if (bp->pf.registered_vfs)
		return bp->pf.registered_vfs;
	if (bp->sriov_cfg)
		return 1;
#endif
	return 0;
}

void bnxt_fw_reset(struct bnxt *bp)
{
	bnxt_rtnl_lock_sp(bp);
	if (test_bit(BNXT_STATE_OPEN, &bp->state) &&
	    !test_bit(BNXT_STATE_IN_FW_RESET, &bp->state)) {
		int n = 0, tmo;

		set_bit(BNXT_STATE_IN_FW_RESET, &bp->state);
		if (bp->pf.active_vfs &&
		    !test_bit(BNXT_STATE_FW_FATAL_COND, &bp->state))
			n = bnxt_get_registered_vfs(bp);
		if (n < 0) {
			netdev_err(bp->dev, "Firmware reset aborted, rc = %d\n",
				   n);
			clear_bit(BNXT_STATE_IN_FW_RESET, &bp->state);
			dev_close(bp->dev);
			goto fw_reset_exit;
		} else if (n > 0) {
			u16 vf_tmo_dsecs = n * 10;

			if (bp->fw_reset_max_dsecs < vf_tmo_dsecs)
				bp->fw_reset_max_dsecs = vf_tmo_dsecs;
			bp->fw_reset_state =
				BNXT_FW_RESET_STATE_POLL_VF;
			bnxt_queue_fw_reset_work(bp, HZ / 10);
			goto fw_reset_exit;
		}
		bnxt_fw_reset_close(bp);
		if (bp->fw_cap & BNXT_FW_CAP_ERR_RECOVER_RELOAD) {
			bp->fw_reset_state = BNXT_FW_RESET_STATE_POLL_FW_DOWN;
			tmo = HZ / 10;
		} else {
			bp->fw_reset_state = BNXT_FW_RESET_STATE_ENABLE_DEV;
			tmo = bp->fw_reset_min_dsecs * HZ / 10;
		}
		bnxt_queue_fw_reset_work(bp, tmo);
	}
fw_reset_exit:
	bnxt_rtnl_unlock_sp(bp);
}

static void bnxt_chk_missed_irq(struct bnxt *bp)
{
	int i;

	if (!(bp->flags & BNXT_FLAG_CHIP_P5))
		return;

	for (i = 0; i < bp->cp_nr_rings; i++) {
		struct bnxt_napi *bnapi = bp->bnapi[i];
		struct bnxt_cp_ring_info *cpr;
		u32 fw_ring_id;
		int j;

		if (!bnapi)
			continue;

		cpr = &bnapi->cp_ring;
		for (j = 0; j < 2; j++) {
			struct bnxt_cp_ring_info *cpr2 = cpr->cp_ring_arr[j];
			u32 val[2];

			if (!cpr2 || cpr2->has_more_work ||
			    !bnxt_has_work(bp, cpr2))
				continue;

			if (cpr2->cp_raw_cons != cpr2->last_cp_raw_cons) {
				cpr2->last_cp_raw_cons = cpr2->cp_raw_cons;
				continue;
			}
			fw_ring_id = cpr2->cp_ring_struct.fw_ring_id;
			bnxt_dbg_hwrm_ring_info_get(bp,
				DBG_RING_INFO_GET_REQ_RING_TYPE_L2_CMPL,
				fw_ring_id, &val[0], &val[1]);
			cpr->sw_stats.cmn.missed_irqs++;
		}
	}
}

static void bnxt_cfg_ntp_filters(struct bnxt *);

static void bnxt_init_ethtool_link_settings(struct bnxt *bp)
{
	struct bnxt_link_info *link_info = &bp->link_info;

	if (BNXT_AUTO_MODE(link_info->auto_mode)) {
		link_info->autoneg = BNXT_AUTONEG_SPEED;
		if (bp->hwrm_spec_code >= 0x10201) {
			if (link_info->auto_pause_setting &
			    PORT_PHY_CFG_REQ_AUTO_PAUSE_AUTONEG_PAUSE)
				link_info->autoneg |= BNXT_AUTONEG_FLOW_CTRL;
		} else {
			link_info->autoneg |= BNXT_AUTONEG_FLOW_CTRL;
		}
		link_info->advertising = link_info->auto_link_speeds;
		link_info->advertising_pam4 = link_info->auto_pam4_link_speeds;
	} else {
		link_info->req_link_speed = link_info->force_link_speed;
		link_info->req_signal_mode = BNXT_SIG_MODE_NRZ;
		if (link_info->force_pam4_link_speed) {
			link_info->req_link_speed =
				link_info->force_pam4_link_speed;
			link_info->req_signal_mode = BNXT_SIG_MODE_PAM4;
		}
		link_info->req_duplex = link_info->duplex_setting;
	}
	if (link_info->autoneg & BNXT_AUTONEG_FLOW_CTRL)
		link_info->req_flow_ctrl =
			link_info->auto_pause_setting & BNXT_LINK_PAUSE_BOTH;
	else
		link_info->req_flow_ctrl = link_info->force_pause_setting;
}

static void bnxt_sp_task(struct work_struct *work)
{
	struct bnxt *bp = container_of(work, struct bnxt, sp_task);

	set_bit(BNXT_STATE_IN_SP_TASK, &bp->state);
	smp_mb__after_atomic();
	if (!test_bit(BNXT_STATE_OPEN, &bp->state)) {
		clear_bit(BNXT_STATE_IN_SP_TASK, &bp->state);
		return;
	}

	if (test_and_clear_bit(BNXT_RX_MASK_SP_EVENT, &bp->sp_event))
		bnxt_cfg_rx_mode(bp);

	if (test_and_clear_bit(BNXT_RX_NTP_FLTR_SP_EVENT, &bp->sp_event))
		bnxt_cfg_ntp_filters(bp);
	if (test_and_clear_bit(BNXT_HWRM_EXEC_FWD_REQ_SP_EVENT, &bp->sp_event))
		bnxt_hwrm_exec_fwd_req(bp);
	if (test_and_clear_bit(BNXT_PERIODIC_STATS_SP_EVENT, &bp->sp_event)) {
		bnxt_hwrm_port_qstats(bp, 0);
		bnxt_hwrm_port_qstats_ext(bp, 0);
		bnxt_accumulate_all_stats(bp);
	}

	if (test_and_clear_bit(BNXT_LINK_CHNG_SP_EVENT, &bp->sp_event)) {
		int rc;

		mutex_lock(&bp->link_lock);
		if (test_and_clear_bit(BNXT_LINK_SPEED_CHNG_SP_EVENT,
				       &bp->sp_event))
			bnxt_hwrm_phy_qcaps(bp);

		rc = bnxt_update_link(bp, true);
		if (rc)
			netdev_err(bp->dev, "SP task can't update link (rc: %x)\n",
				   rc);

		if (test_and_clear_bit(BNXT_LINK_CFG_CHANGE_SP_EVENT,
				       &bp->sp_event))
			bnxt_init_ethtool_link_settings(bp);
		mutex_unlock(&bp->link_lock);
	}
	if (test_and_clear_bit(BNXT_UPDATE_PHY_SP_EVENT, &bp->sp_event)) {
		int rc;

		mutex_lock(&bp->link_lock);
		rc = bnxt_update_phy_setting(bp);
		mutex_unlock(&bp->link_lock);
		if (rc) {
			netdev_warn(bp->dev, "update phy settings retry failed\n");
		} else {
			bp->link_info.phy_retry = false;
			netdev_info(bp->dev, "update phy settings retry succeeded\n");
		}
	}
	if (test_and_clear_bit(BNXT_HWRM_PORT_MODULE_SP_EVENT, &bp->sp_event)) {
		mutex_lock(&bp->link_lock);
		bnxt_get_port_module_status(bp);
		mutex_unlock(&bp->link_lock);
	}

	if (test_and_clear_bit(BNXT_FLOW_STATS_SP_EVENT, &bp->sp_event))
		bnxt_tc_flow_stats_work(bp);

	if (test_and_clear_bit(BNXT_RING_COAL_NOW_SP_EVENT, &bp->sp_event))
		bnxt_chk_missed_irq(bp);

	/* These functions below will clear BNXT_STATE_IN_SP_TASK.  They
	 * must be the last functions to be called before exiting.
	 */
	if (test_and_clear_bit(BNXT_RESET_TASK_SP_EVENT, &bp->sp_event))
		bnxt_reset(bp, false);

	if (test_and_clear_bit(BNXT_RESET_TASK_SILENT_SP_EVENT, &bp->sp_event))
		bnxt_reset(bp, true);

	if (test_and_clear_bit(BNXT_RST_RING_SP_EVENT, &bp->sp_event))
		bnxt_rx_ring_reset(bp);

	if (test_and_clear_bit(BNXT_FW_RESET_NOTIFY_SP_EVENT, &bp->sp_event))
		bnxt_devlink_health_report(bp, BNXT_FW_RESET_NOTIFY_SP_EVENT);

	if (test_and_clear_bit(BNXT_FW_EXCEPTION_SP_EVENT, &bp->sp_event)) {
		if (!is_bnxt_fw_ok(bp))
			bnxt_devlink_health_report(bp,
						   BNXT_FW_EXCEPTION_SP_EVENT);
	}

	smp_mb__before_atomic();
	clear_bit(BNXT_STATE_IN_SP_TASK, &bp->state);
}

/* Under rtnl_lock */
int bnxt_check_rings(struct bnxt *bp, int tx, int rx, bool sh, int tcs,
		     int tx_xdp)
{
	int max_rx, max_tx, tx_sets = 1;
	int tx_rings_needed, stats;
	int rx_rings = rx;
	int cp, vnics, rc;

	if (tcs)
		tx_sets = tcs;

	rc = bnxt_get_max_rings(bp, &max_rx, &max_tx, sh);
	if (rc)
		return rc;

	if (max_rx < rx)
		return -ENOMEM;

	tx_rings_needed = tx * tx_sets + tx_xdp;
	if (max_tx < tx_rings_needed)
		return -ENOMEM;

	vnics = 1;
	if ((bp->flags & (BNXT_FLAG_RFS | BNXT_FLAG_CHIP_P5)) == BNXT_FLAG_RFS)
		vnics += rx_rings;

	if (bp->flags & BNXT_FLAG_AGG_RINGS)
		rx_rings <<= 1;
	cp = sh ? max_t(int, tx_rings_needed, rx) : tx_rings_needed + rx;
	stats = cp;
	if (BNXT_NEW_RM(bp)) {
		cp += bnxt_get_ulp_msix_num(bp);
		stats += bnxt_get_ulp_stat_ctxs(bp);
	}
	return bnxt_hwrm_check_rings(bp, tx_rings_needed, rx_rings, rx, cp,
				     stats, vnics);
}

static void bnxt_unmap_bars(struct bnxt *bp, struct pci_dev *pdev)
{
	if (bp->bar2) {
		pci_iounmap(pdev, bp->bar2);
		bp->bar2 = NULL;
	}

	if (bp->bar1) {
		pci_iounmap(pdev, bp->bar1);
		bp->bar1 = NULL;
	}

	if (bp->bar0) {
		pci_iounmap(pdev, bp->bar0);
		bp->bar0 = NULL;
	}
}

static void bnxt_cleanup_pci(struct bnxt *bp)
{
	bnxt_unmap_bars(bp, bp->pdev);
	pci_release_regions(bp->pdev);
	if (pci_is_enabled(bp->pdev))
		pci_disable_device(bp->pdev);
}

static void bnxt_init_dflt_coal(struct bnxt *bp)
{
	struct bnxt_coal *coal;

	/* Tick values in micro seconds.
	 * 1 coal_buf x bufs_per_record = 1 completion record.
	 */
	coal = &bp->rx_coal;
	coal->coal_ticks = 10;
	coal->coal_bufs = 30;
	coal->coal_ticks_irq = 1;
	coal->coal_bufs_irq = 2;
	coal->idle_thresh = 50;
	coal->bufs_per_record = 2;
	coal->budget = 64;		/* NAPI budget */

	coal = &bp->tx_coal;
	coal->coal_ticks = 28;
	coal->coal_bufs = 30;
	coal->coal_ticks_irq = 2;
	coal->coal_bufs_irq = 2;
	coal->bufs_per_record = 1;

	bp->stats_coal_ticks = BNXT_DEF_STATS_COAL_TICKS;
}

static int bnxt_fw_reset_via_optee(struct bnxt *bp)
{
#ifdef CONFIG_TEE_BNXT_FW
	int rc = tee_bnxt_fw_load();

	if (rc)
		netdev_err(bp->dev, "Failed FW reset via OP-TEE, rc=%d\n", rc);

	return rc;
#else
	netdev_err(bp->dev, "OP-TEE not supported\n");
	return -ENODEV;
#endif
}

static int bnxt_fw_init_one_p1(struct bnxt *bp)
{
	int rc;

	bp->fw_cap = 0;
	rc = bnxt_hwrm_ver_get(bp);
	bnxt_try_map_fw_health_reg(bp);
	if (rc) {
		if (bp->fw_health && bp->fw_health->status_reliable) {
			u32 sts = bnxt_fw_health_readl(bp, BNXT_FW_HEALTH_REG);

			netdev_err(bp->dev,
				   "Firmware not responding, status: 0x%x\n",
				   sts);
			if (sts & FW_STATUS_REG_CRASHED_NO_MASTER) {
				netdev_warn(bp->dev, "Firmware recover via OP-TEE requested\n");
				rc = bnxt_fw_reset_via_optee(bp);
				if (!rc)
					rc = bnxt_hwrm_ver_get(bp);
			}
		}
		if (rc)
			return rc;
	}

	if (bp->fw_cap & BNXT_FW_CAP_KONG_MB_CHNL) {
		rc = bnxt_alloc_kong_hwrm_resources(bp);
		if (rc)
			bp->fw_cap &= ~BNXT_FW_CAP_KONG_MB_CHNL;
	}

	if ((bp->fw_cap & BNXT_FW_CAP_SHORT_CMD) ||
	    bp->hwrm_max_ext_req_len > BNXT_HWRM_MAX_REQ_LEN) {
		rc = bnxt_alloc_hwrm_short_cmd_req(bp);
		if (rc)
			return rc;
	}
	bnxt_nvm_cfg_ver_get(bp);

	rc = bnxt_hwrm_func_reset(bp);
	if (rc)
		return -ENODEV;

	bnxt_hwrm_fw_set_time(bp);
	return 0;
}

static int bnxt_fw_init_one_p2(struct bnxt *bp)
{
	int rc;

	/* Get the MAX capabilities for this function */
	rc = bnxt_hwrm_func_qcaps(bp);
	if (rc) {
		netdev_err(bp->dev, "hwrm query capability failure rc: %x\n",
			   rc);
		return -ENODEV;
	}

	rc = bnxt_hwrm_cfa_adv_flow_mgnt_qcaps(bp);
	if (rc)
		netdev_warn(bp->dev, "hwrm query adv flow mgnt failure rc: %d\n",
			    rc);

	if (bnxt_alloc_fw_health(bp)) {
		netdev_warn(bp->dev, "no memory for firmware error recovery\n");
	} else {
		rc = bnxt_hwrm_error_recovery_qcfg(bp);
		if (rc)
			netdev_warn(bp->dev, "hwrm query error recovery failure rc: %d\n",
				    rc);
	}

	rc = bnxt_hwrm_func_drv_rgtr(bp, NULL, 0, false);
	if (rc)
		return -ENODEV;

	bnxt_hwrm_func_qcfg(bp);
	bnxt_hwrm_vnic_qcaps(bp);
	bnxt_hwrm_port_led_qcaps(bp);
	bnxt_ethtool_init(bp);
	bnxt_dcb_init(bp);
	return 0;
}

static void bnxt_set_dflt_rss_hash_type(struct bnxt *bp)
{
	bp->flags &= ~BNXT_FLAG_UDP_RSS_CAP;
	bp->rss_hash_cfg = VNIC_RSS_CFG_REQ_HASH_TYPE_IPV4 |
			   VNIC_RSS_CFG_REQ_HASH_TYPE_TCP_IPV4 |
			   VNIC_RSS_CFG_REQ_HASH_TYPE_IPV6 |
			   VNIC_RSS_CFG_REQ_HASH_TYPE_TCP_IPV6;
	if (BNXT_CHIP_P4_PLUS(bp) && bp->hwrm_spec_code >= 0x10501) {
		bp->flags |= BNXT_FLAG_UDP_RSS_CAP;
		bp->rss_hash_cfg |= VNIC_RSS_CFG_REQ_HASH_TYPE_UDP_IPV4 |
				    VNIC_RSS_CFG_REQ_HASH_TYPE_UDP_IPV6;
	}
}

static void bnxt_set_dflt_rfs(struct bnxt *bp)
{
	struct net_device *dev = bp->dev;

	dev->hw_features &= ~NETIF_F_NTUPLE;
	dev->features &= ~NETIF_F_NTUPLE;
	bp->flags &= ~BNXT_FLAG_RFS;
	if (bnxt_rfs_supported(bp)) {
		dev->hw_features |= NETIF_F_NTUPLE;
		if (bnxt_rfs_capable(bp)) {
			bp->flags |= BNXT_FLAG_RFS;
			dev->features |= NETIF_F_NTUPLE;
		}
	}
}

static void bnxt_fw_init_one_p3(struct bnxt *bp)
{
	struct pci_dev *pdev = bp->pdev;

	bnxt_set_dflt_rss_hash_type(bp);
	bnxt_set_dflt_rfs(bp);

	bnxt_get_wol_settings(bp);
	if (bp->flags & BNXT_FLAG_WOL_CAP)
		device_set_wakeup_enable(&pdev->dev, bp->wol);
	else
		device_set_wakeup_capable(&pdev->dev, false);

	bnxt_hwrm_set_cache_line_size(bp, cache_line_size());
	bnxt_hwrm_coal_params_qcaps(bp);
}

static int bnxt_fw_init_one(struct bnxt *bp)
{
	int rc;

	rc = bnxt_fw_init_one_p1(bp);
	if (rc) {
		netdev_err(bp->dev, "Firmware init phase 1 failed\n");
		return rc;
	}
	rc = bnxt_fw_init_one_p2(bp);
	if (rc) {
		netdev_err(bp->dev, "Firmware init phase 2 failed\n");
		return rc;
	}
	rc = bnxt_approve_mac(bp, bp->dev->dev_addr, false);
	if (rc)
		return rc;

	/* In case fw capabilities have changed, destroy the unneeded
	 * reporters and create newly capable ones.
	 */
	bnxt_dl_fw_reporters_destroy(bp, false);
	bnxt_dl_fw_reporters_create(bp);
	bnxt_fw_init_one_p3(bp);
	return 0;
}

static void bnxt_fw_reset_writel(struct bnxt *bp, int reg_idx)
{
	struct bnxt_fw_health *fw_health = bp->fw_health;
	u32 reg = fw_health->fw_reset_seq_regs[reg_idx];
	u32 val = fw_health->fw_reset_seq_vals[reg_idx];
	u32 reg_type, reg_off, delay_msecs;

	delay_msecs = fw_health->fw_reset_seq_delay_msec[reg_idx];
	reg_type = BNXT_FW_HEALTH_REG_TYPE(reg);
	reg_off = BNXT_FW_HEALTH_REG_OFF(reg);
	switch (reg_type) {
	case BNXT_FW_HEALTH_REG_TYPE_CFG:
		pci_write_config_dword(bp->pdev, reg_off, val);
		break;
	case BNXT_FW_HEALTH_REG_TYPE_GRC:
		writel(reg_off & BNXT_GRC_BASE_MASK,
		       bp->bar0 + BNXT_GRCPF_REG_WINDOW_BASE_OUT + 4);
		reg_off = (reg_off & BNXT_GRC_OFFSET_MASK) + 0x2000;
		fallthrough;
	case BNXT_FW_HEALTH_REG_TYPE_BAR0:
		writel(val, bp->bar0 + reg_off);
		break;
	case BNXT_FW_HEALTH_REG_TYPE_BAR1:
		writel(val, bp->bar1 + reg_off);
		break;
	}
	if (delay_msecs) {
		pci_read_config_dword(bp->pdev, 0, &val);
		msleep(delay_msecs);
	}
}

static void bnxt_reset_all(struct bnxt *bp)
{
	struct bnxt_fw_health *fw_health = bp->fw_health;
	int i, rc;

	if (bp->fw_cap & BNXT_FW_CAP_ERR_RECOVER_RELOAD) {
		bnxt_fw_reset_via_optee(bp);
		bp->fw_reset_timestamp = jiffies;
		return;
	}

	if (fw_health->flags & ERROR_RECOVERY_QCFG_RESP_FLAGS_HOST) {
		for (i = 0; i < fw_health->fw_reset_seq_cnt; i++)
			bnxt_fw_reset_writel(bp, i);
	} else if (fw_health->flags & ERROR_RECOVERY_QCFG_RESP_FLAGS_CO_CPU) {
		struct hwrm_fw_reset_input req = {0};

		bnxt_hwrm_cmd_hdr_init(bp, &req, HWRM_FW_RESET, -1, -1);
		req.resp_addr = cpu_to_le64(bp->hwrm_cmd_kong_resp_dma_addr);
		req.embedded_proc_type = FW_RESET_REQ_EMBEDDED_PROC_TYPE_CHIP;
		req.selfrst_status = FW_RESET_REQ_SELFRST_STATUS_SELFRSTASAP;
		req.flags = FW_RESET_REQ_FLAGS_RESET_GRACEFUL;
		rc = hwrm_send_message(bp, &req, sizeof(req), HWRM_CMD_TIMEOUT);
		if (rc)
			netdev_warn(bp->dev, "Unable to reset FW rc=%d\n", rc);
	}
	bp->fw_reset_timestamp = jiffies;
}

static void bnxt_fw_reset_task(struct work_struct *work)
{
	struct bnxt *bp = container_of(work, struct bnxt, fw_reset_task.work);
	int rc;

	if (!test_bit(BNXT_STATE_IN_FW_RESET, &bp->state)) {
		netdev_err(bp->dev, "bnxt_fw_reset_task() called when not in fw reset mode!\n");
		return;
	}

	switch (bp->fw_reset_state) {
	case BNXT_FW_RESET_STATE_POLL_VF: {
		int n = bnxt_get_registered_vfs(bp);
		int tmo;

		if (n < 0) {
			netdev_err(bp->dev, "Firmware reset aborted, subsequent func_qcfg cmd failed, rc = %d, %d msecs since reset timestamp\n",
				   n, jiffies_to_msecs(jiffies -
				   bp->fw_reset_timestamp));
			goto fw_reset_abort;
		} else if (n > 0) {
			if (time_after(jiffies, bp->fw_reset_timestamp +
				       (bp->fw_reset_max_dsecs * HZ / 10))) {
				clear_bit(BNXT_STATE_IN_FW_RESET, &bp->state);
				bp->fw_reset_state = 0;
				netdev_err(bp->dev, "Firmware reset aborted, bnxt_get_registered_vfs() returns %d\n",
					   n);
				return;
			}
			bnxt_queue_fw_reset_work(bp, HZ / 10);
			return;
		}
		bp->fw_reset_timestamp = jiffies;
		rtnl_lock();
		bnxt_fw_reset_close(bp);
		if (bp->fw_cap & BNXT_FW_CAP_ERR_RECOVER_RELOAD) {
			bp->fw_reset_state = BNXT_FW_RESET_STATE_POLL_FW_DOWN;
			tmo = HZ / 10;
		} else {
			bp->fw_reset_state = BNXT_FW_RESET_STATE_ENABLE_DEV;
			tmo = bp->fw_reset_min_dsecs * HZ / 10;
		}
		rtnl_unlock();
		bnxt_queue_fw_reset_work(bp, tmo);
		return;
	}
	case BNXT_FW_RESET_STATE_POLL_FW_DOWN: {
		u32 val;

		val = bnxt_fw_health_readl(bp, BNXT_FW_HEALTH_REG);
		if (!(val & BNXT_FW_STATUS_SHUTDOWN) &&
		    !time_after(jiffies, bp->fw_reset_timestamp +
		    (bp->fw_reset_max_dsecs * HZ / 10))) {
			bnxt_queue_fw_reset_work(bp, HZ / 5);
			return;
		}

		if (!bp->fw_health->master) {
			u32 wait_dsecs = bp->fw_health->normal_func_wait_dsecs;

			bp->fw_reset_state = BNXT_FW_RESET_STATE_ENABLE_DEV;
			bnxt_queue_fw_reset_work(bp, wait_dsecs * HZ / 10);
			return;
		}
		bp->fw_reset_state = BNXT_FW_RESET_STATE_RESET_FW;
	}
		fallthrough;
	case BNXT_FW_RESET_STATE_RESET_FW:
		bnxt_reset_all(bp);
		bp->fw_reset_state = BNXT_FW_RESET_STATE_ENABLE_DEV;
		bnxt_queue_fw_reset_work(bp, bp->fw_reset_min_dsecs * HZ / 10);
		return;
	case BNXT_FW_RESET_STATE_ENABLE_DEV:
		if (test_bit(BNXT_STATE_FW_FATAL_COND, &bp->state)) {
			u32 val;

			val = bnxt_fw_health_readl(bp,
						   BNXT_FW_RESET_INPROG_REG);
			if (val)
				netdev_warn(bp->dev, "FW reset inprog %x after min wait time.\n",
					    val);
		}
		clear_bit(BNXT_STATE_FW_FATAL_COND, &bp->state);
		if (pci_enable_device(bp->pdev)) {
			netdev_err(bp->dev, "Cannot re-enable PCI device\n");
			goto fw_reset_abort;
		}
		pci_set_master(bp->pdev);
		bp->fw_reset_state = BNXT_FW_RESET_STATE_POLL_FW;
		fallthrough;
	case BNXT_FW_RESET_STATE_POLL_FW:
		bp->hwrm_cmd_timeout = SHORT_HWRM_CMD_TIMEOUT;
		rc = __bnxt_hwrm_ver_get(bp, true);
		if (rc) {
			if (time_after(jiffies, bp->fw_reset_timestamp +
				       (bp->fw_reset_max_dsecs * HZ / 10))) {
				netdev_err(bp->dev, "Firmware reset aborted\n");
				goto fw_reset_abort_status;
			}
			bnxt_queue_fw_reset_work(bp, HZ / 5);
			return;
		}
		bp->hwrm_cmd_timeout = DFLT_HWRM_CMD_TIMEOUT;
		bp->fw_reset_state = BNXT_FW_RESET_STATE_OPENING;
		fallthrough;
	case BNXT_FW_RESET_STATE_OPENING:
		while (!rtnl_trylock()) {
			bnxt_queue_fw_reset_work(bp, HZ / 10);
			return;
		}
		rc = bnxt_open(bp->dev);
		if (rc) {
			netdev_err(bp->dev, "bnxt_open_nic() failed\n");
			clear_bit(BNXT_STATE_IN_FW_RESET, &bp->state);
			dev_close(bp->dev);
		}

		bp->fw_reset_state = 0;
		/* Make sure fw_reset_state is 0 before clearing the flag */
		smp_mb__before_atomic();
		clear_bit(BNXT_STATE_IN_FW_RESET, &bp->state);
		bnxt_ulp_start(bp, rc);
		if (!rc)
			bnxt_reenable_sriov(bp);
		bnxt_dl_health_recovery_done(bp);
		bnxt_dl_health_status_update(bp, true);
		rtnl_unlock();
		break;
	}
	return;

fw_reset_abort_status:
	if (bp->fw_health->status_reliable ||
	    (bp->fw_cap & BNXT_FW_CAP_ERROR_RECOVERY)) {
		u32 sts = bnxt_fw_health_readl(bp, BNXT_FW_HEALTH_REG);

		netdev_err(bp->dev, "fw_health_status 0x%x\n", sts);
	}
fw_reset_abort:
	clear_bit(BNXT_STATE_IN_FW_RESET, &bp->state);
	if (bp->fw_reset_state != BNXT_FW_RESET_STATE_POLL_VF)
		bnxt_dl_health_status_update(bp, false);
	bp->fw_reset_state = 0;
	rtnl_lock();
	dev_close(bp->dev);
	rtnl_unlock();
}

static int bnxt_init_board(struct pci_dev *pdev, struct net_device *dev)
{
	int rc;
	struct bnxt *bp = netdev_priv(dev);

	SET_NETDEV_DEV(dev, &pdev->dev);

	/* enable device (incl. PCI PM wakeup), and bus-mastering */
	rc = pci_enable_device(pdev);
	if (rc) {
		dev_err(&pdev->dev, "Cannot enable PCI device, aborting\n");
		goto init_err;
	}

	if (!(pci_resource_flags(pdev, 0) & IORESOURCE_MEM)) {
		dev_err(&pdev->dev,
			"Cannot find PCI device base address, aborting\n");
		rc = -ENODEV;
		goto init_err_disable;
	}

	rc = pci_request_regions(pdev, DRV_MODULE_NAME);
	if (rc) {
		dev_err(&pdev->dev, "Cannot obtain PCI resources, aborting\n");
		goto init_err_disable;
	}

	if (dma_set_mask_and_coherent(&pdev->dev, DMA_BIT_MASK(64)) != 0 &&
	    dma_set_mask_and_coherent(&pdev->dev, DMA_BIT_MASK(32)) != 0) {
		dev_err(&pdev->dev, "System does not support DMA, aborting\n");
		goto init_err_disable;
	}

	pci_set_master(pdev);

	bp->dev = dev;
	bp->pdev = pdev;

	/* Doorbell BAR bp->bar1 is mapped after bnxt_fw_init_one_p2()
	 * determines the BAR size.
	 */
	bp->bar0 = pci_ioremap_bar(pdev, 0);
	if (!bp->bar0) {
		dev_err(&pdev->dev, "Cannot map device registers, aborting\n");
		rc = -ENOMEM;
		goto init_err_release;
	}

	bp->bar2 = pci_ioremap_bar(pdev, 4);
	if (!bp->bar2) {
		dev_err(&pdev->dev, "Cannot map bar4 registers, aborting\n");
		rc = -ENOMEM;
		goto init_err_release;
	}

	pci_enable_pcie_error_reporting(pdev);

	INIT_WORK(&bp->sp_task, bnxt_sp_task);
	INIT_DELAYED_WORK(&bp->fw_reset_task, bnxt_fw_reset_task);

	spin_lock_init(&bp->ntp_fltr_lock);
#if BITS_PER_LONG == 32
	spin_lock_init(&bp->db_lock);
#endif

	bp->rx_ring_size = BNXT_DEFAULT_RX_RING_SIZE;
	bp->tx_ring_size = BNXT_DEFAULT_TX_RING_SIZE;

	bnxt_init_dflt_coal(bp);

	timer_setup(&bp->timer, bnxt_timer, 0);
	bp->current_interval = BNXT_TIMER_INTERVAL;

	bp->vxlan_fw_dst_port_id = INVALID_HW_RING_ID;
	bp->nge_fw_dst_port_id = INVALID_HW_RING_ID;

	clear_bit(BNXT_STATE_OPEN, &bp->state);
	return 0;

init_err_release:
	bnxt_unmap_bars(bp, pdev);
	pci_release_regions(pdev);

init_err_disable:
	pci_disable_device(pdev);

init_err:
	return rc;
}

/* rtnl_lock held */
static int bnxt_change_mac_addr(struct net_device *dev, void *p)
{
	struct sockaddr *addr = p;
	struct bnxt *bp = netdev_priv(dev);
	int rc = 0;

	if (!is_valid_ether_addr(addr->sa_data))
		return -EADDRNOTAVAIL;

	if (ether_addr_equal(addr->sa_data, dev->dev_addr))
		return 0;

	rc = bnxt_approve_mac(bp, addr->sa_data, true);
	if (rc)
		return rc;

	memcpy(dev->dev_addr, addr->sa_data, dev->addr_len);
	if (netif_running(dev)) {
		bnxt_close_nic(bp, false, false);
		rc = bnxt_open_nic(bp, false, false);
	}

	return rc;
}

/* rtnl_lock held */
static int bnxt_change_mtu(struct net_device *dev, int new_mtu)
{
	struct bnxt *bp = netdev_priv(dev);

	if (netif_running(dev))
		bnxt_close_nic(bp, true, false);

	dev->mtu = new_mtu;
	bnxt_set_ring_params(bp);

	if (netif_running(dev))
		return bnxt_open_nic(bp, true, false);

	return 0;
}

int bnxt_setup_mq_tc(struct net_device *dev, u8 tc)
{
	struct bnxt *bp = netdev_priv(dev);
	bool sh = false;
	int rc;

	if (tc > bp->max_tc) {
		netdev_err(dev, "Too many traffic classes requested: %d. Max supported is %d.\n",
			   tc, bp->max_tc);
		return -EINVAL;
	}

	if (netdev_get_num_tc(dev) == tc)
		return 0;

	if (bp->flags & BNXT_FLAG_SHARED_RINGS)
		sh = true;

	rc = bnxt_check_rings(bp, bp->tx_nr_rings_per_tc, bp->rx_nr_rings,
			      sh, tc, bp->tx_nr_rings_xdp);
	if (rc)
		return rc;

	/* Needs to close the device and do hw resource re-allocations */
	if (netif_running(bp->dev))
		bnxt_close_nic(bp, true, false);

	if (tc) {
		bp->tx_nr_rings = bp->tx_nr_rings_per_tc * tc;
		netdev_set_num_tc(dev, tc);
	} else {
		bp->tx_nr_rings = bp->tx_nr_rings_per_tc;
		netdev_reset_tc(dev);
	}
	bp->tx_nr_rings += bp->tx_nr_rings_xdp;
	bp->cp_nr_rings = sh ? max_t(int, bp->tx_nr_rings, bp->rx_nr_rings) :
			       bp->tx_nr_rings + bp->rx_nr_rings;

	if (netif_running(bp->dev))
		return bnxt_open_nic(bp, true, false);

	return 0;
}

static int bnxt_setup_tc_block_cb(enum tc_setup_type type, void *type_data,
				  void *cb_priv)
{
	struct bnxt *bp = cb_priv;

	if (!bnxt_tc_flower_enabled(bp) ||
	    !tc_cls_can_offload_and_chain0(bp->dev, type_data))
		return -EOPNOTSUPP;

	switch (type) {
	case TC_SETUP_CLSFLOWER:
		return bnxt_tc_setup_flower(bp, bp->pf.fw_fid, type_data);
	default:
		return -EOPNOTSUPP;
	}
}

LIST_HEAD(bnxt_block_cb_list);

static int bnxt_setup_tc(struct net_device *dev, enum tc_setup_type type,
			 void *type_data)
{
	struct bnxt *bp = netdev_priv(dev);

	switch (type) {
	case TC_SETUP_BLOCK:
		return flow_block_cb_setup_simple(type_data,
						  &bnxt_block_cb_list,
						  bnxt_setup_tc_block_cb,
						  bp, bp, true);
	case TC_SETUP_QDISC_MQPRIO: {
		struct tc_mqprio_qopt *mqprio = type_data;

		mqprio->hw = TC_MQPRIO_HW_OFFLOAD_TCS;

		return bnxt_setup_mq_tc(dev, mqprio->num_tc);
	}
	default:
		return -EOPNOTSUPP;
	}
}

#ifdef CONFIG_RFS_ACCEL
static bool bnxt_fltr_match(struct bnxt_ntuple_filter *f1,
			    struct bnxt_ntuple_filter *f2)
{
	struct flow_keys *keys1 = &f1->fkeys;
	struct flow_keys *keys2 = &f2->fkeys;

	if (keys1->basic.n_proto != keys2->basic.n_proto ||
	    keys1->basic.ip_proto != keys2->basic.ip_proto)
		return false;

	if (keys1->basic.n_proto == htons(ETH_P_IP)) {
		if (keys1->addrs.v4addrs.src != keys2->addrs.v4addrs.src ||
		    keys1->addrs.v4addrs.dst != keys2->addrs.v4addrs.dst)
			return false;
	} else {
		if (memcmp(&keys1->addrs.v6addrs.src, &keys2->addrs.v6addrs.src,
			   sizeof(keys1->addrs.v6addrs.src)) ||
		    memcmp(&keys1->addrs.v6addrs.dst, &keys2->addrs.v6addrs.dst,
			   sizeof(keys1->addrs.v6addrs.dst)))
			return false;
	}

	if (keys1->ports.ports == keys2->ports.ports &&
	    keys1->control.flags == keys2->control.flags &&
	    ether_addr_equal(f1->src_mac_addr, f2->src_mac_addr) &&
	    ether_addr_equal(f1->dst_mac_addr, f2->dst_mac_addr))
		return true;

	return false;
}

static int bnxt_rx_flow_steer(struct net_device *dev, const struct sk_buff *skb,
			      u16 rxq_index, u32 flow_id)
{
	struct bnxt *bp = netdev_priv(dev);
	struct bnxt_ntuple_filter *fltr, *new_fltr;
	struct flow_keys *fkeys;
	struct ethhdr *eth = (struct ethhdr *)skb_mac_header(skb);
	int rc = 0, idx, bit_id, l2_idx = 0;
	struct hlist_head *head;
	u32 flags;

	if (!ether_addr_equal(dev->dev_addr, eth->h_dest)) {
		struct bnxt_vnic_info *vnic = &bp->vnic_info[0];
		int off = 0, j;

		netif_addr_lock_bh(dev);
		for (j = 0; j < vnic->uc_filter_count; j++, off += ETH_ALEN) {
			if (ether_addr_equal(eth->h_dest,
					     vnic->uc_list + off)) {
				l2_idx = j + 1;
				break;
			}
		}
		netif_addr_unlock_bh(dev);
		if (!l2_idx)
			return -EINVAL;
	}
	new_fltr = kzalloc(sizeof(*new_fltr), GFP_ATOMIC);
	if (!new_fltr)
		return -ENOMEM;

	fkeys = &new_fltr->fkeys;
	if (!skb_flow_dissect_flow_keys(skb, fkeys, 0)) {
		rc = -EPROTONOSUPPORT;
		goto err_free;
	}

	if ((fkeys->basic.n_proto != htons(ETH_P_IP) &&
	     fkeys->basic.n_proto != htons(ETH_P_IPV6)) ||
	    ((fkeys->basic.ip_proto != IPPROTO_TCP) &&
	     (fkeys->basic.ip_proto != IPPROTO_UDP))) {
		rc = -EPROTONOSUPPORT;
		goto err_free;
	}
	if (fkeys->basic.n_proto == htons(ETH_P_IPV6) &&
	    bp->hwrm_spec_code < 0x10601) {
		rc = -EPROTONOSUPPORT;
		goto err_free;
	}
	flags = fkeys->control.flags;
	if (((flags & FLOW_DIS_ENCAPSULATION) &&
	     bp->hwrm_spec_code < 0x10601) || (flags & FLOW_DIS_IS_FRAGMENT)) {
		rc = -EPROTONOSUPPORT;
		goto err_free;
	}

	memcpy(new_fltr->dst_mac_addr, eth->h_dest, ETH_ALEN);
	memcpy(new_fltr->src_mac_addr, eth->h_source, ETH_ALEN);

	idx = skb_get_hash_raw(skb) & BNXT_NTP_FLTR_HASH_MASK;
	head = &bp->ntp_fltr_hash_tbl[idx];
	rcu_read_lock();
	hlist_for_each_entry_rcu(fltr, head, hash) {
		if (bnxt_fltr_match(fltr, new_fltr)) {
			rcu_read_unlock();
			rc = 0;
			goto err_free;
		}
	}
	rcu_read_unlock();

	spin_lock_bh(&bp->ntp_fltr_lock);
	bit_id = bitmap_find_free_region(bp->ntp_fltr_bmap,
					 BNXT_NTP_FLTR_MAX_FLTR, 0);
	if (bit_id < 0) {
		spin_unlock_bh(&bp->ntp_fltr_lock);
		rc = -ENOMEM;
		goto err_free;
	}

	new_fltr->sw_id = (u16)bit_id;
	new_fltr->flow_id = flow_id;
	new_fltr->l2_fltr_idx = l2_idx;
	new_fltr->rxq = rxq_index;
	hlist_add_head_rcu(&new_fltr->hash, head);
	bp->ntp_fltr_count++;
	spin_unlock_bh(&bp->ntp_fltr_lock);

	set_bit(BNXT_RX_NTP_FLTR_SP_EVENT, &bp->sp_event);
	bnxt_queue_sp_work(bp);

	return new_fltr->sw_id;

err_free:
	kfree(new_fltr);
	return rc;
}

static void bnxt_cfg_ntp_filters(struct bnxt *bp)
{
	int i;

	for (i = 0; i < BNXT_NTP_FLTR_HASH_SIZE; i++) {
		struct hlist_head *head;
		struct hlist_node *tmp;
		struct bnxt_ntuple_filter *fltr;
		int rc;

		head = &bp->ntp_fltr_hash_tbl[i];
		hlist_for_each_entry_safe(fltr, tmp, head, hash) {
			bool del = false;

			if (test_bit(BNXT_FLTR_VALID, &fltr->state)) {
				if (rps_may_expire_flow(bp->dev, fltr->rxq,
							fltr->flow_id,
							fltr->sw_id)) {
					bnxt_hwrm_cfa_ntuple_filter_free(bp,
									 fltr);
					del = true;
				}
			} else {
				rc = bnxt_hwrm_cfa_ntuple_filter_alloc(bp,
								       fltr);
				if (rc)
					del = true;
				else
					set_bit(BNXT_FLTR_VALID, &fltr->state);
			}

			if (del) {
				spin_lock_bh(&bp->ntp_fltr_lock);
				hlist_del_rcu(&fltr->hash);
				bp->ntp_fltr_count--;
				spin_unlock_bh(&bp->ntp_fltr_lock);
				synchronize_rcu();
				clear_bit(fltr->sw_id, bp->ntp_fltr_bmap);
				kfree(fltr);
			}
		}
	}
	if (test_and_clear_bit(BNXT_HWRM_PF_UNLOAD_SP_EVENT, &bp->sp_event))
		netdev_info(bp->dev, "Receive PF driver unload event!\n");
}

#else

static void bnxt_cfg_ntp_filters(struct bnxt *bp)
{
}

#endif /* CONFIG_RFS_ACCEL */

static int bnxt_udp_tunnel_sync(struct net_device *netdev, unsigned int table)
{
	struct bnxt *bp = netdev_priv(netdev);
	struct udp_tunnel_info ti;
	unsigned int cmd;

	udp_tunnel_nic_get_port(netdev, table, 0, &ti);
	if (ti.type == UDP_TUNNEL_TYPE_VXLAN)
		cmd = TUNNEL_DST_PORT_FREE_REQ_TUNNEL_TYPE_VXLAN;
	else
		cmd = TUNNEL_DST_PORT_FREE_REQ_TUNNEL_TYPE_GENEVE;

	if (ti.port)
		return bnxt_hwrm_tunnel_dst_port_alloc(bp, ti.port, cmd);

	return bnxt_hwrm_tunnel_dst_port_free(bp, cmd);
}

static const struct udp_tunnel_nic_info bnxt_udp_tunnels = {
	.sync_table	= bnxt_udp_tunnel_sync,
	.flags		= UDP_TUNNEL_NIC_INFO_MAY_SLEEP |
			  UDP_TUNNEL_NIC_INFO_OPEN_ONLY,
	.tables		= {
		{ .n_entries = 1, .tunnel_types = UDP_TUNNEL_TYPE_VXLAN,  },
		{ .n_entries = 1, .tunnel_types = UDP_TUNNEL_TYPE_GENEVE, },
	},
};

static int bnxt_bridge_getlink(struct sk_buff *skb, u32 pid, u32 seq,
			       struct net_device *dev, u32 filter_mask,
			       int nlflags)
{
	struct bnxt *bp = netdev_priv(dev);

	return ndo_dflt_bridge_getlink(skb, pid, seq, dev, bp->br_mode, 0, 0,
				       nlflags, filter_mask, NULL);
}

static int bnxt_bridge_setlink(struct net_device *dev, struct nlmsghdr *nlh,
			       u16 flags, struct netlink_ext_ack *extack)
{
	struct bnxt *bp = netdev_priv(dev);
	struct nlattr *attr, *br_spec;
	int rem, rc = 0;

	if (bp->hwrm_spec_code < 0x10708 || !BNXT_SINGLE_PF(bp))
		return -EOPNOTSUPP;

	br_spec = nlmsg_find_attr(nlh, sizeof(struct ifinfomsg), IFLA_AF_SPEC);
	if (!br_spec)
		return -EINVAL;

	nla_for_each_nested(attr, br_spec, rem) {
		u16 mode;

		if (nla_type(attr) != IFLA_BRIDGE_MODE)
			continue;

		if (nla_len(attr) < sizeof(mode))
			return -EINVAL;

		mode = nla_get_u16(attr);
		if (mode == bp->br_mode)
			break;

		rc = bnxt_hwrm_set_br_mode(bp, mode);
		if (!rc)
			bp->br_mode = mode;
		break;
	}
	return rc;
}

int bnxt_get_port_parent_id(struct net_device *dev,
			    struct netdev_phys_item_id *ppid)
{
	struct bnxt *bp = netdev_priv(dev);

	if (bp->eswitch_mode != DEVLINK_ESWITCH_MODE_SWITCHDEV)
		return -EOPNOTSUPP;

	/* The PF and it's VF-reps only support the switchdev framework */
	if (!BNXT_PF(bp) || !(bp->flags & BNXT_FLAG_DSN_VALID))
		return -EOPNOTSUPP;

	ppid->id_len = sizeof(bp->dsn);
	memcpy(ppid->id, bp->dsn, ppid->id_len);

	return 0;
}

static struct devlink_port *bnxt_get_devlink_port(struct net_device *dev)
{
	struct bnxt *bp = netdev_priv(dev);

	return &bp->dl_port;
}

static const struct net_device_ops bnxt_netdev_ops = {
	.ndo_open		= bnxt_open,
	.ndo_start_xmit		= bnxt_start_xmit,
	.ndo_stop		= bnxt_close,
	.ndo_get_stats64	= bnxt_get_stats64,
	.ndo_set_rx_mode	= bnxt_set_rx_mode,
	.ndo_do_ioctl		= bnxt_ioctl,
	.ndo_validate_addr	= eth_validate_addr,
	.ndo_set_mac_address	= bnxt_change_mac_addr,
	.ndo_change_mtu		= bnxt_change_mtu,
	.ndo_fix_features	= bnxt_fix_features,
	.ndo_set_features	= bnxt_set_features,
	.ndo_tx_timeout		= bnxt_tx_timeout,
#ifdef CONFIG_BNXT_SRIOV
	.ndo_get_vf_config	= bnxt_get_vf_config,
	.ndo_set_vf_mac		= bnxt_set_vf_mac,
	.ndo_set_vf_vlan	= bnxt_set_vf_vlan,
	.ndo_set_vf_rate	= bnxt_set_vf_bw,
	.ndo_set_vf_link_state	= bnxt_set_vf_link_state,
	.ndo_set_vf_spoofchk	= bnxt_set_vf_spoofchk,
	.ndo_set_vf_trust	= bnxt_set_vf_trust,
#endif
	.ndo_setup_tc           = bnxt_setup_tc,
#ifdef CONFIG_RFS_ACCEL
	.ndo_rx_flow_steer	= bnxt_rx_flow_steer,
#endif
	.ndo_udp_tunnel_add	= udp_tunnel_nic_add_port,
	.ndo_udp_tunnel_del	= udp_tunnel_nic_del_port,
	.ndo_bpf		= bnxt_xdp,
	.ndo_xdp_xmit		= bnxt_xdp_xmit,
	.ndo_bridge_getlink	= bnxt_bridge_getlink,
	.ndo_bridge_setlink	= bnxt_bridge_setlink,
	.ndo_get_devlink_port	= bnxt_get_devlink_port,
};

static void bnxt_remove_one(struct pci_dev *pdev)
{
	struct net_device *dev = pci_get_drvdata(pdev);
	struct bnxt *bp = netdev_priv(dev);

	if (BNXT_PF(bp))
		bnxt_sriov_disable(bp);

	clear_bit(BNXT_STATE_IN_FW_RESET, &bp->state);
	bnxt_cancel_sp_work(bp);
	bp->sp_event = 0;

	bnxt_dl_fw_reporters_destroy(bp, true);
	if (BNXT_PF(bp))
		devlink_port_type_clear(&bp->dl_port);
	pci_disable_pcie_error_reporting(pdev);
	unregister_netdev(dev);
	bnxt_dl_unregister(bp);
	bnxt_shutdown_tc(bp);

	bnxt_clear_int_mode(bp);
	bnxt_hwrm_func_drv_unrgtr(bp);
	bnxt_free_hwrm_resources(bp);
	bnxt_free_hwrm_short_cmd_req(bp);
	bnxt_ethtool_free(bp);
	bnxt_dcb_free(bp);
	kfree(bp->edev);
	bp->edev = NULL;
	kfree(bp->fw_health);
	bp->fw_health = NULL;
	bnxt_cleanup_pci(bp);
	bnxt_free_ctx_mem(bp);
	kfree(bp->ctx);
	bp->ctx = NULL;
	kfree(bp->rss_indir_tbl);
	bp->rss_indir_tbl = NULL;
	bnxt_free_port_stats(bp);
	free_netdev(dev);
}

static int bnxt_probe_phy(struct bnxt *bp, bool fw_dflt)
{
	int rc = 0;
	struct bnxt_link_info *link_info = &bp->link_info;

	rc = bnxt_hwrm_phy_qcaps(bp);
	if (rc) {
		netdev_err(bp->dev, "Probe phy can't get phy capabilities (rc: %x)\n",
			   rc);
		return rc;
	}
	if (!fw_dflt)
		return 0;

	rc = bnxt_update_link(bp, false);
	if (rc) {
		netdev_err(bp->dev, "Probe phy can't update link (rc: %x)\n",
			   rc);
		return rc;
	}

	/* Older firmware does not have supported_auto_speeds, so assume
	 * that all supported speeds can be autonegotiated.
	 */
	if (link_info->auto_link_speeds && !link_info->support_auto_speeds)
		link_info->support_auto_speeds = link_info->support_speeds;

	bnxt_init_ethtool_link_settings(bp);
	return 0;
}

static int bnxt_get_max_irq(struct pci_dev *pdev)
{
	u16 ctrl;

	if (!pdev->msix_cap)
		return 1;

	pci_read_config_word(pdev, pdev->msix_cap + PCI_MSIX_FLAGS, &ctrl);
	return (ctrl & PCI_MSIX_FLAGS_QSIZE) + 1;
}

static void _bnxt_get_max_rings(struct bnxt *bp, int *max_rx, int *max_tx,
				int *max_cp)
{
	struct bnxt_hw_resc *hw_resc = &bp->hw_resc;
	int max_ring_grps = 0, max_irq;

	*max_tx = hw_resc->max_tx_rings;
	*max_rx = hw_resc->max_rx_rings;
	*max_cp = bnxt_get_max_func_cp_rings_for_en(bp);
	max_irq = min_t(int, bnxt_get_max_func_irqs(bp) -
			bnxt_get_ulp_msix_num(bp),
			hw_resc->max_stat_ctxs - bnxt_get_ulp_stat_ctxs(bp));
	if (!(bp->flags & BNXT_FLAG_CHIP_P5))
		*max_cp = min_t(int, *max_cp, max_irq);
	max_ring_grps = hw_resc->max_hw_ring_grps;
	if (BNXT_CHIP_TYPE_NITRO_A0(bp) && BNXT_PF(bp)) {
		*max_cp -= 1;
		*max_rx -= 2;
	}
	if (bp->flags & BNXT_FLAG_AGG_RINGS)
		*max_rx >>= 1;
	if (bp->flags & BNXT_FLAG_CHIP_P5) {
		bnxt_trim_rings(bp, max_rx, max_tx, *max_cp, false);
		/* On P5 chips, max_cp output param should be available NQs */
		*max_cp = max_irq;
	}
	*max_rx = min_t(int, *max_rx, max_ring_grps);
}

int bnxt_get_max_rings(struct bnxt *bp, int *max_rx, int *max_tx, bool shared)
{
	int rx, tx, cp;

	_bnxt_get_max_rings(bp, &rx, &tx, &cp);
	*max_rx = rx;
	*max_tx = tx;
	if (!rx || !tx || !cp)
		return -ENOMEM;

	return bnxt_trim_rings(bp, max_rx, max_tx, cp, shared);
}

static int bnxt_get_dflt_rings(struct bnxt *bp, int *max_rx, int *max_tx,
			       bool shared)
{
	int rc;

	rc = bnxt_get_max_rings(bp, max_rx, max_tx, shared);
	if (rc && (bp->flags & BNXT_FLAG_AGG_RINGS)) {
		/* Not enough rings, try disabling agg rings. */
		bp->flags &= ~BNXT_FLAG_AGG_RINGS;
		rc = bnxt_get_max_rings(bp, max_rx, max_tx, shared);
		if (rc) {
			/* set BNXT_FLAG_AGG_RINGS back for consistency */
			bp->flags |= BNXT_FLAG_AGG_RINGS;
			return rc;
		}
		bp->flags |= BNXT_FLAG_NO_AGG_RINGS;
		bp->dev->hw_features &= ~(NETIF_F_LRO | NETIF_F_GRO_HW);
		bp->dev->features &= ~(NETIF_F_LRO | NETIF_F_GRO_HW);
		bnxt_set_ring_params(bp);
	}

	if (bp->flags & BNXT_FLAG_ROCE_CAP) {
		int max_cp, max_stat, max_irq;

		/* Reserve minimum resources for RoCE */
		max_cp = bnxt_get_max_func_cp_rings(bp);
		max_stat = bnxt_get_max_func_stat_ctxs(bp);
		max_irq = bnxt_get_max_func_irqs(bp);
		if (max_cp <= BNXT_MIN_ROCE_CP_RINGS ||
		    max_irq <= BNXT_MIN_ROCE_CP_RINGS ||
		    max_stat <= BNXT_MIN_ROCE_STAT_CTXS)
			return 0;

		max_cp -= BNXT_MIN_ROCE_CP_RINGS;
		max_irq -= BNXT_MIN_ROCE_CP_RINGS;
		max_stat -= BNXT_MIN_ROCE_STAT_CTXS;
		max_cp = min_t(int, max_cp, max_irq);
		max_cp = min_t(int, max_cp, max_stat);
		rc = bnxt_trim_rings(bp, max_rx, max_tx, max_cp, shared);
		if (rc)
			rc = 0;
	}
	return rc;
}

/* In initial default shared ring setting, each shared ring must have a
 * RX/TX ring pair.
 */
static void bnxt_trim_dflt_sh_rings(struct bnxt *bp)
{
	bp->cp_nr_rings = min_t(int, bp->tx_nr_rings_per_tc, bp->rx_nr_rings);
	bp->rx_nr_rings = bp->cp_nr_rings;
	bp->tx_nr_rings_per_tc = bp->cp_nr_rings;
	bp->tx_nr_rings = bp->tx_nr_rings_per_tc;
}

static int bnxt_set_dflt_rings(struct bnxt *bp, bool sh)
{
	int dflt_rings, max_rx_rings, max_tx_rings, rc;

	if (!bnxt_can_reserve_rings(bp))
		return 0;

	if (sh)
		bp->flags |= BNXT_FLAG_SHARED_RINGS;
	dflt_rings = is_kdump_kernel() ? 1 : netif_get_num_default_rss_queues();
	/* Reduce default rings on multi-port cards so that total default
	 * rings do not exceed CPU count.
	 */
	if (bp->port_count > 1) {
		int max_rings =
			max_t(int, num_online_cpus() / bp->port_count, 1);

		dflt_rings = min_t(int, dflt_rings, max_rings);
	}
	rc = bnxt_get_dflt_rings(bp, &max_rx_rings, &max_tx_rings, sh);
	if (rc)
		return rc;
	bp->rx_nr_rings = min_t(int, dflt_rings, max_rx_rings);
	bp->tx_nr_rings_per_tc = min_t(int, dflt_rings, max_tx_rings);
	if (sh)
		bnxt_trim_dflt_sh_rings(bp);
	else
		bp->cp_nr_rings = bp->tx_nr_rings_per_tc + bp->rx_nr_rings;
	bp->tx_nr_rings = bp->tx_nr_rings_per_tc;

	rc = __bnxt_reserve_rings(bp);
	if (rc)
		netdev_warn(bp->dev, "Unable to reserve tx rings\n");
	bp->tx_nr_rings_per_tc = bp->tx_nr_rings;
	if (sh)
		bnxt_trim_dflt_sh_rings(bp);

	/* Rings may have been trimmed, re-reserve the trimmed rings. */
	if (bnxt_need_reserve_rings(bp)) {
		rc = __bnxt_reserve_rings(bp);
		if (rc)
			netdev_warn(bp->dev, "2nd rings reservation failed.\n");
		bp->tx_nr_rings_per_tc = bp->tx_nr_rings;
	}
	if (BNXT_CHIP_TYPE_NITRO_A0(bp)) {
		bp->rx_nr_rings++;
		bp->cp_nr_rings++;
	}
	if (rc) {
		bp->tx_nr_rings = 0;
		bp->rx_nr_rings = 0;
	}
	return rc;
}

static int bnxt_init_dflt_ring_mode(struct bnxt *bp)
{
	int rc;

	if (bp->tx_nr_rings)
		return 0;

	bnxt_ulp_irq_stop(bp);
	bnxt_clear_int_mode(bp);
	rc = bnxt_set_dflt_rings(bp, true);
	if (rc) {
		netdev_err(bp->dev, "Not enough rings available.\n");
		goto init_dflt_ring_err;
	}
	rc = bnxt_init_int_mode(bp);
	if (rc)
		goto init_dflt_ring_err;

	bp->tx_nr_rings_per_tc = bp->tx_nr_rings;
	if (bnxt_rfs_supported(bp) && bnxt_rfs_capable(bp)) {
		bp->flags |= BNXT_FLAG_RFS;
		bp->dev->features |= NETIF_F_NTUPLE;
	}
init_dflt_ring_err:
	bnxt_ulp_irq_restart(bp, rc);
	return rc;
}

int bnxt_restore_pf_fw_resources(struct bnxt *bp)
{
	int rc;

	ASSERT_RTNL();
	bnxt_hwrm_func_qcaps(bp);

	if (netif_running(bp->dev))
		__bnxt_close_nic(bp, true, false);

	bnxt_ulp_irq_stop(bp);
	bnxt_clear_int_mode(bp);
	rc = bnxt_init_int_mode(bp);
	bnxt_ulp_irq_restart(bp, rc);

	if (netif_running(bp->dev)) {
		if (rc)
			dev_close(bp->dev);
		else
			rc = bnxt_open_nic(bp, true, false);
	}

	return rc;
}

static int bnxt_init_mac_addr(struct bnxt *bp)
{
	int rc = 0;

	if (BNXT_PF(bp)) {
		memcpy(bp->dev->dev_addr, bp->pf.mac_addr, ETH_ALEN);
	} else {
#ifdef CONFIG_BNXT_SRIOV
		struct bnxt_vf_info *vf = &bp->vf;
		bool strict_approval = true;

		if (is_valid_ether_addr(vf->mac_addr)) {
			/* overwrite netdev dev_addr with admin VF MAC */
			memcpy(bp->dev->dev_addr, vf->mac_addr, ETH_ALEN);
			/* Older PF driver or firmware may not approve this
			 * correctly.
			 */
			strict_approval = false;
		} else {
			eth_hw_addr_random(bp->dev);
		}
		rc = bnxt_approve_mac(bp, bp->dev->dev_addr, strict_approval);
#endif
	}
	return rc;
}

#define BNXT_VPD_LEN	512
static void bnxt_vpd_read_info(struct bnxt *bp)
{
	struct pci_dev *pdev = bp->pdev;
	int i, len, pos, ro_size, size;
	ssize_t vpd_size;
	u8 *vpd_data;

	vpd_data = kmalloc(BNXT_VPD_LEN, GFP_KERNEL);
	if (!vpd_data)
		return;

	vpd_size = pci_read_vpd(pdev, 0, BNXT_VPD_LEN, vpd_data);
	if (vpd_size <= 0) {
		netdev_err(bp->dev, "Unable to read VPD\n");
		goto exit;
	}

	i = pci_vpd_find_tag(vpd_data, 0, vpd_size, PCI_VPD_LRDT_RO_DATA);
	if (i < 0) {
		netdev_err(bp->dev, "VPD READ-Only not found\n");
		goto exit;
	}

	ro_size = pci_vpd_lrdt_size(&vpd_data[i]);
	i += PCI_VPD_LRDT_TAG_SIZE;
	if (i + ro_size > vpd_size)
		goto exit;

	pos = pci_vpd_find_info_keyword(vpd_data, i, ro_size,
					PCI_VPD_RO_KEYWORD_PARTNO);
	if (pos < 0)
		goto read_sn;

	len = pci_vpd_info_field_size(&vpd_data[pos]);
	pos += PCI_VPD_INFO_FLD_HDR_SIZE;
	if (len + pos > vpd_size)
		goto read_sn;

	size = min(len, BNXT_VPD_FLD_LEN - 1);
	memcpy(bp->board_partno, &vpd_data[pos], size);

read_sn:
	pos = pci_vpd_find_info_keyword(vpd_data, i, ro_size,
					PCI_VPD_RO_KEYWORD_SERIALNO);
	if (pos < 0)
		goto exit;

	len = pci_vpd_info_field_size(&vpd_data[pos]);
	pos += PCI_VPD_INFO_FLD_HDR_SIZE;
	if (len + pos > vpd_size)
		goto exit;

	size = min(len, BNXT_VPD_FLD_LEN - 1);
	memcpy(bp->board_serialno, &vpd_data[pos], size);
exit:
	kfree(vpd_data);
}

static int bnxt_pcie_dsn_get(struct bnxt *bp, u8 dsn[])
{
	struct pci_dev *pdev = bp->pdev;
	u64 qword;

	qword = pci_get_dsn(pdev);
	if (!qword) {
		netdev_info(bp->dev, "Unable to read adapter's DSN\n");
		return -EOPNOTSUPP;
	}

	put_unaligned_le64(qword, dsn);

	bp->flags |= BNXT_FLAG_DSN_VALID;
	return 0;
}

static int bnxt_map_db_bar(struct bnxt *bp)
{
	if (!bp->db_size)
		return -ENODEV;
	bp->bar1 = pci_iomap(bp->pdev, 2, bp->db_size);
	if (!bp->bar1)
		return -ENOMEM;
	return 0;
}

static int bnxt_init_one(struct pci_dev *pdev, const struct pci_device_id *ent)
{
	struct net_device *dev;
	struct bnxt *bp;
	int rc, max_irqs;

	if (pci_is_bridge(pdev))
		return -ENODEV;

	/* Clear any pending DMA transactions from crash kernel
	 * while loading driver in capture kernel.
	 */
	if (is_kdump_kernel()) {
		pci_clear_master(pdev);
		pcie_flr(pdev);
	}

	max_irqs = bnxt_get_max_irq(pdev);
	dev = alloc_etherdev_mq(sizeof(*bp), max_irqs);
	if (!dev)
		return -ENOMEM;

	bp = netdev_priv(dev);
	bp->msg_enable = BNXT_DEF_MSG_ENABLE;
	bnxt_set_max_func_irqs(bp, max_irqs);

	if (bnxt_vf_pciid(ent->driver_data))
		bp->flags |= BNXT_FLAG_VF;

	if (pdev->msix_cap)
		bp->flags |= BNXT_FLAG_MSIX_CAP;

	rc = bnxt_init_board(pdev, dev);
	if (rc < 0)
		goto init_err_free;

	dev->netdev_ops = &bnxt_netdev_ops;
	dev->watchdog_timeo = BNXT_TX_TIMEOUT;
	dev->ethtool_ops = &bnxt_ethtool_ops;
	pci_set_drvdata(pdev, dev);

	if (BNXT_PF(bp))
		bnxt_vpd_read_info(bp);

	rc = bnxt_alloc_hwrm_resources(bp);
	if (rc)
		goto init_err_pci_clean;

	mutex_init(&bp->hwrm_cmd_lock);
	mutex_init(&bp->link_lock);

	rc = bnxt_fw_init_one_p1(bp);
	if (rc)
		goto init_err_pci_clean;

	if (BNXT_CHIP_P5(bp)) {
		bp->flags |= BNXT_FLAG_CHIP_P5;
		if (BNXT_CHIP_SR2(bp))
			bp->flags |= BNXT_FLAG_CHIP_SR2;
	}

	rc = bnxt_alloc_rss_indir_tbl(bp);
	if (rc)
		goto init_err_pci_clean;

	rc = bnxt_fw_init_one_p2(bp);
	if (rc)
		goto init_err_pci_clean;

	rc = bnxt_map_db_bar(bp);
	if (rc) {
		dev_err(&pdev->dev, "Cannot map doorbell BAR rc = %d, aborting\n",
			rc);
		goto init_err_pci_clean;
	}

	dev->hw_features = NETIF_F_IP_CSUM | NETIF_F_IPV6_CSUM | NETIF_F_SG |
			   NETIF_F_TSO | NETIF_F_TSO6 |
			   NETIF_F_GSO_UDP_TUNNEL | NETIF_F_GSO_GRE |
			   NETIF_F_GSO_IPXIP4 |
			   NETIF_F_GSO_UDP_TUNNEL_CSUM | NETIF_F_GSO_GRE_CSUM |
			   NETIF_F_GSO_PARTIAL | NETIF_F_RXHASH |
			   NETIF_F_RXCSUM | NETIF_F_GRO;

	if (BNXT_SUPPORTS_TPA(bp))
		dev->hw_features |= NETIF_F_LRO;

	dev->hw_enc_features =
			NETIF_F_IP_CSUM | NETIF_F_IPV6_CSUM | NETIF_F_SG |
			NETIF_F_TSO | NETIF_F_TSO6 |
			NETIF_F_GSO_UDP_TUNNEL | NETIF_F_GSO_GRE |
			NETIF_F_GSO_UDP_TUNNEL_CSUM | NETIF_F_GSO_GRE_CSUM |
			NETIF_F_GSO_IPXIP4 | NETIF_F_GSO_PARTIAL;
	dev->udp_tunnel_nic_info = &bnxt_udp_tunnels;

	dev->gso_partial_features = NETIF_F_GSO_UDP_TUNNEL_CSUM |
				    NETIF_F_GSO_GRE_CSUM;
	dev->vlan_features = dev->hw_features | NETIF_F_HIGHDMA;
	if (bp->fw_cap & BNXT_FW_CAP_VLAN_RX_STRIP)
		dev->hw_features |= BNXT_HW_FEATURE_VLAN_ALL_RX;
	if (bp->fw_cap & BNXT_FW_CAP_VLAN_TX_INSERT)
		dev->hw_features |= BNXT_HW_FEATURE_VLAN_ALL_TX;
	if (BNXT_SUPPORTS_TPA(bp))
		dev->hw_features |= NETIF_F_GRO_HW;
	dev->features |= dev->hw_features | NETIF_F_HIGHDMA;
	if (dev->features & NETIF_F_GRO_HW)
		dev->features &= ~NETIF_F_LRO;
	dev->priv_flags |= IFF_UNICAST_FLT;

#ifdef CONFIG_BNXT_SRIOV
	init_waitqueue_head(&bp->sriov_cfg_wait);
	mutex_init(&bp->sriov_lock);
#endif
	if (BNXT_SUPPORTS_TPA(bp)) {
		bp->gro_func = bnxt_gro_func_5730x;
		if (BNXT_CHIP_P4(bp))
			bp->gro_func = bnxt_gro_func_5731x;
		else if (BNXT_CHIP_P5(bp))
			bp->gro_func = bnxt_gro_func_5750x;
	}
	if (!BNXT_CHIP_P4_PLUS(bp))
		bp->flags |= BNXT_FLAG_DOUBLE_DB;

	bp->ulp_probe = bnxt_ulp_probe;

	rc = bnxt_init_mac_addr(bp);
	if (rc) {
		dev_err(&pdev->dev, "Unable to initialize mac address.\n");
		rc = -EADDRNOTAVAIL;
		goto init_err_pci_clean;
	}

	if (BNXT_PF(bp)) {
		/* Read the adapter's DSN to use as the eswitch switch_id */
		rc = bnxt_pcie_dsn_get(bp, bp->dsn);
	}

	/* MTU range: 60 - FW defined max */
	dev->min_mtu = ETH_ZLEN;
	dev->max_mtu = bp->max_mtu;

	rc = bnxt_probe_phy(bp, true);
	if (rc)
		goto init_err_pci_clean;

	bnxt_set_rx_skb_mode(bp, false);
	bnxt_set_tpa_flags(bp);
	bnxt_set_ring_params(bp);
	rc = bnxt_set_dflt_rings(bp, true);
	if (rc) {
		netdev_err(bp->dev, "Not enough rings available.\n");
		rc = -ENOMEM;
		goto init_err_pci_clean;
	}

	bnxt_fw_init_one_p3(bp);

	if (dev->hw_features & BNXT_HW_FEATURE_VLAN_ALL_RX)
		bp->flags |= BNXT_FLAG_STRIP_VLAN;

	rc = bnxt_init_int_mode(bp);
	if (rc)
		goto init_err_pci_clean;

	/* No TC has been set yet and rings may have been trimmed due to
	 * limited MSIX, so we re-initialize the TX rings per TC.
	 */
	bp->tx_nr_rings_per_tc = bp->tx_nr_rings;

	if (BNXT_PF(bp)) {
		if (!bnxt_pf_wq) {
			bnxt_pf_wq =
				create_singlethread_workqueue("bnxt_pf_wq");
			if (!bnxt_pf_wq) {
				dev_err(&pdev->dev, "Unable to create workqueue.\n");
				goto init_err_pci_clean;
			}
		}
		rc = bnxt_init_tc(bp);
		if (rc)
			netdev_err(dev, "Failed to initialize TC flower offload, err = %d.\n",
				   rc);
	}

	bnxt_dl_register(bp);

	rc = register_netdev(dev);
	if (rc)
		goto init_err_cleanup;

	if (BNXT_PF(bp))
		devlink_port_type_eth_set(&bp->dl_port, bp->dev);
	bnxt_dl_fw_reporters_create(bp);

	netdev_info(dev, "%s found at mem %lx, node addr %pM\n",
		    board_info[ent->driver_data].name,
		    (long)pci_resource_start(pdev, 0), dev->dev_addr);
	pcie_print_link_status(pdev);

	pci_save_state(pdev);
	return 0;

init_err_cleanup:
	bnxt_dl_unregister(bp);
	bnxt_shutdown_tc(bp);
	bnxt_clear_int_mode(bp);

init_err_pci_clean:
	bnxt_hwrm_func_drv_unrgtr(bp);
	bnxt_free_hwrm_short_cmd_req(bp);
	bnxt_free_hwrm_resources(bp);
	kfree(bp->fw_health);
	bp->fw_health = NULL;
	bnxt_cleanup_pci(bp);
	bnxt_free_ctx_mem(bp);
	kfree(bp->ctx);
	bp->ctx = NULL;
	kfree(bp->rss_indir_tbl);
	bp->rss_indir_tbl = NULL;

init_err_free:
	free_netdev(dev);
	return rc;
}

static void bnxt_shutdown(struct pci_dev *pdev)
{
	struct net_device *dev = pci_get_drvdata(pdev);
	struct bnxt *bp;

	if (!dev)
		return;

	rtnl_lock();
	bp = netdev_priv(dev);
	if (!bp)
		goto shutdown_exit;

	if (netif_running(dev))
		dev_close(dev);

	bnxt_ulp_shutdown(bp);
	bnxt_clear_int_mode(bp);
	pci_disable_device(pdev);

	if (system_state == SYSTEM_POWER_OFF) {
		pci_wake_from_d3(pdev, bp->wol);
		pci_set_power_state(pdev, PCI_D3hot);
	}

shutdown_exit:
	rtnl_unlock();
}

#ifdef CONFIG_PM_SLEEP
static int bnxt_suspend(struct device *device)
{
	struct net_device *dev = dev_get_drvdata(device);
	struct bnxt *bp = netdev_priv(dev);
	int rc = 0;

	rtnl_lock();
	bnxt_ulp_stop(bp);
	if (netif_running(dev)) {
		netif_device_detach(dev);
		rc = bnxt_close(dev);
	}
	bnxt_hwrm_func_drv_unrgtr(bp);
	pci_disable_device(bp->pdev);
	bnxt_free_ctx_mem(bp);
	kfree(bp->ctx);
	bp->ctx = NULL;
	rtnl_unlock();
	return rc;
}

static int bnxt_resume(struct device *device)
{
	struct net_device *dev = dev_get_drvdata(device);
	struct bnxt *bp = netdev_priv(dev);
	int rc = 0;

	rtnl_lock();
	rc = pci_enable_device(bp->pdev);
	if (rc) {
		netdev_err(dev, "Cannot re-enable PCI device during resume, err = %d\n",
			   rc);
		goto resume_exit;
	}
	pci_set_master(bp->pdev);
	if (bnxt_hwrm_ver_get(bp)) {
		rc = -ENODEV;
		goto resume_exit;
	}
	rc = bnxt_hwrm_func_reset(bp);
	if (rc) {
		rc = -EBUSY;
		goto resume_exit;
	}

	rc = bnxt_hwrm_func_qcaps(bp);
	if (rc)
		goto resume_exit;

	if (bnxt_hwrm_func_drv_rgtr(bp, NULL, 0, false)) {
		rc = -ENODEV;
		goto resume_exit;
	}

	bnxt_get_wol_settings(bp);
	if (netif_running(dev)) {
		rc = bnxt_open(dev);
		if (!rc)
			netif_device_attach(dev);
	}

resume_exit:
	bnxt_ulp_start(bp, rc);
	if (!rc)
		bnxt_reenable_sriov(bp);
	rtnl_unlock();
	return rc;
}

static SIMPLE_DEV_PM_OPS(bnxt_pm_ops, bnxt_suspend, bnxt_resume);
#define BNXT_PM_OPS (&bnxt_pm_ops)

#else

#define BNXT_PM_OPS NULL

#endif /* CONFIG_PM_SLEEP */

/**
 * bnxt_io_error_detected - called when PCI error is detected
 * @pdev: Pointer to PCI device
 * @state: The current pci connection state
 *
 * This function is called after a PCI bus error affecting
 * this device has been detected.
 */
static pci_ers_result_t bnxt_io_error_detected(struct pci_dev *pdev,
					       pci_channel_state_t state)
{
	struct net_device *netdev = pci_get_drvdata(pdev);
	struct bnxt *bp = netdev_priv(netdev);

	netdev_info(netdev, "PCI I/O error detected\n");

	rtnl_lock();
	netif_device_detach(netdev);

	bnxt_ulp_stop(bp);

	if (state == pci_channel_io_perm_failure) {
		rtnl_unlock();
		return PCI_ERS_RESULT_DISCONNECT;
	}

	if (netif_running(netdev))
		bnxt_close(netdev);

	pci_disable_device(pdev);
	bnxt_free_ctx_mem(bp);
	kfree(bp->ctx);
	bp->ctx = NULL;
	rtnl_unlock();

	/* Request a slot slot reset. */
	return PCI_ERS_RESULT_NEED_RESET;
}

/**
 * bnxt_io_slot_reset - called after the pci bus has been reset.
 * @pdev: Pointer to PCI device
 *
 * Restart the card from scratch, as if from a cold-boot.
 * At this point, the card has exprienced a hard reset,
 * followed by fixups by BIOS, and has its config space
 * set up identically to what it was at cold boot.
 */
static pci_ers_result_t bnxt_io_slot_reset(struct pci_dev *pdev)
{
	struct net_device *netdev = pci_get_drvdata(pdev);
	struct bnxt *bp = netdev_priv(netdev);
	int err = 0;
	pci_ers_result_t result = PCI_ERS_RESULT_DISCONNECT;

	netdev_info(bp->dev, "PCI Slot Reset\n");

	rtnl_lock();

	if (pci_enable_device(pdev)) {
		dev_err(&pdev->dev,
			"Cannot re-enable PCI device after reset.\n");
	} else {
		pci_set_master(pdev);
		pci_restore_state(pdev);
		pci_save_state(pdev);

		err = bnxt_hwrm_func_reset(bp);
		if (!err) {
			err = bnxt_hwrm_func_qcaps(bp);
			if (!err && netif_running(netdev))
				err = bnxt_open(netdev);
		}
		bnxt_ulp_start(bp, err);
		if (!err) {
			bnxt_reenable_sriov(bp);
			result = PCI_ERS_RESULT_RECOVERED;
		}
	}

	if (result != PCI_ERS_RESULT_RECOVERED) {
		if (netif_running(netdev))
			dev_close(netdev);
		pci_disable_device(pdev);
	}

	rtnl_unlock();

	return result;
}

/**
 * bnxt_io_resume - called when traffic can start flowing again.
 * @pdev: Pointer to PCI device
 *
 * This callback is called when the error recovery driver tells
 * us that its OK to resume normal operation.
 */
static void bnxt_io_resume(struct pci_dev *pdev)
{
	struct net_device *netdev = pci_get_drvdata(pdev);

	rtnl_lock();

	netif_device_attach(netdev);

	rtnl_unlock();
}

static const struct pci_error_handlers bnxt_err_handler = {
	.error_detected	= bnxt_io_error_detected,
	.slot_reset	= bnxt_io_slot_reset,
	.resume		= bnxt_io_resume
};

static struct pci_driver bnxt_pci_driver = {
	.name		= DRV_MODULE_NAME,
	.id_table	= bnxt_pci_tbl,
	.probe		= bnxt_init_one,
	.remove		= bnxt_remove_one,
	.shutdown	= bnxt_shutdown,
	.driver.pm	= BNXT_PM_OPS,
	.err_handler	= &bnxt_err_handler,
#if defined(CONFIG_BNXT_SRIOV)
	.sriov_configure = bnxt_sriov_configure,
#endif
};

static int __init bnxt_init(void)
{
	bnxt_debug_init();
	return pci_register_driver(&bnxt_pci_driver);
}

static void __exit bnxt_exit(void)
{
	pci_unregister_driver(&bnxt_pci_driver);
	if (bnxt_pf_wq)
		destroy_workqueue(bnxt_pf_wq);
	bnxt_debug_exit();
}

module_init(bnxt_init);
module_exit(bnxt_exit);<|MERGE_RESOLUTION|>--- conflicted
+++ resolved
@@ -2083,11 +2083,6 @@
 		goto async_event_process_exit;
 	}
 	case ASYNC_EVENT_CMPL_EVENT_ID_RING_MONITOR_MSG: {
-<<<<<<< HEAD
-		u32 data1 = le32_to_cpu(cmpl->event_data1);
-		u32 data2 = le32_to_cpu(cmpl->event_data2);
-=======
->>>>>>> 105faa87
 		struct bnxt_rx_ring_info *rxr;
 		u16 grp_idx;
 
@@ -8840,21 +8835,12 @@
 	for (i = 0; i < bp->cp_nr_rings; i++) {
 		struct bnxt_napi *bnapi = bp->bnapi[i];
 		struct bnxt_cp_ring_info *cpr;
-<<<<<<< HEAD
 
 		cpr = &bnapi->cp_ring;
 		if (bnapi->in_reset)
 			cpr->sw_stats.rx.rx_resets++;
 		bnapi->in_reset = false;
 
-=======
-
-		cpr = &bnapi->cp_ring;
-		if (bnapi->in_reset)
-			cpr->sw_stats.rx.rx_resets++;
-		bnapi->in_reset = false;
-
->>>>>>> 105faa87
 		if (bnapi->rx_ring) {
 			INIT_WORK(&cpr->dim.work, bnxt_dim_work);
 			cpr->dim.mode = DIM_CQ_PERIOD_MODE_START_FROM_EQE;
@@ -9171,21 +9157,12 @@
 				 link_info->support_auto_speeds)) {
 		link_info->advertising = link_info->support_auto_speeds;
 		support_changed = true;
-<<<<<<< HEAD
 	}
 	if (bnxt_support_dropped(link_info->advertising_pam4,
 				 link_info->support_pam4_auto_speeds)) {
 		link_info->advertising_pam4 = link_info->support_pam4_auto_speeds;
 		support_changed = true;
 	}
-=======
-	}
-	if (bnxt_support_dropped(link_info->advertising_pam4,
-				 link_info->support_pam4_auto_speeds)) {
-		link_info->advertising_pam4 = link_info->support_pam4_auto_speeds;
-		support_changed = true;
-	}
->>>>>>> 105faa87
 	if (support_changed && (link_info->autoneg & BNXT_AUTONEG_SPEED))
 		bnxt_hwrm_set_link_setting(bp, true, false);
 	return 0;
@@ -10788,11 +10765,7 @@
 			else
 				netdev_warn(bp->dev, "RX ring reset failed, rc = %d, falling back to global reset\n",
 					    rc);
-<<<<<<< HEAD
-			bnxt_reset_task(bp, false);
-=======
 			bnxt_reset_task(bp, true);
->>>>>>> 105faa87
 			break;
 		}
 		bnxt_free_one_rx_ring_skbs(bp, i);
