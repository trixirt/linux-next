// SPDX-License-Identifier: GPL-2.0-only
/*
 * Copyright (C) 2021, Red Hat, Inc.
 *
 * Tests for Hyper-V clocksources
 */
#include "test_util.h"
#include "kvm_util.h"
#include "processor.h"
#include "hyperv.h"

struct ms_hyperv_tsc_page {
	volatile u32 tsc_sequence;
	u32 reserved1;
	volatile u64 tsc_scale;
	volatile s64 tsc_offset;
} __packed;

/* Simplified mul_u64_u64_shr() */
static inline u64 mul_u64_u64_shr64(u64 a, u64 b)
{
	union {
		u64 ll;
		struct {
			u32 low, high;
		} l;
	} rm, rn, rh, a0, b0;
	u64 c;

	a0.ll = a;
	b0.ll = b;

	rm.ll = (u64)a0.l.low * b0.l.high;
	rn.ll = (u64)a0.l.high * b0.l.low;
	rh.ll = (u64)a0.l.high * b0.l.high;

	rh.l.low = c = rm.l.high + rn.l.high + rh.l.low;
	rh.l.high = (c >> 32) + rh.l.high;

	return rh.ll;
}

static inline void nop_loop(void)
{
	int i;

	for (i = 0; i < 1000000; i++)
		asm volatile("nop");
}

static inline void check_tsc_msr_rdtsc(void)
{
	u64 tsc_freq, r1, r2, t1, t2;
	s64 delta_ns;

	tsc_freq = rdmsr(HV_X64_MSR_TSC_FREQUENCY);
	GUEST_ASSERT(tsc_freq > 0);

	/* First, check MSR-based clocksource */
	r1 = rdtsc();
	t1 = rdmsr(HV_X64_MSR_TIME_REF_COUNT);
	nop_loop();
	r2 = rdtsc();
	t2 = rdmsr(HV_X64_MSR_TIME_REF_COUNT);

	GUEST_ASSERT(r2 > r1 && t2 > t1);

	/* HV_X64_MSR_TIME_REF_COUNT is in 100ns */
	delta_ns = ((t2 - t1) * 100) - ((r2 - r1) * 1000000000 / tsc_freq);
	if (delta_ns < 0)
		delta_ns = -delta_ns;

	/* 1% tolerance */
	GUEST_ASSERT(delta_ns * 100 < (t2 - t1) * 100);
}

static inline u64 get_tscpage_ts(struct ms_hyperv_tsc_page *tsc_page)
{
	return mul_u64_u64_shr64(rdtsc(), tsc_page->tsc_scale) + tsc_page->tsc_offset;
}

static inline void check_tsc_msr_tsc_page(struct ms_hyperv_tsc_page *tsc_page)
{
	u64 r1, r2, t1, t2;

	/* Compare TSC page clocksource with HV_X64_MSR_TIME_REF_COUNT */
	t1 = get_tscpage_ts(tsc_page);
	r1 = rdmsr(HV_X64_MSR_TIME_REF_COUNT);

	/* 10 ms tolerance */
	GUEST_ASSERT(r1 >= t1 && r1 - t1 < 100000);
	nop_loop();

	t2 = get_tscpage_ts(tsc_page);
	r2 = rdmsr(HV_X64_MSR_TIME_REF_COUNT);
	GUEST_ASSERT(r2 >= t1 && r2 - t2 < 100000);
}

static void guest_main(struct ms_hyperv_tsc_page *tsc_page, vm_paddr_t tsc_page_gpa)
{
	u64 tsc_scale, tsc_offset;

	/* Set Guest OS id to enable Hyper-V emulation */
	GUEST_SYNC(1);
	wrmsr(HV_X64_MSR_GUEST_OS_ID, (u64)0x8100 << 48);
	GUEST_SYNC(2);

	check_tsc_msr_rdtsc();

	GUEST_SYNC(3);

	/* Set up TSC page is disabled state, check that it's clean */
	wrmsr(HV_X64_MSR_REFERENCE_TSC, tsc_page_gpa);
	GUEST_ASSERT(tsc_page->tsc_sequence == 0);
	GUEST_ASSERT(tsc_page->tsc_scale == 0);
	GUEST_ASSERT(tsc_page->tsc_offset == 0);

	GUEST_SYNC(4);

	/* Set up TSC page is enabled state */
	wrmsr(HV_X64_MSR_REFERENCE_TSC, tsc_page_gpa | 0x1);
	GUEST_ASSERT(tsc_page->tsc_sequence != 0);

	GUEST_SYNC(5);

	check_tsc_msr_tsc_page(tsc_page);

	GUEST_SYNC(6);

	tsc_offset = tsc_page->tsc_offset;
	/* Call KVM_SET_CLOCK from userspace, check that TSC page was updated */

	GUEST_SYNC(7);
	/* Sanity check TSC page timestamp, it should be close to 0 */
	GUEST_ASSERT(get_tscpage_ts(tsc_page) < 100000);

	GUEST_ASSERT(tsc_page->tsc_offset != tsc_offset);

	nop_loop();

	/*
	 * Enable Re-enlightenment and check that TSC page stays constant across
	 * KVM_SET_CLOCK.
	 */
	wrmsr(HV_X64_MSR_REENLIGHTENMENT_CONTROL, 0x1 << 16 | 0xff);
	wrmsr(HV_X64_MSR_TSC_EMULATION_CONTROL, 0x1);
	tsc_offset = tsc_page->tsc_offset;
	tsc_scale = tsc_page->tsc_scale;
	GUEST_SYNC(8);
	GUEST_ASSERT(tsc_page->tsc_offset == tsc_offset);
	GUEST_ASSERT(tsc_page->tsc_scale == tsc_scale);

	GUEST_SYNC(9);

	check_tsc_msr_tsc_page(tsc_page);

	/*
	 * Disable re-enlightenment and TSC page, check that KVM doesn't update
	 * it anymore.
	 */
	wrmsr(HV_X64_MSR_REENLIGHTENMENT_CONTROL, 0);
	wrmsr(HV_X64_MSR_TSC_EMULATION_CONTROL, 0);
	wrmsr(HV_X64_MSR_REFERENCE_TSC, 0);
	memset(tsc_page, 0, sizeof(*tsc_page));

	GUEST_SYNC(10);
	GUEST_ASSERT(tsc_page->tsc_sequence == 0);
	GUEST_ASSERT(tsc_page->tsc_offset == 0);
	GUEST_ASSERT(tsc_page->tsc_scale == 0);

	GUEST_DONE();
}

#define VCPU_ID 0

static void host_check_tsc_msr_rdtsc(struct kvm_vm *vm)
{
	u64 tsc_freq, r1, r2, t1, t2;
	s64 delta_ns;

	tsc_freq = vcpu_get_msr(vm, VCPU_ID, HV_X64_MSR_TSC_FREQUENCY);
	TEST_ASSERT(tsc_freq > 0, "TSC frequency must be nonzero");

	/* First, check MSR-based clocksource */
	r1 = rdtsc();
	t1 = vcpu_get_msr(vm, VCPU_ID, HV_X64_MSR_TIME_REF_COUNT);
	nop_loop();
	r2 = rdtsc();
	t2 = vcpu_get_msr(vm, VCPU_ID, HV_X64_MSR_TIME_REF_COUNT);

	TEST_ASSERT(t2 > t1, "Time reference MSR is not monotonic (%ld <= %ld)", t1, t2);

	/* HV_X64_MSR_TIME_REF_COUNT is in 100ns */
	delta_ns = ((t2 - t1) * 100) - ((r2 - r1) * 1000000000 / tsc_freq);
	if (delta_ns < 0)
		delta_ns = -delta_ns;

	/* 1% tolerance */
	TEST_ASSERT(delta_ns * 100 < (t2 - t1) * 100,
		    "Elapsed time does not match (MSR=%ld, TSC=%ld)",
		    (t2 - t1) * 100, (r2 - r1) * 1000000000 / tsc_freq);
}

int main(void)
{
	struct kvm_vm *vm;
	struct kvm_run *run;
	struct ucall uc;
	vm_vaddr_t tsc_page_gva;
	int stage;

	vm = vm_create_default(VCPU_ID, 0, guest_main);
	run = vcpu_state(vm, VCPU_ID);

	vcpu_set_hv_cpuid(vm, VCPU_ID);

	tsc_page_gva = vm_vaddr_alloc_page(vm);
<<<<<<< HEAD
	memset(addr_gpa2hva(vm, tsc_page_gva), 0x0, getpagesize());
=======
	memset(addr_gva2hva(vm, tsc_page_gva), 0x0, getpagesize());
>>>>>>> f37d84f0
	TEST_ASSERT((addr_gva2gpa(vm, tsc_page_gva) & (getpagesize() - 1)) == 0,
		"TSC page has to be page aligned\n");
	vcpu_args_set(vm, VCPU_ID, 2, tsc_page_gva, addr_gva2gpa(vm, tsc_page_gva));

	host_check_tsc_msr_rdtsc(vm);

	for (stage = 1;; stage++) {
		_vcpu_run(vm, VCPU_ID);
		TEST_ASSERT(run->exit_reason == KVM_EXIT_IO,
			    "Stage %d: unexpected exit reason: %u (%s),\n",
			    stage, run->exit_reason,
			    exit_reason_str(run->exit_reason));

		switch (get_ucall(vm, VCPU_ID, &uc)) {
		case UCALL_ABORT:
			TEST_FAIL("%s at %s:%ld", (const char *)uc.args[0],
				  __FILE__, uc.args[1]);
			/* NOT REACHED */
		case UCALL_SYNC:
			break;
		case UCALL_DONE:
			/* Keep in sync with guest_main() */
			TEST_ASSERT(stage == 11, "Testing ended prematurely, stage %d\n",
				    stage);
			goto out;
		default:
			TEST_FAIL("Unknown ucall %lu", uc.cmd);
		}

		TEST_ASSERT(!strcmp((const char *)uc.args[0], "hello") &&
			    uc.args[1] == stage,
			    "Stage %d: Unexpected register values vmexit, got %lx",
			    stage, (ulong)uc.args[1]);

		/* Reset kvmclock triggering TSC page update */
		if (stage == 7 || stage == 8 || stage == 10) {
			struct kvm_clock_data clock = {0};

			vm_ioctl(vm, KVM_SET_CLOCK, &clock);
		}
	}

out:
	kvm_vm_free(vm);
}<|MERGE_RESOLUTION|>--- conflicted
+++ resolved
@@ -215,11 +215,7 @@
 	vcpu_set_hv_cpuid(vm, VCPU_ID);
 
 	tsc_page_gva = vm_vaddr_alloc_page(vm);
-<<<<<<< HEAD
-	memset(addr_gpa2hva(vm, tsc_page_gva), 0x0, getpagesize());
-=======
 	memset(addr_gva2hva(vm, tsc_page_gva), 0x0, getpagesize());
->>>>>>> f37d84f0
 	TEST_ASSERT((addr_gva2gpa(vm, tsc_page_gva) & (getpagesize() - 1)) == 0,
 		"TSC page has to be page aligned\n");
 	vcpu_args_set(vm, VCPU_ID, 2, tsc_page_gva, addr_gva2gpa(vm, tsc_page_gva));
