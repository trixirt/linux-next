// SPDX-License-Identifier: GPL-2.0-only
/*
 * Mediatek MT7530 DSA Switch driver
 * Copyright (C) 2017 Sean Wang <sean.wang@mediatek.com>
 */
#include <linux/etherdevice.h>
#include <linux/if_bridge.h>
#include <linux/iopoll.h>
#include <linux/mdio.h>
#include <linux/mfd/syscon.h>
#include <linux/module.h>
#include <linux/netdevice.h>
#include <linux/of_mdio.h>
#include <linux/of_net.h>
#include <linux/of_platform.h>
#include <linux/phylink.h>
#include <linux/regmap.h>
#include <linux/regulator/consumer.h>
#include <linux/reset.h>
#include <linux/gpio/consumer.h>
#include <linux/gpio/driver.h>
#include <net/dsa.h>

#include "mt7530.h"

/* String, offset, and register size in bytes if different from 4 bytes */
static const struct mt7530_mib_desc mt7530_mib[] = {
	MIB_DESC(1, 0x00, "TxDrop"),
	MIB_DESC(1, 0x04, "TxCrcErr"),
	MIB_DESC(1, 0x08, "TxUnicast"),
	MIB_DESC(1, 0x0c, "TxMulticast"),
	MIB_DESC(1, 0x10, "TxBroadcast"),
	MIB_DESC(1, 0x14, "TxCollision"),
	MIB_DESC(1, 0x18, "TxSingleCollision"),
	MIB_DESC(1, 0x1c, "TxMultipleCollision"),
	MIB_DESC(1, 0x20, "TxDeferred"),
	MIB_DESC(1, 0x24, "TxLateCollision"),
	MIB_DESC(1, 0x28, "TxExcessiveCollistion"),
	MIB_DESC(1, 0x2c, "TxPause"),
	MIB_DESC(1, 0x30, "TxPktSz64"),
	MIB_DESC(1, 0x34, "TxPktSz65To127"),
	MIB_DESC(1, 0x38, "TxPktSz128To255"),
	MIB_DESC(1, 0x3c, "TxPktSz256To511"),
	MIB_DESC(1, 0x40, "TxPktSz512To1023"),
	MIB_DESC(1, 0x44, "Tx1024ToMax"),
	MIB_DESC(2, 0x48, "TxBytes"),
	MIB_DESC(1, 0x60, "RxDrop"),
	MIB_DESC(1, 0x64, "RxFiltering"),
	MIB_DESC(1, 0x6c, "RxMulticast"),
	MIB_DESC(1, 0x70, "RxBroadcast"),
	MIB_DESC(1, 0x74, "RxAlignErr"),
	MIB_DESC(1, 0x78, "RxCrcErr"),
	MIB_DESC(1, 0x7c, "RxUnderSizeErr"),
	MIB_DESC(1, 0x80, "RxFragErr"),
	MIB_DESC(1, 0x84, "RxOverSzErr"),
	MIB_DESC(1, 0x88, "RxJabberErr"),
	MIB_DESC(1, 0x8c, "RxPause"),
	MIB_DESC(1, 0x90, "RxPktSz64"),
	MIB_DESC(1, 0x94, "RxPktSz65To127"),
	MIB_DESC(1, 0x98, "RxPktSz128To255"),
	MIB_DESC(1, 0x9c, "RxPktSz256To511"),
	MIB_DESC(1, 0xa0, "RxPktSz512To1023"),
	MIB_DESC(1, 0xa4, "RxPktSz1024ToMax"),
	MIB_DESC(2, 0xa8, "RxBytes"),
	MIB_DESC(1, 0xb0, "RxCtrlDrop"),
	MIB_DESC(1, 0xb4, "RxIngressDrop"),
	MIB_DESC(1, 0xb8, "RxArlDrop"),
};

/* Since phy_device has not yet been created and
 * phy_{read,write}_mmd_indirect is not available, we provide our own
 * core_{read,write}_mmd_indirect with core_{clear,write,set} wrappers
 * to complete this function.
 */
static int
core_read_mmd_indirect(struct mt7530_priv *priv, int prtad, int devad)
{
	struct mii_bus *bus = priv->bus;
	int value, ret;

	/* Write the desired MMD Devad */
	ret = bus->write(bus, 0, MII_MMD_CTRL, devad);
	if (ret < 0)
		goto err;

	/* Write the desired MMD register address */
	ret = bus->write(bus, 0, MII_MMD_DATA, prtad);
	if (ret < 0)
		goto err;

	/* Select the Function : DATA with no post increment */
	ret = bus->write(bus, 0, MII_MMD_CTRL, (devad | MII_MMD_CTRL_NOINCR));
	if (ret < 0)
		goto err;

	/* Read the content of the MMD's selected register */
	value = bus->read(bus, 0, MII_MMD_DATA);

	return value;
err:
	dev_err(&bus->dev,  "failed to read mmd register\n");

	return ret;
}

static int
core_write_mmd_indirect(struct mt7530_priv *priv, int prtad,
			int devad, u32 data)
{
	struct mii_bus *bus = priv->bus;
	int ret;

	/* Write the desired MMD Devad */
	ret = bus->write(bus, 0, MII_MMD_CTRL, devad);
	if (ret < 0)
		goto err;

	/* Write the desired MMD register address */
	ret = bus->write(bus, 0, MII_MMD_DATA, prtad);
	if (ret < 0)
		goto err;

	/* Select the Function : DATA with no post increment */
	ret = bus->write(bus, 0, MII_MMD_CTRL, (devad | MII_MMD_CTRL_NOINCR));
	if (ret < 0)
		goto err;

	/* Write the data into MMD's selected register */
	ret = bus->write(bus, 0, MII_MMD_DATA, data);
err:
	if (ret < 0)
		dev_err(&bus->dev,
			"failed to write mmd register\n");
	return ret;
}

static void
core_write(struct mt7530_priv *priv, u32 reg, u32 val)
{
	struct mii_bus *bus = priv->bus;

	mutex_lock_nested(&bus->mdio_lock, MDIO_MUTEX_NESTED);

	core_write_mmd_indirect(priv, reg, MDIO_MMD_VEND2, val);

	mutex_unlock(&bus->mdio_lock);
}

static void
core_rmw(struct mt7530_priv *priv, u32 reg, u32 mask, u32 set)
{
	struct mii_bus *bus = priv->bus;
	u32 val;

	mutex_lock_nested(&bus->mdio_lock, MDIO_MUTEX_NESTED);

	val = core_read_mmd_indirect(priv, reg, MDIO_MMD_VEND2);
	val &= ~mask;
	val |= set;
	core_write_mmd_indirect(priv, reg, MDIO_MMD_VEND2, val);

	mutex_unlock(&bus->mdio_lock);
}

static void
core_set(struct mt7530_priv *priv, u32 reg, u32 val)
{
	core_rmw(priv, reg, 0, val);
}

static void
core_clear(struct mt7530_priv *priv, u32 reg, u32 val)
{
	core_rmw(priv, reg, val, 0);
}

static int
mt7530_mii_write(struct mt7530_priv *priv, u32 reg, u32 val)
{
	struct mii_bus *bus = priv->bus;
	u16 page, r, lo, hi;
	int ret;

	page = (reg >> 6) & 0x3ff;
	r  = (reg >> 2) & 0xf;
	lo = val & 0xffff;
	hi = val >> 16;

	/* MT7530 uses 31 as the pseudo port */
	ret = bus->write(bus, 0x1f, 0x1f, page);
	if (ret < 0)
		goto err;

	ret = bus->write(bus, 0x1f, r,  lo);
	if (ret < 0)
		goto err;

	ret = bus->write(bus, 0x1f, 0x10, hi);
err:
	if (ret < 0)
		dev_err(&bus->dev,
			"failed to write mt7530 register\n");
	return ret;
}

static u32
mt7530_mii_read(struct mt7530_priv *priv, u32 reg)
{
	struct mii_bus *bus = priv->bus;
	u16 page, r, lo, hi;
	int ret;

	page = (reg >> 6) & 0x3ff;
	r = (reg >> 2) & 0xf;

	/* MT7530 uses 31 as the pseudo port */
	ret = bus->write(bus, 0x1f, 0x1f, page);
	if (ret < 0) {
		dev_err(&bus->dev,
			"failed to read mt7530 register\n");
		return ret;
	}

	lo = bus->read(bus, 0x1f, r);
	hi = bus->read(bus, 0x1f, 0x10);

	return (hi << 16) | (lo & 0xffff);
}

static void
mt7530_write(struct mt7530_priv *priv, u32 reg, u32 val)
{
	struct mii_bus *bus = priv->bus;

	mutex_lock_nested(&bus->mdio_lock, MDIO_MUTEX_NESTED);

	mt7530_mii_write(priv, reg, val);

	mutex_unlock(&bus->mdio_lock);
}

static u32
_mt7530_unlocked_read(struct mt7530_dummy_poll *p)
{
	return mt7530_mii_read(p->priv, p->reg);
}

static u32
_mt7530_read(struct mt7530_dummy_poll *p)
{
	struct mii_bus		*bus = p->priv->bus;
	u32 val;

	mutex_lock_nested(&bus->mdio_lock, MDIO_MUTEX_NESTED);

	val = mt7530_mii_read(p->priv, p->reg);

	mutex_unlock(&bus->mdio_lock);

	return val;
}

static u32
mt7530_read(struct mt7530_priv *priv, u32 reg)
{
	struct mt7530_dummy_poll p;

	INIT_MT7530_DUMMY_POLL(&p, priv, reg);
	return _mt7530_read(&p);
}

static void
mt7530_rmw(struct mt7530_priv *priv, u32 reg,
	   u32 mask, u32 set)
{
	struct mii_bus *bus = priv->bus;
	u32 val;

	mutex_lock_nested(&bus->mdio_lock, MDIO_MUTEX_NESTED);

	val = mt7530_mii_read(priv, reg);
	val &= ~mask;
	val |= set;
	mt7530_mii_write(priv, reg, val);

	mutex_unlock(&bus->mdio_lock);
}

static void
mt7530_set(struct mt7530_priv *priv, u32 reg, u32 val)
{
	mt7530_rmw(priv, reg, 0, val);
}

static void
mt7530_clear(struct mt7530_priv *priv, u32 reg, u32 val)
{
	mt7530_rmw(priv, reg, val, 0);
}

static int
mt7530_fdb_cmd(struct mt7530_priv *priv, enum mt7530_fdb_cmd cmd, u32 *rsp)
{
	u32 val;
	int ret;
	struct mt7530_dummy_poll p;

	/* Set the command operating upon the MAC address entries */
	val = ATC_BUSY | ATC_MAT(0) | cmd;
	mt7530_write(priv, MT7530_ATC, val);

	INIT_MT7530_DUMMY_POLL(&p, priv, MT7530_ATC);
	ret = readx_poll_timeout(_mt7530_read, &p, val,
				 !(val & ATC_BUSY), 20, 20000);
	if (ret < 0) {
		dev_err(priv->dev, "reset timeout\n");
		return ret;
	}

	/* Additional sanity for read command if the specified
	 * entry is invalid
	 */
	val = mt7530_read(priv, MT7530_ATC);
	if ((cmd == MT7530_FDB_READ) && (val & ATC_INVALID))
		return -EINVAL;

	if (rsp)
		*rsp = val;

	return 0;
}

static void
mt7530_fdb_read(struct mt7530_priv *priv, struct mt7530_fdb *fdb)
{
	u32 reg[3];
	int i;

	/* Read from ARL table into an array */
	for (i = 0; i < 3; i++) {
		reg[i] = mt7530_read(priv, MT7530_TSRA1 + (i * 4));

		dev_dbg(priv->dev, "%s(%d) reg[%d]=0x%x\n",
			__func__, __LINE__, i, reg[i]);
	}

	fdb->vid = (reg[1] >> CVID) & CVID_MASK;
	fdb->aging = (reg[2] >> AGE_TIMER) & AGE_TIMER_MASK;
	fdb->port_mask = (reg[2] >> PORT_MAP) & PORT_MAP_MASK;
	fdb->mac[0] = (reg[0] >> MAC_BYTE_0) & MAC_BYTE_MASK;
	fdb->mac[1] = (reg[0] >> MAC_BYTE_1) & MAC_BYTE_MASK;
	fdb->mac[2] = (reg[0] >> MAC_BYTE_2) & MAC_BYTE_MASK;
	fdb->mac[3] = (reg[0] >> MAC_BYTE_3) & MAC_BYTE_MASK;
	fdb->mac[4] = (reg[1] >> MAC_BYTE_4) & MAC_BYTE_MASK;
	fdb->mac[5] = (reg[1] >> MAC_BYTE_5) & MAC_BYTE_MASK;
	fdb->noarp = ((reg[2] >> ENT_STATUS) & ENT_STATUS_MASK) == STATIC_ENT;
}

static void
mt7530_fdb_write(struct mt7530_priv *priv, u16 vid,
		 u8 port_mask, const u8 *mac,
		 u8 aging, u8 type)
{
	u32 reg[3] = { 0 };
	int i;

	reg[1] |= vid & CVID_MASK;
	reg[2] |= (aging & AGE_TIMER_MASK) << AGE_TIMER;
	reg[2] |= (port_mask & PORT_MAP_MASK) << PORT_MAP;
	/* STATIC_ENT indicate that entry is static wouldn't
	 * be aged out and STATIC_EMP specified as erasing an
	 * entry
	 */
	reg[2] |= (type & ENT_STATUS_MASK) << ENT_STATUS;
	reg[1] |= mac[5] << MAC_BYTE_5;
	reg[1] |= mac[4] << MAC_BYTE_4;
	reg[0] |= mac[3] << MAC_BYTE_3;
	reg[0] |= mac[2] << MAC_BYTE_2;
	reg[0] |= mac[1] << MAC_BYTE_1;
	reg[0] |= mac[0] << MAC_BYTE_0;

	/* Write array into the ARL table */
	for (i = 0; i < 3; i++)
		mt7530_write(priv, MT7530_ATA1 + (i * 4), reg[i]);
}

/* Setup TX circuit including relevant PAD and driving */
static int
mt7530_pad_clk_setup(struct dsa_switch *ds, phy_interface_t interface)
{
	struct mt7530_priv *priv = ds->priv;
	u32 ncpo1, ssc_delta, trgint, i, xtal;

	xtal = mt7530_read(priv, MT7530_MHWTRAP) & HWTRAP_XTAL_MASK;

	if (xtal == HWTRAP_XTAL_20MHZ) {
		dev_err(priv->dev,
			"%s: MT7530 with a 20MHz XTAL is not supported!\n",
			__func__);
		return -EINVAL;
	}

	switch (interface) {
	case PHY_INTERFACE_MODE_RGMII:
		trgint = 0;
		/* PLL frequency: 125MHz */
		ncpo1 = 0x0c80;
		break;
	case PHY_INTERFACE_MODE_TRGMII:
		trgint = 1;
		if (priv->id == ID_MT7621) {
			/* PLL frequency: 150MHz: 1.2GBit */
			if (xtal == HWTRAP_XTAL_40MHZ)
				ncpo1 = 0x0780;
			if (xtal == HWTRAP_XTAL_25MHZ)
				ncpo1 = 0x0a00;
		} else { /* PLL frequency: 250MHz: 2.0Gbit */
			if (xtal == HWTRAP_XTAL_40MHZ)
				ncpo1 = 0x0c80;
			if (xtal == HWTRAP_XTAL_25MHZ)
				ncpo1 = 0x1400;
		}
		break;
	default:
		dev_err(priv->dev, "xMII interface %d not supported\n",
			interface);
		return -EINVAL;
	}

	if (xtal == HWTRAP_XTAL_25MHZ)
		ssc_delta = 0x57;
	else
		ssc_delta = 0x87;

	mt7530_rmw(priv, MT7530_P6ECR, P6_INTF_MODE_MASK,
		   P6_INTF_MODE(trgint));

	/* Lower Tx Driving for TRGMII path */
	for (i = 0 ; i < NUM_TRGMII_CTRL ; i++)
		mt7530_write(priv, MT7530_TRGMII_TD_ODT(i),
			     TD_DM_DRVP(8) | TD_DM_DRVN(8));

<<<<<<< HEAD
	/* Setup core clock for MT7530 */
	/* Disable MT7530 core clock */
	core_clear(priv, CORE_TRGMII_GSW_CLK_CG, REG_GSWCK_EN);

	/* Disable PLL, since phy_device has not yet been created
	 * provided for phy_[read,write]_mmd_indirect is called, we
	 * provide our own core_write_mmd_indirect to complete this
	 * function.
	 */
	core_write_mmd_indirect(priv,
				CORE_GSWPLL_GRP1,
				MDIO_MMD_VEND2,
				0);

=======
	/* Disable MT7530 core and TRGMII Tx clocks */
	core_clear(priv, CORE_TRGMII_GSW_CLK_CG,
		   REG_GSWCK_EN | REG_TRGMIICK_EN);

	/* Setup core clock for MT7530 */
	/* Disable PLL */
	core_write(priv, CORE_GSWPLL_GRP1, 0);

>>>>>>> 11e4b63a
	/* Set core clock into 500Mhz */
	core_write(priv, CORE_GSWPLL_GRP2,
		   RG_GSWPLL_POSDIV_500M(1) |
		   RG_GSWPLL_FBKDIV_500M(25));

	/* Enable PLL */
	core_write(priv, CORE_GSWPLL_GRP1,
		   RG_GSWPLL_EN_PRE |
		   RG_GSWPLL_POSDIV_200M(2) |
		   RG_GSWPLL_FBKDIV_200M(32));
<<<<<<< HEAD

	/* Enable MT7530 core clock */
	core_set(priv, CORE_TRGMII_GSW_CLK_CG, REG_GSWCK_EN);
=======
>>>>>>> 11e4b63a

	/* Setup the MT7530 TRGMII Tx Clock */
	core_write(priv, CORE_PLL_GROUP5, RG_LCDDS_PCW_NCPO1(ncpo1));
	core_write(priv, CORE_PLL_GROUP6, RG_LCDDS_PCW_NCPO0(0));
	core_write(priv, CORE_PLL_GROUP10, RG_LCDDS_SSC_DELTA(ssc_delta));
	core_write(priv, CORE_PLL_GROUP11, RG_LCDDS_SSC_DELTA1(ssc_delta));
	core_write(priv, CORE_PLL_GROUP4,
		   RG_SYSPLL_DDSFBK_EN | RG_SYSPLL_BIAS_EN |
		   RG_SYSPLL_BIAS_LPF_EN);
	core_write(priv, CORE_PLL_GROUP2,
		   RG_SYSPLL_EN_NORMAL | RG_SYSPLL_VODEN |
		   RG_SYSPLL_POSDIV(1));
	core_write(priv, CORE_PLL_GROUP7,
		   RG_LCDDS_PCW_NCPO_CHG | RG_LCCDS_C(3) |
		   RG_LCDDS_PWDB | RG_LCDDS_ISO_EN);

	/* Enable MT7530 core and TRGMII Tx clocks */
	core_set(priv, CORE_TRGMII_GSW_CLK_CG,
		 REG_GSWCK_EN | REG_TRGMIICK_EN);

	if (!trgint)
		for (i = 0 ; i < NUM_TRGMII_CTRL; i++)
			mt7530_rmw(priv, MT7530_TRGMII_RD(i),
				   RD_TAP_MASK, RD_TAP(16));
	return 0;
}

static bool mt7531_dual_sgmii_supported(struct mt7530_priv *priv)
{
	u32 val;

	val = mt7530_read(priv, MT7531_TOP_SIG_SR);

	return (val & PAD_DUAL_SGMII_EN) != 0;
}

static int
mt7531_pad_setup(struct dsa_switch *ds, phy_interface_t interface)
{
	struct mt7530_priv *priv = ds->priv;
	u32 top_sig;
	u32 hwstrap;
	u32 xtal;
	u32 val;

	if (mt7531_dual_sgmii_supported(priv))
		return 0;

	val = mt7530_read(priv, MT7531_CREV);
	top_sig = mt7530_read(priv, MT7531_TOP_SIG_SR);
	hwstrap = mt7530_read(priv, MT7531_HWTRAP);
	if ((val & CHIP_REV_M) > 0)
		xtal = (top_sig & PAD_MCM_SMI_EN) ? HWTRAP_XTAL_FSEL_40MHZ :
						    HWTRAP_XTAL_FSEL_25MHZ;
	else
		xtal = hwstrap & HWTRAP_XTAL_FSEL_MASK;

	/* Step 1 : Disable MT7531 COREPLL */
	val = mt7530_read(priv, MT7531_PLLGP_EN);
	val &= ~EN_COREPLL;
	mt7530_write(priv, MT7531_PLLGP_EN, val);

	/* Step 2: switch to XTAL output */
	val = mt7530_read(priv, MT7531_PLLGP_EN);
	val |= SW_CLKSW;
	mt7530_write(priv, MT7531_PLLGP_EN, val);

	val = mt7530_read(priv, MT7531_PLLGP_CR0);
	val &= ~RG_COREPLL_EN;
	mt7530_write(priv, MT7531_PLLGP_CR0, val);

	/* Step 3: disable PLLGP and enable program PLLGP */
	val = mt7530_read(priv, MT7531_PLLGP_EN);
	val |= SW_PLLGP;
	mt7530_write(priv, MT7531_PLLGP_EN, val);

	/* Step 4: program COREPLL output frequency to 500MHz */
	val = mt7530_read(priv, MT7531_PLLGP_CR0);
	val &= ~RG_COREPLL_POSDIV_M;
	val |= 2 << RG_COREPLL_POSDIV_S;
	mt7530_write(priv, MT7531_PLLGP_CR0, val);
	usleep_range(25, 35);

	switch (xtal) {
	case HWTRAP_XTAL_FSEL_25MHZ:
		val = mt7530_read(priv, MT7531_PLLGP_CR0);
		val &= ~RG_COREPLL_SDM_PCW_M;
		val |= 0x140000 << RG_COREPLL_SDM_PCW_S;
		mt7530_write(priv, MT7531_PLLGP_CR0, val);
		break;
	case HWTRAP_XTAL_FSEL_40MHZ:
		val = mt7530_read(priv, MT7531_PLLGP_CR0);
		val &= ~RG_COREPLL_SDM_PCW_M;
		val |= 0x190000 << RG_COREPLL_SDM_PCW_S;
		mt7530_write(priv, MT7531_PLLGP_CR0, val);
		break;
	}

	/* Set feedback divide ratio update signal to high */
	val = mt7530_read(priv, MT7531_PLLGP_CR0);
	val |= RG_COREPLL_SDM_PCW_CHG;
	mt7530_write(priv, MT7531_PLLGP_CR0, val);
	/* Wait for at least 16 XTAL clocks */
	usleep_range(10, 20);

	/* Step 5: set feedback divide ratio update signal to low */
	val = mt7530_read(priv, MT7531_PLLGP_CR0);
	val &= ~RG_COREPLL_SDM_PCW_CHG;
	mt7530_write(priv, MT7531_PLLGP_CR0, val);

	/* Enable 325M clock for SGMII */
	mt7530_write(priv, MT7531_ANA_PLLGP_CR5, 0xad0000);

	/* Enable 250SSC clock for RGMII */
	mt7530_write(priv, MT7531_ANA_PLLGP_CR2, 0x4f40000);

	/* Step 6: Enable MT7531 PLL */
	val = mt7530_read(priv, MT7531_PLLGP_CR0);
	val |= RG_COREPLL_EN;
	mt7530_write(priv, MT7531_PLLGP_CR0, val);

	val = mt7530_read(priv, MT7531_PLLGP_EN);
	val |= EN_COREPLL;
	mt7530_write(priv, MT7531_PLLGP_EN, val);
	usleep_range(25, 35);

	return 0;
}

static void
mt7530_mib_reset(struct dsa_switch *ds)
{
	struct mt7530_priv *priv = ds->priv;

	mt7530_write(priv, MT7530_MIB_CCR, CCR_MIB_FLUSH);
	mt7530_write(priv, MT7530_MIB_CCR, CCR_MIB_ACTIVATE);
}

static int mt7530_phy_read(struct dsa_switch *ds, int port, int regnum)
{
	struct mt7530_priv *priv = ds->priv;

	return mdiobus_read_nested(priv->bus, port, regnum);
}

static int mt7530_phy_write(struct dsa_switch *ds, int port, int regnum,
			    u16 val)
{
	struct mt7530_priv *priv = ds->priv;

	return mdiobus_write_nested(priv->bus, port, regnum, val);
}

static int
mt7531_ind_c45_phy_read(struct mt7530_priv *priv, int port, int devad,
			int regnum)
{
	struct mii_bus *bus = priv->bus;
	struct mt7530_dummy_poll p;
	u32 reg, val;
	int ret;

	INIT_MT7530_DUMMY_POLL(&p, priv, MT7531_PHY_IAC);

	mutex_lock_nested(&bus->mdio_lock, MDIO_MUTEX_NESTED);

	ret = readx_poll_timeout(_mt7530_unlocked_read, &p, val,
				 !(val & MT7531_PHY_ACS_ST), 20, 100000);
	if (ret < 0) {
		dev_err(priv->dev, "poll timeout\n");
		goto out;
	}

	reg = MT7531_MDIO_CL45_ADDR | MT7531_MDIO_PHY_ADDR(port) |
	      MT7531_MDIO_DEV_ADDR(devad) | regnum;
	mt7530_mii_write(priv, MT7531_PHY_IAC, reg | MT7531_PHY_ACS_ST);

	ret = readx_poll_timeout(_mt7530_unlocked_read, &p, val,
				 !(val & MT7531_PHY_ACS_ST), 20, 100000);
	if (ret < 0) {
		dev_err(priv->dev, "poll timeout\n");
		goto out;
	}

	reg = MT7531_MDIO_CL45_READ | MT7531_MDIO_PHY_ADDR(port) |
	      MT7531_MDIO_DEV_ADDR(devad);
	mt7530_mii_write(priv, MT7531_PHY_IAC, reg | MT7531_PHY_ACS_ST);

	ret = readx_poll_timeout(_mt7530_unlocked_read, &p, val,
				 !(val & MT7531_PHY_ACS_ST), 20, 100000);
	if (ret < 0) {
		dev_err(priv->dev, "poll timeout\n");
		goto out;
	}

	ret = val & MT7531_MDIO_RW_DATA_MASK;
out:
	mutex_unlock(&bus->mdio_lock);

	return ret;
}

static int
mt7531_ind_c45_phy_write(struct mt7530_priv *priv, int port, int devad,
			 int regnum, u32 data)
{
	struct mii_bus *bus = priv->bus;
	struct mt7530_dummy_poll p;
	u32 val, reg;
	int ret;

	INIT_MT7530_DUMMY_POLL(&p, priv, MT7531_PHY_IAC);

	mutex_lock_nested(&bus->mdio_lock, MDIO_MUTEX_NESTED);

	ret = readx_poll_timeout(_mt7530_unlocked_read, &p, val,
				 !(val & MT7531_PHY_ACS_ST), 20, 100000);
	if (ret < 0) {
		dev_err(priv->dev, "poll timeout\n");
		goto out;
	}

	reg = MT7531_MDIO_CL45_ADDR | MT7531_MDIO_PHY_ADDR(port) |
	      MT7531_MDIO_DEV_ADDR(devad) | regnum;
	mt7530_mii_write(priv, MT7531_PHY_IAC, reg | MT7531_PHY_ACS_ST);

	ret = readx_poll_timeout(_mt7530_unlocked_read, &p, val,
				 !(val & MT7531_PHY_ACS_ST), 20, 100000);
	if (ret < 0) {
		dev_err(priv->dev, "poll timeout\n");
		goto out;
	}

	reg = MT7531_MDIO_CL45_WRITE | MT7531_MDIO_PHY_ADDR(port) |
	      MT7531_MDIO_DEV_ADDR(devad) | data;
	mt7530_mii_write(priv, MT7531_PHY_IAC, reg | MT7531_PHY_ACS_ST);

	ret = readx_poll_timeout(_mt7530_unlocked_read, &p, val,
				 !(val & MT7531_PHY_ACS_ST), 20, 100000);
	if (ret < 0) {
		dev_err(priv->dev, "poll timeout\n");
		goto out;
	}

out:
	mutex_unlock(&bus->mdio_lock);

	return ret;
}

static int
mt7531_ind_c22_phy_read(struct mt7530_priv *priv, int port, int regnum)
{
	struct mii_bus *bus = priv->bus;
	struct mt7530_dummy_poll p;
	int ret;
	u32 val;

	INIT_MT7530_DUMMY_POLL(&p, priv, MT7531_PHY_IAC);

	mutex_lock_nested(&bus->mdio_lock, MDIO_MUTEX_NESTED);

	ret = readx_poll_timeout(_mt7530_unlocked_read, &p, val,
				 !(val & MT7531_PHY_ACS_ST), 20, 100000);
	if (ret < 0) {
		dev_err(priv->dev, "poll timeout\n");
		goto out;
	}

	val = MT7531_MDIO_CL22_READ | MT7531_MDIO_PHY_ADDR(port) |
	      MT7531_MDIO_REG_ADDR(regnum);

	mt7530_mii_write(priv, MT7531_PHY_IAC, val | MT7531_PHY_ACS_ST);

	ret = readx_poll_timeout(_mt7530_unlocked_read, &p, val,
				 !(val & MT7531_PHY_ACS_ST), 20, 100000);
	if (ret < 0) {
		dev_err(priv->dev, "poll timeout\n");
		goto out;
	}

	ret = val & MT7531_MDIO_RW_DATA_MASK;
out:
	mutex_unlock(&bus->mdio_lock);

	return ret;
}

static int
mt7531_ind_c22_phy_write(struct mt7530_priv *priv, int port, int regnum,
			 u16 data)
{
	struct mii_bus *bus = priv->bus;
	struct mt7530_dummy_poll p;
	int ret;
	u32 reg;

	INIT_MT7530_DUMMY_POLL(&p, priv, MT7531_PHY_IAC);

	mutex_lock_nested(&bus->mdio_lock, MDIO_MUTEX_NESTED);

	ret = readx_poll_timeout(_mt7530_unlocked_read, &p, reg,
				 !(reg & MT7531_PHY_ACS_ST), 20, 100000);
	if (ret < 0) {
		dev_err(priv->dev, "poll timeout\n");
		goto out;
	}

	reg = MT7531_MDIO_CL22_WRITE | MT7531_MDIO_PHY_ADDR(port) |
	      MT7531_MDIO_REG_ADDR(regnum) | data;

	mt7530_mii_write(priv, MT7531_PHY_IAC, reg | MT7531_PHY_ACS_ST);

	ret = readx_poll_timeout(_mt7530_unlocked_read, &p, reg,
				 !(reg & MT7531_PHY_ACS_ST), 20, 100000);
	if (ret < 0) {
		dev_err(priv->dev, "poll timeout\n");
		goto out;
	}

out:
	mutex_unlock(&bus->mdio_lock);

	return ret;
}

static int
mt7531_ind_phy_read(struct dsa_switch *ds, int port, int regnum)
{
	struct mt7530_priv *priv = ds->priv;
	int devad;
	int ret;

	if (regnum & MII_ADDR_C45) {
		devad = (regnum >> MII_DEVADDR_C45_SHIFT) & 0x1f;
		ret = mt7531_ind_c45_phy_read(priv, port, devad,
					      regnum & MII_REGADDR_C45_MASK);
	} else {
		ret = mt7531_ind_c22_phy_read(priv, port, regnum);
	}

	return ret;
}

static int
mt7531_ind_phy_write(struct dsa_switch *ds, int port, int regnum,
		     u16 data)
{
	struct mt7530_priv *priv = ds->priv;
	int devad;
	int ret;

	if (regnum & MII_ADDR_C45) {
		devad = (regnum >> MII_DEVADDR_C45_SHIFT) & 0x1f;
		ret = mt7531_ind_c45_phy_write(priv, port, devad,
					       regnum & MII_REGADDR_C45_MASK,
					       data);
	} else {
		ret = mt7531_ind_c22_phy_write(priv, port, regnum, data);
	}

	return ret;
}

static void
mt7530_get_strings(struct dsa_switch *ds, int port, u32 stringset,
		   uint8_t *data)
{
	int i;

	if (stringset != ETH_SS_STATS)
		return;

	for (i = 0; i < ARRAY_SIZE(mt7530_mib); i++)
		strncpy(data + i * ETH_GSTRING_LEN, mt7530_mib[i].name,
			ETH_GSTRING_LEN);
}

static void
mt7530_get_ethtool_stats(struct dsa_switch *ds, int port,
			 uint64_t *data)
{
	struct mt7530_priv *priv = ds->priv;
	const struct mt7530_mib_desc *mib;
	u32 reg, i;
	u64 hi;

	for (i = 0; i < ARRAY_SIZE(mt7530_mib); i++) {
		mib = &mt7530_mib[i];
		reg = MT7530_PORT_MIB_COUNTER(port) + mib->offset;

		data[i] = mt7530_read(priv, reg);
		if (mib->size == 2) {
			hi = mt7530_read(priv, reg + 4);
			data[i] |= hi << 32;
		}
	}
}

static int
mt7530_get_sset_count(struct dsa_switch *ds, int port, int sset)
{
	if (sset != ETH_SS_STATS)
		return 0;

	return ARRAY_SIZE(mt7530_mib);
}

static int
mt7530_set_ageing_time(struct dsa_switch *ds, unsigned int msecs)
{
	struct mt7530_priv *priv = ds->priv;
	unsigned int secs = msecs / 1000;
	unsigned int tmp_age_count;
	unsigned int error = -1;
	unsigned int age_count;
	unsigned int age_unit;

	/* Applied timer is (AGE_CNT + 1) * (AGE_UNIT + 1) seconds */
	if (secs < 1 || secs > (AGE_CNT_MAX + 1) * (AGE_UNIT_MAX + 1))
		return -ERANGE;

	/* iterate through all possible age_count to find the closest pair */
	for (tmp_age_count = 0; tmp_age_count <= AGE_CNT_MAX; ++tmp_age_count) {
		unsigned int tmp_age_unit = secs / (tmp_age_count + 1) - 1;

		if (tmp_age_unit <= AGE_UNIT_MAX) {
			unsigned int tmp_error = secs -
				(tmp_age_count + 1) * (tmp_age_unit + 1);

			/* found a closer pair */
			if (error > tmp_error) {
				error = tmp_error;
				age_count = tmp_age_count;
				age_unit = tmp_age_unit;
			}

			/* found the exact match, so break the loop */
			if (!error)
				break;
		}
	}

	mt7530_write(priv, MT7530_AAC, AGE_CNT(age_count) | AGE_UNIT(age_unit));

	return 0;
}

static void mt7530_setup_port5(struct dsa_switch *ds, phy_interface_t interface)
{
	struct mt7530_priv *priv = ds->priv;
	u8 tx_delay = 0;
	int val;

	mutex_lock(&priv->reg_mutex);

	val = mt7530_read(priv, MT7530_MHWTRAP);

	val |= MHWTRAP_MANUAL | MHWTRAP_P5_MAC_SEL | MHWTRAP_P5_DIS;
	val &= ~MHWTRAP_P5_RGMII_MODE & ~MHWTRAP_PHY0_SEL;

	switch (priv->p5_intf_sel) {
	case P5_INTF_SEL_PHY_P0:
		/* MT7530_P5_MODE_GPHY_P0: 2nd GMAC -> P5 -> P0 */
		val |= MHWTRAP_PHY0_SEL;
		fallthrough;
	case P5_INTF_SEL_PHY_P4:
		/* MT7530_P5_MODE_GPHY_P4: 2nd GMAC -> P5 -> P4 */
		val &= ~MHWTRAP_P5_MAC_SEL & ~MHWTRAP_P5_DIS;

		/* Setup the MAC by default for the cpu port */
		mt7530_write(priv, MT7530_PMCR_P(5), 0x56300);
		break;
	case P5_INTF_SEL_GMAC5:
		/* MT7530_P5_MODE_GMAC: P5 -> External phy or 2nd GMAC */
		val &= ~MHWTRAP_P5_DIS;
		break;
	case P5_DISABLED:
		interface = PHY_INTERFACE_MODE_NA;
		break;
	default:
		dev_err(ds->dev, "Unsupported p5_intf_sel %d\n",
			priv->p5_intf_sel);
		goto unlock_exit;
	}

	/* Setup RGMII settings */
	if (phy_interface_mode_is_rgmii(interface)) {
		val |= MHWTRAP_P5_RGMII_MODE;

		/* P5 RGMII RX Clock Control: delay setting for 1000M */
		mt7530_write(priv, MT7530_P5RGMIIRXCR, CSR_RGMII_EDGE_ALIGN);

		/* Don't set delay in DSA mode */
		if (!dsa_is_dsa_port(priv->ds, 5) &&
		    (interface == PHY_INTERFACE_MODE_RGMII_TXID ||
		     interface == PHY_INTERFACE_MODE_RGMII_ID))
			tx_delay = 4; /* n * 0.5 ns */

		/* P5 RGMII TX Clock Control: delay x */
		mt7530_write(priv, MT7530_P5RGMIITXCR,
			     CSR_RGMII_TXC_CFG(0x10 + tx_delay));

		/* reduce P5 RGMII Tx driving, 8mA */
		mt7530_write(priv, MT7530_IO_DRV_CR,
			     P5_IO_CLK_DRV(1) | P5_IO_DATA_DRV(1));
	}

	mt7530_write(priv, MT7530_MHWTRAP, val);

	dev_dbg(ds->dev, "Setup P5, HWTRAP=0x%x, intf_sel=%s, phy-mode=%s\n",
		val, p5_intf_modes(priv->p5_intf_sel), phy_modes(interface));

	priv->p5_interface = interface;

unlock_exit:
	mutex_unlock(&priv->reg_mutex);
}

static int
mt753x_cpu_port_enable(struct dsa_switch *ds, int port)
{
	struct mt7530_priv *priv = ds->priv;
	int ret;

	/* Setup max capability of CPU port at first */
	if (priv->info->cpu_port_config) {
		ret = priv->info->cpu_port_config(ds, port);
		if (ret)
			return ret;
	}

	/* Enable Mediatek header mode on the cpu port */
	mt7530_write(priv, MT7530_PVC_P(port),
		     PORT_SPEC_TAG);

	/* Disable flooding by default */
	mt7530_rmw(priv, MT7530_MFC, BC_FFP_MASK | UNM_FFP_MASK | UNU_FFP_MASK,
		   BC_FFP(BIT(port)) | UNM_FFP(BIT(port)) | UNU_FFP(BIT(port)));

	/* Set CPU port number */
	if (priv->id == ID_MT7621)
		mt7530_rmw(priv, MT7530_MFC, CPU_MASK, CPU_EN | CPU_PORT(port));

	/* CPU port gets connected to all user ports of
	 * the switch.
	 */
	mt7530_write(priv, MT7530_PCR_P(port),
		     PCR_MATRIX(dsa_user_ports(priv->ds)));

	return 0;
}

static int
mt7530_port_enable(struct dsa_switch *ds, int port,
		   struct phy_device *phy)
{
	struct mt7530_priv *priv = ds->priv;

	if (!dsa_is_user_port(ds, port))
		return 0;

	mutex_lock(&priv->reg_mutex);

	/* Allow the user port gets connected to the cpu port and also
	 * restore the port matrix if the port is the member of a certain
	 * bridge.
	 */
	priv->ports[port].pm |= PCR_MATRIX(BIT(MT7530_CPU_PORT));
	priv->ports[port].enable = true;
	mt7530_rmw(priv, MT7530_PCR_P(port), PCR_MATRIX_MASK,
		   priv->ports[port].pm);
	mt7530_clear(priv, MT7530_PMCR_P(port), PMCR_LINK_SETTINGS_MASK);

	mutex_unlock(&priv->reg_mutex);

	return 0;
}

static void
mt7530_port_disable(struct dsa_switch *ds, int port)
{
	struct mt7530_priv *priv = ds->priv;

	if (!dsa_is_user_port(ds, port))
		return;

	mutex_lock(&priv->reg_mutex);

	/* Clear up all port matrix which could be restored in the next
	 * enablement for the port.
	 */
	priv->ports[port].enable = false;
	mt7530_rmw(priv, MT7530_PCR_P(port), PCR_MATRIX_MASK,
		   PCR_MATRIX_CLR);
	mt7530_clear(priv, MT7530_PMCR_P(port), PMCR_LINK_SETTINGS_MASK);

	mutex_unlock(&priv->reg_mutex);
}

static int
mt7530_port_change_mtu(struct dsa_switch *ds, int port, int new_mtu)
{
	struct mt7530_priv *priv = ds->priv;
	struct mii_bus *bus = priv->bus;
	int length;
	u32 val;

	/* When a new MTU is set, DSA always set the CPU port's MTU to the
	 * largest MTU of the slave ports. Because the switch only has a global
	 * RX length register, only allowing CPU port here is enough.
	 */
	if (!dsa_is_cpu_port(ds, port))
		return 0;

	mutex_lock_nested(&bus->mdio_lock, MDIO_MUTEX_NESTED);

	val = mt7530_mii_read(priv, MT7530_GMACCR);
	val &= ~MAX_RX_PKT_LEN_MASK;

	/* RX length also includes Ethernet header, MTK tag, and FCS length */
	length = new_mtu + ETH_HLEN + MTK_HDR_LEN + ETH_FCS_LEN;
	if (length <= 1522) {
		val |= MAX_RX_PKT_LEN_1522;
	} else if (length <= 1536) {
		val |= MAX_RX_PKT_LEN_1536;
	} else if (length <= 1552) {
		val |= MAX_RX_PKT_LEN_1552;
	} else {
		val &= ~MAX_RX_JUMBO_MASK;
		val |= MAX_RX_JUMBO(DIV_ROUND_UP(length, 1024));
		val |= MAX_RX_PKT_LEN_JUMBO;
	}

	mt7530_mii_write(priv, MT7530_GMACCR, val);

	mutex_unlock(&bus->mdio_lock);

	return 0;
}

static int
mt7530_port_max_mtu(struct dsa_switch *ds, int port)
{
	return MT7530_MAX_MTU;
}

static void
mt7530_stp_state_set(struct dsa_switch *ds, int port, u8 state)
{
	struct mt7530_priv *priv = ds->priv;
	u32 stp_state;

	switch (state) {
	case BR_STATE_DISABLED:
		stp_state = MT7530_STP_DISABLED;
		break;
	case BR_STATE_BLOCKING:
		stp_state = MT7530_STP_BLOCKING;
		break;
	case BR_STATE_LISTENING:
		stp_state = MT7530_STP_LISTENING;
		break;
	case BR_STATE_LEARNING:
		stp_state = MT7530_STP_LEARNING;
		break;
	case BR_STATE_FORWARDING:
	default:
		stp_state = MT7530_STP_FORWARDING;
		break;
	}

	mt7530_rmw(priv, MT7530_SSP_P(port), FID_PST_MASK, stp_state);
}

static int
mt7530_port_pre_bridge_flags(struct dsa_switch *ds, int port,
			     struct switchdev_brport_flags flags,
			     struct netlink_ext_ack *extack)
{
	if (flags.mask & ~(BR_LEARNING | BR_FLOOD | BR_MCAST_FLOOD |
			   BR_BCAST_FLOOD))
		return -EINVAL;

	return 0;
}

static int
mt7530_port_bridge_flags(struct dsa_switch *ds, int port,
			 struct switchdev_brport_flags flags,
			 struct netlink_ext_ack *extack)
{
	struct mt7530_priv *priv = ds->priv;

	if (flags.mask & BR_LEARNING)
		mt7530_rmw(priv, MT7530_PSC_P(port), SA_DIS,
			   flags.val & BR_LEARNING ? 0 : SA_DIS);

	if (flags.mask & BR_FLOOD)
		mt7530_rmw(priv, MT7530_MFC, UNU_FFP(BIT(port)),
			   flags.val & BR_FLOOD ? UNU_FFP(BIT(port)) : 0);

	if (flags.mask & BR_MCAST_FLOOD)
		mt7530_rmw(priv, MT7530_MFC, UNM_FFP(BIT(port)),
			   flags.val & BR_MCAST_FLOOD ? UNM_FFP(BIT(port)) : 0);

	if (flags.mask & BR_BCAST_FLOOD)
		mt7530_rmw(priv, MT7530_MFC, BC_FFP(BIT(port)),
			   flags.val & BR_BCAST_FLOOD ? BC_FFP(BIT(port)) : 0);

	return 0;
}

static int
mt7530_port_set_mrouter(struct dsa_switch *ds, int port, bool mrouter,
			struct netlink_ext_ack *extack)
{
	struct mt7530_priv *priv = ds->priv;

	mt7530_rmw(priv, MT7530_MFC, UNM_FFP(BIT(port)),
		   mrouter ? UNM_FFP(BIT(port)) : 0);

	return 0;
}

static int
mt7530_port_bridge_join(struct dsa_switch *ds, int port,
			struct net_device *bridge)
{
	struct mt7530_priv *priv = ds->priv;
	u32 port_bitmap = BIT(MT7530_CPU_PORT);
	int i;

	mutex_lock(&priv->reg_mutex);

	for (i = 0; i < MT7530_NUM_PORTS; i++) {
		/* Add this port to the port matrix of the other ports in the
		 * same bridge. If the port is disabled, port matrix is kept
		 * and not being setup until the port becomes enabled.
		 */
		if (dsa_is_user_port(ds, i) && i != port) {
			if (dsa_to_port(ds, i)->bridge_dev != bridge)
				continue;
			if (priv->ports[i].enable)
				mt7530_set(priv, MT7530_PCR_P(i),
					   PCR_MATRIX(BIT(port)));
			priv->ports[i].pm |= PCR_MATRIX(BIT(port));

			port_bitmap |= BIT(i);
		}
	}

	/* Add the all other ports to this port matrix. */
	if (priv->ports[port].enable)
		mt7530_rmw(priv, MT7530_PCR_P(port),
			   PCR_MATRIX_MASK, PCR_MATRIX(port_bitmap));
	priv->ports[port].pm |= PCR_MATRIX(port_bitmap);

	mutex_unlock(&priv->reg_mutex);

	return 0;
}

static void
mt7530_port_set_vlan_unaware(struct dsa_switch *ds, int port)
{
	struct mt7530_priv *priv = ds->priv;
	bool all_user_ports_removed = true;
	int i;

	/* When a port is removed from the bridge, the port would be set up
	 * back to the default as is at initial boot which is a VLAN-unaware
	 * port.
	 */
	mt7530_rmw(priv, MT7530_PCR_P(port), PCR_PORT_VLAN_MASK,
		   MT7530_PORT_MATRIX_MODE);
	mt7530_rmw(priv, MT7530_PVC_P(port), VLAN_ATTR_MASK | PVC_EG_TAG_MASK,
		   VLAN_ATTR(MT7530_VLAN_TRANSPARENT) |
		   PVC_EG_TAG(MT7530_VLAN_EG_CONSISTENT));

	for (i = 0; i < MT7530_NUM_PORTS; i++) {
		if (dsa_is_user_port(ds, i) &&
		    dsa_port_is_vlan_filtering(dsa_to_port(ds, i))) {
			all_user_ports_removed = false;
			break;
		}
	}

	/* CPU port also does the same thing until all user ports belonging to
	 * the CPU port get out of VLAN filtering mode.
	 */
	if (all_user_ports_removed) {
		mt7530_write(priv, MT7530_PCR_P(MT7530_CPU_PORT),
			     PCR_MATRIX(dsa_user_ports(priv->ds)));
		mt7530_write(priv, MT7530_PVC_P(MT7530_CPU_PORT), PORT_SPEC_TAG
			     | PVC_EG_TAG(MT7530_VLAN_EG_CONSISTENT));
	}
}

static void
mt7530_port_set_vlan_aware(struct dsa_switch *ds, int port)
{
	struct mt7530_priv *priv = ds->priv;

	/* Trapped into security mode allows packet forwarding through VLAN
	 * table lookup. CPU port is set to fallback mode to let untagged
	 * frames pass through.
	 */
	if (dsa_is_cpu_port(ds, port))
		mt7530_rmw(priv, MT7530_PCR_P(port), PCR_PORT_VLAN_MASK,
			   MT7530_PORT_FALLBACK_MODE);
	else
		mt7530_rmw(priv, MT7530_PCR_P(port), PCR_PORT_VLAN_MASK,
			   MT7530_PORT_SECURITY_MODE);

	/* Set the port as a user port which is to be able to recognize VID
	 * from incoming packets before fetching entry within the VLAN table.
	 */
	mt7530_rmw(priv, MT7530_PVC_P(port), VLAN_ATTR_MASK | PVC_EG_TAG_MASK,
		   VLAN_ATTR(MT7530_VLAN_USER) |
		   PVC_EG_TAG(MT7530_VLAN_EG_DISABLED));
}

static void
mt7530_port_bridge_leave(struct dsa_switch *ds, int port,
			 struct net_device *bridge)
{
	struct mt7530_priv *priv = ds->priv;
	int i;

	mutex_lock(&priv->reg_mutex);

	for (i = 0; i < MT7530_NUM_PORTS; i++) {
		/* Remove this port from the port matrix of the other ports
		 * in the same bridge. If the port is disabled, port matrix
		 * is kept and not being setup until the port becomes enabled.
		 * And the other port's port matrix cannot be broken when the
		 * other port is still a VLAN-aware port.
		 */
		if (dsa_is_user_port(ds, i) && i != port &&
		   !dsa_port_is_vlan_filtering(dsa_to_port(ds, i))) {
			if (dsa_to_port(ds, i)->bridge_dev != bridge)
				continue;
			if (priv->ports[i].enable)
				mt7530_clear(priv, MT7530_PCR_P(i),
					     PCR_MATRIX(BIT(port)));
			priv->ports[i].pm &= ~PCR_MATRIX(BIT(port));
		}
	}

	/* Set the cpu port to be the only one in the port matrix of
	 * this port.
	 */
	if (priv->ports[port].enable)
		mt7530_rmw(priv, MT7530_PCR_P(port), PCR_MATRIX_MASK,
			   PCR_MATRIX(BIT(MT7530_CPU_PORT)));
	priv->ports[port].pm = PCR_MATRIX(BIT(MT7530_CPU_PORT));

	mutex_unlock(&priv->reg_mutex);
}

static int
mt7530_port_fdb_add(struct dsa_switch *ds, int port,
		    const unsigned char *addr, u16 vid)
{
	struct mt7530_priv *priv = ds->priv;
	int ret;
	u8 port_mask = BIT(port);

	mutex_lock(&priv->reg_mutex);
	mt7530_fdb_write(priv, vid, port_mask, addr, -1, STATIC_ENT);
	ret = mt7530_fdb_cmd(priv, MT7530_FDB_WRITE, NULL);
	mutex_unlock(&priv->reg_mutex);

	return ret;
}

static int
mt7530_port_fdb_del(struct dsa_switch *ds, int port,
		    const unsigned char *addr, u16 vid)
{
	struct mt7530_priv *priv = ds->priv;
	int ret;
	u8 port_mask = BIT(port);

	mutex_lock(&priv->reg_mutex);
	mt7530_fdb_write(priv, vid, port_mask, addr, -1, STATIC_EMP);
	ret = mt7530_fdb_cmd(priv, MT7530_FDB_WRITE, NULL);
	mutex_unlock(&priv->reg_mutex);

	return ret;
}

static int
mt7530_port_fdb_dump(struct dsa_switch *ds, int port,
		     dsa_fdb_dump_cb_t *cb, void *data)
{
	struct mt7530_priv *priv = ds->priv;
	struct mt7530_fdb _fdb = { 0 };
	int cnt = MT7530_NUM_FDB_RECORDS;
	int ret = 0;
	u32 rsp = 0;

	mutex_lock(&priv->reg_mutex);

	ret = mt7530_fdb_cmd(priv, MT7530_FDB_START, &rsp);
	if (ret < 0)
		goto err;

	do {
		if (rsp & ATC_SRCH_HIT) {
			mt7530_fdb_read(priv, &_fdb);
			if (_fdb.port_mask & BIT(port)) {
				ret = cb(_fdb.mac, _fdb.vid, _fdb.noarp,
					 data);
				if (ret < 0)
					break;
			}
		}
	} while (--cnt &&
		 !(rsp & ATC_SRCH_END) &&
		 !mt7530_fdb_cmd(priv, MT7530_FDB_NEXT, &rsp));
err:
	mutex_unlock(&priv->reg_mutex);

	return 0;
}

static int
mt7530_port_mdb_add(struct dsa_switch *ds, int port,
		    const struct switchdev_obj_port_mdb *mdb)
{
	struct mt7530_priv *priv = ds->priv;
	const u8 *addr = mdb->addr;
	u16 vid = mdb->vid;
	u8 port_mask = 0;
	int ret;

	mutex_lock(&priv->reg_mutex);

	mt7530_fdb_write(priv, vid, 0, addr, 0, STATIC_EMP);
	if (!mt7530_fdb_cmd(priv, MT7530_FDB_READ, NULL))
		port_mask = (mt7530_read(priv, MT7530_ATRD) >> PORT_MAP)
			    & PORT_MAP_MASK;

	port_mask |= BIT(port);
	mt7530_fdb_write(priv, vid, port_mask, addr, -1, STATIC_ENT);
	ret = mt7530_fdb_cmd(priv, MT7530_FDB_WRITE, NULL);

	mutex_unlock(&priv->reg_mutex);

	return ret;
}

static int
mt7530_port_mdb_del(struct dsa_switch *ds, int port,
		    const struct switchdev_obj_port_mdb *mdb)
{
	struct mt7530_priv *priv = ds->priv;
	const u8 *addr = mdb->addr;
	u16 vid = mdb->vid;
	u8 port_mask = 0;
	int ret;

	mutex_lock(&priv->reg_mutex);

	mt7530_fdb_write(priv, vid, 0, addr, 0, STATIC_EMP);
	if (!mt7530_fdb_cmd(priv, MT7530_FDB_READ, NULL))
		port_mask = (mt7530_read(priv, MT7530_ATRD) >> PORT_MAP)
			    & PORT_MAP_MASK;

	port_mask &= ~BIT(port);
	mt7530_fdb_write(priv, vid, port_mask, addr, -1,
			 port_mask ? STATIC_ENT : STATIC_EMP);
	ret = mt7530_fdb_cmd(priv, MT7530_FDB_WRITE, NULL);

	mutex_unlock(&priv->reg_mutex);

	return ret;
}

static int
mt7530_vlan_cmd(struct mt7530_priv *priv, enum mt7530_vlan_cmd cmd, u16 vid)
{
	struct mt7530_dummy_poll p;
	u32 val;
	int ret;

	val = VTCR_BUSY | VTCR_FUNC(cmd) | vid;
	mt7530_write(priv, MT7530_VTCR, val);

	INIT_MT7530_DUMMY_POLL(&p, priv, MT7530_VTCR);
	ret = readx_poll_timeout(_mt7530_read, &p, val,
				 !(val & VTCR_BUSY), 20, 20000);
	if (ret < 0) {
		dev_err(priv->dev, "poll timeout\n");
		return ret;
	}

	val = mt7530_read(priv, MT7530_VTCR);
	if (val & VTCR_INVALID) {
		dev_err(priv->dev, "read VTCR invalid\n");
		return -EINVAL;
	}

	return 0;
}

static int
mt7530_port_vlan_filtering(struct dsa_switch *ds, int port, bool vlan_filtering,
			   struct netlink_ext_ack *extack)
{
	if (vlan_filtering) {
		/* The port is being kept as VLAN-unaware port when bridge is
		 * set up with vlan_filtering not being set, Otherwise, the
		 * port and the corresponding CPU port is required the setup
		 * for becoming a VLAN-aware port.
		 */
		mt7530_port_set_vlan_aware(ds, port);
		mt7530_port_set_vlan_aware(ds, MT7530_CPU_PORT);
	} else {
		mt7530_port_set_vlan_unaware(ds, port);
	}

	return 0;
}

static void
mt7530_hw_vlan_add(struct mt7530_priv *priv,
		   struct mt7530_hw_vlan_entry *entry)
{
	u8 new_members;
	u32 val;

	new_members = entry->old_members | BIT(entry->port) |
		      BIT(MT7530_CPU_PORT);

	/* Validate the entry with independent learning, create egress tag per
	 * VLAN and joining the port as one of the port members.
	 */
	val = IVL_MAC | VTAG_EN | PORT_MEM(new_members) | VLAN_VALID;
	mt7530_write(priv, MT7530_VAWD1, val);

	/* Decide whether adding tag or not for those outgoing packets from the
	 * port inside the VLAN.
	 */
	val = entry->untagged ? MT7530_VLAN_EGRESS_UNTAG :
				MT7530_VLAN_EGRESS_TAG;
	mt7530_rmw(priv, MT7530_VAWD2,
		   ETAG_CTRL_P_MASK(entry->port),
		   ETAG_CTRL_P(entry->port, val));

	/* CPU port is always taken as a tagged port for serving more than one
	 * VLANs across and also being applied with egress type stack mode for
	 * that VLAN tags would be appended after hardware special tag used as
	 * DSA tag.
	 */
	mt7530_rmw(priv, MT7530_VAWD2,
		   ETAG_CTRL_P_MASK(MT7530_CPU_PORT),
		   ETAG_CTRL_P(MT7530_CPU_PORT,
			       MT7530_VLAN_EGRESS_STACK));
}

static void
mt7530_hw_vlan_del(struct mt7530_priv *priv,
		   struct mt7530_hw_vlan_entry *entry)
{
	u8 new_members;
	u32 val;

	new_members = entry->old_members & ~BIT(entry->port);

	val = mt7530_read(priv, MT7530_VAWD1);
	if (!(val & VLAN_VALID)) {
		dev_err(priv->dev,
			"Cannot be deleted due to invalid entry\n");
		return;
	}

	/* If certain member apart from CPU port is still alive in the VLAN,
	 * the entry would be kept valid. Otherwise, the entry is got to be
	 * disabled.
	 */
	if (new_members && new_members != BIT(MT7530_CPU_PORT)) {
		val = IVL_MAC | VTAG_EN | PORT_MEM(new_members) |
		      VLAN_VALID;
		mt7530_write(priv, MT7530_VAWD1, val);
	} else {
		mt7530_write(priv, MT7530_VAWD1, 0);
		mt7530_write(priv, MT7530_VAWD2, 0);
	}
}

static void
mt7530_hw_vlan_update(struct mt7530_priv *priv, u16 vid,
		      struct mt7530_hw_vlan_entry *entry,
		      mt7530_vlan_op vlan_op)
{
	u32 val;

	/* Fetch entry */
	mt7530_vlan_cmd(priv, MT7530_VTCR_RD_VID, vid);

	val = mt7530_read(priv, MT7530_VAWD1);

	entry->old_members = (val >> PORT_MEM_SHFT) & PORT_MEM_MASK;

	/* Manipulate entry */
	vlan_op(priv, entry);

	/* Flush result to hardware */
	mt7530_vlan_cmd(priv, MT7530_VTCR_WR_VID, vid);
}

static int
mt7530_port_vlan_add(struct dsa_switch *ds, int port,
		     const struct switchdev_obj_port_vlan *vlan,
		     struct netlink_ext_ack *extack)
{
	bool untagged = vlan->flags & BRIDGE_VLAN_INFO_UNTAGGED;
	bool pvid = vlan->flags & BRIDGE_VLAN_INFO_PVID;
	struct mt7530_hw_vlan_entry new_entry;
	struct mt7530_priv *priv = ds->priv;

	mutex_lock(&priv->reg_mutex);

	mt7530_hw_vlan_entry_init(&new_entry, port, untagged);
	mt7530_hw_vlan_update(priv, vlan->vid, &new_entry, mt7530_hw_vlan_add);

	if (pvid) {
		mt7530_rmw(priv, MT7530_PPBV1_P(port), G0_PORT_VID_MASK,
			   G0_PORT_VID(vlan->vid));
		priv->ports[port].pvid = vlan->vid;
	}

	mutex_unlock(&priv->reg_mutex);

	return 0;
}

static int
mt7530_port_vlan_del(struct dsa_switch *ds, int port,
		     const struct switchdev_obj_port_vlan *vlan)
{
	struct mt7530_hw_vlan_entry target_entry;
	struct mt7530_priv *priv = ds->priv;
	u16 pvid;

	mutex_lock(&priv->reg_mutex);

	pvid = priv->ports[port].pvid;
	mt7530_hw_vlan_entry_init(&target_entry, port, 0);
	mt7530_hw_vlan_update(priv, vlan->vid, &target_entry,
			      mt7530_hw_vlan_del);

	/* PVID is being restored to the default whenever the PVID port
	 * is being removed from the VLAN.
	 */
	if (pvid == vlan->vid)
		pvid = G0_PORT_VID_DEF;

	mt7530_rmw(priv, MT7530_PPBV1_P(port), G0_PORT_VID_MASK, pvid);
	priv->ports[port].pvid = pvid;

	mutex_unlock(&priv->reg_mutex);

	return 0;
}

static int mt753x_mirror_port_get(unsigned int id, u32 val)
{
	return (id == ID_MT7531) ? MT7531_MIRROR_PORT_GET(val) :
				   MIRROR_PORT(val);
}

static int mt753x_mirror_port_set(unsigned int id, u32 val)
{
	return (id == ID_MT7531) ? MT7531_MIRROR_PORT_SET(val) :
				   MIRROR_PORT(val);
}

static int mt753x_port_mirror_add(struct dsa_switch *ds, int port,
				  struct dsa_mall_mirror_tc_entry *mirror,
				  bool ingress)
{
	struct mt7530_priv *priv = ds->priv;
	int monitor_port;
	u32 val;

	/* Check for existent entry */
	if ((ingress ? priv->mirror_rx : priv->mirror_tx) & BIT(port))
		return -EEXIST;

	val = mt7530_read(priv, MT753X_MIRROR_REG(priv->id));

	/* MT7530 only supports one monitor port */
	monitor_port = mt753x_mirror_port_get(priv->id, val);
	if (val & MT753X_MIRROR_EN(priv->id) &&
	    monitor_port != mirror->to_local_port)
		return -EEXIST;

	val |= MT753X_MIRROR_EN(priv->id);
	val &= ~MT753X_MIRROR_MASK(priv->id);
	val |= mt753x_mirror_port_set(priv->id, mirror->to_local_port);
	mt7530_write(priv, MT753X_MIRROR_REG(priv->id), val);

	val = mt7530_read(priv, MT7530_PCR_P(port));
	if (ingress) {
		val |= PORT_RX_MIR;
		priv->mirror_rx |= BIT(port);
	} else {
		val |= PORT_TX_MIR;
		priv->mirror_tx |= BIT(port);
	}
	mt7530_write(priv, MT7530_PCR_P(port), val);

	return 0;
}

static void mt753x_port_mirror_del(struct dsa_switch *ds, int port,
				   struct dsa_mall_mirror_tc_entry *mirror)
{
	struct mt7530_priv *priv = ds->priv;
	u32 val;

	val = mt7530_read(priv, MT7530_PCR_P(port));
	if (mirror->ingress) {
		val &= ~PORT_RX_MIR;
		priv->mirror_rx &= ~BIT(port);
	} else {
		val &= ~PORT_TX_MIR;
		priv->mirror_tx &= ~BIT(port);
	}
	mt7530_write(priv, MT7530_PCR_P(port), val);

	if (!priv->mirror_rx && !priv->mirror_tx) {
		val = mt7530_read(priv, MT753X_MIRROR_REG(priv->id));
		val &= ~MT753X_MIRROR_EN(priv->id);
		mt7530_write(priv, MT753X_MIRROR_REG(priv->id), val);
	}
}

static enum dsa_tag_protocol
mtk_get_tag_protocol(struct dsa_switch *ds, int port,
		     enum dsa_tag_protocol mp)
{
	struct mt7530_priv *priv = ds->priv;

	if (port != MT7530_CPU_PORT) {
		dev_warn(priv->dev,
			 "port not matched with tagging CPU port\n");
		return DSA_TAG_PROTO_NONE;
	} else {
		return DSA_TAG_PROTO_MTK;
	}
}

#ifdef CONFIG_GPIOLIB
static inline u32
mt7530_gpio_to_bit(unsigned int offset)
{
	/* Map GPIO offset to register bit
	 * [ 2: 0]  port 0 LED 0..2 as GPIO 0..2
	 * [ 6: 4]  port 1 LED 0..2 as GPIO 3..5
	 * [10: 8]  port 2 LED 0..2 as GPIO 6..8
	 * [14:12]  port 3 LED 0..2 as GPIO 9..11
	 * [18:16]  port 4 LED 0..2 as GPIO 12..14
	 */
	return BIT(offset + offset / 3);
}

static int
mt7530_gpio_get(struct gpio_chip *gc, unsigned int offset)
{
	struct mt7530_priv *priv = gpiochip_get_data(gc);
	u32 bit = mt7530_gpio_to_bit(offset);

	return !!(mt7530_read(priv, MT7530_LED_GPIO_DATA) & bit);
}

static void
mt7530_gpio_set(struct gpio_chip *gc, unsigned int offset, int value)
{
	struct mt7530_priv *priv = gpiochip_get_data(gc);
	u32 bit = mt7530_gpio_to_bit(offset);

	if (value)
		mt7530_set(priv, MT7530_LED_GPIO_DATA, bit);
	else
		mt7530_clear(priv, MT7530_LED_GPIO_DATA, bit);
}

static int
mt7530_gpio_get_direction(struct gpio_chip *gc, unsigned int offset)
{
	struct mt7530_priv *priv = gpiochip_get_data(gc);
	u32 bit = mt7530_gpio_to_bit(offset);

	return (mt7530_read(priv, MT7530_LED_GPIO_DIR) & bit) ?
		GPIO_LINE_DIRECTION_OUT : GPIO_LINE_DIRECTION_IN;
}

static int
mt7530_gpio_direction_input(struct gpio_chip *gc, unsigned int offset)
{
	struct mt7530_priv *priv = gpiochip_get_data(gc);
	u32 bit = mt7530_gpio_to_bit(offset);

	mt7530_clear(priv, MT7530_LED_GPIO_OE, bit);
	mt7530_clear(priv, MT7530_LED_GPIO_DIR, bit);

	return 0;
}

static int
mt7530_gpio_direction_output(struct gpio_chip *gc, unsigned int offset, int value)
{
	struct mt7530_priv *priv = gpiochip_get_data(gc);
	u32 bit = mt7530_gpio_to_bit(offset);

	mt7530_set(priv, MT7530_LED_GPIO_DIR, bit);

	if (value)
		mt7530_set(priv, MT7530_LED_GPIO_DATA, bit);
	else
		mt7530_clear(priv, MT7530_LED_GPIO_DATA, bit);

	mt7530_set(priv, MT7530_LED_GPIO_OE, bit);

	return 0;
}

static int
mt7530_setup_gpio(struct mt7530_priv *priv)
{
	struct device *dev = priv->dev;
	struct gpio_chip *gc;

	gc = devm_kzalloc(dev, sizeof(*gc), GFP_KERNEL);
	if (!gc)
		return -ENOMEM;

	mt7530_write(priv, MT7530_LED_GPIO_OE, 0);
	mt7530_write(priv, MT7530_LED_GPIO_DIR, 0);
	mt7530_write(priv, MT7530_LED_IO_MODE, 0);

	gc->label = "mt7530";
	gc->parent = dev;
	gc->owner = THIS_MODULE;
	gc->get_direction = mt7530_gpio_get_direction;
	gc->direction_input = mt7530_gpio_direction_input;
	gc->direction_output = mt7530_gpio_direction_output;
	gc->get = mt7530_gpio_get;
	gc->set = mt7530_gpio_set;
	gc->base = -1;
	gc->ngpio = 15;
	gc->can_sleep = true;

	return devm_gpiochip_add_data(dev, gc, priv);
}
#endif /* CONFIG_GPIOLIB */

static int
mt7530_setup(struct dsa_switch *ds)
{
	struct mt7530_priv *priv = ds->priv;
	struct device_node *phy_node;
	struct device_node *mac_np;
	struct mt7530_dummy_poll p;
	phy_interface_t interface;
	struct device_node *dn;
	u32 id, val;
	int ret, i;

	/* The parent node of master netdev which holds the common system
	 * controller also is the container for two GMACs nodes representing
	 * as two netdev instances.
	 */
	dn = dsa_to_port(ds, MT7530_CPU_PORT)->master->dev.of_node->parent;
	ds->mtu_enforcement_ingress = true;

	if (priv->id == ID_MT7530) {
		regulator_set_voltage(priv->core_pwr, 1000000, 1000000);
		ret = regulator_enable(priv->core_pwr);
		if (ret < 0) {
			dev_err(priv->dev,
				"Failed to enable core power: %d\n", ret);
			return ret;
		}

		regulator_set_voltage(priv->io_pwr, 3300000, 3300000);
		ret = regulator_enable(priv->io_pwr);
		if (ret < 0) {
			dev_err(priv->dev, "Failed to enable io pwr: %d\n",
				ret);
			return ret;
		}
	}

	/* Reset whole chip through gpio pin or memory-mapped registers for
	 * different type of hardware
	 */
	if (priv->mcm) {
		reset_control_assert(priv->rstc);
		usleep_range(1000, 1100);
		reset_control_deassert(priv->rstc);
	} else {
		gpiod_set_value_cansleep(priv->reset, 0);
		usleep_range(1000, 1100);
		gpiod_set_value_cansleep(priv->reset, 1);
	}

	/* Waiting for MT7530 got to stable */
	INIT_MT7530_DUMMY_POLL(&p, priv, MT7530_HWTRAP);
	ret = readx_poll_timeout(_mt7530_read, &p, val, val != 0,
				 20, 1000000);
	if (ret < 0) {
		dev_err(priv->dev, "reset timeout\n");
		return ret;
	}

	id = mt7530_read(priv, MT7530_CREV);
	id >>= CHIP_NAME_SHIFT;
	if (id != MT7530_ID) {
		dev_err(priv->dev, "chip %x can't be supported\n", id);
		return -ENODEV;
	}

	/* Reset the switch through internal reset */
	mt7530_write(priv, MT7530_SYS_CTRL,
		     SYS_CTRL_PHY_RST | SYS_CTRL_SW_RST |
		     SYS_CTRL_REG_RST);

	/* Enable Port 6 only; P5 as GMAC5 which currently is not supported */
	val = mt7530_read(priv, MT7530_MHWTRAP);
	val &= ~MHWTRAP_P6_DIS & ~MHWTRAP_PHY_ACCESS;
	val |= MHWTRAP_MANUAL;
	mt7530_write(priv, MT7530_MHWTRAP, val);

	priv->p6_interface = PHY_INTERFACE_MODE_NA;

	/* Enable and reset MIB counters */
	mt7530_mib_reset(ds);

	for (i = 0; i < MT7530_NUM_PORTS; i++) {
		/* Disable forwarding by default on all ports */
		mt7530_rmw(priv, MT7530_PCR_P(i), PCR_MATRIX_MASK,
			   PCR_MATRIX_CLR);

		if (dsa_is_cpu_port(ds, i)) {
			ret = mt753x_cpu_port_enable(ds, i);
			if (ret)
				return ret;
		} else {
			mt7530_port_disable(ds, i);

			/* Disable learning by default on all user ports */
			mt7530_set(priv, MT7530_PSC_P(i), SA_DIS);
		}
		/* Enable consistent egress tag */
		mt7530_rmw(priv, MT7530_PVC_P(i), PVC_EG_TAG_MASK,
			   PVC_EG_TAG(MT7530_VLAN_EG_CONSISTENT));
	}

	/* Setup port 5 */
	priv->p5_intf_sel = P5_DISABLED;
	interface = PHY_INTERFACE_MODE_NA;

	if (!dsa_is_unused_port(ds, 5)) {
		priv->p5_intf_sel = P5_INTF_SEL_GMAC5;
		ret = of_get_phy_mode(dsa_to_port(ds, 5)->dn, &interface);
		if (ret && ret != -ENODEV)
			return ret;
	} else {
		/* Scan the ethernet nodes. look for GMAC1, lookup used phy */
		for_each_child_of_node(dn, mac_np) {
			if (!of_device_is_compatible(mac_np,
						     "mediatek,eth-mac"))
				continue;

			ret = of_property_read_u32(mac_np, "reg", &id);
			if (ret < 0 || id != 1)
				continue;

			phy_node = of_parse_phandle(mac_np, "phy-handle", 0);
			if (!phy_node)
				continue;

			if (phy_node->parent == priv->dev->of_node->parent) {
				ret = of_get_phy_mode(mac_np, &interface);
				if (ret && ret != -ENODEV) {
					of_node_put(mac_np);
					return ret;
				}
				id = of_mdio_parse_addr(ds->dev, phy_node);
				if (id == 0)
					priv->p5_intf_sel = P5_INTF_SEL_PHY_P0;
				if (id == 4)
					priv->p5_intf_sel = P5_INTF_SEL_PHY_P4;
			}
			of_node_put(mac_np);
			of_node_put(phy_node);
			break;
		}
	}

#ifdef CONFIG_GPIOLIB
	if (of_property_read_bool(priv->dev->of_node, "gpio-controller")) {
		ret = mt7530_setup_gpio(priv);
		if (ret)
			return ret;
	}
#endif /* CONFIG_GPIOLIB */

	mt7530_setup_port5(ds, interface);

	/* Flush the FDB table */
	ret = mt7530_fdb_cmd(priv, MT7530_FDB_FLUSH, NULL);
	if (ret < 0)
		return ret;

	return 0;
}

static int
mt7531_setup(struct dsa_switch *ds)
{
	struct mt7530_priv *priv = ds->priv;
	struct mt7530_dummy_poll p;
	u32 val, id;
	int ret, i;

	/* Reset whole chip through gpio pin or memory-mapped registers for
	 * different type of hardware
	 */
	if (priv->mcm) {
		reset_control_assert(priv->rstc);
		usleep_range(1000, 1100);
		reset_control_deassert(priv->rstc);
	} else {
		gpiod_set_value_cansleep(priv->reset, 0);
		usleep_range(1000, 1100);
		gpiod_set_value_cansleep(priv->reset, 1);
	}

	/* Waiting for MT7530 got to stable */
	INIT_MT7530_DUMMY_POLL(&p, priv, MT7530_HWTRAP);
	ret = readx_poll_timeout(_mt7530_read, &p, val, val != 0,
				 20, 1000000);
	if (ret < 0) {
		dev_err(priv->dev, "reset timeout\n");
		return ret;
	}

	id = mt7530_read(priv, MT7531_CREV);
	id >>= CHIP_NAME_SHIFT;

	if (id != MT7531_ID) {
		dev_err(priv->dev, "chip %x can't be supported\n", id);
		return -ENODEV;
	}

	/* Reset the switch through internal reset */
	mt7530_write(priv, MT7530_SYS_CTRL,
		     SYS_CTRL_PHY_RST | SYS_CTRL_SW_RST |
		     SYS_CTRL_REG_RST);

	if (mt7531_dual_sgmii_supported(priv)) {
		priv->p5_intf_sel = P5_INTF_SEL_GMAC5_SGMII;

		/* Let ds->slave_mii_bus be able to access external phy. */
		mt7530_rmw(priv, MT7531_GPIO_MODE1, MT7531_GPIO11_RG_RXD2_MASK,
			   MT7531_EXT_P_MDC_11);
		mt7530_rmw(priv, MT7531_GPIO_MODE1, MT7531_GPIO12_RG_RXD3_MASK,
			   MT7531_EXT_P_MDIO_12);
	} else {
		priv->p5_intf_sel = P5_INTF_SEL_GMAC5;
	}
	dev_dbg(ds->dev, "P5 support %s interface\n",
		p5_intf_modes(priv->p5_intf_sel));

	mt7530_rmw(priv, MT7531_GPIO_MODE0, MT7531_GPIO0_MASK,
		   MT7531_GPIO0_INTERRUPT);

	/* Let phylink decide the interface later. */
	priv->p5_interface = PHY_INTERFACE_MODE_NA;
	priv->p6_interface = PHY_INTERFACE_MODE_NA;

	/* Enable PHY core PLL, since phy_device has not yet been created
	 * provided for phy_[read,write]_mmd_indirect is called, we provide
	 * our own mt7531_ind_mmd_phy_[read,write] to complete this
	 * function.
	 */
	val = mt7531_ind_c45_phy_read(priv, MT753X_CTRL_PHY_ADDR,
				      MDIO_MMD_VEND2, CORE_PLL_GROUP4);
	val |= MT7531_PHY_PLL_BYPASS_MODE;
	val &= ~MT7531_PHY_PLL_OFF;
	mt7531_ind_c45_phy_write(priv, MT753X_CTRL_PHY_ADDR, MDIO_MMD_VEND2,
				 CORE_PLL_GROUP4, val);

	/* BPDU to CPU port */
	mt7530_rmw(priv, MT7531_CFC, MT7531_CPU_PMAP_MASK,
		   BIT(MT7530_CPU_PORT));
	mt7530_rmw(priv, MT753X_BPC, MT753X_BPDU_PORT_FW_MASK,
		   MT753X_BPDU_CPU_ONLY);

	/* Enable and reset MIB counters */
	mt7530_mib_reset(ds);

	for (i = 0; i < MT7530_NUM_PORTS; i++) {
		/* Disable forwarding by default on all ports */
		mt7530_rmw(priv, MT7530_PCR_P(i), PCR_MATRIX_MASK,
			   PCR_MATRIX_CLR);

		mt7530_set(priv, MT7531_DBG_CNT(i), MT7531_DIS_CLR);

		if (dsa_is_cpu_port(ds, i)) {
			ret = mt753x_cpu_port_enable(ds, i);
			if (ret)
				return ret;
		} else {
			mt7530_port_disable(ds, i);

			/* Disable learning by default on all user ports */
			mt7530_set(priv, MT7530_PSC_P(i), SA_DIS);
		}

		/* Enable consistent egress tag */
		mt7530_rmw(priv, MT7530_PVC_P(i), PVC_EG_TAG_MASK,
			   PVC_EG_TAG(MT7530_VLAN_EG_CONSISTENT));
	}

	ds->mtu_enforcement_ingress = true;

	/* Flush the FDB table */
	ret = mt7530_fdb_cmd(priv, MT7530_FDB_FLUSH, NULL);
	if (ret < 0)
		return ret;

	return 0;
}

static bool
mt7530_phy_mode_supported(struct dsa_switch *ds, int port,
			  const struct phylink_link_state *state)
{
	struct mt7530_priv *priv = ds->priv;

	switch (port) {
	case 0 ... 4: /* Internal phy */
		if (state->interface != PHY_INTERFACE_MODE_GMII)
			return false;
		break;
	case 5: /* 2nd cpu port with phy of port 0 or 4 / external phy */
		if (!phy_interface_mode_is_rgmii(state->interface) &&
		    state->interface != PHY_INTERFACE_MODE_MII &&
		    state->interface != PHY_INTERFACE_MODE_GMII)
			return false;
		break;
	case 6: /* 1st cpu port */
		if (state->interface != PHY_INTERFACE_MODE_RGMII &&
		    state->interface != PHY_INTERFACE_MODE_TRGMII)
			return false;
		break;
	default:
		dev_err(priv->dev, "%s: unsupported port: %i\n", __func__,
			port);
		return false;
	}

	return true;
}

static bool mt7531_is_rgmii_port(struct mt7530_priv *priv, u32 port)
{
	return (port == 5) && (priv->p5_intf_sel != P5_INTF_SEL_GMAC5_SGMII);
}

static bool
mt7531_phy_mode_supported(struct dsa_switch *ds, int port,
			  const struct phylink_link_state *state)
{
	struct mt7530_priv *priv = ds->priv;

	switch (port) {
	case 0 ... 4: /* Internal phy */
		if (state->interface != PHY_INTERFACE_MODE_GMII)
			return false;
		break;
	case 5: /* 2nd cpu port supports either rgmii or sgmii/8023z */
		if (mt7531_is_rgmii_port(priv, port))
			return phy_interface_mode_is_rgmii(state->interface);
		fallthrough;
	case 6: /* 1st cpu port supports sgmii/8023z only */
		if (state->interface != PHY_INTERFACE_MODE_SGMII &&
		    !phy_interface_mode_is_8023z(state->interface))
			return false;
		break;
	default:
		dev_err(priv->dev, "%s: unsupported port: %i\n", __func__,
			port);
		return false;
	}

	return true;
}

static bool
mt753x_phy_mode_supported(struct dsa_switch *ds, int port,
			  const struct phylink_link_state *state)
{
	struct mt7530_priv *priv = ds->priv;

	return priv->info->phy_mode_supported(ds, port, state);
}

static int
mt753x_pad_setup(struct dsa_switch *ds, const struct phylink_link_state *state)
{
	struct mt7530_priv *priv = ds->priv;

	return priv->info->pad_setup(ds, state->interface);
}

static int
mt7530_mac_config(struct dsa_switch *ds, int port, unsigned int mode,
		  phy_interface_t interface)
{
	struct mt7530_priv *priv = ds->priv;

	/* Only need to setup port5. */
	if (port != 5)
		return 0;

	mt7530_setup_port5(priv->ds, interface);

	return 0;
}

static int mt7531_rgmii_setup(struct mt7530_priv *priv, u32 port,
			      phy_interface_t interface,
			      struct phy_device *phydev)
{
	u32 val;

	if (!mt7531_is_rgmii_port(priv, port)) {
		dev_err(priv->dev, "RGMII mode is not available for port %d\n",
			port);
		return -EINVAL;
	}

	val = mt7530_read(priv, MT7531_CLKGEN_CTRL);
	val |= GP_CLK_EN;
	val &= ~GP_MODE_MASK;
	val |= GP_MODE(MT7531_GP_MODE_RGMII);
	val &= ~CLK_SKEW_IN_MASK;
	val |= CLK_SKEW_IN(MT7531_CLK_SKEW_NO_CHG);
	val &= ~CLK_SKEW_OUT_MASK;
	val |= CLK_SKEW_OUT(MT7531_CLK_SKEW_NO_CHG);
	val |= TXCLK_NO_REVERSE | RXCLK_NO_DELAY;

	/* Do not adjust rgmii delay when vendor phy driver presents. */
	if (!phydev || phy_driver_is_genphy(phydev)) {
		val &= ~(TXCLK_NO_REVERSE | RXCLK_NO_DELAY);
		switch (interface) {
		case PHY_INTERFACE_MODE_RGMII:
			val |= TXCLK_NO_REVERSE;
			val |= RXCLK_NO_DELAY;
			break;
		case PHY_INTERFACE_MODE_RGMII_RXID:
			val |= TXCLK_NO_REVERSE;
			break;
		case PHY_INTERFACE_MODE_RGMII_TXID:
			val |= RXCLK_NO_DELAY;
			break;
		case PHY_INTERFACE_MODE_RGMII_ID:
			break;
		default:
			return -EINVAL;
		}
	}
	mt7530_write(priv, MT7531_CLKGEN_CTRL, val);

	return 0;
}

static void mt7531_sgmii_validate(struct mt7530_priv *priv, int port,
				  unsigned long *supported)
{
	/* Port5 supports ethier RGMII or SGMII.
	 * Port6 supports SGMII only.
	 */
	switch (port) {
	case 5:
		if (mt7531_is_rgmii_port(priv, port))
			break;
		fallthrough;
	case 6:
		phylink_set(supported, 1000baseX_Full);
		phylink_set(supported, 2500baseX_Full);
		phylink_set(supported, 2500baseT_Full);
	}
}

static void
mt7531_sgmii_link_up_force(struct dsa_switch *ds, int port,
			   unsigned int mode, phy_interface_t interface,
			   int speed, int duplex)
{
	struct mt7530_priv *priv = ds->priv;
	unsigned int val;

	/* For adjusting speed and duplex of SGMII force mode. */
	if (interface != PHY_INTERFACE_MODE_SGMII ||
	    phylink_autoneg_inband(mode))
		return;

	/* SGMII force mode setting */
	val = mt7530_read(priv, MT7531_SGMII_MODE(port));
	val &= ~MT7531_SGMII_IF_MODE_MASK;

	switch (speed) {
	case SPEED_10:
		val |= MT7531_SGMII_FORCE_SPEED_10;
		break;
	case SPEED_100:
		val |= MT7531_SGMII_FORCE_SPEED_100;
		break;
	case SPEED_1000:
		val |= MT7531_SGMII_FORCE_SPEED_1000;
		break;
	}

	/* MT7531 SGMII 1G force mode can only work in full duplex mode,
	 * no matter MT7531_SGMII_FORCE_HALF_DUPLEX is set or not.
	 */
	if ((speed == SPEED_10 || speed == SPEED_100) &&
	    duplex != DUPLEX_FULL)
		val |= MT7531_SGMII_FORCE_HALF_DUPLEX;

	mt7530_write(priv, MT7531_SGMII_MODE(port), val);
}

static bool mt753x_is_mac_port(u32 port)
{
	return (port == 5 || port == 6);
}

static int mt7531_sgmii_setup_mode_force(struct mt7530_priv *priv, u32 port,
					 phy_interface_t interface)
{
	u32 val;

	if (!mt753x_is_mac_port(port))
		return -EINVAL;

	mt7530_set(priv, MT7531_QPHY_PWR_STATE_CTRL(port),
		   MT7531_SGMII_PHYA_PWD);

	val = mt7530_read(priv, MT7531_PHYA_CTRL_SIGNAL3(port));
	val &= ~MT7531_RG_TPHY_SPEED_MASK;
	/* Setup 2.5 times faster clock for 2.5Gbps data speeds with 10B/8B
	 * encoding.
	 */
	val |= (interface == PHY_INTERFACE_MODE_2500BASEX) ?
		MT7531_RG_TPHY_SPEED_3_125G : MT7531_RG_TPHY_SPEED_1_25G;
	mt7530_write(priv, MT7531_PHYA_CTRL_SIGNAL3(port), val);

	mt7530_clear(priv, MT7531_PCS_CONTROL_1(port), MT7531_SGMII_AN_ENABLE);

	/* MT7531 SGMII 1G and 2.5G force mode can only work in full duplex
	 * mode, no matter MT7531_SGMII_FORCE_HALF_DUPLEX is set or not.
	 */
	mt7530_rmw(priv, MT7531_SGMII_MODE(port),
		   MT7531_SGMII_IF_MODE_MASK | MT7531_SGMII_REMOTE_FAULT_DIS,
		   MT7531_SGMII_FORCE_SPEED_1000);

	mt7530_write(priv, MT7531_QPHY_PWR_STATE_CTRL(port), 0);

	return 0;
}

static int mt7531_sgmii_setup_mode_an(struct mt7530_priv *priv, int port,
				      phy_interface_t interface)
{
	if (!mt753x_is_mac_port(port))
		return -EINVAL;

	mt7530_set(priv, MT7531_QPHY_PWR_STATE_CTRL(port),
		   MT7531_SGMII_PHYA_PWD);

	mt7530_rmw(priv, MT7531_PHYA_CTRL_SIGNAL3(port),
		   MT7531_RG_TPHY_SPEED_MASK, MT7531_RG_TPHY_SPEED_1_25G);

	mt7530_set(priv, MT7531_SGMII_MODE(port),
		   MT7531_SGMII_REMOTE_FAULT_DIS |
		   MT7531_SGMII_SPEED_DUPLEX_AN);

	mt7530_rmw(priv, MT7531_PCS_SPEED_ABILITY(port),
		   MT7531_SGMII_TX_CONFIG_MASK, 1);

	mt7530_set(priv, MT7531_PCS_CONTROL_1(port), MT7531_SGMII_AN_ENABLE);

	mt7530_set(priv, MT7531_PCS_CONTROL_1(port), MT7531_SGMII_AN_RESTART);

	mt7530_write(priv, MT7531_QPHY_PWR_STATE_CTRL(port), 0);

	return 0;
}

static void mt7531_sgmii_restart_an(struct dsa_switch *ds, int port)
{
	struct mt7530_priv *priv = ds->priv;
	u32 val;

	/* Only restart AN when AN is enabled */
	val = mt7530_read(priv, MT7531_PCS_CONTROL_1(port));
	if (val & MT7531_SGMII_AN_ENABLE) {
		val |= MT7531_SGMII_AN_RESTART;
		mt7530_write(priv, MT7531_PCS_CONTROL_1(port), val);
	}
}

static int
mt7531_mac_config(struct dsa_switch *ds, int port, unsigned int mode,
		  phy_interface_t interface)
{
	struct mt7530_priv *priv = ds->priv;
	struct phy_device *phydev;
	struct dsa_port *dp;

	if (!mt753x_is_mac_port(port)) {
		dev_err(priv->dev, "port %d is not a MAC port\n", port);
		return -EINVAL;
	}

	switch (interface) {
	case PHY_INTERFACE_MODE_RGMII:
	case PHY_INTERFACE_MODE_RGMII_ID:
	case PHY_INTERFACE_MODE_RGMII_RXID:
	case PHY_INTERFACE_MODE_RGMII_TXID:
		dp = dsa_to_port(ds, port);
		phydev = dp->slave->phydev;
		return mt7531_rgmii_setup(priv, port, interface, phydev);
	case PHY_INTERFACE_MODE_SGMII:
		return mt7531_sgmii_setup_mode_an(priv, port, interface);
	case PHY_INTERFACE_MODE_NA:
	case PHY_INTERFACE_MODE_1000BASEX:
	case PHY_INTERFACE_MODE_2500BASEX:
		if (phylink_autoneg_inband(mode))
			return -EINVAL;

		return mt7531_sgmii_setup_mode_force(priv, port, interface);
	default:
		return -EINVAL;
	}

	return -EINVAL;
}

static int
mt753x_mac_config(struct dsa_switch *ds, int port, unsigned int mode,
		  const struct phylink_link_state *state)
{
	struct mt7530_priv *priv = ds->priv;

	return priv->info->mac_port_config(ds, port, mode, state->interface);
}

static void
mt753x_phylink_mac_config(struct dsa_switch *ds, int port, unsigned int mode,
			  const struct phylink_link_state *state)
{
	struct mt7530_priv *priv = ds->priv;
	u32 mcr_cur, mcr_new;

	if (!mt753x_phy_mode_supported(ds, port, state))
		goto unsupported;

	switch (port) {
	case 0 ... 4: /* Internal phy */
		if (state->interface != PHY_INTERFACE_MODE_GMII)
			goto unsupported;
		break;
	case 5: /* 2nd cpu port with phy of port 0 or 4 / external phy */
		if (priv->p5_interface == state->interface)
			break;

		if (mt753x_mac_config(ds, port, mode, state) < 0)
			goto unsupported;

		if (priv->p5_intf_sel != P5_DISABLED)
			priv->p5_interface = state->interface;
		break;
	case 6: /* 1st cpu port */
		if (priv->p6_interface == state->interface)
			break;

		mt753x_pad_setup(ds, state);

		if (mt753x_mac_config(ds, port, mode, state) < 0)
			goto unsupported;

		priv->p6_interface = state->interface;
		break;
	default:
unsupported:
		dev_err(ds->dev, "%s: unsupported %s port: %i\n",
			__func__, phy_modes(state->interface), port);
		return;
	}

	if (phylink_autoneg_inband(mode) &&
	    state->interface != PHY_INTERFACE_MODE_SGMII) {
		dev_err(ds->dev, "%s: in-band negotiation unsupported\n",
			__func__);
		return;
	}

	mcr_cur = mt7530_read(priv, MT7530_PMCR_P(port));
	mcr_new = mcr_cur;
	mcr_new &= ~PMCR_LINK_SETTINGS_MASK;
	mcr_new |= PMCR_IFG_XMIT(1) | PMCR_MAC_MODE | PMCR_BACKOFF_EN |
		   PMCR_BACKPR_EN | PMCR_FORCE_MODE_ID(priv->id);

	/* Are we connected to external phy */
	if (port == 5 && dsa_is_user_port(ds, 5))
		mcr_new |= PMCR_EXT_PHY;

	if (mcr_new != mcr_cur)
		mt7530_write(priv, MT7530_PMCR_P(port), mcr_new);
}

static void
mt753x_phylink_mac_an_restart(struct dsa_switch *ds, int port)
{
	struct mt7530_priv *priv = ds->priv;

	if (!priv->info->mac_pcs_an_restart)
		return;

	priv->info->mac_pcs_an_restart(ds, port);
}

static void mt753x_phylink_mac_link_down(struct dsa_switch *ds, int port,
					 unsigned int mode,
					 phy_interface_t interface)
{
	struct mt7530_priv *priv = ds->priv;

	mt7530_clear(priv, MT7530_PMCR_P(port), PMCR_LINK_SETTINGS_MASK);
}

static void mt753x_mac_pcs_link_up(struct dsa_switch *ds, int port,
				   unsigned int mode, phy_interface_t interface,
				   int speed, int duplex)
{
	struct mt7530_priv *priv = ds->priv;

	if (!priv->info->mac_pcs_link_up)
		return;

	priv->info->mac_pcs_link_up(ds, port, mode, interface, speed, duplex);
}

static void mt753x_phylink_mac_link_up(struct dsa_switch *ds, int port,
				       unsigned int mode,
				       phy_interface_t interface,
				       struct phy_device *phydev,
				       int speed, int duplex,
				       bool tx_pause, bool rx_pause)
{
	struct mt7530_priv *priv = ds->priv;
	u32 mcr;

	mt753x_mac_pcs_link_up(ds, port, mode, interface, speed, duplex);

	mcr = PMCR_RX_EN | PMCR_TX_EN | PMCR_FORCE_LNK;

	/* MT753x MAC works in 1G full duplex mode for all up-clocked
	 * variants.
	 */
	if (interface == PHY_INTERFACE_MODE_TRGMII ||
	    (phy_interface_mode_is_8023z(interface))) {
		speed = SPEED_1000;
		duplex = DUPLEX_FULL;
	}

	switch (speed) {
	case SPEED_1000:
		mcr |= PMCR_FORCE_SPEED_1000;
		break;
	case SPEED_100:
		mcr |= PMCR_FORCE_SPEED_100;
		break;
	}
	if (duplex == DUPLEX_FULL) {
		mcr |= PMCR_FORCE_FDX;
		if (tx_pause)
			mcr |= PMCR_TX_FC_EN;
		if (rx_pause)
			mcr |= PMCR_RX_FC_EN;
	}

	if (mode == MLO_AN_PHY && phydev && phy_init_eee(phydev, 0) >= 0) {
		switch (speed) {
		case SPEED_1000:
			mcr |= PMCR_FORCE_EEE1G;
			break;
		case SPEED_100:
			mcr |= PMCR_FORCE_EEE100;
			break;
		}
	}

	mt7530_set(priv, MT7530_PMCR_P(port), mcr);
}

static int
mt7531_cpu_port_config(struct dsa_switch *ds, int port)
{
	struct mt7530_priv *priv = ds->priv;
	phy_interface_t interface;
	int speed;
	int ret;

	switch (port) {
	case 5:
		if (mt7531_is_rgmii_port(priv, port))
			interface = PHY_INTERFACE_MODE_RGMII;
		else
			interface = PHY_INTERFACE_MODE_2500BASEX;

		priv->p5_interface = interface;
		break;
	case 6:
		interface = PHY_INTERFACE_MODE_2500BASEX;

		mt7531_pad_setup(ds, interface);

		priv->p6_interface = interface;
		break;
	default:
		return -EINVAL;
	}

	if (interface == PHY_INTERFACE_MODE_2500BASEX)
		speed = SPEED_2500;
	else
		speed = SPEED_1000;

	ret = mt7531_mac_config(ds, port, MLO_AN_FIXED, interface);
	if (ret)
		return ret;
	mt7530_write(priv, MT7530_PMCR_P(port),
		     PMCR_CPU_PORT_SETTING(priv->id));
	mt753x_phylink_mac_link_up(ds, port, MLO_AN_FIXED, interface, NULL,
				   speed, DUPLEX_FULL, true, true);

	return 0;
}

static void
mt7530_mac_port_validate(struct dsa_switch *ds, int port,
			 unsigned long *supported)
{
	if (port == 5)
		phylink_set(supported, 1000baseX_Full);
}

static void mt7531_mac_port_validate(struct dsa_switch *ds, int port,
				     unsigned long *supported)
{
	struct mt7530_priv *priv = ds->priv;

	mt7531_sgmii_validate(priv, port, supported);
}

static void
mt753x_phylink_validate(struct dsa_switch *ds, int port,
			unsigned long *supported,
			struct phylink_link_state *state)
{
	__ETHTOOL_DECLARE_LINK_MODE_MASK(mask) = { 0, };
	struct mt7530_priv *priv = ds->priv;

	if (state->interface != PHY_INTERFACE_MODE_NA &&
	    !mt753x_phy_mode_supported(ds, port, state)) {
		linkmode_zero(supported);
		return;
	}

	phylink_set_port_modes(mask);

	if (state->interface != PHY_INTERFACE_MODE_TRGMII ||
	    !phy_interface_mode_is_8023z(state->interface)) {
		phylink_set(mask, 10baseT_Half);
		phylink_set(mask, 10baseT_Full);
		phylink_set(mask, 100baseT_Half);
		phylink_set(mask, 100baseT_Full);
		phylink_set(mask, Autoneg);
	}

	/* This switch only supports 1G full-duplex. */
	if (state->interface != PHY_INTERFACE_MODE_MII)
		phylink_set(mask, 1000baseT_Full);

	priv->info->mac_port_validate(ds, port, mask);

	phylink_set(mask, Pause);
	phylink_set(mask, Asym_Pause);

	linkmode_and(supported, supported, mask);
	linkmode_and(state->advertising, state->advertising, mask);

	/* We can only operate at 2500BaseX or 1000BaseX.  If requested
	 * to advertise both, only report advertising at 2500BaseX.
	 */
	phylink_helper_basex_speed(state);
}

static int
mt7530_phylink_mac_link_state(struct dsa_switch *ds, int port,
			      struct phylink_link_state *state)
{
	struct mt7530_priv *priv = ds->priv;
	u32 pmsr;

	if (port < 0 || port >= MT7530_NUM_PORTS)
		return -EINVAL;

	pmsr = mt7530_read(priv, MT7530_PMSR_P(port));

	state->link = (pmsr & PMSR_LINK);
	state->an_complete = state->link;
	state->duplex = !!(pmsr & PMSR_DPX);

	switch (pmsr & PMSR_SPEED_MASK) {
	case PMSR_SPEED_10:
		state->speed = SPEED_10;
		break;
	case PMSR_SPEED_100:
		state->speed = SPEED_100;
		break;
	case PMSR_SPEED_1000:
		state->speed = SPEED_1000;
		break;
	default:
		state->speed = SPEED_UNKNOWN;
		break;
	}

	state->pause &= ~(MLO_PAUSE_RX | MLO_PAUSE_TX);
	if (pmsr & PMSR_RX_FC)
		state->pause |= MLO_PAUSE_RX;
	if (pmsr & PMSR_TX_FC)
		state->pause |= MLO_PAUSE_TX;

	return 1;
}

static int
mt7531_sgmii_pcs_get_state_an(struct mt7530_priv *priv, int port,
			      struct phylink_link_state *state)
{
	u32 status, val;
	u16 config_reg;

	status = mt7530_read(priv, MT7531_PCS_CONTROL_1(port));
	state->link = !!(status & MT7531_SGMII_LINK_STATUS);
	if (state->interface == PHY_INTERFACE_MODE_SGMII &&
	    (status & MT7531_SGMII_AN_ENABLE)) {
		val = mt7530_read(priv, MT7531_PCS_SPEED_ABILITY(port));
		config_reg = val >> 16;

		switch (config_reg & LPA_SGMII_SPD_MASK) {
		case LPA_SGMII_1000:
			state->speed = SPEED_1000;
			break;
		case LPA_SGMII_100:
			state->speed = SPEED_100;
			break;
		case LPA_SGMII_10:
			state->speed = SPEED_10;
			break;
		default:
			dev_err(priv->dev, "invalid sgmii PHY speed\n");
			state->link = false;
			return -EINVAL;
		}

		if (config_reg & LPA_SGMII_FULL_DUPLEX)
			state->duplex = DUPLEX_FULL;
		else
			state->duplex = DUPLEX_HALF;
	}

	return 0;
}

static int
mt7531_phylink_mac_link_state(struct dsa_switch *ds, int port,
			      struct phylink_link_state *state)
{
	struct mt7530_priv *priv = ds->priv;

	if (state->interface == PHY_INTERFACE_MODE_SGMII)
		return mt7531_sgmii_pcs_get_state_an(priv, port, state);

	return -EOPNOTSUPP;
}

static int
mt753x_phylink_mac_link_state(struct dsa_switch *ds, int port,
			      struct phylink_link_state *state)
{
	struct mt7530_priv *priv = ds->priv;

	return priv->info->mac_port_get_state(ds, port, state);
}

static int
mt753x_setup(struct dsa_switch *ds)
{
	struct mt7530_priv *priv = ds->priv;

	return priv->info->sw_setup(ds);
}

static int
mt753x_phy_read(struct dsa_switch *ds, int port, int regnum)
{
	struct mt7530_priv *priv = ds->priv;

	return priv->info->phy_read(ds, port, regnum);
}

static int
mt753x_phy_write(struct dsa_switch *ds, int port, int regnum, u16 val)
{
	struct mt7530_priv *priv = ds->priv;

	return priv->info->phy_write(ds, port, regnum, val);
}

static int mt753x_get_mac_eee(struct dsa_switch *ds, int port,
			      struct ethtool_eee *e)
{
	struct mt7530_priv *priv = ds->priv;
	u32 eeecr = mt7530_read(priv, MT7530_PMEEECR_P(port));

	e->tx_lpi_enabled = !(eeecr & LPI_MODE_EN);
	e->tx_lpi_timer = GET_LPI_THRESH(eeecr);

	return 0;
}

static int mt753x_set_mac_eee(struct dsa_switch *ds, int port,
			      struct ethtool_eee *e)
{
	struct mt7530_priv *priv = ds->priv;
	u32 set, mask = LPI_THRESH_MASK | LPI_MODE_EN;

	if (e->tx_lpi_timer > 0xFFF)
		return -EINVAL;

	set = SET_LPI_THRESH(e->tx_lpi_timer);
	if (!e->tx_lpi_enabled)
		/* Force LPI Mode without a delay */
		set |= LPI_MODE_EN;
	mt7530_rmw(priv, MT7530_PMEEECR_P(port), mask, set);

	return 0;
}

static const struct dsa_switch_ops mt7530_switch_ops = {
	.get_tag_protocol	= mtk_get_tag_protocol,
	.setup			= mt753x_setup,
	.get_strings		= mt7530_get_strings,
	.phy_read		= mt753x_phy_read,
	.phy_write		= mt753x_phy_write,
	.get_ethtool_stats	= mt7530_get_ethtool_stats,
	.get_sset_count		= mt7530_get_sset_count,
	.set_ageing_time	= mt7530_set_ageing_time,
	.port_enable		= mt7530_port_enable,
	.port_disable		= mt7530_port_disable,
	.port_change_mtu	= mt7530_port_change_mtu,
	.port_max_mtu		= mt7530_port_max_mtu,
	.port_stp_state_set	= mt7530_stp_state_set,
	.port_pre_bridge_flags	= mt7530_port_pre_bridge_flags,
	.port_bridge_flags	= mt7530_port_bridge_flags,
	.port_set_mrouter	= mt7530_port_set_mrouter,
	.port_bridge_join	= mt7530_port_bridge_join,
	.port_bridge_leave	= mt7530_port_bridge_leave,
	.port_fdb_add		= mt7530_port_fdb_add,
	.port_fdb_del		= mt7530_port_fdb_del,
	.port_fdb_dump		= mt7530_port_fdb_dump,
	.port_mdb_add		= mt7530_port_mdb_add,
	.port_mdb_del		= mt7530_port_mdb_del,
	.port_vlan_filtering	= mt7530_port_vlan_filtering,
	.port_vlan_add		= mt7530_port_vlan_add,
	.port_vlan_del		= mt7530_port_vlan_del,
	.port_mirror_add	= mt753x_port_mirror_add,
	.port_mirror_del	= mt753x_port_mirror_del,
	.phylink_validate	= mt753x_phylink_validate,
	.phylink_mac_link_state	= mt753x_phylink_mac_link_state,
	.phylink_mac_config	= mt753x_phylink_mac_config,
	.phylink_mac_an_restart	= mt753x_phylink_mac_an_restart,
	.phylink_mac_link_down	= mt753x_phylink_mac_link_down,
	.phylink_mac_link_up	= mt753x_phylink_mac_link_up,
	.get_mac_eee		= mt753x_get_mac_eee,
	.set_mac_eee		= mt753x_set_mac_eee,
};

static const struct mt753x_info mt753x_table[] = {
	[ID_MT7621] = {
		.id = ID_MT7621,
		.sw_setup = mt7530_setup,
		.phy_read = mt7530_phy_read,
		.phy_write = mt7530_phy_write,
		.pad_setup = mt7530_pad_clk_setup,
		.phy_mode_supported = mt7530_phy_mode_supported,
		.mac_port_validate = mt7530_mac_port_validate,
		.mac_port_get_state = mt7530_phylink_mac_link_state,
		.mac_port_config = mt7530_mac_config,
	},
	[ID_MT7530] = {
		.id = ID_MT7530,
		.sw_setup = mt7530_setup,
		.phy_read = mt7530_phy_read,
		.phy_write = mt7530_phy_write,
		.pad_setup = mt7530_pad_clk_setup,
		.phy_mode_supported = mt7530_phy_mode_supported,
		.mac_port_validate = mt7530_mac_port_validate,
		.mac_port_get_state = mt7530_phylink_mac_link_state,
		.mac_port_config = mt7530_mac_config,
	},
	[ID_MT7531] = {
		.id = ID_MT7531,
		.sw_setup = mt7531_setup,
		.phy_read = mt7531_ind_phy_read,
		.phy_write = mt7531_ind_phy_write,
		.pad_setup = mt7531_pad_setup,
		.cpu_port_config = mt7531_cpu_port_config,
		.phy_mode_supported = mt7531_phy_mode_supported,
		.mac_port_validate = mt7531_mac_port_validate,
		.mac_port_get_state = mt7531_phylink_mac_link_state,
		.mac_port_config = mt7531_mac_config,
		.mac_pcs_an_restart = mt7531_sgmii_restart_an,
		.mac_pcs_link_up = mt7531_sgmii_link_up_force,
	},
};

static const struct of_device_id mt7530_of_match[] = {
	{ .compatible = "mediatek,mt7621", .data = &mt753x_table[ID_MT7621], },
	{ .compatible = "mediatek,mt7530", .data = &mt753x_table[ID_MT7530], },
	{ .compatible = "mediatek,mt7531", .data = &mt753x_table[ID_MT7531], },
	{ /* sentinel */ },
};
MODULE_DEVICE_TABLE(of, mt7530_of_match);

static int
mt7530_probe(struct mdio_device *mdiodev)
{
	struct mt7530_priv *priv;
	struct device_node *dn;

	dn = mdiodev->dev.of_node;

	priv = devm_kzalloc(&mdiodev->dev, sizeof(*priv), GFP_KERNEL);
	if (!priv)
		return -ENOMEM;

	priv->ds = devm_kzalloc(&mdiodev->dev, sizeof(*priv->ds), GFP_KERNEL);
	if (!priv->ds)
		return -ENOMEM;

	priv->ds->dev = &mdiodev->dev;
	priv->ds->num_ports = DSA_MAX_PORTS;

	/* Use medatek,mcm property to distinguish hardware type that would
	 * casues a little bit differences on power-on sequence.
	 */
	priv->mcm = of_property_read_bool(dn, "mediatek,mcm");
	if (priv->mcm) {
		dev_info(&mdiodev->dev, "MT7530 adapts as multi-chip module\n");

		priv->rstc = devm_reset_control_get(&mdiodev->dev, "mcm");
		if (IS_ERR(priv->rstc)) {
			dev_err(&mdiodev->dev, "Couldn't get our reset line\n");
			return PTR_ERR(priv->rstc);
		}
	}

	/* Get the hardware identifier from the devicetree node.
	 * We will need it for some of the clock and regulator setup.
	 */
	priv->info = of_device_get_match_data(&mdiodev->dev);
	if (!priv->info)
		return -EINVAL;

	/* Sanity check if these required device operations are filled
	 * properly.
	 */
	if (!priv->info->sw_setup || !priv->info->pad_setup ||
	    !priv->info->phy_read || !priv->info->phy_write ||
	    !priv->info->phy_mode_supported ||
	    !priv->info->mac_port_validate ||
	    !priv->info->mac_port_get_state || !priv->info->mac_port_config)
		return -EINVAL;

	priv->id = priv->info->id;

	if (priv->id == ID_MT7530) {
		priv->core_pwr = devm_regulator_get(&mdiodev->dev, "core");
		if (IS_ERR(priv->core_pwr))
			return PTR_ERR(priv->core_pwr);

		priv->io_pwr = devm_regulator_get(&mdiodev->dev, "io");
		if (IS_ERR(priv->io_pwr))
			return PTR_ERR(priv->io_pwr);
	}

	/* Not MCM that indicates switch works as the remote standalone
	 * integrated circuit so the GPIO pin would be used to complete
	 * the reset, otherwise memory-mapped register accessing used
	 * through syscon provides in the case of MCM.
	 */
	if (!priv->mcm) {
		priv->reset = devm_gpiod_get_optional(&mdiodev->dev, "reset",
						      GPIOD_OUT_LOW);
		if (IS_ERR(priv->reset)) {
			dev_err(&mdiodev->dev, "Couldn't get our reset line\n");
			return PTR_ERR(priv->reset);
		}
	}

	priv->bus = mdiodev->bus;
	priv->dev = &mdiodev->dev;
	priv->ds->priv = priv;
	priv->ds->ops = &mt7530_switch_ops;
	mutex_init(&priv->reg_mutex);
	dev_set_drvdata(&mdiodev->dev, priv);

	return dsa_register_switch(priv->ds);
}

static void
mt7530_remove(struct mdio_device *mdiodev)
{
	struct mt7530_priv *priv = dev_get_drvdata(&mdiodev->dev);
	int ret = 0;

	ret = regulator_disable(priv->core_pwr);
	if (ret < 0)
		dev_err(priv->dev,
			"Failed to disable core power: %d\n", ret);

	ret = regulator_disable(priv->io_pwr);
	if (ret < 0)
		dev_err(priv->dev, "Failed to disable io pwr: %d\n",
			ret);

	dsa_unregister_switch(priv->ds);
	mutex_destroy(&priv->reg_mutex);
}

static struct mdio_driver mt7530_mdio_driver = {
	.probe  = mt7530_probe,
	.remove = mt7530_remove,
	.mdiodrv.driver = {
		.name = "mt7530",
		.of_match_table = mt7530_of_match,
	},
};

mdio_module_driver(mt7530_mdio_driver);

MODULE_AUTHOR("Sean Wang <sean.wang@mediatek.com>");
MODULE_DESCRIPTION("Driver for Mediatek MT7530 Switch");
MODULE_LICENSE("GPL");<|MERGE_RESOLUTION|>--- conflicted
+++ resolved
@@ -440,22 +440,6 @@
 		mt7530_write(priv, MT7530_TRGMII_TD_ODT(i),
 			     TD_DM_DRVP(8) | TD_DM_DRVN(8));
 
-<<<<<<< HEAD
-	/* Setup core clock for MT7530 */
-	/* Disable MT7530 core clock */
-	core_clear(priv, CORE_TRGMII_GSW_CLK_CG, REG_GSWCK_EN);
-
-	/* Disable PLL, since phy_device has not yet been created
-	 * provided for phy_[read,write]_mmd_indirect is called, we
-	 * provide our own core_write_mmd_indirect to complete this
-	 * function.
-	 */
-	core_write_mmd_indirect(priv,
-				CORE_GSWPLL_GRP1,
-				MDIO_MMD_VEND2,
-				0);
-
-=======
 	/* Disable MT7530 core and TRGMII Tx clocks */
 	core_clear(priv, CORE_TRGMII_GSW_CLK_CG,
 		   REG_GSWCK_EN | REG_TRGMIICK_EN);
@@ -464,7 +448,6 @@
 	/* Disable PLL */
 	core_write(priv, CORE_GSWPLL_GRP1, 0);
 
->>>>>>> 11e4b63a
 	/* Set core clock into 500Mhz */
 	core_write(priv, CORE_GSWPLL_GRP2,
 		   RG_GSWPLL_POSDIV_500M(1) |
@@ -475,12 +458,6 @@
 		   RG_GSWPLL_EN_PRE |
 		   RG_GSWPLL_POSDIV_200M(2) |
 		   RG_GSWPLL_FBKDIV_200M(32));
-<<<<<<< HEAD
-
-	/* Enable MT7530 core clock */
-	core_set(priv, CORE_TRGMII_GSW_CLK_CG, REG_GSWCK_EN);
-=======
->>>>>>> 11e4b63a
 
 	/* Setup the MT7530 TRGMII Tx Clock */
 	core_write(priv, CORE_PLL_GROUP5, RG_LCDDS_PCW_NCPO1(ncpo1));
