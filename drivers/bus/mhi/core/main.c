--- conflicted
+++ resolved
@@ -1107,36 +1107,13 @@
 
 	ret = mhi_is_ring_full(mhi_cntrl, tre_ring);
 	if (unlikely(ret)) {
-<<<<<<< HEAD
-		ret = -ENOMEM;
-=======
 		ret = -EAGAIN;
->>>>>>> 6be388f4
 		goto exit_unlock;
 	}
 
 	ret = mhi_gen_tre(mhi_cntrl, mhi_chan, buf_info, mflags);
 	if (unlikely(ret))
 		goto exit_unlock;
-<<<<<<< HEAD
-
-	/* trigger M3 exit if necessary */
-	if (MHI_PM_IN_SUSPEND_STATE(mhi_cntrl->pm_state))
-		mhi_trigger_resume(mhi_cntrl);
-
-	/* Assert dev_wake (to exit/prevent M1/M2)*/
-	mhi_cntrl->wake_toggle(mhi_cntrl);
-
-	if (mhi_chan->dir == DMA_TO_DEVICE)
-		atomic_inc(&mhi_cntrl->pending_pkts);
-
-	if (unlikely(!MHI_DB_ACCESS_VALID(mhi_cntrl))) {
-		ret = -EIO;
-		goto exit_unlock;
-	}
-
-	mhi_ring_chan_db(mhi_cntrl, mhi_chan);
-=======
 
 	/* Packet is queued, take a usage ref to exit M3 if necessary
 	 * for host->device buffer, balanced put is done on buffer completion
@@ -1155,7 +1132,6 @@
 
 	if (dir == DMA_FROM_DEVICE)
 		mhi_cntrl->runtime_put(mhi_cntrl);
->>>>>>> 6be388f4
 
 exit_unlock:
 	read_unlock_irqrestore(&mhi_cntrl->pm_lock, flags);
