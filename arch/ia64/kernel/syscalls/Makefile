# SPDX-License-Identifier: GPL-2.0
kapi := arch/$(SRCARCH)/include/generated/asm
uapi := arch/$(SRCARCH)/include/generated/uapi/asm

_dummy := $(shell [ -d '$(uapi)' ] || mkdir -p '$(uapi)')	\
	  $(shell [ -d '$(kapi)' ] || mkdir -p '$(kapi)')

syscall := $(src)/syscall.tbl
<<<<<<< HEAD
syshdr := $(srctree)/$(src)/syscallhdr.sh
systbl := $(srctree)/$(src)/syscalltbl.sh
=======
syshdr := $(srctree)/scripts/syscallhdr.sh
systbl := $(srctree)/scripts/syscalltbl.sh
>>>>>>> 6be388f4

quiet_cmd_syshdr = SYSHDR  $@
      cmd_syshdr = $(CONFIG_SHELL) $(syshdr) --emit-nr --offset __NR_Linux $< $@

quiet_cmd_systbl = SYSTBL  $@
      cmd_systbl = $(CONFIG_SHELL) $(systbl) $< $@

<<<<<<< HEAD
syshdr_offset_unistd_64 := __NR_Linux
$(uapi)/unistd_64.h: $(syscall) $(syshdr) FORCE
	$(call if_changed,syshdr)

systbl_offset_syscall_table := 1024
=======
$(uapi)/unistd_64.h: $(syscall) $(syshdr) FORCE
	$(call if_changed,syshdr)

>>>>>>> 6be388f4
$(kapi)/syscall_table.h: $(syscall) $(systbl) FORCE
	$(call if_changed,systbl)

uapisyshdr-y		+= unistd_64.h
kapisyshdr-y		+= syscall_table.h

uapisyshdr-y	:= $(addprefix $(uapi)/, $(uapisyshdr-y))
kapisyshdr-y	:= $(addprefix $(kapi)/, $(kapisyshdr-y))
targets		+= $(addprefix ../../../../, $(uapisyshdr-y) $(kapisyshdr-y))

PHONY += all
all: $(uapisyshdr-y) $(kapisyshdr-y)
	@:<|MERGE_RESOLUTION|>--- conflicted
+++ resolved
@@ -6,13 +6,8 @@
 	  $(shell [ -d '$(kapi)' ] || mkdir -p '$(kapi)')
 
 syscall := $(src)/syscall.tbl
-<<<<<<< HEAD
-syshdr := $(srctree)/$(src)/syscallhdr.sh
-systbl := $(srctree)/$(src)/syscalltbl.sh
-=======
 syshdr := $(srctree)/scripts/syscallhdr.sh
 systbl := $(srctree)/scripts/syscalltbl.sh
->>>>>>> 6be388f4
 
 quiet_cmd_syshdr = SYSHDR  $@
       cmd_syshdr = $(CONFIG_SHELL) $(syshdr) --emit-nr --offset __NR_Linux $< $@
@@ -20,17 +15,9 @@
 quiet_cmd_systbl = SYSTBL  $@
       cmd_systbl = $(CONFIG_SHELL) $(systbl) $< $@
 
-<<<<<<< HEAD
-syshdr_offset_unistd_64 := __NR_Linux
 $(uapi)/unistd_64.h: $(syscall) $(syshdr) FORCE
 	$(call if_changed,syshdr)
 
-systbl_offset_syscall_table := 1024
-=======
-$(uapi)/unistd_64.h: $(syscall) $(syshdr) FORCE
-	$(call if_changed,syshdr)
-
->>>>>>> 6be388f4
 $(kapi)/syscall_table.h: $(syscall) $(systbl) FORCE
 	$(call if_changed,systbl)
 
