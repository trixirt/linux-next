What:           /sys/kernel/debug/habanalabs/hl<n>/addr
Date:           Jan 2019
KernelVersion:  5.1
Contact:        ogabbay@kernel.org
Description:    Sets the device address to be used for read or write through
                PCI bar, or the device VA of a host mapped memory to be read or
                written directly from the host. The latter option is allowed
                only when the IOMMU is disabled.
                The acceptable value is a string that starts with "0x"

What:           /sys/kernel/debug/habanalabs/hl<n>/clk_gate
Date:           May 2020
KernelVersion:  5.8
Contact:        ogabbay@kernel.org
Description:    Allow the root user to disable/enable in runtime the clock
                gating mechanism in Gaudi. Due to how Gaudi is built, the
                clock gating needs to be disabled in order to access the
                registers of the TPC and MME engines. This is sometimes needed
                during debug by the user and hence the user needs this option.
                The user can supply a bitmask value, each bit represents
                a different engine to disable/enable its clock gating feature.
                The bitmask is composed of 20 bits:

		=======   ============
                0  -  7   DMA channels
                8  - 11   MME engines
                12 - 19   TPC engines
		=======   ============

                The bit's location of a specific engine can be determined
                using (1 << GAUDI_ENGINE_ID_*). GAUDI_ENGINE_ID_* values
                are defined in uapi habanalabs.h file in enum gaudi_engine_id

What:           /sys/kernel/debug/habanalabs/hl<n>/command_buffers
Date:           Jan 2019
KernelVersion:  5.1
Contact:        ogabbay@kernel.org
Description:    Displays a list with information about the currently allocated
                command buffers

What:           /sys/kernel/debug/habanalabs/hl<n>/command_submission
Date:           Jan 2019
KernelVersion:  5.1
Contact:        ogabbay@kernel.org
Description:    Displays a list with information about the currently active
                command submissions

What:           /sys/kernel/debug/habanalabs/hl<n>/command_submission_jobs
Date:           Jan 2019
KernelVersion:  5.1
Contact:        ogabbay@kernel.org
Description:    Displays a list with detailed information about each JOB (CB) of
                each active command submission

What:           /sys/kernel/debug/habanalabs/hl<n>/data32
Date:           Jan 2019
KernelVersion:  5.1
Contact:        ogabbay@kernel.org
Description:    Allows the root user to read or write directly through the
                device's PCI bar. Writing to this file generates a write
                transaction while reading from the file generates a read
                transaction. This custom interface is needed (instead of using
                the generic Linux user-space PCI mapping) because the DDR bar
                is very small compared to the DDR memory and only the driver can
                move the bar before and after the transaction.

                If the IOMMU is disabled, it also allows the root user to read
                or write from the host a device VA of a host mapped memory

What:           /sys/kernel/debug/habanalabs/hl<n>/data64
Date:           Jan 2020
KernelVersion:  5.6
Contact:        ogabbay@kernel.org
Description:    Allows the root user to read or write 64 bit data directly
                through the device's PCI bar. Writing to this file generates a
                write transaction while reading from the file generates a read
                transaction. This custom interface is needed (instead of using
                the generic Linux user-space PCI mapping) because the DDR bar
                is very small compared to the DDR memory and only the driver can
                move the bar before and after the transaction.

                If the IOMMU is disabled, it also allows the root user to read
                or write from the host a device VA of a host mapped memory

What:           /sys/kernel/debug/habanalabs/hl<n>/data_dma
Date:           Apr 2021
KernelVersion:  5.13
Contact:        ogabbay@kernel.org
Description:    Allows the root user to read from the device's internal
                memory (DRAM/SRAM) through a DMA engine.
                This property is a binary blob that contains the result of the
                DMA transfer.
                This custom interface is needed (instead of using the generic
                Linux user-space PCI mapping) because the amount of internal
                memory is huge (>32GB) and reading it via the PCI bar will take
                a very long time.
                This interface doesn't support concurrency in the same device.
                In GAUDI and GOYA, this action can cause undefined behavior
                in case the it is done while the device is executing user
                workloads.
                Only supported on GAUDI at this stage.

What:           /sys/kernel/debug/habanalabs/hl<n>/device
Date:           Jan 2019
KernelVersion:  5.1
Contact:        ogabbay@kernel.org
Description:    Enables the root user to set the device to specific state.
                Valid values are "disable", "enable", "suspend", "resume".
                User can read this property to see the valid values

What:           /sys/kernel/debug/habanalabs/hl<n>/dma_size
Date:           Apr 2021
KernelVersion:  5.13
Contact:        ogabbay@kernel.org
Description:    Specify the size of the DMA transaction when using DMA to read
                from the device's internal memory. The value can not be larger
                than 128MB. Writing to this value initiates the DMA transfer.
                When the write is finished, the user can read the "data_dma"
                blob

What:           /sys/kernel/debug/habanalabs/hl<n>/dump_security_violations
Date:           Jan 2021
KernelVersion:  5.12
Contact:        ogabbay@kernel.org
Description:    Dumps all security violations to dmesg. This will also ack
                all security violations meanings those violations will not be
                dumped next time user calls this API

What:           /sys/kernel/debug/habanalabs/hl<n>/engines
Date:           Jul 2019
KernelVersion:  5.3
Contact:        ogabbay@kernel.org
Description:    Displays the status registers values of the device engines and
                their derived idle status

What:           /sys/kernel/debug/habanalabs/hl<n>/i2c_addr
Date:           Jan 2019
KernelVersion:  5.1
Contact:        ogabbay@kernel.org
Description:    Sets I2C device address for I2C transaction that is generated
                by the device's CPU

What:           /sys/kernel/debug/habanalabs/hl<n>/i2c_bus
Date:           Jan 2019
KernelVersion:  5.1
Contact:        ogabbay@kernel.org
Description:    Sets I2C bus address for I2C transaction that is generated by
                the device's CPU

What:           /sys/kernel/debug/habanalabs/hl<n>/i2c_data
Date:           Jan 2019
KernelVersion:  5.1
Contact:        ogabbay@kernel.org
Description:    Triggers an I2C transaction that is generated by the device's
                CPU. Writing to this file generates a write transaction while
                reading from the file generates a read transcation

What:           /sys/kernel/debug/habanalabs/hl<n>/i2c_reg
Date:           Jan 2019
KernelVersion:  5.1
Contact:        ogabbay@kernel.org
Description:    Sets I2C register id for I2C transaction that is generated by
                the device's CPU

What:           /sys/kernel/debug/habanalabs/hl<n>/led0
Date:           Jan 2019
KernelVersion:  5.1
Contact:        ogabbay@kernel.org
Description:    Sets the state of the first S/W led on the device

What:           /sys/kernel/debug/habanalabs/hl<n>/led1
Date:           Jan 2019
KernelVersion:  5.1
Contact:        ogabbay@kernel.org
Description:    Sets the state of the second S/W led on the device

What:           /sys/kernel/debug/habanalabs/hl<n>/led2
Date:           Jan 2019
KernelVersion:  5.1
Contact:        ogabbay@kernel.org
Description:    Sets the state of the third S/W led on the device

What:           /sys/kernel/debug/habanalabs/hl<n>/mmu
Date:           Jan 2019
KernelVersion:  5.1
Contact:        ogabbay@kernel.org
Description:    Displays the hop values and physical address for a given ASID
                and virtual address. The user should write the ASID and VA into
                the file and then read the file to get the result.
                e.g. to display info about VA 0x1000 for ASID 1 you need to do:
                echo "1 0x1000" > /sys/kernel/debug/habanalabs/hl0/mmu

What:           /sys/kernel/debug/habanalabs/hl<n>/mmu_error
Date:           Mar 2021
KernelVersion:  5.12
Contact:        fkassabri@habana.ai
Description:    Check and display page fault or access violation mmu errors for
                all MMUs specified in mmu_cap_mask.
                e.g. to display error info for MMU hw cap bit 9, you need to do:
                echo "0x200" > /sys/kernel/debug/habanalabs/hl0/mmu_error
                cat /sys/kernel/debug/habanalabs/hl0/mmu_error

What:           /sys/kernel/debug/habanalabs/hl<n>/set_power_state
Date:           Jan 2019
KernelVersion:  5.1
Contact:        ogabbay@kernel.org
Description:    Sets the PCI power state. Valid values are "1" for D0 and "2"
                for D3Hot

What:           /sys/kernel/debug/habanalabs/hl<n>/stop_on_err
Date:           Mar 2020
KernelVersion:  5.6
Contact:        ogabbay@kernel.org
Description:    Sets the stop-on_error option for the device engines. Value of
                "0" is for disable, otherwise enable.

What:           /sys/kernel/debug/habanalabs/hl<n>/userptr
Date:           Jan 2019
KernelVersion:  5.1
Contact:        ogabbay@kernel.org
Description:    Displays a list with information about the currently user
                pointers (user virtual addresses) that are pinned and mapped
                to DMA addresses

What:           /sys/kernel/debug/habanalabs/hl<n>/vm
Date:           Jan 2019
KernelVersion:  5.1
Contact:        ogabbay@kernel.org
Description:    Displays a list with information about all the active virtual
<<<<<<< HEAD
                address mappings per ASID

What:           /sys/kernel/debug/habanalabs/hl<n>/stop_on_err
Date:           Mar 2020
KernelVersion:  5.6
Contact:        ogabbay@kernel.org
Description:    Sets the stop-on_error option for the device engines. Value of
                "0" is for disable, otherwise enable.

What:           /sys/kernel/debug/habanalabs/hl<n>/dump_security_violations
Date:           Jan 2021
KernelVersion:  5.12
Contact:        ogabbay@kernel.org
Description:    Dumps all security violations to dmesg. This will also ack
                all security violations meanings those violations will not be
                dumped next time user calls this API
=======
                address mappings per ASID and all user mappings of HW blocks
>>>>>>> 6be388f4
<|MERGE_RESOLUTION|>--- conflicted
+++ resolved
@@ -227,23 +227,4 @@
 KernelVersion:  5.1
 Contact:        ogabbay@kernel.org
 Description:    Displays a list with information about all the active virtual
-<<<<<<< HEAD
-                address mappings per ASID
-
-What:           /sys/kernel/debug/habanalabs/hl<n>/stop_on_err
-Date:           Mar 2020
-KernelVersion:  5.6
-Contact:        ogabbay@kernel.org
-Description:    Sets the stop-on_error option for the device engines. Value of
-                "0" is for disable, otherwise enable.
-
-What:           /sys/kernel/debug/habanalabs/hl<n>/dump_security_violations
-Date:           Jan 2021
-KernelVersion:  5.12
-Contact:        ogabbay@kernel.org
-Description:    Dumps all security violations to dmesg. This will also ack
-                all security violations meanings those violations will not be
-                dumped next time user calls this API
-=======
-                address mappings per ASID and all user mappings of HW blocks
->>>>>>> 6be388f4
+                address mappings per ASID and all user mappings of HW blocks