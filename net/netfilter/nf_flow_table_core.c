// SPDX-License-Identifier: GPL-2.0-only
#include <linux/kernel.h>
#include <linux/init.h>
#include <linux/module.h>
#include <linux/netfilter.h>
#include <linux/rhashtable.h>
#include <linux/netdevice.h>
#include <net/ip.h>
#include <net/ip6_route.h>
#include <net/netfilter/nf_tables.h>
#include <net/netfilter/nf_flow_table.h>
#include <net/netfilter/nf_conntrack.h>
#include <net/netfilter/nf_conntrack_core.h>
#include <net/netfilter/nf_conntrack_l4proto.h>
#include <net/netfilter/nf_conntrack_tuple.h>

static DEFINE_MUTEX(flowtable_lock);
static LIST_HEAD(flowtables);

static void
flow_offload_fill_dir(struct flow_offload *flow,
		      enum flow_offload_tuple_dir dir)
{
	struct flow_offload_tuple *ft = &flow->tuplehash[dir].tuple;
	struct nf_conntrack_tuple *ctt = &flow->ct->tuplehash[dir].tuple;

	ft->dir = dir;

	switch (ctt->src.l3num) {
	case NFPROTO_IPV4:
		ft->src_v4 = ctt->src.u3.in;
		ft->dst_v4 = ctt->dst.u3.in;
		break;
	case NFPROTO_IPV6:
		ft->src_v6 = ctt->src.u3.in6;
		ft->dst_v6 = ctt->dst.u3.in6;
		break;
	}

	ft->l3proto = ctt->src.l3num;
	ft->l4proto = ctt->dst.protonum;
	ft->src_port = ctt->src.u.tcp.port;
	ft->dst_port = ctt->dst.u.tcp.port;
}

struct flow_offload *flow_offload_alloc(struct nf_conn *ct)
{
	struct flow_offload *flow;

	if (unlikely(nf_ct_is_dying(ct) ||
	    !atomic_inc_not_zero(&ct->ct_general.use)))
		return NULL;

	flow = kzalloc(sizeof(*flow), GFP_ATOMIC);
	if (!flow)
		goto err_ct_refcnt;

	flow->ct = ct;

	flow_offload_fill_dir(flow, FLOW_OFFLOAD_DIR_ORIGINAL);
	flow_offload_fill_dir(flow, FLOW_OFFLOAD_DIR_REPLY);

	if (ct->status & IPS_SRC_NAT)
		__set_bit(NF_FLOW_SNAT, &flow->flags);
	if (ct->status & IPS_DST_NAT)
		__set_bit(NF_FLOW_DNAT, &flow->flags);

	return flow;

err_ct_refcnt:
	nf_ct_put(ct);

	return NULL;
}
EXPORT_SYMBOL_GPL(flow_offload_alloc);

static u32 flow_offload_dst_cookie(struct flow_offload_tuple *flow_tuple)
{
	const struct rt6_info *rt;

	if (flow_tuple->l3proto == NFPROTO_IPV6) {
		rt = (const struct rt6_info *)flow_tuple->dst_cache;
		return rt6_get_cookie(rt);
	}

	return 0;
}

static int flow_offload_fill_route(struct flow_offload *flow,
				   const struct nf_flow_route *route,
				   enum flow_offload_tuple_dir dir)
{
	struct flow_offload_tuple *flow_tuple = &flow->tuplehash[dir].tuple;
	struct dst_entry *dst = route->tuple[dir].dst;
	int i, j = 0;

	switch (flow_tuple->l3proto) {
	case NFPROTO_IPV4:
		flow_tuple->mtu = ip_dst_mtu_maybe_forward(dst, true);
		break;
	case NFPROTO_IPV6:
		flow_tuple->mtu = ip6_dst_mtu_forward(dst);
		break;
	}

	flow_tuple->iifidx = route->tuple[dir].in.ifindex;
	for (i = route->tuple[dir].in.num_encaps - 1; i >= 0; i--) {
		flow_tuple->encap[j].id = route->tuple[dir].in.encap[i].id;
		flow_tuple->encap[j].proto = route->tuple[dir].in.encap[i].proto;
		if (route->tuple[dir].in.ingress_vlans & BIT(i))
			flow_tuple->in_vlan_ingress |= BIT(j);
		j++;
	}
	flow_tuple->encap_num = route->tuple[dir].in.num_encaps;

	switch (route->tuple[dir].xmit_type) {
	case FLOW_OFFLOAD_XMIT_DIRECT:
		memcpy(flow_tuple->out.h_dest, route->tuple[dir].out.h_dest,
		       ETH_ALEN);
		memcpy(flow_tuple->out.h_source, route->tuple[dir].out.h_source,
		       ETH_ALEN);
		flow_tuple->out.ifidx = route->tuple[dir].out.ifindex;
		flow_tuple->out.hw_ifidx = route->tuple[dir].out.hw_ifindex;
		break;
	case FLOW_OFFLOAD_XMIT_XFRM:
	case FLOW_OFFLOAD_XMIT_NEIGH:
		if (!dst_hold_safe(route->tuple[dir].dst))
			return -1;

		flow_tuple->dst_cache = dst;
		flow_tuple->dst_cookie = flow_offload_dst_cookie(flow_tuple);
		break;
	default:
		WARN_ON_ONCE(1);
		break;
	}
	flow_tuple->xmit_type = route->tuple[dir].xmit_type;

	return 0;
}

static void nft_flow_dst_release(struct flow_offload *flow,
				 enum flow_offload_tuple_dir dir)
{
	if (flow->tuplehash[dir].tuple.xmit_type == FLOW_OFFLOAD_XMIT_NEIGH ||
	    flow->tuplehash[dir].tuple.xmit_type == FLOW_OFFLOAD_XMIT_XFRM)
		dst_release(flow->tuplehash[dir].tuple.dst_cache);
}

int flow_offload_route_init(struct flow_offload *flow,
			    const struct nf_flow_route *route)
{
	int err;

	err = flow_offload_fill_route(flow, route, FLOW_OFFLOAD_DIR_ORIGINAL);
	if (err < 0)
		return err;

	err = flow_offload_fill_route(flow, route, FLOW_OFFLOAD_DIR_REPLY);
	if (err < 0)
		goto err_route_reply;

	flow->type = NF_FLOW_OFFLOAD_ROUTE;

	return 0;

err_route_reply:
	nft_flow_dst_release(flow, FLOW_OFFLOAD_DIR_ORIGINAL);

	return err;
}
EXPORT_SYMBOL_GPL(flow_offload_route_init);

static void flow_offload_fixup_tcp(struct ip_ct_tcp *tcp)
{
	tcp->state = TCP_CONNTRACK_ESTABLISHED;
	tcp->seen[0].td_maxwin = 0;
	tcp->seen[1].td_maxwin = 0;
}

static void flow_offload_fixup_ct_timeout(struct nf_conn *ct)
{
	const struct nf_conntrack_l4proto *l4proto;
	struct net *net = nf_ct_net(ct);
	int l4num = nf_ct_protonum(ct);
	unsigned int timeout;

	l4proto = nf_ct_l4proto_find(l4num);
	if (!l4proto)
		return;

	if (l4num == IPPROTO_TCP) {
		struct nf_tcp_net *tn = nf_tcp_pernet(net);

		timeout = tn->offload_pickup;
	} else if (l4num == IPPROTO_UDP) {
		struct nf_udp_net *tn = nf_udp_pernet(net);

		timeout = tn->offload_pickup;
	} else {
		return;
	}

	if (nf_flow_timeout_delta(ct->timeout) > (__s32)timeout)
		ct->timeout = nfct_time_stamp + timeout;
}

static void flow_offload_fixup_ct_state(struct nf_conn *ct)
{
	if (nf_ct_protonum(ct) == IPPROTO_TCP)
		flow_offload_fixup_tcp(&ct->proto.tcp);
}

static void flow_offload_fixup_ct(struct nf_conn *ct)
{
	flow_offload_fixup_ct_state(ct);
	flow_offload_fixup_ct_timeout(ct);
}

static void flow_offload_route_release(struct flow_offload *flow)
{
	nft_flow_dst_release(flow, FLOW_OFFLOAD_DIR_ORIGINAL);
	nft_flow_dst_release(flow, FLOW_OFFLOAD_DIR_REPLY);
}

void flow_offload_free(struct flow_offload *flow)
{
	switch (flow->type) {
	case NF_FLOW_OFFLOAD_ROUTE:
		flow_offload_route_release(flow);
		break;
	default:
		break;
	}
	nf_ct_put(flow->ct);
	kfree_rcu(flow, rcu_head);
}
EXPORT_SYMBOL_GPL(flow_offload_free);

static u32 flow_offload_hash(const void *data, u32 len, u32 seed)
{
	const struct flow_offload_tuple *tuple = data;

	return jhash(tuple, offsetof(struct flow_offload_tuple, __hash), seed);
}

static u32 flow_offload_hash_obj(const void *data, u32 len, u32 seed)
{
	const struct flow_offload_tuple_rhash *tuplehash = data;

	return jhash(&tuplehash->tuple, offsetof(struct flow_offload_tuple, __hash), seed);
}

static int flow_offload_hash_cmp(struct rhashtable_compare_arg *arg,
					const void *ptr)
{
	const struct flow_offload_tuple *tuple = arg->key;
	const struct flow_offload_tuple_rhash *x = ptr;

	if (memcmp(&x->tuple, tuple, offsetof(struct flow_offload_tuple, __hash)))
		return 1;

	return 0;
}

static const struct rhashtable_params nf_flow_offload_rhash_params = {
	.head_offset		= offsetof(struct flow_offload_tuple_rhash, node),
	.hashfn			= flow_offload_hash,
	.obj_hashfn		= flow_offload_hash_obj,
	.obj_cmpfn		= flow_offload_hash_cmp,
	.automatic_shrinking	= true,
};

unsigned long flow_offload_get_timeout(struct flow_offload *flow)
{
	const struct nf_conntrack_l4proto *l4proto;
	unsigned long timeout = NF_FLOW_TIMEOUT;
	struct net *net = nf_ct_net(flow->ct);
	int l4num = nf_ct_protonum(flow->ct);

	l4proto = nf_ct_l4proto_find(l4num);
	if (!l4proto)
		return timeout;

	if (l4num == IPPROTO_TCP) {
		struct nf_tcp_net *tn = nf_tcp_pernet(net);

		timeout = tn->offload_timeout;
	} else if (l4num == IPPROTO_UDP) {
		struct nf_udp_net *tn = nf_udp_pernet(net);

		timeout = tn->offload_timeout;
	}

	return timeout;
}

int flow_offload_add(struct nf_flowtable *flow_table, struct flow_offload *flow)
{
	int err;

	flow->timeout = nf_flowtable_time_stamp + flow_offload_get_timeout(flow);

	err = rhashtable_insert_fast(&flow_table->rhashtable,
				     &flow->tuplehash[0].node,
				     nf_flow_offload_rhash_params);
	if (err < 0)
		return err;

	err = rhashtable_insert_fast(&flow_table->rhashtable,
				     &flow->tuplehash[1].node,
				     nf_flow_offload_rhash_params);
	if (err < 0) {
		rhashtable_remove_fast(&flow_table->rhashtable,
				       &flow->tuplehash[0].node,
				       nf_flow_offload_rhash_params);
		return err;
	}

	nf_ct_offload_timeout(flow->ct);

	if (nf_flowtable_hw_offload(flow_table)) {
		__set_bit(NF_FLOW_HW, &flow->flags);
		nf_flow_offload_add(flow_table, flow);
	}

	return 0;
}
EXPORT_SYMBOL_GPL(flow_offload_add);

void flow_offload_refresh(struct nf_flowtable *flow_table,
			  struct flow_offload *flow)
{
<<<<<<< HEAD
	flow->timeout = nf_flowtable_time_stamp + flow_offload_get_timeout(flow);
=======
	u32 timeout;

	timeout = nf_flowtable_time_stamp + flow_offload_get_timeout(flow);
	if (READ_ONCE(flow->timeout) != timeout)
		WRITE_ONCE(flow->timeout, timeout);
>>>>>>> f37d84f0

	if (likely(!nf_flowtable_hw_offload(flow_table)))
		return;

	nf_flow_offload_add(flow_table, flow);
}
EXPORT_SYMBOL_GPL(flow_offload_refresh);

static inline bool nf_flow_has_expired(const struct flow_offload *flow)
{
	return nf_flow_timeout_delta(flow->timeout) <= 0;
}

static void flow_offload_del(struct nf_flowtable *flow_table,
			     struct flow_offload *flow)
{
	rhashtable_remove_fast(&flow_table->rhashtable,
			       &flow->tuplehash[FLOW_OFFLOAD_DIR_ORIGINAL].node,
			       nf_flow_offload_rhash_params);
	rhashtable_remove_fast(&flow_table->rhashtable,
			       &flow->tuplehash[FLOW_OFFLOAD_DIR_REPLY].node,
			       nf_flow_offload_rhash_params);

	clear_bit(IPS_OFFLOAD_BIT, &flow->ct->status);

	if (nf_flow_has_expired(flow))
		flow_offload_fixup_ct(flow->ct);
	else
		flow_offload_fixup_ct_timeout(flow->ct);

	flow_offload_free(flow);
}

void flow_offload_teardown(struct flow_offload *flow)
{
	set_bit(NF_FLOW_TEARDOWN, &flow->flags);

	flow_offload_fixup_ct_state(flow->ct);
}
EXPORT_SYMBOL_GPL(flow_offload_teardown);

struct flow_offload_tuple_rhash *
flow_offload_lookup(struct nf_flowtable *flow_table,
		    struct flow_offload_tuple *tuple)
{
	struct flow_offload_tuple_rhash *tuplehash;
	struct flow_offload *flow;
	int dir;

	tuplehash = rhashtable_lookup(&flow_table->rhashtable, tuple,
				      nf_flow_offload_rhash_params);
	if (!tuplehash)
		return NULL;

	dir = tuplehash->tuple.dir;
	flow = container_of(tuplehash, struct flow_offload, tuplehash[dir]);
	if (test_bit(NF_FLOW_TEARDOWN, &flow->flags))
		return NULL;

	if (unlikely(nf_ct_is_dying(flow->ct)))
		return NULL;

	return tuplehash;
}
EXPORT_SYMBOL_GPL(flow_offload_lookup);

static int
nf_flow_table_iterate(struct nf_flowtable *flow_table,
		      void (*iter)(struct flow_offload *flow, void *data),
		      void *data)
{
	struct flow_offload_tuple_rhash *tuplehash;
	struct rhashtable_iter hti;
	struct flow_offload *flow;
	int err = 0;

	rhashtable_walk_enter(&flow_table->rhashtable, &hti);
	rhashtable_walk_start(&hti);

	while ((tuplehash = rhashtable_walk_next(&hti))) {
		if (IS_ERR(tuplehash)) {
			if (PTR_ERR(tuplehash) != -EAGAIN) {
				err = PTR_ERR(tuplehash);
				break;
			}
			continue;
		}
		if (tuplehash->tuple.dir)
			continue;

		flow = container_of(tuplehash, struct flow_offload, tuplehash[0]);

		iter(flow, data);
	}
	rhashtable_walk_stop(&hti);
	rhashtable_walk_exit(&hti);

	return err;
}

static bool flow_offload_stale_dst(struct flow_offload_tuple *tuple)
{
	struct dst_entry *dst;

	if (tuple->xmit_type == FLOW_OFFLOAD_XMIT_NEIGH ||
	    tuple->xmit_type == FLOW_OFFLOAD_XMIT_XFRM) {
		dst = tuple->dst_cache;
		if (!dst_check(dst, tuple->dst_cookie))
			return true;
	}

	return false;
}

static bool nf_flow_has_stale_dst(struct flow_offload *flow)
{
	return flow_offload_stale_dst(&flow->tuplehash[FLOW_OFFLOAD_DIR_ORIGINAL].tuple) ||
	       flow_offload_stale_dst(&flow->tuplehash[FLOW_OFFLOAD_DIR_REPLY].tuple);
}

static void nf_flow_offload_gc_step(struct flow_offload *flow, void *data)
{
	struct nf_flowtable *flow_table = data;

	if (nf_flow_has_expired(flow) ||
	    nf_ct_is_dying(flow->ct) ||
	    nf_flow_has_stale_dst(flow))
		set_bit(NF_FLOW_TEARDOWN, &flow->flags);

	if (test_bit(NF_FLOW_TEARDOWN, &flow->flags)) {
		if (test_bit(NF_FLOW_HW, &flow->flags)) {
			if (!test_bit(NF_FLOW_HW_DYING, &flow->flags))
				nf_flow_offload_del(flow_table, flow);
			else if (test_bit(NF_FLOW_HW_DEAD, &flow->flags))
				flow_offload_del(flow_table, flow);
		} else {
			flow_offload_del(flow_table, flow);
		}
	} else if (test_bit(NF_FLOW_HW, &flow->flags)) {
		nf_flow_offload_stats(flow_table, flow);
	}
}

static void nf_flow_offload_work_gc(struct work_struct *work)
{
	struct nf_flowtable *flow_table;

	flow_table = container_of(work, struct nf_flowtable, gc_work.work);
	nf_flow_table_iterate(flow_table, nf_flow_offload_gc_step, flow_table);
	queue_delayed_work(system_power_efficient_wq, &flow_table->gc_work, HZ);
}

static void nf_flow_nat_port_tcp(struct sk_buff *skb, unsigned int thoff,
				 __be16 port, __be16 new_port)
{
	struct tcphdr *tcph;

	tcph = (void *)(skb_network_header(skb) + thoff);
	inet_proto_csum_replace2(&tcph->check, skb, port, new_port, false);
}

static void nf_flow_nat_port_udp(struct sk_buff *skb, unsigned int thoff,
				 __be16 port, __be16 new_port)
{
	struct udphdr *udph;

	udph = (void *)(skb_network_header(skb) + thoff);
	if (udph->check || skb->ip_summed == CHECKSUM_PARTIAL) {
		inet_proto_csum_replace2(&udph->check, skb, port,
					 new_port, false);
		if (!udph->check)
			udph->check = CSUM_MANGLED_0;
	}
}

static void nf_flow_nat_port(struct sk_buff *skb, unsigned int thoff,
			     u8 protocol, __be16 port, __be16 new_port)
{
	switch (protocol) {
	case IPPROTO_TCP:
		nf_flow_nat_port_tcp(skb, thoff, port, new_port);
		break;
	case IPPROTO_UDP:
		nf_flow_nat_port_udp(skb, thoff, port, new_port);
		break;
	}
}

void nf_flow_snat_port(const struct flow_offload *flow,
		       struct sk_buff *skb, unsigned int thoff,
		       u8 protocol, enum flow_offload_tuple_dir dir)
{
	struct flow_ports *hdr;
	__be16 port, new_port;

	hdr = (void *)(skb_network_header(skb) + thoff);

	switch (dir) {
	case FLOW_OFFLOAD_DIR_ORIGINAL:
		port = hdr->source;
		new_port = flow->tuplehash[FLOW_OFFLOAD_DIR_REPLY].tuple.dst_port;
		hdr->source = new_port;
		break;
	case FLOW_OFFLOAD_DIR_REPLY:
		port = hdr->dest;
		new_port = flow->tuplehash[FLOW_OFFLOAD_DIR_ORIGINAL].tuple.src_port;
		hdr->dest = new_port;
		break;
	}

	nf_flow_nat_port(skb, thoff, protocol, port, new_port);
}
EXPORT_SYMBOL_GPL(nf_flow_snat_port);

void nf_flow_dnat_port(const struct flow_offload *flow, struct sk_buff *skb,
		       unsigned int thoff, u8 protocol,
		       enum flow_offload_tuple_dir dir)
{
	struct flow_ports *hdr;
	__be16 port, new_port;

	hdr = (void *)(skb_network_header(skb) + thoff);

	switch (dir) {
	case FLOW_OFFLOAD_DIR_ORIGINAL:
		port = hdr->dest;
		new_port = flow->tuplehash[FLOW_OFFLOAD_DIR_REPLY].tuple.src_port;
		hdr->dest = new_port;
		break;
	case FLOW_OFFLOAD_DIR_REPLY:
		port = hdr->source;
		new_port = flow->tuplehash[FLOW_OFFLOAD_DIR_ORIGINAL].tuple.dst_port;
		hdr->source = new_port;
		break;
	}

	nf_flow_nat_port(skb, thoff, protocol, port, new_port);
}
EXPORT_SYMBOL_GPL(nf_flow_dnat_port);

int nf_flow_table_init(struct nf_flowtable *flowtable)
{
	int err;

	INIT_DELAYED_WORK(&flowtable->gc_work, nf_flow_offload_work_gc);
	flow_block_init(&flowtable->flow_block);
	init_rwsem(&flowtable->flow_block_lock);

	err = rhashtable_init(&flowtable->rhashtable,
			      &nf_flow_offload_rhash_params);
	if (err < 0)
		return err;

	queue_delayed_work(system_power_efficient_wq,
			   &flowtable->gc_work, HZ);

	mutex_lock(&flowtable_lock);
	list_add(&flowtable->list, &flowtables);
	mutex_unlock(&flowtable_lock);

	return 0;
}
EXPORT_SYMBOL_GPL(nf_flow_table_init);

static void nf_flow_table_do_cleanup(struct flow_offload *flow, void *data)
{
	struct net_device *dev = data;

	if (!dev) {
		flow_offload_teardown(flow);
		return;
	}

	if (net_eq(nf_ct_net(flow->ct), dev_net(dev)) &&
	    (flow->tuplehash[0].tuple.iifidx == dev->ifindex ||
	     flow->tuplehash[1].tuple.iifidx == dev->ifindex))
		flow_offload_teardown(flow);
}

void nf_flow_table_gc_cleanup(struct nf_flowtable *flowtable,
			      struct net_device *dev)
{
	nf_flow_table_iterate(flowtable, nf_flow_table_do_cleanup, dev);
	flush_delayed_work(&flowtable->gc_work);
	nf_flow_table_offload_flush(flowtable);
}

void nf_flow_table_cleanup(struct net_device *dev)
{
	struct nf_flowtable *flowtable;

	mutex_lock(&flowtable_lock);
	list_for_each_entry(flowtable, &flowtables, list)
		nf_flow_table_gc_cleanup(flowtable, dev);
	mutex_unlock(&flowtable_lock);
}
EXPORT_SYMBOL_GPL(nf_flow_table_cleanup);

void nf_flow_table_free(struct nf_flowtable *flow_table)
{
	mutex_lock(&flowtable_lock);
	list_del(&flow_table->list);
	mutex_unlock(&flowtable_lock);

	cancel_delayed_work_sync(&flow_table->gc_work);
	nf_flow_table_iterate(flow_table, nf_flow_table_do_cleanup, NULL);
	nf_flow_table_iterate(flow_table, nf_flow_offload_gc_step, flow_table);
	nf_flow_table_offload_flush(flow_table);
	if (nf_flowtable_hw_offload(flow_table))
		nf_flow_table_iterate(flow_table, nf_flow_offload_gc_step,
				      flow_table);
	rhashtable_destroy(&flow_table->rhashtable);
}
EXPORT_SYMBOL_GPL(nf_flow_table_free);

static int __init nf_flow_table_module_init(void)
{
	return nf_flow_table_offload_init();
}

static void __exit nf_flow_table_module_exit(void)
{
	nf_flow_table_offload_exit();
}

module_init(nf_flow_table_module_init);
module_exit(nf_flow_table_module_exit);

MODULE_LICENSE("GPL");
MODULE_AUTHOR("Pablo Neira Ayuso <pablo@netfilter.org>");
MODULE_DESCRIPTION("Netfilter flow table module");<|MERGE_RESOLUTION|>--- conflicted
+++ resolved
@@ -331,15 +331,11 @@
 void flow_offload_refresh(struct nf_flowtable *flow_table,
 			  struct flow_offload *flow)
 {
-<<<<<<< HEAD
-	flow->timeout = nf_flowtable_time_stamp + flow_offload_get_timeout(flow);
-=======
 	u32 timeout;
 
 	timeout = nf_flowtable_time_stamp + flow_offload_get_timeout(flow);
 	if (READ_ONCE(flow->timeout) != timeout)
 		WRITE_ONCE(flow->timeout, timeout);
->>>>>>> f37d84f0
 
 	if (likely(!nf_flowtable_hw_offload(flow_table)))
 		return;
