# SPDX-License-Identifier: GPL-2.0-only
config CC_VERSION_TEXT
	string
	default "$(CC_VERSION_TEXT)"
	help
	  This is used in unclear ways:

	  - Re-run Kconfig when the compiler is updated
	    The 'default' property references the environment variable,
	    CC_VERSION_TEXT so it is recorded in include/config/auto.conf.cmd.
	    When the compiler is updated, Kconfig will be invoked.

	  - Ensure full rebuild when the compiler is updated
<<<<<<< HEAD
	    include/linux/kconfig.h contains this option in the comment line so
	    fixdep adds include/config/cc/version/text.h into the auto-generated
	    dependency. When the compiler is updated, syncconfig will touch it
	    and then every file will be rebuilt.
=======
	    include/linux/compiler-version.h contains this option in the comment
	    line so fixdep adds include/config/CC_VERSION_TEXT into the
	    auto-generated dependency. When the compiler is updated, syncconfig
	    will touch it and then every file will be rebuilt.
>>>>>>> 6be388f4

config CC_IS_GCC
	def_bool $(success,test "$(cc-name)" = GCC)

config GCC_VERSION
	int
	default $(cc-version) if CC_IS_GCC
	default 0

config CC_IS_CLANG
	def_bool $(success,test "$(cc-name)" = Clang)
<<<<<<< HEAD
=======

config CLANG_VERSION
	int
	default $(cc-version) if CC_IS_CLANG
	default 0

config AS_IS_GNU
	def_bool $(success,test "$(as-name)" = GNU)

config AS_IS_LLVM
	def_bool $(success,test "$(as-name)" = LLVM)
>>>>>>> 6be388f4

config AS_VERSION
	int
<<<<<<< HEAD
	default $(cc-version) if CC_IS_CLANG
	default 0
=======
	# Use clang version if this is the integrated assembler
	default CLANG_VERSION if AS_IS_LLVM
	default $(as-version)
>>>>>>> 6be388f4

config LD_IS_BFD
	def_bool $(success,test "$(ld-name)" = BFD)

config LD_VERSION
	int
	default $(ld-version) if LD_IS_BFD
	default 0

config LD_IS_LLD
	def_bool $(success,test "$(ld-name)" = LLD)

config LLD_VERSION
	int
	default $(ld-version) if LD_IS_LLD
	default 0

config CC_CAN_LINK
	bool
	default $(success,$(srctree)/scripts/cc-can-link.sh $(CC) $(CLANG_FLAGS) $(m64-flag)) if 64BIT
	default $(success,$(srctree)/scripts/cc-can-link.sh $(CC) $(CLANG_FLAGS) $(m32-flag))

config CC_CAN_LINK_STATIC
	bool
	default $(success,$(srctree)/scripts/cc-can-link.sh $(CC) $(CLANG_FLAGS) $(m64-flag) -static) if 64BIT
	default $(success,$(srctree)/scripts/cc-can-link.sh $(CC) $(CLANG_FLAGS) $(m32-flag) -static)

config CC_HAS_ASM_GOTO
	def_bool $(success,$(srctree)/scripts/gcc-goto.sh $(CC))

config CC_HAS_ASM_GOTO_OUTPUT
	depends on CC_HAS_ASM_GOTO
	def_bool $(success,echo 'int foo(int x) { asm goto ("": "=r"(x) ::: bar); return x; bar: return 0; }' | $(CC) -x c - -c -o /dev/null)

config TOOLS_SUPPORT_RELR
	def_bool $(success,env "CC=$(CC)" "LD=$(LD)" "NM=$(NM)" "OBJCOPY=$(OBJCOPY)" $(srctree)/scripts/tools-support-relr.sh)

config CC_HAS_ASM_INLINE
	def_bool $(success,echo 'void foo(void) { asm inline (""); }' | $(CC) -x c - -c -o /dev/null)

config CONSTRUCTORS
	bool

config IRQ_WORK
	bool

config BUILDTIME_TABLE_SORT
	bool

config THREAD_INFO_IN_TASK
	bool
	help
	  Select this to move thread_info off the stack into task_struct.  To
	  make this work, an arch will need to remove all thread_info fields
	  except flags and fix any runtime bugs.

	  One subtle change that will be needed is to use try_get_task_stack()
	  and put_task_stack() in save_thread_stack_tsk() and get_wchan().

menu "General setup"

config BROKEN
	bool

config BROKEN_ON_SMP
	bool
	depends on BROKEN || !SMP
	default y

config INIT_ENV_ARG_LIMIT
	int
	default 32 if !UML
	default 128 if UML
	help
	  Maximum of each of the number of arguments and environment
	  variables passed to init from the kernel command line.

config COMPILE_TEST
	bool "Compile also drivers which will not load"
	depends on HAS_IOMEM
	help
	  Some drivers can be compiled on a different platform than they are
	  intended to be run on. Despite they cannot be loaded there (or even
	  when they load they cannot be used due to missing HW support),
	  developers still, opposing to distributors, might want to build such
	  drivers to compile-test them.

	  If you are a developer and want to build everything available, say Y
	  here. If you are a user/distributor, say N here to exclude useless
	  drivers to be distributed.

config UAPI_HEADER_TEST
	bool "Compile test UAPI headers"
	depends on HEADERS_INSTALL && CC_CAN_LINK
	help
	  Compile test headers exported to user-space to ensure they are
	  self-contained, i.e. compilable as standalone units.

	  If you are a developer or tester and want to ensure the exported
	  headers are self-contained, say Y here. Otherwise, choose N.

config LOCALVERSION
	string "Local version - append to kernel release"
	help
	  Append an extra string to the end of your kernel version.
	  This will show up when you type uname, for example.
	  The string you set here will be appended after the contents of
	  any files with a filename matching localversion* in your
	  object and source tree, in that order.  Your total string can
	  be a maximum of 64 characters.

config LOCALVERSION_AUTO
	bool "Automatically append version information to the version string"
	default y
	depends on !COMPILE_TEST
	help
	  This will try to automatically determine if the current tree is a
	  release tree by looking for git tags that belong to the current
	  top of tree revision.

	  A string of the format -gxxxxxxxx will be added to the localversion
	  if a git-based tree is found.  The string generated by this will be
	  appended after any matching localversion* files, and after the value
	  set in CONFIG_LOCALVERSION.

	  (The actual string used here is the first eight characters produced
	  by running the command:

	    $ git rev-parse --verify HEAD

	  which is done within the script "scripts/setlocalversion".)

config BUILD_SALT
	string "Build ID Salt"
	default ""
	help
	  The build ID is used to link binaries and their debug info. Setting
	  this option will use the value in the calculation of the build id.
	  This is mostly useful for distributions which want to ensure the
	  build is unique between builds. It's safe to leave the default.

config HAVE_KERNEL_GZIP
	bool

config HAVE_KERNEL_BZIP2
	bool

config HAVE_KERNEL_LZMA
	bool

config HAVE_KERNEL_XZ
	bool

config HAVE_KERNEL_LZO
	bool

config HAVE_KERNEL_LZ4
	bool

config HAVE_KERNEL_ZSTD
	bool

config HAVE_KERNEL_UNCOMPRESSED
	bool

choice
	prompt "Kernel compression mode"
	default KERNEL_GZIP
	depends on HAVE_KERNEL_GZIP || HAVE_KERNEL_BZIP2 || HAVE_KERNEL_LZMA || HAVE_KERNEL_XZ || HAVE_KERNEL_LZO || HAVE_KERNEL_LZ4 || HAVE_KERNEL_ZSTD || HAVE_KERNEL_UNCOMPRESSED
	help
	  The linux kernel is a kind of self-extracting executable.
	  Several compression algorithms are available, which differ
	  in efficiency, compression and decompression speed.
	  Compression speed is only relevant when building a kernel.
	  Decompression speed is relevant at each boot.

	  If you have any problems with bzip2 or lzma compressed
	  kernels, mail me (Alain Knaff) <alain@knaff.lu>. (An older
	  version of this functionality (bzip2 only), for 2.4, was
	  supplied by Christian Ludwig)

	  High compression options are mostly useful for users, who
	  are low on disk space (embedded systems), but for whom ram
	  size matters less.

	  If in doubt, select 'gzip'

config KERNEL_GZIP
	bool "Gzip"
	depends on HAVE_KERNEL_GZIP
	help
	  The old and tried gzip compression. It provides a good balance
	  between compression ratio and decompression speed.

config KERNEL_BZIP2
	bool "Bzip2"
	depends on HAVE_KERNEL_BZIP2
	help
	  Its compression ratio and speed is intermediate.
	  Decompression speed is slowest among the choices.  The kernel
	  size is about 10% smaller with bzip2, in comparison to gzip.
	  Bzip2 uses a large amount of memory. For modern kernels you
	  will need at least 8MB RAM or more for booting.

config KERNEL_LZMA
	bool "LZMA"
	depends on HAVE_KERNEL_LZMA
	help
	  This compression algorithm's ratio is best.  Decompression speed
	  is between gzip and bzip2.  Compression is slowest.
	  The kernel size is about 33% smaller with LZMA in comparison to gzip.

config KERNEL_XZ
	bool "XZ"
	depends on HAVE_KERNEL_XZ
	help
	  XZ uses the LZMA2 algorithm and instruction set specific
	  BCJ filters which can improve compression ratio of executable
	  code. The size of the kernel is about 30% smaller with XZ in
	  comparison to gzip. On architectures for which there is a BCJ
	  filter (i386, x86_64, ARM, IA-64, PowerPC, and SPARC), XZ
	  will create a few percent smaller kernel than plain LZMA.

	  The speed is about the same as with LZMA: The decompression
	  speed of XZ is better than that of bzip2 but worse than gzip
	  and LZO. Compression is slow.

config KERNEL_LZO
	bool "LZO"
	depends on HAVE_KERNEL_LZO
	help
	  Its compression ratio is the poorest among the choices. The kernel
	  size is about 10% bigger than gzip; however its speed
	  (both compression and decompression) is the fastest.

config KERNEL_LZ4
	bool "LZ4"
	depends on HAVE_KERNEL_LZ4
	help
	  LZ4 is an LZ77-type compressor with a fixed, byte-oriented encoding.
	  A preliminary version of LZ4 de/compression tool is available at
	  <https://code.google.com/p/lz4/>.

	  Its compression ratio is worse than LZO. The size of the kernel
	  is about 8% bigger than LZO. But the decompression speed is
	  faster than LZO.

config KERNEL_ZSTD
	bool "ZSTD"
	depends on HAVE_KERNEL_ZSTD
	help
	  ZSTD is a compression algorithm targeting intermediate compression
	  with fast decompression speed. It will compress better than GZIP and
	  decompress around the same speed as LZO, but slower than LZ4. You
	  will need at least 192 KB RAM or more for booting. The zstd command
	  line tool is required for compression.

config KERNEL_UNCOMPRESSED
	bool "None"
	depends on HAVE_KERNEL_UNCOMPRESSED
	help
	  Produce uncompressed kernel image. This option is usually not what
	  you want. It is useful for debugging the kernel in slow simulation
	  environments, where decompressing and moving the kernel is awfully
	  slow. This option allows early boot code to skip the decompressor
	  and jump right at uncompressed kernel image.

endchoice

config DEFAULT_INIT
	string "Default init path"
	default ""
	help
	  This option determines the default init for the system if no init=
	  option is passed on the kernel command line. If the requested path is
	  not present, we will still then move on to attempting further
	  locations (e.g. /sbin/init, etc). If this is empty, we will just use
	  the fallback list when init= is not passed.

config DEFAULT_HOSTNAME
	string "Default hostname"
	default "(none)"
	help
	  This option determines the default system hostname before userspace
	  calls sethostname(2). The kernel traditionally uses "(none)" here,
	  but you may wish to use a different default here to make a minimal
	  system more usable with less configuration.

#
# For some reason microblaze and nios2 hard code SWAP=n.  Hopefully we can
# add proper SWAP support to them, in which case this can be remove.
#
config ARCH_NO_SWAP
	bool

config SWAP
	bool "Support for paging of anonymous memory (swap)"
	depends on MMU && BLOCK && !ARCH_NO_SWAP
	default y
	help
	  This option allows you to choose whether you want to have support
	  for so called swap devices or swap files in your kernel that are
	  used to provide more virtual memory than the actual RAM present
	  in your computer.  If unsure say Y.

config SYSVIPC
	bool "System V IPC"
	help
	  Inter Process Communication is a suite of library functions and
	  system calls which let processes (running programs) synchronize and
	  exchange information. It is generally considered to be a good thing,
	  and some programs won't run unless you say Y here. In particular, if
	  you want to run the DOS emulator dosemu under Linux (read the
	  DOSEMU-HOWTO, available from <http://www.tldp.org/docs.html#howto>),
	  you'll need to say Y here.

	  You can find documentation about IPC with "info ipc" and also in
	  section 6.4 of the Linux Programmer's Guide, available from
	  <http://www.tldp.org/guides.html>.

config SYSVIPC_SYSCTL
	bool
	depends on SYSVIPC
	depends on SYSCTL
	default y

config POSIX_MQUEUE
	bool "POSIX Message Queues"
	depends on NET
	help
	  POSIX variant of message queues is a part of IPC. In POSIX message
	  queues every message has a priority which decides about succession
	  of receiving it by a process. If you want to compile and run
	  programs written e.g. for Solaris with use of its POSIX message
	  queues (functions mq_*) say Y here.

	  POSIX message queues are visible as a filesystem called 'mqueue'
	  and can be mounted somewhere if you want to do filesystem
	  operations on message queues.

	  If unsure, say Y.

config POSIX_MQUEUE_SYSCTL
	bool
	depends on POSIX_MQUEUE
	depends on SYSCTL
	default y

config WATCH_QUEUE
	bool "General notification queue"
	default n
	help

	  This is a general notification queue for the kernel to pass events to
	  userspace by splicing them into pipes.  It can be used in conjunction
	  with watches for key/keyring change notifications and device
	  notifications.

	  See Documentation/watch_queue.rst

config CROSS_MEMORY_ATTACH
	bool "Enable process_vm_readv/writev syscalls"
	depends on MMU
	default y
	help
	  Enabling this option adds the system calls process_vm_readv and
	  process_vm_writev which allow a process with the correct privileges
	  to directly read from or write to another process' address space.
	  See the man page for more details.

config USELIB
	bool "uselib syscall"
	def_bool ALPHA || M68K || SPARC || X86_32 || IA32_EMULATION
	help
	  This option enables the uselib syscall, a system call used in the
	  dynamic linker from libc5 and earlier.  glibc does not use this
	  system call.  If you intend to run programs built on libc5 or
	  earlier, you may need to enable this syscall.  Current systems
	  running glibc can safely disable this.

config AUDIT
	bool "Auditing support"
	depends on NET
	help
	  Enable auditing infrastructure that can be used with another
	  kernel subsystem, such as SELinux (which requires this for
	  logging of avc messages output).  System call auditing is included
	  on architectures which support it.

config HAVE_ARCH_AUDITSYSCALL
	bool

config AUDITSYSCALL
	def_bool y
	depends on AUDIT && HAVE_ARCH_AUDITSYSCALL
	select FSNOTIFY

source "kernel/irq/Kconfig"
source "kernel/time/Kconfig"
source "kernel/Kconfig.preempt"

menu "CPU/Task time and stats accounting"

config VIRT_CPU_ACCOUNTING
	bool

choice
	prompt "Cputime accounting"
	default TICK_CPU_ACCOUNTING if !PPC64
	default VIRT_CPU_ACCOUNTING_NATIVE if PPC64

# Kind of a stub config for the pure tick based cputime accounting
config TICK_CPU_ACCOUNTING
	bool "Simple tick based cputime accounting"
	depends on !S390 && !NO_HZ_FULL
	help
	  This is the basic tick based cputime accounting that maintains
	  statistics about user, system and idle time spent on per jiffies
	  granularity.

	  If unsure, say Y.

config VIRT_CPU_ACCOUNTING_NATIVE
	bool "Deterministic task and CPU time accounting"
	depends on HAVE_VIRT_CPU_ACCOUNTING && !NO_HZ_FULL
	select VIRT_CPU_ACCOUNTING
	help
	  Select this option to enable more accurate task and CPU time
	  accounting.  This is done by reading a CPU counter on each
	  kernel entry and exit and on transitions within the kernel
	  between system, softirq and hardirq state, so there is a
	  small performance impact.  In the case of s390 or IBM POWER > 5,
	  this also enables accounting of stolen time on logically-partitioned
	  systems.

config VIRT_CPU_ACCOUNTING_GEN
	bool "Full dynticks CPU time accounting"
	depends on HAVE_CONTEXT_TRACKING
	depends on HAVE_VIRT_CPU_ACCOUNTING_GEN
	depends on GENERIC_CLOCKEVENTS
	select VIRT_CPU_ACCOUNTING
	select CONTEXT_TRACKING
	help
	  Select this option to enable task and CPU time accounting on full
	  dynticks systems. This accounting is implemented by watching every
	  kernel-user boundaries using the context tracking subsystem.
	  The accounting is thus performed at the expense of some significant
	  overhead.

	  For now this is only useful if you are working on the full
	  dynticks subsystem development.

	  If unsure, say N.

endchoice

config IRQ_TIME_ACCOUNTING
	bool "Fine granularity task level IRQ time accounting"
	depends on HAVE_IRQ_TIME_ACCOUNTING && !VIRT_CPU_ACCOUNTING_NATIVE
	help
	  Select this option to enable fine granularity task irq time
	  accounting. This is done by reading a timestamp on each
	  transitions between softirq and hardirq state, so there can be a
	  small performance impact.

	  If in doubt, say N here.

config HAVE_SCHED_AVG_IRQ
	def_bool y
	depends on IRQ_TIME_ACCOUNTING || PARAVIRT_TIME_ACCOUNTING
	depends on SMP

config SCHED_THERMAL_PRESSURE
	bool
	default y if ARM && ARM_CPU_TOPOLOGY
	default y if ARM64
	depends on SMP
	depends on CPU_FREQ_THERMAL
	help
	  Select this option to enable thermal pressure accounting in the
	  scheduler. Thermal pressure is the value conveyed to the scheduler
	  that reflects the reduction in CPU compute capacity resulted from
	  thermal throttling. Thermal throttling occurs when the performance of
	  a CPU is capped due to high operating temperatures.

	  If selected, the scheduler will be able to balance tasks accordingly,
	  i.e. put less load on throttled CPUs than on non/less throttled ones.

	  This requires the architecture to implement
	  arch_set_thermal_pressure() and arch_scale_thermal_pressure().

config BSD_PROCESS_ACCT
	bool "BSD Process Accounting"
	depends on MULTIUSER
	help
	  If you say Y here, a user level program will be able to instruct the
	  kernel (via a special system call) to write process accounting
	  information to a file: whenever a process exits, information about
	  that process will be appended to the file by the kernel.  The
	  information includes things such as creation time, owning user,
	  command name, memory usage, controlling terminal etc. (the complete
	  list is in the struct acct in <file:include/linux/acct.h>).  It is
	  up to the user level program to do useful things with this
	  information.  This is generally a good idea, so say Y.

config BSD_PROCESS_ACCT_V3
	bool "BSD Process Accounting version 3 file format"
	depends on BSD_PROCESS_ACCT
	default n
	help
	  If you say Y here, the process accounting information is written
	  in a new file format that also logs the process IDs of each
	  process and its parent. Note that this file format is incompatible
	  with previous v0/v1/v2 file formats, so you will need updated tools
	  for processing it. A preliminary version of these tools is available
	  at <http://www.gnu.org/software/acct/>.

config TASKSTATS
	bool "Export task/process statistics through netlink"
	depends on NET
	depends on MULTIUSER
	default n
	help
	  Export selected statistics for tasks/processes through the
	  generic netlink interface. Unlike BSD process accounting, the
	  statistics are available during the lifetime of tasks/processes as
	  responses to commands. Like BSD accounting, they are sent to user
	  space on task exit.

	  Say N if unsure.

config TASK_DELAY_ACCT
	bool "Enable per-task delay accounting"
	depends on TASKSTATS
	select SCHED_INFO
	help
	  Collect information on time spent by a task waiting for system
	  resources like cpu, synchronous block I/O completion and swapping
	  in pages. Such statistics can help in setting a task's priorities
	  relative to other tasks for cpu, io, rss limits etc.

	  Say N if unsure.

config TASK_XACCT
	bool "Enable extended accounting over taskstats"
	depends on TASKSTATS
	help
	  Collect extended task accounting data and send the data
	  to userland for processing over the taskstats interface.

	  Say N if unsure.

config TASK_IO_ACCOUNTING
	bool "Enable per-task storage I/O accounting"
	depends on TASK_XACCT
	help
	  Collect information on the number of bytes of storage I/O which this
	  task has caused.

	  Say N if unsure.

config PSI
	bool "Pressure stall information tracking"
	help
	  Collect metrics that indicate how overcommitted the CPU, memory,
	  and IO capacity are in the system.

	  If you say Y here, the kernel will create /proc/pressure/ with the
	  pressure statistics files cpu, memory, and io. These will indicate
	  the share of walltime in which some or all tasks in the system are
	  delayed due to contention of the respective resource.

	  In kernels with cgroup support, cgroups (cgroup2 only) will
	  have cpu.pressure, memory.pressure, and io.pressure files,
	  which aggregate pressure stalls for the grouped tasks only.

	  For more details see Documentation/accounting/psi.rst.

	  Say N if unsure.

config PSI_DEFAULT_DISABLED
	bool "Require boot parameter to enable pressure stall information tracking"
	default n
	depends on PSI
	help
	  If set, pressure stall information tracking will be disabled
	  per default but can be enabled through passing psi=1 on the
	  kernel commandline during boot.

	  This feature adds some code to the task wakeup and sleep
	  paths of the scheduler. The overhead is too low to affect
	  common scheduling-intense workloads in practice (such as
	  webservers, memcache), but it does show up in artificial
	  scheduler stress tests, such as hackbench.

	  If you are paranoid and not sure what the kernel will be
	  used for, say Y.

	  Say N if unsure.

endmenu # "CPU/Task time and stats accounting"

config CPU_ISOLATION
	bool "CPU isolation"
	depends on SMP || COMPILE_TEST
	default y
	help
	  Make sure that CPUs running critical tasks are not disturbed by
	  any source of "noise" such as unbound workqueues, timers, kthreads...
	  Unbound jobs get offloaded to housekeeping CPUs. This is driven by
	  the "isolcpus=" boot parameter.

	  Say Y if unsure.

source "kernel/rcu/Kconfig"

config BUILD_BIN2C
	bool
	default n

config IKCONFIG
	tristate "Kernel .config support"
	help
	  This option enables the complete Linux kernel ".config" file
	  contents to be saved in the kernel. It provides documentation
	  of which kernel options are used in a running kernel or in an
	  on-disk kernel.  This information can be extracted from the kernel
	  image file with the script scripts/extract-ikconfig and used as
	  input to rebuild the current kernel or to build another kernel.
	  It can also be extracted from a running kernel by reading
	  /proc/config.gz if enabled (below).

config IKCONFIG_PROC
	bool "Enable access to .config through /proc/config.gz"
	depends on IKCONFIG && PROC_FS
	help
	  This option enables access to the kernel configuration file
	  through /proc/config.gz.

config IKHEADERS
	tristate "Enable kernel headers through /sys/kernel/kheaders.tar.xz"
	depends on SYSFS
	help
	  This option enables access to the in-kernel headers that are generated during
	  the build process. These can be used to build eBPF tracing programs,
	  or similar programs.  If you build the headers as a module, a module called
	  kheaders.ko is built which can be loaded on-demand to get access to headers.

config LOG_BUF_SHIFT
	int "Kernel log buffer size (16 => 64KB, 17 => 128KB)"
	range 12 25 if !H8300
	range 12 19 if H8300
	default 17
	depends on PRINTK
	help
	  Select the minimal kernel log buffer size as a power of 2.
	  The final size is affected by LOG_CPU_MAX_BUF_SHIFT config
	  parameter, see below. Any higher size also might be forced
	  by "log_buf_len" boot parameter.

	  Examples:
		     17 => 128 KB
		     16 => 64 KB
		     15 => 32 KB
		     14 => 16 KB
		     13 =>  8 KB
		     12 =>  4 KB

config LOG_CPU_MAX_BUF_SHIFT
	int "CPU kernel log buffer size contribution (13 => 8 KB, 17 => 128KB)"
	depends on SMP
	range 0 21
	default 12 if !BASE_SMALL
	default 0 if BASE_SMALL
	depends on PRINTK
	help
	  This option allows to increase the default ring buffer size
	  according to the number of CPUs. The value defines the contribution
	  of each CPU as a power of 2. The used space is typically only few
	  lines however it might be much more when problems are reported,
	  e.g. backtraces.

	  The increased size means that a new buffer has to be allocated and
	  the original static one is unused. It makes sense only on systems
	  with more CPUs. Therefore this value is used only when the sum of
	  contributions is greater than the half of the default kernel ring
	  buffer as defined by LOG_BUF_SHIFT. The default values are set
	  so that more than 16 CPUs are needed to trigger the allocation.

	  Also this option is ignored when "log_buf_len" kernel parameter is
	  used as it forces an exact (power of two) size of the ring buffer.

	  The number of possible CPUs is used for this computation ignoring
	  hotplugging making the computation optimal for the worst case
	  scenario while allowing a simple algorithm to be used from bootup.

	  Examples shift values and their meaning:
		     17 => 128 KB for each CPU
		     16 =>  64 KB for each CPU
		     15 =>  32 KB for each CPU
		     14 =>  16 KB for each CPU
		     13 =>   8 KB for each CPU
		     12 =>   4 KB for each CPU

config PRINTK_SAFE_LOG_BUF_SHIFT
	int "Temporary per-CPU printk log buffer size (12 => 4KB, 13 => 8KB)"
	range 10 21
	default 13
	depends on PRINTK
	help
	  Select the size of an alternate printk per-CPU buffer where messages
	  printed from usafe contexts are temporary stored. One example would
	  be NMI messages, another one - printk recursion. The messages are
	  copied to the main log buffer in a safe context to avoid a deadlock.
	  The value defines the size as a power of 2.

	  Those messages are rare and limited. The largest one is when
	  a backtrace is printed. It usually fits into 4KB. Select
	  8KB if you want to be on the safe side.

	  Examples:
		     17 => 128 KB for each CPU
		     16 =>  64 KB for each CPU
		     15 =>  32 KB for each CPU
		     14 =>  16 KB for each CPU
		     13 =>   8 KB for each CPU
		     12 =>   4 KB for each CPU

#
# Architectures with an unreliable sched_clock() should select this:
#
config HAVE_UNSTABLE_SCHED_CLOCK
	bool

config GENERIC_SCHED_CLOCK
	bool

menu "Scheduler features"

config UCLAMP_TASK
	bool "Enable utilization clamping for RT/FAIR tasks"
	depends on CPU_FREQ_GOV_SCHEDUTIL
	help
	  This feature enables the scheduler to track the clamped utilization
	  of each CPU based on RUNNABLE tasks scheduled on that CPU.

	  With this option, the user can specify the min and max CPU
	  utilization allowed for RUNNABLE tasks. The max utilization defines
	  the maximum frequency a task should use while the min utilization
	  defines the minimum frequency it should use.

	  Both min and max utilization clamp values are hints to the scheduler,
	  aiming at improving its frequency selection policy, but they do not
	  enforce or grant any specific bandwidth for tasks.

	  If in doubt, say N.

config UCLAMP_BUCKETS_COUNT
	int "Number of supported utilization clamp buckets"
	range 5 20
	default 5
	depends on UCLAMP_TASK
	help
	  Defines the number of clamp buckets to use. The range of each bucket
	  will be SCHED_CAPACITY_SCALE/UCLAMP_BUCKETS_COUNT. The higher the
	  number of clamp buckets the finer their granularity and the higher
	  the precision of clamping aggregation and tracking at run-time.

	  For example, with the minimum configuration value we will have 5
	  clamp buckets tracking 20% utilization each. A 25% boosted tasks will
	  be refcounted in the [20..39]% bucket and will set the bucket clamp
	  effective value to 25%.
	  If a second 30% boosted task should be co-scheduled on the same CPU,
	  that task will be refcounted in the same bucket of the first task and
	  it will boost the bucket clamp effective value to 30%.
	  The clamp effective value of a bucket is reset to its nominal value
	  (20% in the example above) when there are no more tasks refcounted in
	  that bucket.

	  An additional boost/capping margin can be added to some tasks. In the
	  example above the 25% task will be boosted to 30% until it exits the
	  CPU. If that should be considered not acceptable on certain systems,
	  it's always possible to reduce the margin by increasing the number of
	  clamp buckets to trade off used memory for run-time tracking
	  precision.

	  If in doubt, use the default value.

endmenu

#
# For architectures that want to enable the support for NUMA-affine scheduler
# balancing logic:
#
config ARCH_SUPPORTS_NUMA_BALANCING
	bool

#
# For architectures that prefer to flush all TLBs after a number of pages
# are unmapped instead of sending one IPI per page to flush. The architecture
# must provide guarantees on what happens if a clean TLB cache entry is
# written after the unmap. Details are in mm/rmap.c near the check for
# should_defer_flush. The architecture should also consider if the full flush
# and the refill costs are offset by the savings of sending fewer IPIs.
config ARCH_WANT_BATCHED_UNMAP_TLB_FLUSH
	bool

config CC_HAS_INT128
	def_bool !$(cc-option,$(m64-flag) -D__SIZEOF_INT128__=0) && 64BIT

#
# For architectures that know their GCC __int128 support is sound
#
config ARCH_SUPPORTS_INT128
	bool

# For architectures that (ab)use NUMA to represent different memory regions
# all cpu-local but of different latencies, such as SuperH.
#
config ARCH_WANT_NUMA_VARIABLE_LOCALITY
	bool

config NUMA_BALANCING
	bool "Memory placement aware NUMA scheduler"
	depends on ARCH_SUPPORTS_NUMA_BALANCING
	depends on !ARCH_WANT_NUMA_VARIABLE_LOCALITY
	depends on SMP && NUMA && MIGRATION
	help
	  This option adds support for automatic NUMA aware memory/task placement.
	  The mechanism is quite primitive and is based on migrating memory when
	  it has references to the node the task is running on.

	  This system will be inactive on UMA systems.

config NUMA_BALANCING_DEFAULT_ENABLED
	bool "Automatically enable NUMA aware memory/task placement"
	default y
	depends on NUMA_BALANCING
	help
	  If set, automatic NUMA balancing will be enabled if running on a NUMA
	  machine.

menuconfig CGROUPS
	bool "Control Group support"
	select KERNFS
	help
	  This option adds support for grouping sets of processes together, for
	  use with process control subsystems such as Cpusets, CFS, memory
	  controls or device isolation.
	  See
		- Documentation/scheduler/sched-design-CFS.rst	(CFS)
		- Documentation/admin-guide/cgroup-v1/ (features for grouping, isolation
					  and resource control)

	  Say N if unsure.

if CGROUPS

config PAGE_COUNTER
	bool

config MEMCG
	bool "Memory controller"
	select PAGE_COUNTER
	select EVENTFD
	help
	  Provides control over the memory footprint of tasks in a cgroup.

config MEMCG_SWAP
	bool
	depends on MEMCG && SWAP
	default y

config MEMCG_KMEM
	bool
	depends on MEMCG && !SLOB
	default y

config BLK_CGROUP
	bool "IO controller"
	depends on BLOCK
	default n
	help
	Generic block IO controller cgroup interface. This is the common
	cgroup interface which should be used by various IO controlling
	policies.

	Currently, CFQ IO scheduler uses it to recognize task groups and
	control disk bandwidth allocation (proportional time slice allocation)
	to such task groups. It is also used by bio throttling logic in
	block layer to implement upper limit in IO rates on a device.

	This option only enables generic Block IO controller infrastructure.
	One needs to also enable actual IO controlling logic/policy. For
	enabling proportional weight division of disk bandwidth in CFQ, set
	CONFIG_BFQ_GROUP_IOSCHED=y; for enabling throttling policy, set
	CONFIG_BLK_DEV_THROTTLING=y.

	See Documentation/admin-guide/cgroup-v1/blkio-controller.rst for more information.

config CGROUP_WRITEBACK
	bool
	depends on MEMCG && BLK_CGROUP
	default y

menuconfig CGROUP_SCHED
	bool "CPU controller"
	default n
	help
	  This feature lets CPU scheduler recognize task groups and control CPU
	  bandwidth allocation to such task groups. It uses cgroups to group
	  tasks.

if CGROUP_SCHED
config FAIR_GROUP_SCHED
	bool "Group scheduling for SCHED_OTHER"
	depends on CGROUP_SCHED
	default CGROUP_SCHED

config CFS_BANDWIDTH
	bool "CPU bandwidth provisioning for FAIR_GROUP_SCHED"
	depends on FAIR_GROUP_SCHED
	default n
	help
	  This option allows users to define CPU bandwidth rates (limits) for
	  tasks running within the fair group scheduler.  Groups with no limit
	  set are considered to be unconstrained and will run with no
	  restriction.
	  See Documentation/scheduler/sched-bwc.rst for more information.

config RT_GROUP_SCHED
	bool "Group scheduling for SCHED_RR/FIFO"
	depends on CGROUP_SCHED
	default n
	help
	  This feature lets you explicitly allocate real CPU bandwidth
	  to task groups. If enabled, it will also make it impossible to
	  schedule realtime tasks for non-root users until you allocate
	  realtime bandwidth for them.
	  See Documentation/scheduler/sched-rt-group.rst for more information.

endif #CGROUP_SCHED

config UCLAMP_TASK_GROUP
	bool "Utilization clamping per group of tasks"
	depends on CGROUP_SCHED
	depends on UCLAMP_TASK
	default n
	help
	  This feature enables the scheduler to track the clamped utilization
	  of each CPU based on RUNNABLE tasks currently scheduled on that CPU.

	  When this option is enabled, the user can specify a min and max
	  CPU bandwidth which is allowed for each single task in a group.
	  The max bandwidth allows to clamp the maximum frequency a task
	  can use, while the min bandwidth allows to define a minimum
	  frequency a task will always use.

	  When task group based utilization clamping is enabled, an eventually
	  specified task-specific clamp value is constrained by the cgroup
	  specified clamp value. Both minimum and maximum task clamping cannot
	  be bigger than the corresponding clamping defined at task group level.

	  If in doubt, say N.

config CGROUP_PIDS
	bool "PIDs controller"
	help
	  Provides enforcement of process number limits in the scope of a
	  cgroup. Any attempt to fork more processes than is allowed in the
	  cgroup will fail. PIDs are fundamentally a global resource because it
	  is fairly trivial to reach PID exhaustion before you reach even a
	  conservative kmemcg limit. As a result, it is possible to grind a
	  system to halt without being limited by other cgroup policies. The
	  PIDs controller is designed to stop this from happening.

	  It should be noted that organisational operations (such as attaching
	  to a cgroup hierarchy) will *not* be blocked by the PIDs controller,
	  since the PIDs limit only affects a process's ability to fork, not to
	  attach to a cgroup.

config CGROUP_RDMA
	bool "RDMA controller"
	help
	  Provides enforcement of RDMA resources defined by IB stack.
	  It is fairly easy for consumers to exhaust RDMA resources, which
	  can result into resource unavailability to other consumers.
	  RDMA controller is designed to stop this from happening.
	  Attaching processes with active RDMA resources to the cgroup
	  hierarchy is allowed even if can cross the hierarchy's limit.

config CGROUP_FREEZER
	bool "Freezer controller"
	help
	  Provides a way to freeze and unfreeze all tasks in a
	  cgroup.

	  This option affects the ORIGINAL cgroup interface. The cgroup2 memory
	  controller includes important in-kernel memory consumers per default.

	  If you're using cgroup2, say N.

config CGROUP_HUGETLB
	bool "HugeTLB controller"
	depends on HUGETLB_PAGE
	select PAGE_COUNTER
	default n
	help
	  Provides a cgroup controller for HugeTLB pages.
	  When you enable this, you can put a per cgroup limit on HugeTLB usage.
	  The limit is enforced during page fault. Since HugeTLB doesn't
	  support page reclaim, enforcing the limit at page fault time implies
	  that, the application will get SIGBUS signal if it tries to access
	  HugeTLB pages beyond its limit. This requires the application to know
	  beforehand how much HugeTLB pages it would require for its use. The
	  control group is tracked in the third page lru pointer. This means
	  that we cannot use the controller with huge page less than 3 pages.

config CPUSETS
	bool "Cpuset controller"
	depends on SMP
	help
	  This option will let you create and manage CPUSETs which
	  allow dynamically partitioning a system into sets of CPUs and
	  Memory Nodes and assigning tasks to run only within those sets.
	  This is primarily useful on large SMP or NUMA systems.

	  Say N if unsure.

config PROC_PID_CPUSET
	bool "Include legacy /proc/<pid>/cpuset file"
	depends on CPUSETS
	default y

config CGROUP_DEVICE
	bool "Device controller"
	help
	  Provides a cgroup controller implementing whitelists for
	  devices which a process in the cgroup can mknod or open.

config CGROUP_CPUACCT
	bool "Simple CPU accounting controller"
	help
	  Provides a simple controller for monitoring the
	  total CPU consumed by the tasks in a cgroup.

config CGROUP_PERF
	bool "Perf controller"
	depends on PERF_EVENTS
	help
	  This option extends the perf per-cpu mode to restrict monitoring
	  to threads which belong to the cgroup specified and run on the
	  designated cpu.  Or this can be used to have cgroup ID in samples
	  so that it can monitor performance events among cgroups.

	  Say N if unsure.

config CGROUP_BPF
	bool "Support for eBPF programs attached to cgroups"
	depends on BPF_SYSCALL
	select SOCK_CGROUP_DATA
	help
	  Allow attaching eBPF programs to a cgroup using the bpf(2)
	  syscall command BPF_PROG_ATTACH.

	  In which context these programs are accessed depends on the type
	  of attachment. For instance, programs that are attached using
	  BPF_CGROUP_INET_INGRESS will be executed on the ingress path of
	  inet sockets.

config CGROUP_MISC
	bool "Misc resource controller"
	default n
	help
	  Provides a controller for miscellaneous resources on a host.

	  Miscellaneous scalar resources are the resources on the host system
	  which cannot be abstracted like the other cgroups. This controller
	  tracks and limits the miscellaneous resources used by a process
	  attached to a cgroup hierarchy.

	  For more information, please check misc cgroup section in
	  /Documentation/admin-guide/cgroup-v2.rst.

config CGROUP_DEBUG
	bool "Debug controller"
	default n
	depends on DEBUG_KERNEL
	help
	  This option enables a simple controller that exports
	  debugging information about the cgroups framework. This
	  controller is for control cgroup debugging only. Its
	  interfaces are not stable.

	  Say N.

config SOCK_CGROUP_DATA
	bool
	default n

endif # CGROUPS

menuconfig NAMESPACES
	bool "Namespaces support" if EXPERT
	depends on MULTIUSER
	default !EXPERT
	help
	  Provides the way to make tasks work with different objects using
	  the same id. For example same IPC id may refer to different objects
	  or same user id or pid may refer to different tasks when used in
	  different namespaces.

if NAMESPACES

config UTS_NS
	bool "UTS namespace"
	default y
	help
	  In this namespace tasks see different info provided with the
	  uname() system call

config TIME_NS
	bool "TIME namespace"
	depends on GENERIC_VDSO_TIME_NS
	default y
	help
	  In this namespace boottime and monotonic clocks can be set.
	  The time will keep going with the same pace.

config IPC_NS
	bool "IPC namespace"
	depends on (SYSVIPC || POSIX_MQUEUE)
	default y
	help
	  In this namespace tasks work with IPC ids which correspond to
	  different IPC objects in different namespaces.

config USER_NS
	bool "User namespace"
	default n
	help
	  This allows containers, i.e. vservers, to use user namespaces
	  to provide different user info for different servers.

	  When user namespaces are enabled in the kernel it is
	  recommended that the MEMCG option also be enabled and that
	  user-space use the memory control groups to limit the amount
	  of memory a memory unprivileged users can use.

	  If unsure, say N.

config PID_NS
	bool "PID Namespaces"
	default y
	help
	  Support process id namespaces.  This allows having multiple
	  processes with the same pid as long as they are in different
	  pid namespaces.  This is a building block of containers.

config NET_NS
	bool "Network namespace"
	depends on NET
	default y
	help
	  Allow user space to create what appear to be multiple instances
	  of the network stack.

endif # NAMESPACES

config CHECKPOINT_RESTORE
	bool "Checkpoint/restore support"
	select PROC_CHILDREN
	select KCMP
	default n
	help
	  Enables additional kernel features in a sake of checkpoint/restore.
	  In particular it adds auxiliary prctl codes to setup process text,
	  data and heap segment sizes, and a few additional /proc filesystem
	  entries.

	  If unsure, say N here.

config SCHED_AUTOGROUP
	bool "Automatic process group scheduling"
	select CGROUPS
	select CGROUP_SCHED
	select FAIR_GROUP_SCHED
	help
	  This option optimizes the scheduler for common desktop workloads by
	  automatically creating and populating task groups.  This separation
	  of workloads isolates aggressive CPU burners (like build jobs) from
	  desktop applications.  Task group autogeneration is currently based
	  upon task session.

config SYSFS_DEPRECATED
	bool "Enable deprecated sysfs features to support old userspace tools"
	depends on SYSFS
	default n
	help
	  This option adds code that switches the layout of the "block" class
	  devices, to not show up in /sys/class/block/, but only in
	  /sys/block/.

	  This switch is only active when the sysfs.deprecated=1 boot option is
	  passed or the SYSFS_DEPRECATED_V2 option is set.

	  This option allows new kernels to run on old distributions and tools,
	  which might get confused by /sys/class/block/. Since 2007/2008 all
	  major distributions and tools handle this just fine.

	  Recent distributions and userspace tools after 2009/2010 depend on
	  the existence of /sys/class/block/, and will not work with this
	  option enabled.

	  Only if you are using a new kernel on an old distribution, you might
	  need to say Y here.

config SYSFS_DEPRECATED_V2
	bool "Enable deprecated sysfs features by default"
	default n
	depends on SYSFS
	depends on SYSFS_DEPRECATED
	help
	  Enable deprecated sysfs by default.

	  See the CONFIG_SYSFS_DEPRECATED option for more details about this
	  option.

	  Only if you are using a new kernel on an old distribution, you might
	  need to say Y here. Even then, odds are you would not need it
	  enabled, you can always pass the boot option if absolutely necessary.

config RELAY
	bool "Kernel->user space relay support (formerly relayfs)"
	select IRQ_WORK
	help
	  This option enables support for relay interface support in
	  certain file systems (such as debugfs).
	  It is designed to provide an efficient mechanism for tools and
	  facilities to relay large amounts of data from kernel space to
	  user space.

	  If unsure, say N.

config BLK_DEV_INITRD
	bool "Initial RAM filesystem and RAM disk (initramfs/initrd) support"
	help
	  The initial RAM filesystem is a ramfs which is loaded by the
	  boot loader (loadlin or lilo) and that is mounted as root
	  before the normal boot procedure. It is typically used to
	  load modules needed to mount the "real" root file system,
	  etc. See <file:Documentation/admin-guide/initrd.rst> for details.

	  If RAM disk support (BLK_DEV_RAM) is also included, this
	  also enables initial RAM disk (initrd) support and adds
	  15 Kbytes (more on some other architectures) to the kernel size.

	  If unsure say Y.

if BLK_DEV_INITRD

source "usr/Kconfig"

endif

config BOOT_CONFIG
	bool "Boot config support"
	select BLK_DEV_INITRD
	help
	  Extra boot config allows system admin to pass a config file as
	  complemental extension of kernel cmdline when booting.
	  The boot config file must be attached at the end of initramfs
	  with checksum, size and magic word.
	  See <file:Documentation/admin-guide/bootconfig.rst> for details.

	  If unsure, say Y.

choice
	prompt "Compiler optimization level"
	default CC_OPTIMIZE_FOR_PERFORMANCE

config CC_OPTIMIZE_FOR_PERFORMANCE
	bool "Optimize for performance (-O2)"
	help
	  This is the default optimization level for the kernel, building
	  with the "-O2" compiler flag for best performance and most
	  helpful compile-time warnings.

config CC_OPTIMIZE_FOR_PERFORMANCE_O3
	bool "Optimize more for performance (-O3)"
	depends on ARC
	help
	  Choosing this option will pass "-O3" to your compiler to optimize
	  the kernel yet more for performance.

config CC_OPTIMIZE_FOR_SIZE
	bool "Optimize for size (-Os)"
	help
	  Choosing this option will pass "-Os" to your compiler resulting
	  in a smaller kernel.

endchoice

config HAVE_LD_DEAD_CODE_DATA_ELIMINATION
	bool
	help
	  This requires that the arch annotates or otherwise protects
	  its external entry points from being discarded. Linker scripts
	  must also merge .text.*, .data.*, and .bss.* correctly into
	  output sections. Care must be taken not to pull in unrelated
	  sections (e.g., '.text.init'). Typically '.' in section names
	  is used to distinguish them from label names / C identifiers.

config LD_DEAD_CODE_DATA_ELIMINATION
	bool "Dead code and data elimination (EXPERIMENTAL)"
	depends on HAVE_LD_DEAD_CODE_DATA_ELIMINATION
	depends on EXPERT
	depends on $(cc-option,-ffunction-sections -fdata-sections)
	depends on $(ld-option,--gc-sections)
	help
	  Enable this if you want to do dead code and data elimination with
	  the linker by compiling with -ffunction-sections -fdata-sections,
	  and linking with --gc-sections.

	  This can reduce on disk and in-memory size of the kernel
	  code and static data, particularly for small configs and
	  on small systems. This has the possibility of introducing
	  silently broken kernel if the required annotations are not
	  present. This option is not well tested yet, so use at your
	  own risk.

config LD_ORPHAN_WARN
	def_bool y
	depends on ARCH_WANT_LD_ORPHAN_WARN
	depends on !LD_IS_LLD || LLD_VERSION >= 110000
	depends on $(ld-option,--orphan-handling=warn)

config SYSCTL
	bool

config HAVE_UID16
	bool

config SYSCTL_EXCEPTION_TRACE
	bool
	help
	  Enable support for /proc/sys/debug/exception-trace.

config SYSCTL_ARCH_UNALIGN_NO_WARN
	bool
	help
	  Enable support for /proc/sys/kernel/ignore-unaligned-usertrap
	  Allows arch to define/use @no_unaligned_warning to possibly warn
	  about unaligned access emulation going on under the hood.

config SYSCTL_ARCH_UNALIGN_ALLOW
	bool
	help
	  Enable support for /proc/sys/kernel/unaligned-trap
	  Allows arches to define/use @unaligned_enabled to runtime toggle
	  the unaligned access emulation.
	  see arch/parisc/kernel/unaligned.c for reference

config HAVE_PCSPKR_PLATFORM
	bool

# interpreter that classic socket filters depend on
config BPF
	bool

menuconfig EXPERT
	bool "Configure standard kernel features (expert users)"
	# Unhide debug options, to make the on-by-default options visible
	select DEBUG_KERNEL
	help
	  This option allows certain base kernel options and settings
	  to be disabled or tweaked. This is for specialized
	  environments which can tolerate a "non-standard" kernel.
	  Only use this if you really know what you are doing.

config UID16
	bool "Enable 16-bit UID system calls" if EXPERT
	depends on HAVE_UID16 && MULTIUSER
	default y
	help
	  This enables the legacy 16-bit UID syscall wrappers.

config MULTIUSER
	bool "Multiple users, groups and capabilities support" if EXPERT
	default y
	help
	  This option enables support for non-root users, groups and
	  capabilities.

	  If you say N here, all processes will run with UID 0, GID 0, and all
	  possible capabilities.  Saying N here also compiles out support for
	  system calls related to UIDs, GIDs, and capabilities, such as setuid,
	  setgid, and capset.

	  If unsure, say Y here.

config SGETMASK_SYSCALL
	bool "sgetmask/ssetmask syscalls support" if EXPERT
	def_bool PARISC || M68K || PPC || MIPS || X86 || SPARC || MICROBLAZE || SUPERH
	help
	  sys_sgetmask and sys_ssetmask are obsolete system calls
	  no longer supported in libc but still enabled by default in some
	  architectures.

	  If unsure, leave the default option here.

config SYSFS_SYSCALL
	bool "Sysfs syscall support" if EXPERT
	default y
	help
	  sys_sysfs is an obsolete system call no longer supported in libc.
	  Note that disabling this option is more secure but might break
	  compatibility with some systems.

	  If unsure say Y here.

config FHANDLE
	bool "open by fhandle syscalls" if EXPERT
	select EXPORTFS
	default y
	help
	  If you say Y here, a user level program will be able to map
	  file names to handle and then later use the handle for
	  different file system operations. This is useful in implementing
	  userspace file servers, which now track files using handles instead
	  of names. The handle would remain the same even if file names
	  get renamed. Enables open_by_handle_at(2) and name_to_handle_at(2)
	  syscalls.

config POSIX_TIMERS
	bool "Posix Clocks & timers" if EXPERT
	default y
	help
	  This includes native support for POSIX timers to the kernel.
	  Some embedded systems have no use for them and therefore they
	  can be configured out to reduce the size of the kernel image.

	  When this option is disabled, the following syscalls won't be
	  available: timer_create, timer_gettime: timer_getoverrun,
	  timer_settime, timer_delete, clock_adjtime, getitimer,
	  setitimer, alarm. Furthermore, the clock_settime, clock_gettime,
	  clock_getres and clock_nanosleep syscalls will be limited to
	  CLOCK_REALTIME, CLOCK_MONOTONIC and CLOCK_BOOTTIME only.

	  If unsure say y.

config PRINTK
	default y
	bool "Enable support for printk" if EXPERT
	select IRQ_WORK
	help
	  This option enables normal printk support. Removing it
	  eliminates most of the message strings from the kernel image
	  and makes the kernel more or less silent. As this makes it
	  very difficult to diagnose system problems, saying N here is
	  strongly discouraged.

config PRINTK_NMI
	def_bool y
	depends on PRINTK
	depends on HAVE_NMI

config BUG
	bool "BUG() support" if EXPERT
	default y
	help
	  Disabling this option eliminates support for BUG and WARN, reducing
	  the size of your kernel image and potentially quietly ignoring
	  numerous fatal conditions. You should only consider disabling this
	  option for embedded systems with no facilities for reporting errors.
	  Just say Y.

config ELF_CORE
	depends on COREDUMP
	default y
	bool "Enable ELF core dumps" if EXPERT
	help
	  Enable support for generating core dumps. Disabling saves about 4k.


config PCSPKR_PLATFORM
	bool "Enable PC-Speaker support" if EXPERT
	depends on HAVE_PCSPKR_PLATFORM
	select I8253_LOCK
	default y
	help
	  This option allows to disable the internal PC-Speaker
	  support, saving some memory.

config BASE_FULL
	default y
	bool "Enable full-sized data structures for core" if EXPERT
	help
	  Disabling this option reduces the size of miscellaneous core
	  kernel data structures. This saves memory on small machines,
	  but may reduce performance.

config FUTEX
	bool "Enable futex support" if EXPERT
	default y
	imply RT_MUTEXES
	help
	  Disabling this option will cause the kernel to be built without
	  support for "fast userspace mutexes".  The resulting kernel may not
	  run glibc-based applications correctly.

config FUTEX_PI
	bool
	depends on FUTEX && RT_MUTEXES
	default y

config HAVE_FUTEX_CMPXCHG
	bool
	depends on FUTEX
	help
	  Architectures should select this if futex_atomic_cmpxchg_inatomic()
	  is implemented and always working. This removes a couple of runtime
	  checks.

config EPOLL
	bool "Enable eventpoll support" if EXPERT
	default y
	help
	  Disabling this option will cause the kernel to be built without
	  support for epoll family of system calls.

config SIGNALFD
	bool "Enable signalfd() system call" if EXPERT
	default y
	help
	  Enable the signalfd() system call that allows to receive signals
	  on a file descriptor.

	  If unsure, say Y.

config TIMERFD
	bool "Enable timerfd() system call" if EXPERT
	default y
	help
	  Enable the timerfd() system call that allows to receive timer
	  events on a file descriptor.

	  If unsure, say Y.

config EVENTFD
	bool "Enable eventfd() system call" if EXPERT
	default y
	help
	  Enable the eventfd() system call that allows to receive both
	  kernel notification (ie. KAIO) or userspace notifications.

	  If unsure, say Y.

config SHMEM
	bool "Use full shmem filesystem" if EXPERT
	default y
	depends on MMU
	help
	  The shmem is an internal filesystem used to manage shared memory.
	  It is backed by swap and manages resource limits. It is also exported
	  to userspace as tmpfs if TMPFS is enabled. Disabling this
	  option replaces shmem and tmpfs with the much simpler ramfs code,
	  which may be appropriate on small systems without swap.

config AIO
	bool "Enable AIO support" if EXPERT
	default y
	help
	  This option enables POSIX asynchronous I/O which may by used
	  by some high performance threaded applications. Disabling
	  this option saves about 7k.

config IO_URING
	bool "Enable IO uring support" if EXPERT
	select IO_WQ
	default y
	help
	  This option enables support for the io_uring interface, enabling
	  applications to submit and complete IO through submission and
	  completion rings that are shared between the kernel and application.

config ADVISE_SYSCALLS
	bool "Enable madvise/fadvise syscalls" if EXPERT
	default y
	help
	  This option enables the madvise and fadvise syscalls, used by
	  applications to advise the kernel about their future memory or file
	  usage, improving performance. If building an embedded system where no
	  applications use these syscalls, you can disable this option to save
	  space.

config HAVE_ARCH_USERFAULTFD_WP
	bool
	help
	  Arch has userfaultfd write protection support

config MEMBARRIER
	bool "Enable membarrier() system call" if EXPERT
	default y
	help
	  Enable the membarrier() system call that allows issuing memory
	  barriers across all running threads, which can be used to distribute
	  the cost of user-space memory barriers asymmetrically by transforming
	  pairs of memory barriers into pairs consisting of membarrier() and a
	  compiler barrier.

	  If unsure, say Y.

config KALLSYMS
	bool "Load all symbols for debugging/ksymoops" if EXPERT
	default y
	help
	  Say Y here to let the kernel print out symbolic crash information and
	  symbolic stack backtraces. This increases the size of the kernel
	  somewhat, as all symbols have to be loaded into the kernel image.

config KALLSYMS_ALL
	bool "Include all symbols in kallsyms"
	depends on DEBUG_KERNEL && KALLSYMS
	help
	  Normally kallsyms only contains the symbols of functions for nicer
	  OOPS messages and backtraces (i.e., symbols from the text and inittext
	  sections). This is sufficient for most cases. And only in very rare
	  cases (e.g., when a debugger is used) all symbols are required (e.g.,
	  names of variables from the data sections, etc).

	  This option makes sure that all symbols are loaded into the kernel
	  image (i.e., symbols from all sections) in cost of increased kernel
	  size (depending on the kernel configuration, it may be 300KiB or
	  something like this).

	  Say N unless you really need all symbols.

config KALLSYMS_ABSOLUTE_PERCPU
	bool
	depends on KALLSYMS
	default X86_64 && SMP

config KALLSYMS_BASE_RELATIVE
	bool
	depends on KALLSYMS
	default !IA64
	help
	  Instead of emitting them as absolute values in the native word size,
	  emit the symbol references in the kallsyms table as 32-bit entries,
	  each containing a relative value in the range [base, base + U32_MAX]
	  or, when KALLSYMS_ABSOLUTE_PERCPU is in effect, each containing either
	  an absolute value in the range [0, S32_MAX] or a relative value in the
	  range [base, base + S32_MAX], where base is the lowest relative symbol
	  address encountered in the image.

	  On 64-bit builds, this reduces the size of the address table by 50%,
	  but more importantly, it results in entries whose values are build
	  time constants, and no relocation pass is required at runtime to fix
	  up the entries based on the runtime load address of the kernel.

# end of the "standard kernel features (expert users)" menu

# syscall, maps, verifier

config BPF_LSM
	bool "LSM Instrumentation with BPF"
	depends on BPF_EVENTS
	depends on BPF_SYSCALL
	depends on SECURITY
	depends on BPF_JIT
	help
	  Enables instrumentation of the security hooks with eBPF programs for
	  implementing dynamic MAC and Audit Policies.

	  If you are unsure how to answer this question, answer N.

config BPF_SYSCALL
	bool "Enable bpf() system call"
	select BPF
	select IRQ_WORK
	select TASKS_TRACE_RCU
	select BINARY_PRINTF
	select NET_SOCK_MSG if INET
	default n
	help
	  Enable the bpf() system call that allows to manipulate eBPF
	  programs and maps via file descriptors.

config ARCH_WANT_DEFAULT_BPF_JIT
	bool

config BPF_JIT_ALWAYS_ON
	bool "Permanently enable BPF JIT and remove BPF interpreter"
	depends on BPF_SYSCALL && HAVE_EBPF_JIT && BPF_JIT
	help
	  Enables BPF JIT and removes BPF interpreter to avoid
	  speculative execution of BPF instructions by the interpreter

config BPF_JIT_DEFAULT_ON
	def_bool ARCH_WANT_DEFAULT_BPF_JIT || BPF_JIT_ALWAYS_ON
	depends on HAVE_EBPF_JIT && BPF_JIT

source "kernel/bpf/preload/Kconfig"

config USERFAULTFD
	bool "Enable userfaultfd() system call"
	depends on MMU
	help
	  Enable the userfaultfd() system call that allows to intercept and
	  handle page faults in userland.

config ARCH_HAS_MEMBARRIER_CALLBACKS
	bool

config ARCH_HAS_MEMBARRIER_SYNC_CORE
	bool

config KCMP
	bool "Enable kcmp() system call" if EXPERT
	help
	  Enable the kernel resource comparison system call. It provides
	  user-space with the ability to compare two processes to see if they
	  share a common resource, such as a file descriptor or even virtual
	  memory space.

	  If unsure, say N.

config RSEQ
	bool "Enable rseq() system call" if EXPERT
	default y
	depends on HAVE_RSEQ
	select MEMBARRIER
	help
	  Enable the restartable sequences system call. It provides a
	  user-space cache for the current CPU number value, which
	  speeds up getting the current CPU number from user-space,
	  as well as an ABI to speed up user-space operations on
	  per-CPU data.

	  If unsure, say Y.

config DEBUG_RSEQ
	default n
	bool "Enabled debugging of rseq() system call" if EXPERT
	depends on RSEQ && DEBUG_KERNEL
	help
	  Enable extra debugging checks for the rseq system call.

	  If unsure, say N.

config EMBEDDED
	bool "Embedded system"
	select EXPERT
	help
	  This option should be enabled if compiling the kernel for
	  an embedded system so certain expert options are available
	  for configuration.

config HAVE_PERF_EVENTS
	bool
	help
	  See tools/perf/design.txt for details.

config PERF_USE_VMALLOC
	bool
	help
	  See tools/perf/design.txt for details

config PC104
	bool "PC/104 support" if EXPERT
	help
	  Expose PC/104 form factor device drivers and options available for
	  selection and configuration. Enable this option if your target
	  machine has a PC/104 bus.

menu "Kernel Performance Events And Counters"

config PERF_EVENTS
	bool "Kernel performance events and counters"
	default y if PROFILING
	depends on HAVE_PERF_EVENTS
	select IRQ_WORK
	select SRCU
	help
	  Enable kernel support for various performance events provided
	  by software and hardware.

	  Software events are supported either built-in or via the
	  use of generic tracepoints.

	  Most modern CPUs support performance events via performance
	  counter registers. These registers count the number of certain
	  types of hw events: such as instructions executed, cachemisses
	  suffered, or branches mis-predicted - without slowing down the
	  kernel or applications. These registers can also trigger interrupts
	  when a threshold number of events have passed - and can thus be
	  used to profile the code that runs on that CPU.

	  The Linux Performance Event subsystem provides an abstraction of
	  these software and hardware event capabilities, available via a
	  system call and used by the "perf" utility in tools/perf/. It
	  provides per task and per CPU counters, and it provides event
	  capabilities on top of those.

	  Say Y if unsure.

config DEBUG_PERF_USE_VMALLOC
	default n
	bool "Debug: use vmalloc to back perf mmap() buffers"
	depends on PERF_EVENTS && DEBUG_KERNEL && !PPC
	select PERF_USE_VMALLOC
	help
	  Use vmalloc memory to back perf mmap() buffers.

	  Mostly useful for debugging the vmalloc code on platforms
	  that don't require it.

	  Say N if unsure.

endmenu

config VM_EVENT_COUNTERS
	default y
	bool "Enable VM event counters for /proc/vmstat" if EXPERT
	help
	  VM event counters are needed for event counts to be shown.
	  This option allows the disabling of the VM event counters
	  on EXPERT systems.  /proc/vmstat will only show page counts
	  if VM event counters are disabled.

config SLUB_DEBUG
	default y
	bool "Enable SLUB debugging support" if EXPERT
	depends on SLUB && SYSFS
	help
	  SLUB has extensive debug support features. Disabling these can
	  result in significant savings in code size. This also disables
	  SLUB sysfs support. /sys/slab will not exist and there will be
	  no support for cache validation etc.

config COMPAT_BRK
	bool "Disable heap randomization"
	default y
	help
	  Randomizing heap placement makes heap exploits harder, but it
	  also breaks ancient binaries (including anything libc5 based).
	  This option changes the bootup default to heap randomization
	  disabled, and can be overridden at runtime by setting
	  /proc/sys/kernel/randomize_va_space to 2.

	  On non-ancient distros (post-2000 ones) N is usually a safe choice.

choice
	prompt "Choose SLAB allocator"
	default SLUB
	help
	   This option allows to select a slab allocator.

config SLAB
	bool "SLAB"
	select HAVE_HARDENED_USERCOPY_ALLOCATOR
	help
	  The regular slab allocator that is established and known to work
	  well in all environments. It organizes cache hot objects in
	  per cpu and per node queues.

config SLUB
	bool "SLUB (Unqueued Allocator)"
	select HAVE_HARDENED_USERCOPY_ALLOCATOR
	help
	   SLUB is a slab allocator that minimizes cache line usage
	   instead of managing queues of cached objects (SLAB approach).
	   Per cpu caching is realized using slabs of objects instead
	   of queues of objects. SLUB can use memory efficiently
	   and has enhanced diagnostics. SLUB is the default choice for
	   a slab allocator.

config SLOB
	depends on EXPERT
	bool "SLOB (Simple Allocator)"
	help
	   SLOB replaces the stock allocator with a drastically simpler
	   allocator. SLOB is generally more space efficient but
	   does not perform as well on large systems.

endchoice

config SLAB_MERGE_DEFAULT
	bool "Allow slab caches to be merged"
	default y
	help
	  For reduced kernel memory fragmentation, slab caches can be
	  merged when they share the same size and other characteristics.
	  This carries a risk of kernel heap overflows being able to
	  overwrite objects from merged caches (and more easily control
	  cache layout), which makes such heap attacks easier to exploit
	  by attackers. By keeping caches unmerged, these kinds of exploits
	  can usually only damage objects in the same cache. To disable
	  merging at runtime, "slab_nomerge" can be passed on the kernel
	  command line.

config SLAB_FREELIST_RANDOM
	bool "Randomize slab freelist"
	depends on SLAB || SLUB
	help
	  Randomizes the freelist order used on creating new pages. This
	  security feature reduces the predictability of the kernel slab
	  allocator against heap overflows.

config SLAB_FREELIST_HARDENED
	bool "Harden slab freelist metadata"
	depends on SLAB || SLUB
	help
	  Many kernel heap attacks try to target slab cache metadata and
	  other infrastructure. This options makes minor performance
	  sacrifices to harden the kernel slab allocator against common
	  freelist exploit methods. Some slab implementations have more
	  sanity-checking than others. This option is most effective with
	  CONFIG_SLUB.

config SHUFFLE_PAGE_ALLOCATOR
	bool "Page allocator randomization"
	default SLAB_FREELIST_RANDOM && ACPI_NUMA
	help
	  Randomization of the page allocator improves the average
	  utilization of a direct-mapped memory-side-cache. See section
	  5.2.27 Heterogeneous Memory Attribute Table (HMAT) in the ACPI
	  6.2a specification for an example of how a platform advertises
	  the presence of a memory-side-cache. There are also incidental
	  security benefits as it reduces the predictability of page
	  allocations to compliment SLAB_FREELIST_RANDOM, but the
	  default granularity of shuffling on the "MAX_ORDER - 1" i.e,
	  10th order of pages is selected based on cache utilization
	  benefits on x86.

	  While the randomization improves cache utilization it may
	  negatively impact workloads on platforms without a cache. For
	  this reason, by default, the randomization is enabled only
	  after runtime detection of a direct-mapped memory-side-cache.
	  Otherwise, the randomization may be force enabled with the
	  'page_alloc.shuffle' kernel command line parameter.

	  Say Y if unsure.

config SLUB_CPU_PARTIAL
	default y
	depends on SLUB && SMP
	bool "SLUB per cpu partial cache"
	help
	  Per cpu partial caches accelerate objects allocation and freeing
	  that is local to a processor at the price of more indeterminism
	  in the latency of the free. On overflow these caches will be cleared
	  which requires the taking of locks that may cause latency spikes.
	  Typically one would choose no for a realtime system.

config MMAP_ALLOW_UNINITIALIZED
	bool "Allow mmapped anonymous memory to be uninitialized"
	depends on EXPERT && !MMU
	default n
	help
	  Normally, and according to the Linux spec, anonymous memory obtained
	  from mmap() has its contents cleared before it is passed to
	  userspace.  Enabling this config option allows you to request that
	  mmap() skip that if it is given an MAP_UNINITIALIZED flag, thus
	  providing a huge performance boost.  If this option is not enabled,
	  then the flag will be ignored.

	  This is taken advantage of by uClibc's malloc(), and also by
	  ELF-FDPIC binfmt's brk and stack allocator.

	  Because of the obvious security issues, this option should only be
	  enabled on embedded devices where you control what is run in
	  userspace.  Since that isn't generally a problem on no-MMU systems,
	  it is normally safe to say Y here.

	  See Documentation/admin-guide/mm/nommu-mmap.rst for more information.

config SYSTEM_DATA_VERIFICATION
	def_bool n
	select SYSTEM_TRUSTED_KEYRING
	select KEYS
	select CRYPTO
	select CRYPTO_RSA
	select ASYMMETRIC_KEY_TYPE
	select ASYMMETRIC_PUBLIC_KEY_SUBTYPE
	select ASN1
	select OID_REGISTRY
	select X509_CERTIFICATE_PARSER
	select PKCS7_MESSAGE_PARSER
	help
	  Provide PKCS#7 message verification using the contents of the system
	  trusted keyring to provide public keys.  This then can be used for
	  module verification, kexec image verification and firmware blob
	  verification.

config PROFILING
	bool "Profiling support"
	help
	  Say Y here to enable the extended profiling support mechanisms used
	  by profilers.

#
# Place an empty function call at each tracepoint site. Can be
# dynamically changed for a probe function.
#
config TRACEPOINTS
	bool

endmenu		# General setup

source "arch/Kconfig"

config RT_MUTEXES
	bool

config BASE_SMALL
	int
	default 0 if BASE_FULL
	default 1 if !BASE_FULL

config MODULE_SIG_FORMAT
	def_bool n
	select SYSTEM_DATA_VERIFICATION

menuconfig MODULES
	bool "Enable loadable module support"
	modules
	help
	  Kernel modules are small pieces of compiled code which can
	  be inserted in the running kernel, rather than being
	  permanently built into the kernel.  You use the "modprobe"
	  tool to add (and sometimes remove) them.  If you say Y here,
	  many parts of the kernel can be built as modules (by
	  answering M instead of Y where indicated): this is most
	  useful for infrequently used options which are not required
	  for booting.  For more information, see the man pages for
	  modprobe, lsmod, modinfo, insmod and rmmod.

	  If you say Y here, you will need to run "make
	  modules_install" to put the modules under /lib/modules/
	  where modprobe can find them (you may need to be root to do
	  this).

	  If unsure, say Y.

if MODULES

config MODULE_FORCE_LOAD
	bool "Forced module loading"
	default n
	help
	  Allow loading of modules without version information (ie. modprobe
	  --force).  Forced module loading sets the 'F' (forced) taint flag and
	  is usually a really bad idea.

config MODULE_UNLOAD
	bool "Module unloading"
	help
	  Without this option you will not be able to unload any
	  modules (note that some modules may not be unloadable
	  anyway), which makes your kernel smaller, faster
	  and simpler.  If unsure, say Y.

config MODULE_FORCE_UNLOAD
	bool "Forced module unloading"
	depends on MODULE_UNLOAD
	help
	  This option allows you to force a module to unload, even if the
	  kernel believes it is unsafe: the kernel will remove the module
	  without waiting for anyone to stop using it (using the -f option to
	  rmmod).  This is mainly for kernel developers and desperate users.
	  If unsure, say N.

config MODVERSIONS
	bool "Module versioning support"
	help
	  Usually, you have to use modules compiled with your kernel.
	  Saying Y here makes it sometimes possible to use modules
	  compiled for different kernels, by adding enough information
	  to the modules to (hopefully) spot any changes which would
	  make them incompatible with the kernel you are running.  If
	  unsure, say N.

config ASM_MODVERSIONS
	bool
	default HAVE_ASM_MODVERSIONS && MODVERSIONS
	help
	  This enables module versioning for exported symbols also from
	  assembly. This can be enabled only when the target architecture
	  supports it.

config MODULE_REL_CRCS
	bool
	depends on MODVERSIONS

config MODULE_SRCVERSION_ALL
	bool "Source checksum for all modules"
	help
	  Modules which contain a MODULE_VERSION get an extra "srcversion"
	  field inserted into their modinfo section, which contains a
    	  sum of the source files which made it.  This helps maintainers
	  see exactly which source was used to build a module (since
	  others sometimes change the module source without updating
	  the version).  With this option, such a "srcversion" field
	  will be created for all modules.  If unsure, say N.

config MODULE_SIG
	bool "Module signature verification"
	select MODULE_SIG_FORMAT
	help
	  Check modules for valid signatures upon load: the signature
	  is simply appended to the module. For more information see
	  <file:Documentation/admin-guide/module-signing.rst>.

	  Note that this option adds the OpenSSL development packages as a
	  kernel build dependency so that the signing tool can use its crypto
	  library.

	  You should enable this option if you wish to use either
	  CONFIG_SECURITY_LOCKDOWN_LSM or lockdown functionality imposed via
	  another LSM - otherwise unsigned modules will be loadable regardless
	  of the lockdown policy.

	  !!!WARNING!!!  If you enable this option, you MUST make sure that the
	  module DOES NOT get stripped after being signed.  This includes the
	  debuginfo strip done by some packagers (such as rpmbuild) and
	  inclusion into an initramfs that wants the module size reduced.

config MODULE_SIG_FORCE
	bool "Require modules to be validly signed"
	depends on MODULE_SIG
	help
	  Reject unsigned modules or signed modules for which we don't have a
	  key.  Without this, such modules will simply taint the kernel.

config MODULE_SIG_ALL
	bool "Automatically sign all modules"
	default y
	depends on MODULE_SIG
	help
	  Sign all modules during make modules_install. Without this option,
	  modules must be signed manually, using the scripts/sign-file tool.

comment "Do not forget to sign required modules with scripts/sign-file"
	depends on MODULE_SIG_FORCE && !MODULE_SIG_ALL

choice
	prompt "Which hash algorithm should modules be signed with?"
	depends on MODULE_SIG
	help
	  This determines which sort of hashing algorithm will be used during
	  signature generation.  This algorithm _must_ be built into the kernel
	  directly so that signature verification can take place.  It is not
	  possible to load a signed module containing the algorithm to check
	  the signature on that module.

config MODULE_SIG_SHA1
	bool "Sign modules with SHA-1"
	select CRYPTO_SHA1

config MODULE_SIG_SHA224
	bool "Sign modules with SHA-224"
	select CRYPTO_SHA256

config MODULE_SIG_SHA256
	bool "Sign modules with SHA-256"
	select CRYPTO_SHA256

config MODULE_SIG_SHA384
	bool "Sign modules with SHA-384"
	select CRYPTO_SHA512

config MODULE_SIG_SHA512
	bool "Sign modules with SHA-512"
	select CRYPTO_SHA512

endchoice

config MODULE_SIG_HASH
	string
	depends on MODULE_SIG
	default "sha1" if MODULE_SIG_SHA1
	default "sha224" if MODULE_SIG_SHA224
	default "sha256" if MODULE_SIG_SHA256
	default "sha384" if MODULE_SIG_SHA384
	default "sha512" if MODULE_SIG_SHA512

choice
	prompt "Module compression mode"
	help
	  This option allows you to choose the algorithm which will be used to
	  compress modules when 'make modules_install' is run. (or, you can
	  choose to not compress modules at all.)

	  External modules will also be compressed in the same way during the
	  installation.

	  For modules inside an initrd or initramfs, it's more efficient to
	  compress the whole initrd or initramfs instead.

	  This is fully compatible with signed modules.

	  Please note that the tool used to load modules needs to support the
	  corresponding algorithm. module-init-tools MAY support gzip, and kmod
	  MAY support gzip, xz and zstd.

	  Your build system needs to provide the appropriate compression tool
	  to compress the modules.

	  If in doubt, select 'None'.

config MODULE_COMPRESS_NONE
	bool "None"
	help
	  Do not compress modules. The installed modules are suffixed
	  with .ko.

config MODULE_COMPRESS_GZIP
	bool "GZIP"
	help
	  Compress modules with GZIP. The installed modules are suffixed
	  with .ko.gz.

config MODULE_COMPRESS_XZ
	bool "XZ"
	help
	  Compress modules with XZ. The installed modules are suffixed
	  with .ko.xz.

config MODULE_COMPRESS_ZSTD
	bool "ZSTD"
	help
	  Compress modules with ZSTD. The installed modules are suffixed
	  with .ko.zst.

endchoice

config MODULE_ALLOW_MISSING_NAMESPACE_IMPORTS
	bool "Allow loading of modules with missing namespace imports"
	help
	  Symbols exported with EXPORT_SYMBOL_NS*() are considered exported in
	  a namespace. A module that makes use of a symbol exported with such a
	  namespace is required to import the namespace via MODULE_IMPORT_NS().
	  There is no technical reason to enforce correct namespace imports,
	  but it creates consistency between symbols defining namespaces and
	  users importing namespaces they make use of. This option relaxes this
	  requirement and lifts the enforcement when loading a module.

	  If unsure, say N.

config TRIM_UNUSED_KSYMS
	bool "Trim unused exported kernel symbols" if EXPERT
	depends on !COMPILE_TEST
	help
	  The kernel and some modules make many symbols available for
	  other modules to use via EXPORT_SYMBOL() and variants. Depending
	  on the set of modules being selected in your kernel configuration,
	  many of those exported symbols might never be used.

	  This option allows for unused exported symbols to be dropped from
	  the build. In turn, this provides the compiler more opportunities
	  (especially when using LTO) for optimizing the code and reducing
	  binary size.  This might have some security advantages as well.

	  If unsure, or if you need to build out-of-tree modules, say N.

config UNUSED_KSYMS_WHITELIST
	string "Whitelist of symbols to keep in ksymtab"
	depends on TRIM_UNUSED_KSYMS
	help
	  By default, all unused exported symbols will be un-exported from the
	  build when TRIM_UNUSED_KSYMS is selected.

	  UNUSED_KSYMS_WHITELIST allows to whitelist symbols that must be kept
	  exported at all times, even in absence of in-tree users. The value to
	  set here is the path to a text file containing the list of symbols,
	  one per line. The path can be absolute, or relative to the kernel
	  source tree.

endif # MODULES

config MODULES_TREE_LOOKUP
	def_bool y
	depends on PERF_EVENTS || TRACING || CFI_CLANG

config INIT_ALL_POSSIBLE
	bool
	help
	  Back when each arch used to define their own cpu_online_mask and
	  cpu_possible_mask, some of them chose to initialize cpu_possible_mask
	  with all 1s, and others with all 0s.  When they were centralised,
	  it was better to provide this option than to break all the archs
	  and have several arch maintainers pursuing me down dark alleys.

source "block/Kconfig"

config PREEMPT_NOTIFIERS
	bool

config PADATA
	depends on SMP
	bool

config ASN1
	tristate
	help
	  Build a simple ASN.1 grammar compiler that produces a bytecode output
	  that can be interpreted by the ASN.1 stream decoder and used to
	  inform it as to what tags are to be expected in a stream and what
	  functions to call on what tags.

source "kernel/Kconfig.locks"

config ARCH_HAS_NON_OVERLAPPING_ADDRESS_SPACE
	bool

config ARCH_HAS_SYNC_CORE_BEFORE_USERMODE
	bool

# It may be useful for an architecture to override the definitions of the
# SYSCALL_DEFINE() and __SYSCALL_DEFINEx() macros in <linux/syscalls.h>
# and the COMPAT_ variants in <linux/compat.h>, in particular to use a
# different calling convention for syscalls. They can also override the
# macros for not-implemented syscalls in kernel/sys_ni.c and
# kernel/time/posix-stubs.c. All these overrides need to be available in
# <asm/syscall_wrapper.h>.
config ARCH_HAS_SYSCALL_WRAPPER
	def_bool n<|MERGE_RESOLUTION|>--- conflicted
+++ resolved
@@ -11,17 +11,10 @@
 	    When the compiler is updated, Kconfig will be invoked.
 
 	  - Ensure full rebuild when the compiler is updated
-<<<<<<< HEAD
-	    include/linux/kconfig.h contains this option in the comment line so
-	    fixdep adds include/config/cc/version/text.h into the auto-generated
-	    dependency. When the compiler is updated, syncconfig will touch it
-	    and then every file will be rebuilt.
-=======
 	    include/linux/compiler-version.h contains this option in the comment
 	    line so fixdep adds include/config/CC_VERSION_TEXT into the
 	    auto-generated dependency. When the compiler is updated, syncconfig
 	    will touch it and then every file will be rebuilt.
->>>>>>> 6be388f4
 
 config CC_IS_GCC
 	def_bool $(success,test "$(cc-name)" = GCC)
@@ -33,8 +26,6 @@
 
 config CC_IS_CLANG
 	def_bool $(success,test "$(cc-name)" = Clang)
-<<<<<<< HEAD
-=======
 
 config CLANG_VERSION
 	int
@@ -46,18 +37,12 @@
 
 config AS_IS_LLVM
 	def_bool $(success,test "$(as-name)" = LLVM)
->>>>>>> 6be388f4
 
 config AS_VERSION
 	int
-<<<<<<< HEAD
-	default $(cc-version) if CC_IS_CLANG
-	default 0
-=======
 	# Use clang version if this is the integrated assembler
 	default CLANG_VERSION if AS_IS_LLVM
 	default $(as-version)
->>>>>>> 6be388f4
 
 config LD_IS_BFD
 	def_bool $(success,test "$(ld-name)" = BFD)
