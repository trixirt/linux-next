<<<<<<< HEAD
# SPDX-License-Identifier: GPL-2.0 OR BSD-3-Clause
=======
# SPDX-License-Identifier: ((GPL-2.0 WITH Linux-syscall-note) OR BSD-3-Clause)
>>>>>>> 7e364e56

name: ethtool

protocol: genetlink-legacy

doc: Partial family for Ethtool Netlink.

attribute-sets:
  -
    name: header
    attributes:
      -
        name: dev-index
        type: u32
      -
        name: dev-name
        type: string
      -
        name: flags
        type: u32

  -
    name: bitset-bit
    attributes:
      -
        name: index
        type: u32
      -
        name: name
        type: string
      -
        name: value
        type: flag
  -
    name: bitset-bits
    attributes:
      -
        name: bit
        type: nest
        nested-attributes: bitset-bit
  -
    name: bitset
    attributes:
      -
        name: nomask
        type: flag
      -
        name: size
        type: u32
      -
        name: bits
        type: nest
        nested-attributes: bitset-bits

  -
    name: string
    attributes:
      -
        name: index
        type: u32
      -
        name: value
        type: string
  -
    name: strings
    attributes:
      -
        name: string
        type: nest
        multi-attr: true
        nested-attributes: string
  -
    name: stringset
    attributes:
      -
        name: id
        type: u32
      -
        name: count
        type: u32
      -
        name: strings
        type: nest
        multi-attr: true
        nested-attributes: strings
  -
    name: stringsets
    attributes:
      -
        name: stringset
        type: nest
        multi-attr: true
        nested-attributes: stringset
  -
    name: strset
    attributes:
      -
        name: header
        type: nest
        nested-attributes: header
      -
        name: stringsets
        type: nest
        nested-attributes: stringsets
      -
        name: counts-only
        type: flag

  -
    name: privflags
    attributes:
      -
        name: header
        type: nest
        nested-attributes: header
      -
        name: flags
        type: nest
        nested-attributes: bitset

  -
    name: rings
    attributes:
      -
        name: header
        type: nest
        nested-attributes: header
      -
        name: rx-max
        type: u32
      -
        name: rx-mini-max
        type: u32
      -
        name: rx-jumbo-max
        type: u32
      -
        name: tx-max
        type: u32
      -
        name: rx
        type: u32
      -
        name: rx-mini
        type: u32
      -
        name: rx-jumbo
        type: u32
      -
        name: tx
        type: u32
      -
        name: rx-buf-len
        type: u32
      -
        name: tcp-data-split
        type: u8
      -
        name: cqe-size
        type: u32
      -
        name: tx-push
        type: u8
      -
        name: rx-push
        type: u8

  -
    name: mm-stat
    attributes:
      -
        name: pad
        type: pad
      -
        name: reassembly-errors
        type: u64
      -
        name: smd-errors
        type: u64
      -
        name: reassembly-ok
        type: u64
      -
        name: rx-frag-count
        type: u64
      -
        name: tx-frag-count
        type: u64
      -
        name: hold-count
        type: u64
  -
    name: mm
    attributes:
      -
        name: header
        type: nest
        nested-attributes: header
      -
        name: pmac-enabled
        type: u8
      -
        name: tx-enabled
        type: u8
      -
        name: tx-active
        type: u8
      -
        name: tx-min-frag-size
        type: u32
      -
        name: tx-min-frag-size
        type: u32
      -
        name: verify-enabled
        type: u8
      -
        name: verify-status
        type: u8
      -
        name: verify-time
        type: u32
      -
        name: max-verify-time
        type: u32
      -
        name: stats
        type: nest
        nested-attributes: mm-stat

operations:
  enum-model: directional
  list:
    -
      name: strset-get
      doc: Get string set from the kernel.

      attribute-set: strset

      do: &strset-get-op
        request:
          attributes:
            - header
            - stringsets
            - counts-only
        reply:
          attributes:
            - header
            - stringsets
      dump: *strset-get-op

    # TODO: fill in the requests in between

    -
      name: privflags-get
      doc: Get device private flags.

      attribute-set: privflags

      do: &privflag-get-op
        request:
          value: 13
          attributes:
            - header
        reply:
          value: 14
          attributes:
            - header
            - flags
      dump: *privflag-get-op
    -
      name: privflags-set
      doc: Set device private flags.

      attribute-set: privflags

      do:
        request:
          attributes:
            - header
            - flags
    -
      name: privflags-ntf
      doc: Notification for change in device private flags.
      notify: privflags-get

    -
      name: rings-get
      doc: Get ring params.

      attribute-set: rings

      do: &ring-get-op
        request:
          attributes:
            - header
        reply:
          attributes:
            - header
            - rx-max
            - rx-mini-max
            - rx-jumbo-max
            - tx-max
            - rx
            - rx-mini
            - rx-jumbo
            - tx
            - rx-buf-len
            - tcp-data-split
            - cqe-size
            - tx-push
            - rx-push
      dump: *ring-get-op
    -
      name: rings-set
      doc: Set ring params.

      attribute-set: rings

      do:
        request:
          attributes:
            - header
            - rx
            - rx-mini
            - rx-jumbo
            - tx
            - rx-buf-len
            - tcp-data-split
            - cqe-size
            - tx-push
            - rx-push
    -
      name: rings-ntf
      doc: Notification for change in ring params.
      notify: rings-get

    # TODO: fill in the requests in between

    -
      name: mm-get
      doc: Get MAC Merge configuration and state

      attribute-set: mm

      do: &mm-get-op
        request:
          value: 42
          attributes:
            - header
        reply:
          value: 42
          attributes:
            - header
            - pmac-enabled
            - tx-enabled
            - tx-active
            - tx-min-frag-size
            - rx-min-frag-size
            - verify-enabled
            - verify-time
            - max-verify-time
            - stats
      dump: *mm-get-op
    -
      name: mm-set
      doc: Set MAC Merge configuration

      attribute-set: mm

      do:
        request:
          attributes:
            - header
            - verify-enabled
            - verify-time
            - tx-enabled
            - pmac-enabled
            - tx-min-frag-size
    -
      name: mm-ntf
      doc: Notification for change in MAC Merge configuration.
      notify: mm-get<|MERGE_RESOLUTION|>--- conflicted
+++ resolved
@@ -1,8 +1,4 @@
-<<<<<<< HEAD
-# SPDX-License-Identifier: GPL-2.0 OR BSD-3-Clause
-=======
 # SPDX-License-Identifier: ((GPL-2.0 WITH Linux-syscall-note) OR BSD-3-Clause)
->>>>>>> 7e364e56
 
 name: ethtool
 
