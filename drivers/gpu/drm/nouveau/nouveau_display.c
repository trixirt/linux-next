/*
 * Copyright (C) 2008 Maarten Maathuis.
 * All Rights Reserved.
 *
 * Permission is hereby granted, free of charge, to any person obtaining
 * a copy of this software and associated documentation files (the
 * "Software"), to deal in the Software without restriction, including
 * without limitation the rights to use, copy, modify, merge, publish,
 * distribute, sublicense, and/or sell copies of the Software, and to
 * permit persons to whom the Software is furnished to do so, subject to
 * the following conditions:
 *
 * The above copyright notice and this permission notice (including the
 * next paragraph) shall be included in all copies or substantial
 * portions of the Software.
 *
 * THE SOFTWARE IS PROVIDED "AS IS", WITHOUT WARRANTY OF ANY KIND,
 * EXPRESS OR IMPLIED, INCLUDING BUT NOT LIMITED TO THE WARRANTIES OF
 * MERCHANTABILITY, FITNESS FOR A PARTICULAR PURPOSE AND NONINFRINGEMENT.
 * IN NO EVENT SHALL THE COPYRIGHT OWNER(S) AND/OR ITS SUPPLIERS BE
 * LIABLE FOR ANY CLAIM, DAMAGES OR OTHER LIABILITY, WHETHER IN AN ACTION
 * OF CONTRACT, TORT OR OTHERWISE, ARISING FROM, OUT OF OR IN CONNECTION
 * WITH THE SOFTWARE OR THE USE OR OTHER DEALINGS IN THE SOFTWARE.
 *
 */

#include <acpi/video.h>

#include <drm/drm_atomic.h>
#include <drm/drm_atomic_helper.h>
#include <drm/drm_crtc_helper.h>
#include <drm/drm_fb_helper.h>
#include <drm/drm_fourcc.h>
#include <drm/drm_gem_framebuffer_helper.h>
#include <drm/drm_probe_helper.h>
#include <drm/drm_vblank.h>

#include "nouveau_fbcon.h"
#include "nouveau_crtc.h"
#include "nouveau_gem.h"
#include "nouveau_connector.h"
#include "nv50_display.h"

#include <nvif/class.h>
#include <nvif/cl0046.h>
#include <nvif/event.h>
#include <dispnv50/crc.h>

int
nouveau_display_vblank_enable(struct drm_crtc *crtc)
{
	struct nouveau_crtc *nv_crtc;

	nv_crtc = nouveau_crtc(crtc);
	nvif_notify_get(&nv_crtc->vblank);

	return 0;
}

void
nouveau_display_vblank_disable(struct drm_crtc *crtc)
{
	struct nouveau_crtc *nv_crtc;

	nv_crtc = nouveau_crtc(crtc);
	nvif_notify_put(&nv_crtc->vblank);
}

static inline int
calc(int blanks, int blanke, int total, int line)
{
	if (blanke >= blanks) {
		if (line >= blanks)
			line -= total;
	} else {
		if (line >= blanks)
			line -= total;
		line -= blanke + 1;
	}
	return line;
}

static bool
nouveau_display_scanoutpos_head(struct drm_crtc *crtc, int *vpos, int *hpos,
				ktime_t *stime, ktime_t *etime)
{
	struct {
		struct nv04_disp_mthd_v0 base;
		struct nv04_disp_scanoutpos_v0 scan;
	} args = {
		.base.method = NV04_DISP_SCANOUTPOS,
		.base.head = nouveau_crtc(crtc)->index,
	};
	struct nouveau_display *disp = nouveau_display(crtc->dev);
	struct drm_vblank_crtc *vblank = &crtc->dev->vblank[drm_crtc_index(crtc)];
	int retry = 20;
	bool ret = false;

	do {
		ret = nvif_mthd(&disp->disp.object, 0, &args, sizeof(args));
		if (ret != 0)
			return false;

		if (args.scan.vline) {
			ret = true;
			break;
		}

		if (retry) ndelay(vblank->linedur_ns);
	} while (retry--);

	*hpos = args.scan.hline;
	*vpos = calc(args.scan.vblanks, args.scan.vblanke,
		     args.scan.vtotal, args.scan.vline);
	if (stime) *stime = ns_to_ktime(args.scan.time[0]);
	if (etime) *etime = ns_to_ktime(args.scan.time[1]);

	return ret;
}

bool
nouveau_display_scanoutpos(struct drm_crtc *crtc,
			   bool in_vblank_irq, int *vpos, int *hpos,
			   ktime_t *stime, ktime_t *etime,
			   const struct drm_display_mode *mode)
{
	return nouveau_display_scanoutpos_head(crtc, vpos, hpos,
					       stime, etime);
}

static const struct drm_framebuffer_funcs nouveau_framebuffer_funcs = {
	.destroy = drm_gem_fb_destroy,
	.create_handle = drm_gem_fb_create_handle,
};

static void
nouveau_decode_mod(struct nouveau_drm *drm,
		   uint64_t modifier,
		   uint32_t *tile_mode,
		   uint8_t *kind)
{
	BUG_ON(!tile_mode || !kind);

	if (modifier == DRM_FORMAT_MOD_LINEAR) {
		/* tile_mode will not be used in this case */
		*tile_mode = 0;
		*kind = 0;
	} else {
		/*
		 * Extract the block height and kind from the corresponding
		 * modifier fields.  See drm_fourcc.h for details.
		 */
		*tile_mode = (uint32_t)(modifier & 0xF);
		*kind = (uint8_t)((modifier >> 12) & 0xFF);

		if (drm->client.device.info.chipset >= 0xc0)
			*tile_mode <<= 4;
	}
}

void
nouveau_framebuffer_get_layout(struct drm_framebuffer *fb,
			       uint32_t *tile_mode,
			       uint8_t *kind)
{
	if (fb->flags & DRM_MODE_FB_MODIFIERS) {
		struct nouveau_drm *drm = nouveau_drm(fb->dev);

		nouveau_decode_mod(drm, fb->modifier, tile_mode, kind);
	} else {
		const struct nouveau_bo *nvbo = nouveau_gem_object(fb->obj[0]);

		*tile_mode = nvbo->mode;
		*kind = nvbo->kind;
	}
}

static int
nouveau_validate_decode_mod(struct nouveau_drm *drm,
			    uint64_t modifier,
			    uint32_t *tile_mode,
			    uint8_t *kind)
{
	struct nouveau_display *disp = nouveau_display(drm->dev);
	int mod;

	if (drm->client.device.info.family < NV_DEVICE_INFO_V0_TESLA) {
		return -EINVAL;
	}

	BUG_ON(!disp->format_modifiers);

	for (mod = 0;
	     (disp->format_modifiers[mod] != DRM_FORMAT_MOD_INVALID) &&
	     (disp->format_modifiers[mod] != modifier);
	     mod++);

	if (disp->format_modifiers[mod] == DRM_FORMAT_MOD_INVALID)
		return -EINVAL;

	nouveau_decode_mod(drm, modifier, tile_mode, kind);

	return 0;
}

<<<<<<< HEAD
static const struct drm_framebuffer_funcs nouveau_framebuffer_funcs = {
	.destroy = drm_gem_fb_destroy,
	.create_handle = drm_gem_fb_create_handle,
};

static void
nouveau_decode_mod(struct nouveau_drm *drm,
		   uint64_t modifier,
		   uint32_t *tile_mode,
		   uint8_t *kind)
{
	BUG_ON(!tile_mode || !kind);

	if (modifier == DRM_FORMAT_MOD_LINEAR) {
		/* tile_mode will not be used in this case */
		*tile_mode = 0;
		*kind = 0;
	} else {
		/*
		 * Extract the block height and kind from the corresponding
		 * modifier fields.  See drm_fourcc.h for details.
		 */
		*tile_mode = (uint32_t)(modifier & 0xF);
		*kind = (uint8_t)((modifier >> 12) & 0xFF);

		if (drm->client.device.info.chipset >= 0xc0)
			*tile_mode <<= 4;
	}
}

void
nouveau_framebuffer_get_layout(struct drm_framebuffer *fb,
			       uint32_t *tile_mode,
			       uint8_t *kind)
{
	if (fb->flags & DRM_MODE_FB_MODIFIERS) {
		struct nouveau_drm *drm = nouveau_drm(fb->dev);

		nouveau_decode_mod(drm, fb->modifier, tile_mode, kind);
	} else {
		const struct nouveau_bo *nvbo = nouveau_gem_object(fb->obj[0]);

		*tile_mode = nvbo->mode;
		*kind = nvbo->kind;
	}
}

static int
nouveau_validate_decode_mod(struct nouveau_drm *drm,
			    uint64_t modifier,
			    uint32_t *tile_mode,
			    uint8_t *kind)
{
	struct nouveau_display *disp = nouveau_display(drm->dev);
	int mod;

	if (drm->client.device.info.family < NV_DEVICE_INFO_V0_TESLA) {
		return -EINVAL;
	}

	BUG_ON(!disp->format_modifiers);

	for (mod = 0;
	     (disp->format_modifiers[mod] != DRM_FORMAT_MOD_INVALID) &&
	     (disp->format_modifiers[mod] != modifier);
	     mod++);

	if (disp->format_modifiers[mod] == DRM_FORMAT_MOD_INVALID)
		return -EINVAL;

	nouveau_decode_mod(drm, modifier, tile_mode, kind);

	return 0;
}

static inline uint32_t
nouveau_get_width_in_blocks(uint32_t stride)
{
	/* GOBs per block in the x direction is always one, and GOBs are
	 * 64 bytes wide
	 */
	static const uint32_t log_block_width = 6;

	return (stride + (1 << log_block_width) - 1) >> log_block_width;
}

static inline uint32_t
nouveau_get_height_in_blocks(struct nouveau_drm *drm,
			     uint32_t height,
			     uint32_t log_block_height_in_gobs)
{
	uint32_t log_gob_height;
	uint32_t log_block_height;

	BUG_ON(drm->client.device.info.family < NV_DEVICE_INFO_V0_TESLA);

	if (drm->client.device.info.family < NV_DEVICE_INFO_V0_FERMI)
		log_gob_height = 2;
	else
		log_gob_height = 3;

	log_block_height = log_block_height_in_gobs + log_gob_height;

	return (height + (1 << log_block_height) - 1) >> log_block_height;
}

static int
nouveau_check_bl_size(struct nouveau_drm *drm, struct nouveau_bo *nvbo,
		      uint32_t offset, uint32_t stride, uint32_t h,
		      uint32_t tile_mode)
{
	uint32_t gob_size, bw, bh;
	uint64_t bl_size;

	BUG_ON(drm->client.device.info.family < NV_DEVICE_INFO_V0_TESLA);

=======
static inline uint32_t
nouveau_get_width_in_blocks(uint32_t stride)
{
	/* GOBs per block in the x direction is always one, and GOBs are
	 * 64 bytes wide
	 */
	static const uint32_t log_block_width = 6;

	return (stride + (1 << log_block_width) - 1) >> log_block_width;
}

static inline uint32_t
nouveau_get_height_in_blocks(struct nouveau_drm *drm,
			     uint32_t height,
			     uint32_t log_block_height_in_gobs)
{
	uint32_t log_gob_height;
	uint32_t log_block_height;

	BUG_ON(drm->client.device.info.family < NV_DEVICE_INFO_V0_TESLA);

	if (drm->client.device.info.family < NV_DEVICE_INFO_V0_FERMI)
		log_gob_height = 2;
	else
		log_gob_height = 3;

	log_block_height = log_block_height_in_gobs + log_gob_height;

	return (height + (1 << log_block_height) - 1) >> log_block_height;
}

static int
nouveau_check_bl_size(struct nouveau_drm *drm, struct nouveau_bo *nvbo,
		      uint32_t offset, uint32_t stride, uint32_t h,
		      uint32_t tile_mode)
{
	uint32_t gob_size, bw, bh;
	uint64_t bl_size;

	BUG_ON(drm->client.device.info.family < NV_DEVICE_INFO_V0_TESLA);

>>>>>>> a786e8ca
	if (drm->client.device.info.chipset >= 0xc0) {
		if (tile_mode & 0xF)
			return -EINVAL;
		tile_mode >>= 4;
	}

	if (tile_mode & 0xFFFFFFF0)
		return -EINVAL;

	if (drm->client.device.info.family < NV_DEVICE_INFO_V0_FERMI)
		gob_size = 256;
	else
		gob_size = 512;

	bw = nouveau_get_width_in_blocks(stride);
	bh = nouveau_get_height_in_blocks(drm, h, tile_mode);

	bl_size = bw * bh * (1 << tile_mode) * gob_size;

	DRM_DEBUG_KMS("offset=%u stride=%u h=%u tile_mode=0x%02x bw=%u bh=%u gob_size=%u bl_size=%llu size=%lu\n",
		      offset, stride, h, tile_mode, bw, bh, gob_size, bl_size,
		      nvbo->bo.mem.size);

	if (bl_size + offset > nvbo->bo.mem.size)
		return -ERANGE;

	return 0;
}

int
nouveau_framebuffer_new(struct drm_device *dev,
			const struct drm_mode_fb_cmd2 *mode_cmd,
			struct drm_gem_object *gem,
			struct drm_framebuffer **pfb)
{
	struct nouveau_drm *drm = nouveau_drm(dev);
	struct nouveau_bo *nvbo = nouveau_gem_object(gem);
	struct drm_framebuffer *fb;
	const struct drm_format_info *info;
	unsigned int width, height, i;
	uint32_t tile_mode;
	uint8_t kind;
	int ret;

        /* YUV overlays have special requirements pre-NV50 */
	if (drm->client.device.info.family < NV_DEVICE_INFO_V0_TESLA &&

	    (mode_cmd->pixel_format == DRM_FORMAT_YUYV ||
	     mode_cmd->pixel_format == DRM_FORMAT_UYVY ||
	     mode_cmd->pixel_format == DRM_FORMAT_NV12 ||
	     mode_cmd->pixel_format == DRM_FORMAT_NV21) &&
	    (mode_cmd->pitches[0] & 0x3f || /* align 64 */
	     mode_cmd->pitches[0] >= 0x10000 || /* at most 64k pitch */
	     (mode_cmd->pitches[1] && /* pitches for planes must match */
	      mode_cmd->pitches[0] != mode_cmd->pitches[1]))) {
		struct drm_format_name_buf format_name;
		DRM_DEBUG_KMS("Unsuitable framebuffer: format: %s; pitches: 0x%x\n 0x%x\n",
			      drm_get_format_name(mode_cmd->pixel_format,
						  &format_name),
			      mode_cmd->pitches[0],
			      mode_cmd->pitches[1]);
		return -EINVAL;
	}

	if (mode_cmd->flags & DRM_MODE_FB_MODIFIERS) {
		if (nouveau_validate_decode_mod(drm, mode_cmd->modifier[0],
						&tile_mode, &kind)) {
			DRM_DEBUG_KMS("Unsupported modifier: 0x%llx\n",
				      mode_cmd->modifier[0]);
			return -EINVAL;
		}
	} else {
		tile_mode = nvbo->mode;
		kind = nvbo->kind;
	}

	info = drm_get_format_info(dev, mode_cmd);

	for (i = 0; i < info->num_planes; i++) {
		width = drm_format_info_plane_width(info,
						    mode_cmd->width,
						    i);
		height = drm_format_info_plane_height(info,
						      mode_cmd->height,
						      i);

		if (kind) {
			ret = nouveau_check_bl_size(drm, nvbo,
						    mode_cmd->offsets[i],
						    mode_cmd->pitches[i],
						    height, tile_mode);
			if (ret)
				return ret;
		} else {
			uint32_t size = mode_cmd->pitches[i] * height;

			if (size + mode_cmd->offsets[i] > nvbo->bo.mem.size)
				return -ERANGE;
		}
	}

	if (!(fb = *pfb = kzalloc(sizeof(*fb), GFP_KERNEL)))
		return -ENOMEM;

	drm_helper_mode_fill_fb_struct(dev, fb, mode_cmd);
	fb->obj[0] = gem;

	ret = drm_framebuffer_init(dev, fb, &nouveau_framebuffer_funcs);
	if (ret)
		kfree(fb);
	return ret;
}

struct drm_framebuffer *
nouveau_user_framebuffer_create(struct drm_device *dev,
				struct drm_file *file_priv,
				const struct drm_mode_fb_cmd2 *mode_cmd)
{
	struct drm_framebuffer *fb;
	struct drm_gem_object *gem;
	int ret;

	gem = drm_gem_object_lookup(file_priv, mode_cmd->handles[0]);
	if (!gem)
		return ERR_PTR(-ENOENT);

	ret = nouveau_framebuffer_new(dev, mode_cmd, gem, &fb);
	if (ret == 0)
		return fb;

	drm_gem_object_put(gem);
	return ERR_PTR(ret);
}

static const struct drm_mode_config_funcs nouveau_mode_config_funcs = {
	.fb_create = nouveau_user_framebuffer_create,
	.output_poll_changed = nouveau_fbcon_output_poll_changed,
};


struct nouveau_drm_prop_enum_list {
	u8 gen_mask;
	int type;
	char *name;
};

static struct nouveau_drm_prop_enum_list underscan[] = {
	{ 6, UNDERSCAN_AUTO, "auto" },
	{ 6, UNDERSCAN_OFF, "off" },
	{ 6, UNDERSCAN_ON, "on" },
	{}
};

static struct nouveau_drm_prop_enum_list dither_mode[] = {
	{ 7, DITHERING_MODE_AUTO, "auto" },
	{ 7, DITHERING_MODE_OFF, "off" },
	{ 1, DITHERING_MODE_ON, "on" },
	{ 6, DITHERING_MODE_STATIC2X2, "static 2x2" },
	{ 6, DITHERING_MODE_DYNAMIC2X2, "dynamic 2x2" },
	{ 4, DITHERING_MODE_TEMPORAL, "temporal" },
	{}
};

static struct nouveau_drm_prop_enum_list dither_depth[] = {
	{ 6, DITHERING_DEPTH_AUTO, "auto" },
	{ 6, DITHERING_DEPTH_6BPC, "6 bpc" },
	{ 6, DITHERING_DEPTH_8BPC, "8 bpc" },
	{}
};

#define PROP_ENUM(p,gen,n,list) do {                                           \
	struct nouveau_drm_prop_enum_list *l = (list);                         \
	int c = 0;                                                             \
	while (l->gen_mask) {                                                  \
		if (l->gen_mask & (1 << (gen)))                                \
			c++;                                                   \
		l++;                                                           \
	}                                                                      \
	if (c) {                                                               \
		p = drm_property_create(dev, DRM_MODE_PROP_ENUM, n, c);        \
		l = (list);                                                    \
		while (p && l->gen_mask) {                                     \
			if (l->gen_mask & (1 << (gen))) {                      \
				drm_property_add_enum(p, l->type, l->name);    \
			}                                                      \
			l++;                                                   \
		}                                                              \
	}                                                                      \
} while(0)

static void
nouveau_display_hpd_work(struct work_struct *work)
{
	struct nouveau_drm *drm = container_of(work, typeof(*drm), hpd_work);

	pm_runtime_get_sync(drm->dev->dev);

	drm_helper_hpd_irq_event(drm->dev);

	pm_runtime_mark_last_busy(drm->dev->dev);
	pm_runtime_put_sync(drm->dev->dev);
}

#ifdef CONFIG_ACPI

static int
nouveau_display_acpi_ntfy(struct notifier_block *nb, unsigned long val,
			  void *data)
{
	struct nouveau_drm *drm = container_of(nb, typeof(*drm), acpi_nb);
	struct acpi_bus_event *info = data;
	int ret;

	if (!strcmp(info->device_class, ACPI_VIDEO_CLASS)) {
		if (info->type == ACPI_VIDEO_NOTIFY_PROBE) {
			ret = pm_runtime_get(drm->dev->dev);
			if (ret == 1 || ret == -EACCES) {
				/* If the GPU is already awake, or in a state
				 * where we can't wake it up, it can handle
				 * it's own hotplug events.
				 */
				pm_runtime_put_autosuspend(drm->dev->dev);
			} else if (ret == 0) {
				/* This may be the only indication we receive
				 * of a connector hotplug on a runtime
				 * suspended GPU, schedule hpd_work to check.
				 */
				NV_DEBUG(drm, "ACPI requested connector reprobe\n");
				schedule_work(&drm->hpd_work);
				pm_runtime_put_noidle(drm->dev->dev);
			} else {
				NV_WARN(drm, "Dropped ACPI reprobe event due to RPM error: %d\n",
					ret);
			}

			/* acpi-video should not generate keypresses for this */
			return NOTIFY_BAD;
		}
	}

	return NOTIFY_DONE;
}
#endif

int
nouveau_display_init(struct drm_device *dev, bool resume, bool runtime)
{
	struct nouveau_display *disp = nouveau_display(dev);
	struct drm_connector *connector;
	struct drm_connector_list_iter conn_iter;
	int ret;

	/*
	 * Enable hotplug interrupts (done as early as possible, since we need
	 * them for MST)
	 */
	drm_connector_list_iter_begin(dev, &conn_iter);
	nouveau_for_each_non_mst_connector_iter(connector, &conn_iter) {
		struct nouveau_connector *conn = nouveau_connector(connector);
		nvif_notify_get(&conn->hpd);
	}
	drm_connector_list_iter_end(&conn_iter);

	ret = disp->init(dev, resume, runtime);
	if (ret)
		return ret;

	/* enable connector detection and polling for connectors without HPD
	 * support
	 */
	drm_kms_helper_poll_enable(dev);

	return ret;
}

void
nouveau_display_fini(struct drm_device *dev, bool suspend, bool runtime)
{
	struct nouveau_display *disp = nouveau_display(dev);
	struct nouveau_drm *drm = nouveau_drm(dev);
	struct drm_connector *connector;
	struct drm_connector_list_iter conn_iter;

	if (!suspend) {
		if (drm_drv_uses_atomic_modeset(dev))
			drm_atomic_helper_shutdown(dev);
		else
			drm_helper_force_disable_all(dev);
	}

	/* disable hotplug interrupts */
	drm_connector_list_iter_begin(dev, &conn_iter);
	nouveau_for_each_non_mst_connector_iter(connector, &conn_iter) {
		struct nouveau_connector *conn = nouveau_connector(connector);
		nvif_notify_put(&conn->hpd);
	}
	drm_connector_list_iter_end(&conn_iter);

	if (!runtime)
		cancel_work_sync(&drm->hpd_work);

	drm_kms_helper_poll_disable(dev);
	disp->fini(dev, suspend);
}

static void
nouveau_display_create_properties(struct drm_device *dev)
{
	struct nouveau_display *disp = nouveau_display(dev);
	int gen;

	if (disp->disp.object.oclass < NV50_DISP)
		gen = 0;
	else
	if (disp->disp.object.oclass < GF110_DISP)
		gen = 1;
	else
		gen = 2;

	PROP_ENUM(disp->dithering_mode, gen, "dithering mode", dither_mode);
	PROP_ENUM(disp->dithering_depth, gen, "dithering depth", dither_depth);
	PROP_ENUM(disp->underscan_property, gen, "underscan", underscan);

	disp->underscan_hborder_property =
		drm_property_create_range(dev, 0, "underscan hborder", 0, 128);

	disp->underscan_vborder_property =
		drm_property_create_range(dev, 0, "underscan vborder", 0, 128);

	if (gen < 1)
		return;

	/* -90..+90 */
	disp->vibrant_hue_property =
		drm_property_create_range(dev, 0, "vibrant hue", 0, 180);

	/* -100..+100 */
	disp->color_vibrance_property =
		drm_property_create_range(dev, 0, "color vibrance", 0, 200);
}

int
nouveau_display_create(struct drm_device *dev)
{
	struct nouveau_drm *drm = nouveau_drm(dev);
	struct nvkm_device *device = nvxx_device(&drm->client.device);
	struct nouveau_display *disp;
	int ret;

	disp = drm->display = kzalloc(sizeof(*disp), GFP_KERNEL);
	if (!disp)
		return -ENOMEM;

	drm_mode_config_init(dev);
	drm_mode_create_scaling_mode_property(dev);
	drm_mode_create_dvi_i_properties(dev);

	dev->mode_config.funcs = &nouveau_mode_config_funcs;
	dev->mode_config.fb_base = device->func->resource_addr(device, 1);

	dev->mode_config.min_width = 0;
	dev->mode_config.min_height = 0;
	if (drm->client.device.info.family < NV_DEVICE_INFO_V0_CELSIUS) {
		dev->mode_config.max_width = 2048;
		dev->mode_config.max_height = 2048;
	} else
	if (drm->client.device.info.family < NV_DEVICE_INFO_V0_TESLA) {
		dev->mode_config.max_width = 4096;
		dev->mode_config.max_height = 4096;
	} else
	if (drm->client.device.info.family < NV_DEVICE_INFO_V0_FERMI) {
		dev->mode_config.max_width = 8192;
		dev->mode_config.max_height = 8192;
	} else {
		dev->mode_config.max_width = 16384;
		dev->mode_config.max_height = 16384;
	}

	dev->mode_config.preferred_depth = 24;
	dev->mode_config.prefer_shadow = 1;
	dev->mode_config.allow_fb_modifiers = true;

	if (drm->client.device.info.chipset < 0x11)
		dev->mode_config.async_page_flip = false;
	else
		dev->mode_config.async_page_flip = true;

	drm_kms_helper_poll_init(dev);
	drm_kms_helper_poll_disable(dev);

	if (nouveau_modeset != 2 && drm->vbios.dcb.entries) {
		ret = nvif_disp_ctor(&drm->client.device, 0, &disp->disp);
		if (ret == 0) {
			nouveau_display_create_properties(dev);
			if (disp->disp.object.oclass < NV50_DISP)
				ret = nv04_display_create(dev);
			else
				ret = nv50_display_create(dev);
		}
	} else {
		ret = 0;
	}

	if (ret)
		goto disp_create_err;

	drm_mode_config_reset(dev);

	if (dev->mode_config.num_crtc) {
		ret = drm_vblank_init(dev, dev->mode_config.num_crtc);
		if (ret)
			goto vblank_err;

		if (disp->disp.object.oclass >= NV50_DISP)
			nv50_crc_init(dev);
	}

	INIT_WORK(&drm->hpd_work, nouveau_display_hpd_work);
#ifdef CONFIG_ACPI
	drm->acpi_nb.notifier_call = nouveau_display_acpi_ntfy;
	register_acpi_notifier(&drm->acpi_nb);
#endif

	return 0;

vblank_err:
	disp->dtor(dev);
disp_create_err:
	drm_kms_helper_poll_fini(dev);
	drm_mode_config_cleanup(dev);
	return ret;
}

void
nouveau_display_destroy(struct drm_device *dev)
{
	struct nouveau_display *disp = nouveau_display(dev);

#ifdef CONFIG_ACPI
	unregister_acpi_notifier(&nouveau_drm(dev)->acpi_nb);
#endif

	drm_kms_helper_poll_fini(dev);
	drm_mode_config_cleanup(dev);

	if (disp->dtor)
		disp->dtor(dev);

	nvif_disp_dtor(&disp->disp);

	nouveau_drm(dev)->display = NULL;
	kfree(disp);
}

int
nouveau_display_suspend(struct drm_device *dev, bool runtime)
{
	struct nouveau_display *disp = nouveau_display(dev);

	if (drm_drv_uses_atomic_modeset(dev)) {
		if (!runtime) {
			disp->suspend = drm_atomic_helper_suspend(dev);
			if (IS_ERR(disp->suspend)) {
				int ret = PTR_ERR(disp->suspend);
				disp->suspend = NULL;
				return ret;
			}
		}
	}

	nouveau_display_fini(dev, true, runtime);
	return 0;
}

void
nouveau_display_resume(struct drm_device *dev, bool runtime)
{
	struct nouveau_display *disp = nouveau_display(dev);

	nouveau_display_init(dev, true, runtime);

	if (drm_drv_uses_atomic_modeset(dev)) {
		if (disp->suspend) {
			drm_atomic_helper_resume(dev, disp->suspend);
			disp->suspend = NULL;
		}
		return;
	}
}

int
nouveau_display_dumb_create(struct drm_file *file_priv, struct drm_device *dev,
			    struct drm_mode_create_dumb *args)
{
	struct nouveau_cli *cli = nouveau_cli(file_priv);
	struct nouveau_bo *bo;
	uint32_t domain;
	int ret;

	args->pitch = roundup(args->width * (args->bpp / 8), 256);
	args->size = args->pitch * args->height;
	args->size = roundup(args->size, PAGE_SIZE);

	/* Use VRAM if there is any ; otherwise fallback to system memory */
	if (nouveau_drm(dev)->client.device.info.ram_size != 0)
		domain = NOUVEAU_GEM_DOMAIN_VRAM;
	else
		domain = NOUVEAU_GEM_DOMAIN_GART;

	ret = nouveau_gem_new(cli, args->size, 0, domain, 0, 0, &bo);
	if (ret)
		return ret;

	ret = drm_gem_handle_create(file_priv, &bo->bo.base, &args->handle);
	drm_gem_object_put(&bo->bo.base);
	return ret;
}

int
nouveau_display_dumb_map_offset(struct drm_file *file_priv,
				struct drm_device *dev,
				uint32_t handle, uint64_t *poffset)
{
	struct drm_gem_object *gem;

	gem = drm_gem_object_lookup(file_priv, handle);
	if (gem) {
		struct nouveau_bo *bo = nouveau_gem_object(gem);
		*poffset = drm_vma_node_offset_addr(&bo->bo.base.vma_node);
		drm_gem_object_put(gem);
		return 0;
	}

	return -ENOENT;
}<|MERGE_RESOLUTION|>--- conflicted
+++ resolved
@@ -203,82 +203,6 @@
 	return 0;
 }
 
-<<<<<<< HEAD
-static const struct drm_framebuffer_funcs nouveau_framebuffer_funcs = {
-	.destroy = drm_gem_fb_destroy,
-	.create_handle = drm_gem_fb_create_handle,
-};
-
-static void
-nouveau_decode_mod(struct nouveau_drm *drm,
-		   uint64_t modifier,
-		   uint32_t *tile_mode,
-		   uint8_t *kind)
-{
-	BUG_ON(!tile_mode || !kind);
-
-	if (modifier == DRM_FORMAT_MOD_LINEAR) {
-		/* tile_mode will not be used in this case */
-		*tile_mode = 0;
-		*kind = 0;
-	} else {
-		/*
-		 * Extract the block height and kind from the corresponding
-		 * modifier fields.  See drm_fourcc.h for details.
-		 */
-		*tile_mode = (uint32_t)(modifier & 0xF);
-		*kind = (uint8_t)((modifier >> 12) & 0xFF);
-
-		if (drm->client.device.info.chipset >= 0xc0)
-			*tile_mode <<= 4;
-	}
-}
-
-void
-nouveau_framebuffer_get_layout(struct drm_framebuffer *fb,
-			       uint32_t *tile_mode,
-			       uint8_t *kind)
-{
-	if (fb->flags & DRM_MODE_FB_MODIFIERS) {
-		struct nouveau_drm *drm = nouveau_drm(fb->dev);
-
-		nouveau_decode_mod(drm, fb->modifier, tile_mode, kind);
-	} else {
-		const struct nouveau_bo *nvbo = nouveau_gem_object(fb->obj[0]);
-
-		*tile_mode = nvbo->mode;
-		*kind = nvbo->kind;
-	}
-}
-
-static int
-nouveau_validate_decode_mod(struct nouveau_drm *drm,
-			    uint64_t modifier,
-			    uint32_t *tile_mode,
-			    uint8_t *kind)
-{
-	struct nouveau_display *disp = nouveau_display(drm->dev);
-	int mod;
-
-	if (drm->client.device.info.family < NV_DEVICE_INFO_V0_TESLA) {
-		return -EINVAL;
-	}
-
-	BUG_ON(!disp->format_modifiers);
-
-	for (mod = 0;
-	     (disp->format_modifiers[mod] != DRM_FORMAT_MOD_INVALID) &&
-	     (disp->format_modifiers[mod] != modifier);
-	     mod++);
-
-	if (disp->format_modifiers[mod] == DRM_FORMAT_MOD_INVALID)
-		return -EINVAL;
-
-	nouveau_decode_mod(drm, modifier, tile_mode, kind);
-
-	return 0;
-}
-
 static inline uint32_t
 nouveau_get_width_in_blocks(uint32_t stride)
 {
@@ -320,49 +244,6 @@
 
 	BUG_ON(drm->client.device.info.family < NV_DEVICE_INFO_V0_TESLA);
 
-=======
-static inline uint32_t
-nouveau_get_width_in_blocks(uint32_t stride)
-{
-	/* GOBs per block in the x direction is always one, and GOBs are
-	 * 64 bytes wide
-	 */
-	static const uint32_t log_block_width = 6;
-
-	return (stride + (1 << log_block_width) - 1) >> log_block_width;
-}
-
-static inline uint32_t
-nouveau_get_height_in_blocks(struct nouveau_drm *drm,
-			     uint32_t height,
-			     uint32_t log_block_height_in_gobs)
-{
-	uint32_t log_gob_height;
-	uint32_t log_block_height;
-
-	BUG_ON(drm->client.device.info.family < NV_DEVICE_INFO_V0_TESLA);
-
-	if (drm->client.device.info.family < NV_DEVICE_INFO_V0_FERMI)
-		log_gob_height = 2;
-	else
-		log_gob_height = 3;
-
-	log_block_height = log_block_height_in_gobs + log_gob_height;
-
-	return (height + (1 << log_block_height) - 1) >> log_block_height;
-}
-
-static int
-nouveau_check_bl_size(struct nouveau_drm *drm, struct nouveau_bo *nvbo,
-		      uint32_t offset, uint32_t stride, uint32_t h,
-		      uint32_t tile_mode)
-{
-	uint32_t gob_size, bw, bh;
-	uint64_t bl_size;
-
-	BUG_ON(drm->client.device.info.family < NV_DEVICE_INFO_V0_TESLA);
-
->>>>>>> a786e8ca
 	if (drm->client.device.info.chipset >= 0xc0) {
 		if (tile_mode & 0xF)
 			return -EINVAL;
