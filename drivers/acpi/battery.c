--- conflicted
+++ resolved
@@ -52,11 +52,7 @@
 static int battery_bix_broken_package;
 static int battery_notification_delay_ms;
 static int battery_ac_is_broken;
-<<<<<<< HEAD
-static int battery_check_pmic = 1;
 static int battery_quirk_notcharging;
-=======
->>>>>>> 1b15b698
 static unsigned int cache_time = 1000;
 module_param(cache_time, uint, 0644);
 MODULE_PARM_DESC(cache_time, "cache time in milliseconds");
@@ -1105,22 +1101,12 @@
 	return 0;
 }
 
-<<<<<<< HEAD
-static int __init
-battery_do_not_check_pmic_quirk(const struct dmi_system_id *d)
-{
-	battery_check_pmic = 0;
-	return 0;
-}
-
 static int __init battery_quirk_not_charging(const struct dmi_system_id *d)
 {
 	battery_quirk_notcharging = 1;
 	return 0;
 }
 
-=======
->>>>>>> 1b15b698
 static const struct dmi_system_id bat_dmi_table[] __initconst = {
 	{
 		/* NEC LZ750/LS */
@@ -1149,23 +1135,6 @@
 			DMI_MATCH(DMI_BIOS_DATE, "08/22/2014"),
 		},
 	},
-<<<<<<< HEAD
-	{
-		/* ECS EF20EA, AXP288 PMIC but uses separate fuel-gauge */
-		.callback = battery_do_not_check_pmic_quirk,
-		.matches = {
-			DMI_MATCH(DMI_PRODUCT_NAME, "EF20EA"),
-		},
-	},
-	{
-		/* Lenovo Ideapad Miix 320, AXP288 PMIC, separate fuel-gauge */
-		.callback = battery_do_not_check_pmic_quirk,
-		.matches = {
-			DMI_MATCH(DMI_SYS_VENDOR, "LENOVO"),
-			DMI_MATCH(DMI_PRODUCT_NAME, "80XF"),
-			DMI_MATCH(DMI_PRODUCT_VERSION, "Lenovo MIIX 320-10ICR"),
-		},
-	},
 	{
 		/*
 		 * On Lenovo ThinkPads the BIOS specification defines
@@ -1179,8 +1148,6 @@
 			DMI_MATCH(DMI_PRODUCT_VERSION, "ThinkPad"),
 		},
 	},
-=======
->>>>>>> 1b15b698
 	{},
 };
 
