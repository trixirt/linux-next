--- conflicted
+++ resolved
@@ -44,11 +44,7 @@
  * Define this here and validate with BUILD_BUG_ON() in pgtable_32.c
  * to avoid include recursion hell
  */
-<<<<<<< HEAD
-#define CPU_ENTRY_AREA_PAGES	(NR_CPUS * 39)
-=======
 #define CPU_ENTRY_AREA_PAGES	(NR_CPUS * 41)
->>>>>>> e3cb0c71
 
 /* The +1 is for the readonly IDT page: */
 #define CPU_ENTRY_AREA_BASE	\
