--- conflicted
+++ resolved
@@ -3855,17 +3855,12 @@
 	if (!(m->mnt_sb->s_type->fs_flags & FS_ALLOW_IDMAP))
 		return -EINVAL;
 
-<<<<<<< HEAD
-	/* We're not controlling the superblock. */
-	if (!ns_capable(m->mnt_sb->s_user_ns, CAP_SYS_ADMIN))
-=======
 	/* Don't yet support filesystem mountable in user namespaces. */
 	if (m->mnt_sb->s_user_ns != &init_user_ns)
 		return -EINVAL;
 
 	/* We're not controlling the superblock. */
 	if (!capable(CAP_SYS_ADMIN))
->>>>>>> 11e4b63a
 		return -EPERM;
 
 	/* Mount has already been visible in the filesystem hierarchy. */
