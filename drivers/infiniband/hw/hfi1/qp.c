--- conflicted
+++ resolved
@@ -898,13 +898,9 @@
 		if (!list_empty(&priv->s_iowait.list) &&
 		    !(qp->s_flags & RVT_S_BUSY) &&
 		    !(priv->s_flags & RVT_S_BUSY)) {
-<<<<<<< HEAD
-			qp->s_flags &= ~RVT_S_ANY_WAIT_IO;
-=======
 			qp->s_flags &= ~HFI1_S_ANY_WAIT_IO;
 			iowait_clear_flag(&priv->s_iowait, IOWAIT_PENDING_IB);
 			iowait_clear_flag(&priv->s_iowait, IOWAIT_PENDING_TID);
->>>>>>> 69dbdfff
 			list_del_init(&priv->s_iowait.list);
 			priv->s_iowait.lock = NULL;
 			rvt_put_qp(qp);
