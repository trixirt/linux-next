// SPDX-License-Identifier: GPL-2.0-or-later
/*
 *  Copyright (C) 2012-2013 Samsung Electronics Co., Ltd.
 */

#include <linux/blkdev.h>
#include <linux/slab.h>
#include <linux/buffer_head.h>

#include "exfat_raw.h"
#include "exfat_fs.h"

static const unsigned char free_bit[] = {
	0, 1, 0, 2, 0, 1, 0, 3, 0, 1, 0, 2, 0, 1, 0, 4, 0, 1, 0, 2,/*  0 ~  19*/
	0, 1, 0, 3, 0, 1, 0, 2, 0, 1, 0, 5, 0, 1, 0, 2, 0, 1, 0, 3,/* 20 ~  39*/
	0, 1, 0, 2, 0, 1, 0, 4, 0, 1, 0, 2, 0, 1, 0, 3, 0, 1, 0, 2,/* 40 ~  59*/
	0, 1, 0, 6, 0, 1, 0, 2, 0, 1, 0, 3, 0, 1, 0, 2, 0, 1, 0, 4,/* 60 ~  79*/
	0, 1, 0, 2, 0, 1, 0, 3, 0, 1, 0, 2, 0, 1, 0, 5, 0, 1, 0, 2,/* 80 ~  99*/
	0, 1, 0, 3, 0, 1, 0, 2, 0, 1, 0, 4, 0, 1, 0, 2, 0, 1, 0, 3,/*100 ~ 119*/
	0, 1, 0, 2, 0, 1, 0, 7, 0, 1, 0, 2, 0, 1, 0, 3, 0, 1, 0, 2,/*120 ~ 139*/
	0, 1, 0, 4, 0, 1, 0, 2, 0, 1, 0, 3, 0, 1, 0, 2, 0, 1, 0, 5,/*140 ~ 159*/
	0, 1, 0, 2, 0, 1, 0, 3, 0, 1, 0, 2, 0, 1, 0, 4, 0, 1, 0, 2,/*160 ~ 179*/
	0, 1, 0, 3, 0, 1, 0, 2, 0, 1, 0, 6, 0, 1, 0, 2, 0, 1, 0, 3,/*180 ~ 199*/
	0, 1, 0, 2, 0, 1, 0, 4, 0, 1, 0, 2, 0, 1, 0, 3, 0, 1, 0, 2,/*200 ~ 219*/
	0, 1, 0, 5, 0, 1, 0, 2, 0, 1, 0, 3, 0, 1, 0, 2, 0, 1, 0, 4,/*220 ~ 239*/
	0, 1, 0, 2, 0, 1, 0, 3, 0, 1, 0, 2, 0, 1, 0                /*240 ~ 254*/
};

static const unsigned char used_bit[] = {
	0, 1, 1, 2, 1, 2, 2, 3, 1, 2, 2, 3, 2, 3, 3, 4, 1, 2, 2, 3,/*  0 ~  19*/
	2, 3, 3, 4, 2, 3, 3, 4, 3, 4, 4, 5, 1, 2, 2, 3, 2, 3, 3, 4,/* 20 ~  39*/
	2, 3, 3, 4, 3, 4, 4, 5, 2, 3, 3, 4, 3, 4, 4, 5, 3, 4, 4, 5,/* 40 ~  59*/
	4, 5, 5, 6, 1, 2, 2, 3, 2, 3, 3, 4, 2, 3, 3, 4, 3, 4, 4, 5,/* 60 ~  79*/
	2, 3, 3, 4, 3, 4, 4, 5, 3, 4, 4, 5, 4, 5, 5, 6, 2, 3, 3, 4,/* 80 ~  99*/
	3, 4, 4, 5, 3, 4, 4, 5, 4, 5, 5, 6, 3, 4, 4, 5, 4, 5, 5, 6,/*100 ~ 119*/
	4, 5, 5, 6, 5, 6, 6, 7, 1, 2, 2, 3, 2, 3, 3, 4, 2, 3, 3, 4,/*120 ~ 139*/
	3, 4, 4, 5, 2, 3, 3, 4, 3, 4, 4, 5, 3, 4, 4, 5, 4, 5, 5, 6,/*140 ~ 159*/
	2, 3, 3, 4, 3, 4, 4, 5, 3, 4, 4, 5, 4, 5, 5, 6, 3, 4, 4, 5,/*160 ~ 179*/
	4, 5, 5, 6, 4, 5, 5, 6, 5, 6, 6, 7, 2, 3, 3, 4, 3, 4, 4, 5,/*180 ~ 199*/
	3, 4, 4, 5, 4, 5, 5, 6, 3, 4, 4, 5, 4, 5, 5, 6, 4, 5, 5, 6,/*200 ~ 219*/
	5, 6, 6, 7, 3, 4, 4, 5, 4, 5, 5, 6, 4, 5, 5, 6, 5, 6, 6, 7,/*220 ~ 239*/
	4, 5, 5, 6, 5, 6, 6, 7, 5, 6, 6, 7, 6, 7, 7, 8             /*240 ~ 255*/
};

/*
 *  Allocation Bitmap Management Functions
 */
static int exfat_allocate_bitmap(struct super_block *sb,
		struct exfat_dentry *ep)
{
	struct exfat_sb_info *sbi = EXFAT_SB(sb);
	long long map_size;
	unsigned int i, need_map_size;
	sector_t sector;

	sbi->map_clu = le32_to_cpu(ep->dentry.bitmap.start_clu);
	map_size = le64_to_cpu(ep->dentry.bitmap.size);
	need_map_size = ((EXFAT_DATA_CLUSTER_COUNT(sbi) - 1) / BITS_PER_BYTE)
		+ 1;
	if (need_map_size != map_size) {
		exfat_err(sb, "bogus allocation bitmap size(need : %u, cur : %lld)",
			  need_map_size, map_size);
		/*
		 * Only allowed when bogus allocation
		 * bitmap size is large
		 */
		if (need_map_size > map_size)
			return -EIO;
	}
	sbi->map_sectors = ((need_map_size - 1) >>
			(sb->s_blocksize_bits)) + 1;
	sbi->vol_amap = kmalloc_array(sbi->map_sectors,
				sizeof(struct buffer_head *), GFP_KERNEL);
	if (!sbi->vol_amap)
		return -ENOMEM;

	sector = exfat_cluster_to_sector(sbi, sbi->map_clu);
	for (i = 0; i < sbi->map_sectors; i++) {
		sbi->vol_amap[i] = sb_bread(sb, sector + i);
		if (!sbi->vol_amap[i]) {
			/* release all buffers and free vol_amap */
			int j = 0;

			while (j < i)
				brelse(sbi->vol_amap[j++]);

			kfree(sbi->vol_amap);
			sbi->vol_amap = NULL;
			return -EIO;
		}
	}

	return 0;
}

int exfat_load_bitmap(struct super_block *sb)
{
	unsigned int i, type;
	struct exfat_chain clu;
	struct exfat_sb_info *sbi = EXFAT_SB(sb);

	exfat_chain_set(&clu, sbi->root_dir, 0, ALLOC_FAT_CHAIN);
	while (clu.dir != EXFAT_EOF_CLUSTER) {
		for (i = 0; i < sbi->dentries_per_clu; i++) {
			struct exfat_dentry *ep;
			struct buffer_head *bh;

			ep = exfat_get_dentry(sb, &clu, i, &bh, NULL);
			if (!ep)
				return -EIO;

			type = exfat_get_entry_type(ep);
			if (type == TYPE_UNUSED)
				break;
			if (type != TYPE_BITMAP)
				continue;
			if (ep->dentry.bitmap.flags == 0x0) {
				int err;

				err = exfat_allocate_bitmap(sb, ep);
				brelse(bh);
				return err;
			}
			brelse(bh);
		}

		if (exfat_get_next_cluster(sb, &clu.dir))
			return -EIO;
	}

	return -EINVAL;
}

void exfat_free_bitmap(struct exfat_sb_info *sbi)
{
	int i;

	for (i = 0; i < sbi->map_sectors; i++)
		__brelse(sbi->vol_amap[i]);

	kfree(sbi->vol_amap);
}

int exfat_set_bitmap(struct inode *inode, unsigned int clu, bool sync)
{
	int i, b;
	unsigned int ent_idx;
	struct super_block *sb = inode->i_sb;
	struct exfat_sb_info *sbi = EXFAT_SB(sb);

	WARN_ON(clu < EXFAT_FIRST_CLUSTER);
	ent_idx = CLUSTER_TO_BITMAP_ENT(clu);
	i = BITMAP_OFFSET_SECTOR_INDEX(sb, ent_idx);
	b = BITMAP_OFFSET_BIT_IN_SECTOR(sb, ent_idx);

	set_bit_le(b, sbi->vol_amap[i]->b_data);
	exfat_update_bh(sbi->vol_amap[i], sync);
	return 0;
}

<<<<<<< HEAD
/*
 * If the value of "clu" is 0, it means cluster 2 which is the first cluster of
 * the cluster heap.
 */
=======
>>>>>>> 11e4b63a
void exfat_clear_bitmap(struct inode *inode, unsigned int clu, bool sync)
{
	int i, b;
	unsigned int ent_idx;
	struct super_block *sb = inode->i_sb;
	struct exfat_sb_info *sbi = EXFAT_SB(sb);
	struct exfat_mount_options *opts = &sbi->options;

	WARN_ON(clu < EXFAT_FIRST_CLUSTER);
	ent_idx = CLUSTER_TO_BITMAP_ENT(clu);
	i = BITMAP_OFFSET_SECTOR_INDEX(sb, ent_idx);
	b = BITMAP_OFFSET_BIT_IN_SECTOR(sb, ent_idx);

	clear_bit_le(b, sbi->vol_amap[i]->b_data);
	exfat_update_bh(sbi->vol_amap[i], sync);

	if (opts->discard) {
		int ret_discard;

		ret_discard = sb_issue_discard(sb,
			exfat_cluster_to_sector(sbi, clu),
			(1 << sbi->sect_per_clus_bits), GFP_NOFS, 0);

		if (ret_discard == -EOPNOTSUPP) {
			exfat_err(sb, "discard not supported by device, disabling");
			opts->discard = 0;
		}
	}
}

/*
 * If the value of "clu" is 0, it means cluster 2 which is the first cluster of
 * the cluster heap.
 */
unsigned int exfat_find_free_bitmap(struct super_block *sb, unsigned int clu)
{
	unsigned int i, map_i, map_b, ent_idx;
	unsigned int clu_base, clu_free;
	unsigned char k, clu_mask;
	struct exfat_sb_info *sbi = EXFAT_SB(sb);

	WARN_ON(clu < EXFAT_FIRST_CLUSTER);
	ent_idx = CLUSTER_TO_BITMAP_ENT(clu);
	clu_base = BITMAP_ENT_TO_CLUSTER(ent_idx & ~(BITS_PER_BYTE_MASK));
	clu_mask = IGNORED_BITS_REMAINED(clu, clu_base);

	map_i = BITMAP_OFFSET_SECTOR_INDEX(sb, ent_idx);
	map_b = BITMAP_OFFSET_BYTE_IN_SECTOR(sb, ent_idx);

	for (i = EXFAT_FIRST_CLUSTER; i < sbi->num_clusters;
	     i += BITS_PER_BYTE) {
		k = *(sbi->vol_amap[map_i]->b_data + map_b);
		if (clu_mask > 0) {
			k |= clu_mask;
			clu_mask = 0;
		}
		if (k < 0xFF) {
			clu_free = clu_base + free_bit[k];
			if (clu_free < sbi->num_clusters)
				return clu_free;
		}
		clu_base += BITS_PER_BYTE;

		if (++map_b >= sb->s_blocksize ||
		    clu_base >= sbi->num_clusters) {
			if (++map_i >= sbi->map_sectors) {
				clu_base = EXFAT_FIRST_CLUSTER;
				map_i = 0;
			}
			map_b = 0;
		}
	}

	return EXFAT_EOF_CLUSTER;
}

int exfat_count_used_clusters(struct super_block *sb, unsigned int *ret_count)
{
	struct exfat_sb_info *sbi = EXFAT_SB(sb);
	unsigned int count = 0;
	unsigned int i, map_i = 0, map_b = 0;
	unsigned int total_clus = EXFAT_DATA_CLUSTER_COUNT(sbi);
	unsigned int last_mask = total_clus & BITS_PER_BYTE_MASK;
	unsigned char clu_bits;
	const unsigned char last_bit_mask[] = {0, 0b00000001, 0b00000011,
		0b00000111, 0b00001111, 0b00011111, 0b00111111, 0b01111111};

	total_clus &= ~last_mask;
	for (i = 0; i < total_clus; i += BITS_PER_BYTE) {
		clu_bits = *(sbi->vol_amap[map_i]->b_data + map_b);
		count += used_bit[clu_bits];
		if (++map_b >= (unsigned int)sb->s_blocksize) {
			map_i++;
			map_b = 0;
		}
	}

	if (last_mask) {
		clu_bits = *(sbi->vol_amap[map_i]->b_data + map_b);
		clu_bits &= last_bit_mask[last_mask];
		count += used_bit[clu_bits];
	}

	*ret_count = count;
	return 0;
}

int exfat_trim_fs(struct inode *inode, struct fstrim_range *range)
{
	unsigned int trim_begin, trim_end, count, next_free_clu;
	u64 clu_start, clu_end, trim_minlen, trimmed_total = 0;
	struct super_block *sb = inode->i_sb;
	struct exfat_sb_info *sbi = EXFAT_SB(sb);
	int err = 0;

	clu_start = max_t(u64, range->start >> sbi->cluster_size_bits,
				EXFAT_FIRST_CLUSTER);
	clu_end = clu_start + (range->len >> sbi->cluster_size_bits) - 1;
	trim_minlen = range->minlen >> sbi->cluster_size_bits;

	if (clu_start >= sbi->num_clusters || range->len < sbi->cluster_size)
		return -EINVAL;

	if (clu_end >= sbi->num_clusters)
		clu_end = sbi->num_clusters - 1;

	mutex_lock(&sbi->bitmap_lock);

	trim_begin = trim_end = exfat_find_free_bitmap(sb, clu_start);
	if (trim_begin == EXFAT_EOF_CLUSTER)
		goto unlock;

	next_free_clu = exfat_find_free_bitmap(sb, trim_end + 1);
	if (next_free_clu == EXFAT_EOF_CLUSTER)
		goto unlock;

	do {
		if (next_free_clu == trim_end + 1) {
			/* extend trim range for continuous free cluster */
			trim_end++;
		} else {
			/* trim current range if it's larger than trim_minlen */
			count = trim_end - trim_begin + 1;
			if (count >= trim_minlen) {
				err = sb_issue_discard(sb,
					exfat_cluster_to_sector(sbi, trim_begin),
					count * sbi->sect_per_clus, GFP_NOFS, 0);
				if (err)
					goto unlock;

				trimmed_total += count;
			}

			/* set next start point of the free hole */
			trim_begin = trim_end = next_free_clu;
		}

		if (next_free_clu >= clu_end)
			break;

		if (fatal_signal_pending(current)) {
			err = -ERESTARTSYS;
			goto unlock;
		}

		next_free_clu = exfat_find_free_bitmap(sb, next_free_clu + 1);
	} while (next_free_clu != EXFAT_EOF_CLUSTER &&
			next_free_clu > trim_end);

	/* try to trim remainder */
	count = trim_end - trim_begin + 1;
	if (count >= trim_minlen) {
		err = sb_issue_discard(sb, exfat_cluster_to_sector(sbi, trim_begin),
			count * sbi->sect_per_clus, GFP_NOFS, 0);
		if (err)
			goto unlock;

		trimmed_total += count;
	}

unlock:
	mutex_unlock(&sbi->bitmap_lock);
	range->len = trimmed_total << sbi->cluster_size_bits;

	return err;
}<|MERGE_RESOLUTION|>--- conflicted
+++ resolved
@@ -158,13 +158,6 @@
 	return 0;
 }
 
-<<<<<<< HEAD
-/*
- * If the value of "clu" is 0, it means cluster 2 which is the first cluster of
- * the cluster heap.
- */
-=======
->>>>>>> 11e4b63a
 void exfat_clear_bitmap(struct inode *inode, unsigned int clu, bool sync)
 {
 	int i, b;
