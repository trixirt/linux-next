--- conflicted
+++ resolved
@@ -8,291 +8,7 @@
 #include "cn9130-db.dtsi"
 
 / {
-<<<<<<< HEAD
-	model = "Marvell Armada CN9130-DB";
-
-	chosen {
-		stdout-path = "serial0:115200n8";
-	};
-
-	aliases {
-		gpio1 = &cp0_gpio1;
-		gpio2 = &cp0_gpio2;
-		i2c0 = &cp0_i2c0;
-		ethernet0 = &cp0_eth0;
-		ethernet1 = &cp0_eth1;
-		ethernet2 = &cp0_eth2;
-		spi1 = &cp0_spi0;
-		spi2 = &cp0_spi1;
-	};
-
-	memory@0 {
-		device_type = "memory";
-		reg = <0x0 0x0 0x0 0x80000000>;
-	};
-
-	ap0_reg_sd_vccq: ap0_sd_vccq@0 {
-		compatible = "regulator-gpio";
-		regulator-name = "ap0_sd_vccq";
-		regulator-min-microvolt = <1800000>;
-		regulator-max-microvolt = <3300000>;
-		gpios = <&expander0 8 GPIO_ACTIVE_HIGH>;
-		states = <1800000 0x1 3300000 0x0>;
-	};
-
-	cp0_reg_usb3_vbus0: cp0_usb3_vbus@0 {
-		compatible = "regulator-fixed";
-		regulator-name = "cp0-xhci0-vbus";
-		regulator-min-microvolt = <5000000>;
-		regulator-max-microvolt = <5000000>;
-		enable-active-high;
-		gpio = <&expander0 0 GPIO_ACTIVE_HIGH>;
-	};
-
-	cp0_usb3_0_phy0: cp0_usb3_phy@0 {
-		compatible = "usb-nop-xceiv";
-		vcc-supply = <&cp0_reg_usb3_vbus0>;
-	};
-
-	cp0_reg_usb3_vbus1: cp0_usb3_vbus@1 {
-		compatible = "regulator-fixed";
-		regulator-name = "cp0-xhci1-vbus";
-		regulator-min-microvolt = <5000000>;
-		regulator-max-microvolt = <5000000>;
-		enable-active-high;
-		gpio = <&expander0 1 GPIO_ACTIVE_HIGH>;
-	};
-
-	cp0_usb3_0_phy1: cp0_usb3_phy@1 {
-		compatible = "usb-nop-xceiv";
-		vcc-supply = <&cp0_reg_usb3_vbus1>;
-	};
-
-	cp0_reg_sd_vccq: cp0_sd_vccq@0 {
-		compatible = "regulator-gpio";
-		regulator-name = "cp0_sd_vccq";
-		regulator-min-microvolt = <1800000>;
-		regulator-max-microvolt = <3300000>;
-		gpios = <&expander0 15 GPIO_ACTIVE_HIGH>;
-		states = <1800000 0x1
-			  3300000 0x0>;
-	};
-
-	cp0_reg_sd_vcc: cp0_sd_vcc@0 {
-		compatible = "regulator-fixed";
-		regulator-name = "cp0_sd_vcc";
-		regulator-min-microvolt = <3300000>;
-		regulator-max-microvolt = <3300000>;
-		gpio = <&expander0 14 GPIO_ACTIVE_HIGH>;
-		enable-active-high;
-		regulator-always-on;
-	};
-
-	cp0_sfp_eth0: sfp-eth@0 {
-		compatible = "sff,sfp";
-		i2c-bus = <&cp0_sfpp0_i2c>;
-		los-gpio = <&cp0_module_expander1 11 GPIO_ACTIVE_HIGH>;
-		mod-def0-gpio = <&cp0_module_expander1 10 GPIO_ACTIVE_LOW>;
-		tx-disable-gpio = <&cp0_module_expander1 9 GPIO_ACTIVE_HIGH>;
-		tx-fault-gpio = <&cp0_module_expander1 8 GPIO_ACTIVE_HIGH>;
-		/*
-		 * SFP cages are unconnected on early PCBs because of an the I2C
-		 * lanes not being connected. Prevent the port for being
-		 * unusable by disabling the SFP node.
-		 */
-		status = "disabled";
-	};
-};
-
-&uart0 {
-	status = "okay";
-};
-
-/* on-board eMMC - U9 */
-&ap_sdhci0 {
-	pinctrl-names = "default";
-	bus-width = <8>;
-	mmc-ddr-1_8v;
-	mmc-hs400-1_8v;
-	vqmmc-supply = <&ap0_reg_sd_vccq>;
-	status = "okay";
-};
-
-&cp0_crypto {
-	status = "disabled";
-};
-
-&cp0_ethernet {
-	status = "okay";
-};
-
-/* SLM-1521-V2, CON9 */
-&cp0_eth0 {
-	status = "disabled";
-	phy-mode = "10gbase-kr";
-	/* Generic PHY, providing serdes lanes */
-	phys = <&cp0_comphy4 0>;
-	managed = "in-band-status";
-	sfp = <&cp0_sfp_eth0>;
-};
-
-/* CON56 */
-&cp0_eth1 {
-	status = "okay";
-	phy = <&phy0>;
-	phy-mode = "rgmii-id";
-};
-
-/* CON57 */
-&cp0_eth2 {
-	status = "okay";
-	phy = <&phy1>;
-	phy-mode = "rgmii-id";
-};
-
-&cp0_gpio1 {
-	status = "okay";
-};
-
-&cp0_gpio2 {
-	status = "okay";
-};
-
-&cp0_i2c0 {
-	status = "okay";
-	pinctrl-names = "default";
-	pinctrl-0 = <&cp0_i2c0_pins>;
-	clock-frequency = <100000>;
-
-	/* U36 */
-	expander0: pca953x@21 {
-		compatible = "nxp,pca9555";
-		pinctrl-names = "default";
-		gpio-controller;
-		#gpio-cells = <2>;
-		reg = <0x21>;
-		status = "okay";
-	};
-
-	/* U42 */
-	eeprom0: eeprom@50 {
-		compatible = "atmel,24c64";
-		reg = <0x50>;
-		pagesize = <0x20>;
-	};
-
-	/* U38 */
-	eeprom1: eeprom@57 {
-		compatible = "atmel,24c64";
-		reg = <0x57>;
-		pagesize = <0x20>;
-	};
-};
-
-&cp0_i2c1 {
-	status = "okay";
-	clock-frequency = <100000>;
-
-	/* SLM-1521-V2 - U3 */
-	i2c-mux@72 { /* verify address - depends on dpr */
-		compatible = "nxp,pca9544";
-		#address-cells = <1>;
-		#size-cells = <0>;
-		reg = <0x72>;
-		cp0_sfpp0_i2c: i2c@0 {
-			#address-cells = <1>;
-			#size-cells = <0>;
-			reg = <0>;
-		};
-
-		i2c@1 {
-			#address-cells = <1>;
-			#size-cells = <0>;
-			reg = <1>;
-			/* U12 */
-			cp0_module_expander1: pca9555@21 {
-				compatible = "nxp,pca9555";
-				pinctrl-names = "default";
-				gpio-controller;
-				#gpio-cells = <2>;
-				reg = <0x21>;
-			};
-
-		};
-	};
-};
-
-&cp0_mdio {
-	status = "okay";
-
-	phy0: ethernet-phy@0 {
-		reg = <0>;
-	};
-
-	phy1: ethernet-phy@1 {
-		reg = <1>;
-	};
-};
-
-/* U54 */
-&cp0_nand_controller {
-	pinctrl-names = "default";
-	pinctrl-0 = <&nand_pins &nand_rb>;
-
-	nand@0 {
-		reg = <0>;
-		label = "main-storage";
-		nand-rb = <0>;
-		nand-ecc-mode = "hw";
-		nand-on-flash-bbt;
-		nand-ecc-strength = <8>;
-		nand-ecc-step-size = <512>;
-
-		partitions {
-			compatible = "fixed-partitions";
-			#address-cells = <1>;
-			#size-cells = <1>;
-
-			partition@0 {
-				label = "U-Boot";
-				reg = <0 0x200000>;
-			};
-			partition@200000 {
-				label = "Linux";
-				reg = <0x200000 0xe00000>;
-			};
-			partition@1000000 {
-				label = "Filesystem";
-				reg = <0x1000000 0x3f000000>;
-			};
-		};
-	};
-};
-
-/* SLM-1521-V2, CON6 */
-&cp0_pcie0 {
-	status = "okay";
-	num-lanes = <4>;
-	num-viewport = <8>;
-	/* Generic PHY, providing serdes lanes */
-	phys = <&cp0_comphy0 0
-		&cp0_comphy1 0
-		&cp0_comphy2 0
-		&cp0_comphy3 0>;
-};
-
-&cp0_sata0 {
-	status = "okay";
-
-	/* SLM-1521-V2, CON2 */
-	sata-port@1 {
-		status = "okay";
-		/* Generic PHY, providing serdes lanes */
-		phys = <&cp0_comphy5 1>;
-	};
-=======
 	model = "Marvell Armada CN9130-DB setup A";
->>>>>>> 4364229f
 };
 
 /* Setup A has SPI1 flash as a boot device, while setup B uses NAND flash.
