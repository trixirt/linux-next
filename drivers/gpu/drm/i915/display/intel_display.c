/*
 * Copyright © 2006-2007 Intel Corporation
 *
 * Permission is hereby granted, free of charge, to any person obtaining a
 * copy of this software and associated documentation files (the "Software"),
 * to deal in the Software without restriction, including without limitation
 * the rights to use, copy, modify, merge, publish, distribute, sublicense,
 * and/or sell copies of the Software, and to permit persons to whom the
 * Software is furnished to do so, subject to the following conditions:
 *
 * The above copyright notice and this permission notice (including the next
 * paragraph) shall be included in all copies or substantial portions of the
 * Software.
 *
 * THE SOFTWARE IS PROVIDED "AS IS", WITHOUT WARRANTY OF ANY KIND, EXPRESS OR
 * IMPLIED, INCLUDING BUT NOT LIMITED TO THE WARRANTIES OF MERCHANTABILITY,
 * FITNESS FOR A PARTICULAR PURPOSE AND NONINFRINGEMENT.  IN NO EVENT SHALL
 * THE AUTHORS OR COPYRIGHT HOLDERS BE LIABLE FOR ANY CLAIM, DAMAGES OR OTHER
 * LIABILITY, WHETHER IN AN ACTION OF CONTRACT, TORT OR OTHERWISE, ARISING
 * FROM, OUT OF OR IN CONNECTION WITH THE SOFTWARE OR THE USE OR OTHER
 * DEALINGS IN THE SOFTWARE.
 *
 * Authors:
 *	Eric Anholt <eric@anholt.net>
 */

#include <acpi/video.h>
#include <linux/i2c.h>
#include <linux/input.h>
#include <linux/intel-iommu.h>
#include <linux/kernel.h>
#include <linux/module.h>
#include <linux/dma-resv.h>
#include <linux/slab.h>

#include <drm/drm_atomic.h>
#include <drm/drm_atomic_helper.h>
#include <drm/drm_atomic_uapi.h>
#include <drm/drm_damage_helper.h>
#include <drm/drm_dp_helper.h>
#include <drm/drm_edid.h>
#include <drm/drm_fourcc.h>
#include <drm/drm_plane_helper.h>
#include <drm/drm_probe_helper.h>
#include <drm/drm_rect.h>

#include "display/intel_audio.h"
#include "display/intel_crt.h"
#include "display/intel_ddi.h"
#include "display/intel_display_debugfs.h"
#include "display/intel_dp.h"
#include "display/intel_dp_mst.h"
#include "display/intel_dpll.h"
#include "display/intel_dpll_mgr.h"
#include "display/intel_dsi.h"
#include "display/intel_dvo.h"
#include "display/intel_fb.h"
#include "display/intel_gmbus.h"
#include "display/intel_hdmi.h"
#include "display/intel_lvds.h"
#include "display/intel_sdvo.h"
#include "display/intel_snps_phy.h"
#include "display/intel_tv.h"
#include "display/intel_vdsc.h"
#include "display/intel_vrr.h"

#include "gem/i915_gem_lmem.h"
#include "gem/i915_gem_object.h"

#include "gt/intel_rps.h"
#include "gt/gen8_ppgtt.h"

#include "g4x_dp.h"
#include "g4x_hdmi.h"
#include "i915_drv.h"
#include "intel_acpi.h"
#include "intel_atomic.h"
#include "intel_atomic_plane.h"
#include "intel_bw.h"
#include "intel_cdclk.h"
#include "intel_color.h"
#include "intel_crtc.h"
#include "intel_de.h"
#include "intel_display_types.h"
#include "intel_dmc.h"
#include "intel_dp_link_training.h"
#include "intel_fbc.h"
#include "intel_fdi.h"
#include "intel_fbdev.h"
#include "intel_fifo_underrun.h"
#include "intel_frontbuffer.h"
#include "intel_hdcp.h"
#include "intel_hotplug.h"
#include "intel_overlay.h"
#include "intel_pipe_crc.h"
#include "intel_pm.h"
#include "intel_pps.h"
#include "intel_psr.h"
#include "intel_quirks.h"
#include "intel_sideband.h"
#include "intel_sprite.h"
#include "intel_tc.h"
#include "intel_vga.h"
#include "i9xx_plane.h"
#include "skl_scaler.h"
#include "skl_universal_plane.h"

static void i9xx_crtc_clock_get(struct intel_crtc *crtc,
				struct intel_crtc_state *pipe_config);
static void ilk_pch_clock_get(struct intel_crtc *crtc,
			      struct intel_crtc_state *pipe_config);

static int intel_framebuffer_init(struct intel_framebuffer *ifb,
				  struct drm_i915_gem_object *obj,
				  struct drm_mode_fb_cmd2 *mode_cmd);
static void intel_set_transcoder_timings(const struct intel_crtc_state *crtc_state);
static void intel_set_pipe_src_size(const struct intel_crtc_state *crtc_state);
static void intel_cpu_transcoder_set_m_n(const struct intel_crtc_state *crtc_state,
					 const struct intel_link_m_n *m_n,
					 const struct intel_link_m_n *m2_n2);
static void i9xx_set_pipeconf(const struct intel_crtc_state *crtc_state);
static void ilk_set_pipeconf(const struct intel_crtc_state *crtc_state);
static void hsw_set_pipeconf(const struct intel_crtc_state *crtc_state);
static void bdw_set_pipemisc(const struct intel_crtc_state *crtc_state);
static void ilk_pfit_enable(const struct intel_crtc_state *crtc_state);
static void intel_modeset_setup_hw_state(struct drm_device *dev,
					 struct drm_modeset_acquire_ctx *ctx);

struct i915_dpt {
	struct i915_address_space vm;

	struct drm_i915_gem_object *obj;
	struct i915_vma *vma;
	void __iomem *iomem;
};

#define i915_is_dpt(vm) ((vm)->is_dpt)

static inline struct i915_dpt *
i915_vm_to_dpt(struct i915_address_space *vm)
{
	BUILD_BUG_ON(offsetof(struct i915_dpt, vm));
	GEM_BUG_ON(!i915_is_dpt(vm));
	return container_of(vm, struct i915_dpt, vm);
}

#define dpt_total_entries(dpt) ((dpt)->vm.total >> PAGE_SHIFT)

static void gen8_set_pte(void __iomem *addr, gen8_pte_t pte)
{
	writeq(pte, addr);
}

static void dpt_insert_page(struct i915_address_space *vm,
			    dma_addr_t addr,
			    u64 offset,
			    enum i915_cache_level level,
			    u32 flags)
{
	struct i915_dpt *dpt = i915_vm_to_dpt(vm);
	gen8_pte_t __iomem *base = dpt->iomem;

	gen8_set_pte(base + offset / I915_GTT_PAGE_SIZE,
		     vm->pte_encode(addr, level, flags));
}

static void dpt_insert_entries(struct i915_address_space *vm,
			       struct i915_vma *vma,
			       enum i915_cache_level level,
			       u32 flags)
{
	struct i915_dpt *dpt = i915_vm_to_dpt(vm);
	gen8_pte_t __iomem *base = dpt->iomem;
	const gen8_pte_t pte_encode = vm->pte_encode(0, level, flags);
	struct sgt_iter sgt_iter;
	dma_addr_t addr;
	int i;

	/*
	 * Note that we ignore PTE_READ_ONLY here. The caller must be careful
	 * not to allow the user to override access to a read only page.
	 */

	i = vma->node.start / I915_GTT_PAGE_SIZE;
	for_each_sgt_daddr(addr, sgt_iter, vma->pages)
		gen8_set_pte(&base[i++], pte_encode | addr);
}

static void dpt_clear_range(struct i915_address_space *vm,
			    u64 start, u64 length)
{
}

static void dpt_bind_vma(struct i915_address_space *vm,
			 struct i915_vm_pt_stash *stash,
			 struct i915_vma *vma,
			 enum i915_cache_level cache_level,
			 u32 flags)
{
	struct drm_i915_gem_object *obj = vma->obj;
	u32 pte_flags;

	/* Applicable to VLV (gen8+ do not support RO in the GGTT) */
	pte_flags = 0;
	if (vma->vm->has_read_only && i915_gem_object_is_readonly(obj))
		pte_flags |= PTE_READ_ONLY;
	if (i915_gem_object_is_lmem(obj))
		pte_flags |= PTE_LM;

	vma->vm->insert_entries(vma->vm, vma, cache_level, pte_flags);

	vma->page_sizes.gtt = I915_GTT_PAGE_SIZE;

	/*
	 * Without aliasing PPGTT there's no difference between
	 * GLOBAL/LOCAL_BIND, it's all the same ptes. Hence unconditionally
	 * upgrade to both bound if we bind either to avoid double-binding.
	 */
	atomic_or(I915_VMA_GLOBAL_BIND | I915_VMA_LOCAL_BIND, &vma->flags);
}

static void dpt_unbind_vma(struct i915_address_space *vm, struct i915_vma *vma)
{
	vm->clear_range(vm, vma->node.start, vma->size);
}

static void dpt_cleanup(struct i915_address_space *vm)
{
	struct i915_dpt *dpt = i915_vm_to_dpt(vm);

	i915_gem_object_put(dpt->obj);
}

static struct i915_address_space *
intel_dpt_create(struct intel_framebuffer *fb)
{
	struct drm_gem_object *obj = &intel_fb_obj(&fb->base)->base;
	struct drm_i915_private *i915 = to_i915(obj->dev);
	struct drm_i915_gem_object *dpt_obj;
	struct i915_address_space *vm;
	struct i915_dpt *dpt;
	size_t size;
	int ret;

	if (intel_fb_needs_pot_stride_remap(fb))
		size = intel_remapped_info_size(&fb->remapped_view.gtt.remapped);
	else
		size = DIV_ROUND_UP_ULL(obj->size, I915_GTT_PAGE_SIZE);

	size = round_up(size * sizeof(gen8_pte_t), I915_GTT_PAGE_SIZE);

	if (HAS_LMEM(i915))
		dpt_obj = i915_gem_object_create_lmem(i915, size, 0);
	else
		dpt_obj = i915_gem_object_create_stolen(i915, size);
	if (IS_ERR(dpt_obj))
		return ERR_CAST(dpt_obj);

	ret = i915_gem_object_set_cache_level(dpt_obj, I915_CACHE_NONE);
	if (ret) {
		i915_gem_object_put(dpt_obj);
		return ERR_PTR(ret);
	}

	dpt = kzalloc(sizeof(*dpt), GFP_KERNEL);
	if (!dpt) {
		i915_gem_object_put(dpt_obj);
		return ERR_PTR(-ENOMEM);
	}

	vm = &dpt->vm;

	vm->gt = &i915->gt;
	vm->i915 = i915;
	vm->dma = i915->drm.dev;
	vm->total = (size / sizeof(gen8_pte_t)) * I915_GTT_PAGE_SIZE;
	vm->is_dpt = true;

	i915_address_space_init(vm, VM_CLASS_DPT);

	vm->insert_page = dpt_insert_page;
	vm->clear_range = dpt_clear_range;
	vm->insert_entries = dpt_insert_entries;
	vm->cleanup = dpt_cleanup;

	vm->vma_ops.bind_vma    = dpt_bind_vma;
	vm->vma_ops.unbind_vma  = dpt_unbind_vma;
	vm->vma_ops.set_pages   = ggtt_set_pages;
	vm->vma_ops.clear_pages = clear_pages;

	vm->pte_encode = gen8_ggtt_pte_encode;

	dpt->obj = dpt_obj;

	return &dpt->vm;
}

static void intel_dpt_destroy(struct i915_address_space *vm)
{
	struct i915_dpt *dpt = i915_vm_to_dpt(vm);

	i915_vm_close(&dpt->vm);
}

/* returns HPLL frequency in kHz */
int vlv_get_hpll_vco(struct drm_i915_private *dev_priv)
{
	int hpll_freq, vco_freq[] = { 800, 1600, 2000, 2400 };

	/* Obtain SKU information */
	hpll_freq = vlv_cck_read(dev_priv, CCK_FUSE_REG) &
		CCK_FUSE_HPLL_FREQ_MASK;

	return vco_freq[hpll_freq] * 1000;
}

int vlv_get_cck_clock(struct drm_i915_private *dev_priv,
		      const char *name, u32 reg, int ref_freq)
{
	u32 val;
	int divider;

	val = vlv_cck_read(dev_priv, reg);
	divider = val & CCK_FREQUENCY_VALUES;

	drm_WARN(&dev_priv->drm, (val & CCK_FREQUENCY_STATUS) !=
		 (divider << CCK_FREQUENCY_STATUS_SHIFT),
		 "%s change in progress\n", name);

	return DIV_ROUND_CLOSEST(ref_freq << 1, divider + 1);
}

int vlv_get_cck_clock_hpll(struct drm_i915_private *dev_priv,
			   const char *name, u32 reg)
{
	int hpll;

	vlv_cck_get(dev_priv);

	if (dev_priv->hpll_freq == 0)
		dev_priv->hpll_freq = vlv_get_hpll_vco(dev_priv);

	hpll = vlv_get_cck_clock(dev_priv, name, reg, dev_priv->hpll_freq);

	vlv_cck_put(dev_priv);

	return hpll;
}

static void intel_update_czclk(struct drm_i915_private *dev_priv)
{
	if (!(IS_VALLEYVIEW(dev_priv) || IS_CHERRYVIEW(dev_priv)))
		return;

	dev_priv->czclk_freq = vlv_get_cck_clock_hpll(dev_priv, "czclk",
						      CCK_CZ_CLOCK_CONTROL);

	drm_dbg(&dev_priv->drm, "CZ clock rate: %d kHz\n",
		dev_priv->czclk_freq);
}

/* WA Display #0827: Gen9:all */
static void
skl_wa_827(struct drm_i915_private *dev_priv, enum pipe pipe, bool enable)
{
	if (enable)
		intel_de_write(dev_priv, CLKGATE_DIS_PSL(pipe),
		               intel_de_read(dev_priv, CLKGATE_DIS_PSL(pipe)) | DUPS1_GATING_DIS | DUPS2_GATING_DIS);
	else
		intel_de_write(dev_priv, CLKGATE_DIS_PSL(pipe),
		               intel_de_read(dev_priv, CLKGATE_DIS_PSL(pipe)) & ~(DUPS1_GATING_DIS | DUPS2_GATING_DIS));
}

/* Wa_2006604312:icl,ehl */
static void
icl_wa_scalerclkgating(struct drm_i915_private *dev_priv, enum pipe pipe,
		       bool enable)
{
	if (enable)
		intel_de_write(dev_priv, CLKGATE_DIS_PSL(pipe),
		               intel_de_read(dev_priv, CLKGATE_DIS_PSL(pipe)) | DPFR_GATING_DIS);
	else
		intel_de_write(dev_priv, CLKGATE_DIS_PSL(pipe),
		               intel_de_read(dev_priv, CLKGATE_DIS_PSL(pipe)) & ~DPFR_GATING_DIS);
}

static bool
is_trans_port_sync_slave(const struct intel_crtc_state *crtc_state)
{
	return crtc_state->master_transcoder != INVALID_TRANSCODER;
}

static bool
is_trans_port_sync_master(const struct intel_crtc_state *crtc_state)
{
	return crtc_state->sync_mode_slaves_mask != 0;
}

bool
is_trans_port_sync_mode(const struct intel_crtc_state *crtc_state)
{
	return is_trans_port_sync_master(crtc_state) ||
		is_trans_port_sync_slave(crtc_state);
}

static bool pipe_scanline_is_moving(struct drm_i915_private *dev_priv,
				    enum pipe pipe)
{
	i915_reg_t reg = PIPEDSL(pipe);
	u32 line1, line2;
	u32 line_mask;

	if (DISPLAY_VER(dev_priv) == 2)
		line_mask = DSL_LINEMASK_GEN2;
	else
		line_mask = DSL_LINEMASK_GEN3;

	line1 = intel_de_read(dev_priv, reg) & line_mask;
	msleep(5);
	line2 = intel_de_read(dev_priv, reg) & line_mask;

	return line1 != line2;
}

static void wait_for_pipe_scanline_moving(struct intel_crtc *crtc, bool state)
{
	struct drm_i915_private *dev_priv = to_i915(crtc->base.dev);
	enum pipe pipe = crtc->pipe;

	/* Wait for the display line to settle/start moving */
	if (wait_for(pipe_scanline_is_moving(dev_priv, pipe) == state, 100))
		drm_err(&dev_priv->drm,
			"pipe %c scanline %s wait timed out\n",
			pipe_name(pipe), onoff(state));
}

static void intel_wait_for_pipe_scanline_stopped(struct intel_crtc *crtc)
{
	wait_for_pipe_scanline_moving(crtc, false);
}

static void intel_wait_for_pipe_scanline_moving(struct intel_crtc *crtc)
{
	wait_for_pipe_scanline_moving(crtc, true);
}

static void
intel_wait_for_pipe_off(const struct intel_crtc_state *old_crtc_state)
{
	struct intel_crtc *crtc = to_intel_crtc(old_crtc_state->uapi.crtc);
	struct drm_i915_private *dev_priv = to_i915(crtc->base.dev);

	if (DISPLAY_VER(dev_priv) >= 4) {
		enum transcoder cpu_transcoder = old_crtc_state->cpu_transcoder;
		i915_reg_t reg = PIPECONF(cpu_transcoder);

		/* Wait for the Pipe State to go off */
		if (intel_de_wait_for_clear(dev_priv, reg,
					    I965_PIPECONF_ACTIVE, 100))
			drm_WARN(&dev_priv->drm, 1,
				 "pipe_off wait timed out\n");
	} else {
		intel_wait_for_pipe_scanline_stopped(crtc);
	}
}

/* Only for pre-ILK configs */
void assert_pll(struct drm_i915_private *dev_priv,
		enum pipe pipe, bool state)
{
	u32 val;
	bool cur_state;

	val = intel_de_read(dev_priv, DPLL(pipe));
	cur_state = !!(val & DPLL_VCO_ENABLE);
	I915_STATE_WARN(cur_state != state,
	     "PLL state assertion failure (expected %s, current %s)\n",
			onoff(state), onoff(cur_state));
}

/* XXX: the dsi pll is shared between MIPI DSI ports */
void assert_dsi_pll(struct drm_i915_private *dev_priv, bool state)
{
	u32 val;
	bool cur_state;

	vlv_cck_get(dev_priv);
	val = vlv_cck_read(dev_priv, CCK_REG_DSI_PLL_CONTROL);
	vlv_cck_put(dev_priv);

	cur_state = val & DSI_PLL_VCO_EN;
	I915_STATE_WARN(cur_state != state,
	     "DSI PLL state assertion failure (expected %s, current %s)\n",
			onoff(state), onoff(cur_state));
}

static void assert_fdi_tx(struct drm_i915_private *dev_priv,
			  enum pipe pipe, bool state)
{
	bool cur_state;

	if (HAS_DDI(dev_priv)) {
		/*
		 * DDI does not have a specific FDI_TX register.
		 *
		 * FDI is never fed from EDP transcoder
		 * so pipe->transcoder cast is fine here.
		 */
		enum transcoder cpu_transcoder = (enum transcoder)pipe;
		u32 val = intel_de_read(dev_priv,
					TRANS_DDI_FUNC_CTL(cpu_transcoder));
		cur_state = !!(val & TRANS_DDI_FUNC_ENABLE);
	} else {
		u32 val = intel_de_read(dev_priv, FDI_TX_CTL(pipe));
		cur_state = !!(val & FDI_TX_ENABLE);
	}
	I915_STATE_WARN(cur_state != state,
	     "FDI TX state assertion failure (expected %s, current %s)\n",
			onoff(state), onoff(cur_state));
}
#define assert_fdi_tx_enabled(d, p) assert_fdi_tx(d, p, true)
#define assert_fdi_tx_disabled(d, p) assert_fdi_tx(d, p, false)

static void assert_fdi_rx(struct drm_i915_private *dev_priv,
			  enum pipe pipe, bool state)
{
	u32 val;
	bool cur_state;

	val = intel_de_read(dev_priv, FDI_RX_CTL(pipe));
	cur_state = !!(val & FDI_RX_ENABLE);
	I915_STATE_WARN(cur_state != state,
	     "FDI RX state assertion failure (expected %s, current %s)\n",
			onoff(state), onoff(cur_state));
}
#define assert_fdi_rx_enabled(d, p) assert_fdi_rx(d, p, true)
#define assert_fdi_rx_disabled(d, p) assert_fdi_rx(d, p, false)

static void assert_fdi_tx_pll_enabled(struct drm_i915_private *dev_priv,
				      enum pipe pipe)
{
	u32 val;

	/* ILK FDI PLL is always enabled */
	if (IS_IRONLAKE(dev_priv))
		return;

	/* On Haswell, DDI ports are responsible for the FDI PLL setup */
	if (HAS_DDI(dev_priv))
		return;

	val = intel_de_read(dev_priv, FDI_TX_CTL(pipe));
	I915_STATE_WARN(!(val & FDI_TX_PLL_ENABLE), "FDI TX PLL assertion failure, should be active but is disabled\n");
}

void assert_fdi_rx_pll(struct drm_i915_private *dev_priv,
		       enum pipe pipe, bool state)
{
	u32 val;
	bool cur_state;

	val = intel_de_read(dev_priv, FDI_RX_CTL(pipe));
	cur_state = !!(val & FDI_RX_PLL_ENABLE);
	I915_STATE_WARN(cur_state != state,
	     "FDI RX PLL assertion failure (expected %s, current %s)\n",
			onoff(state), onoff(cur_state));
}

void assert_panel_unlocked(struct drm_i915_private *dev_priv, enum pipe pipe)
{
	i915_reg_t pp_reg;
	u32 val;
	enum pipe panel_pipe = INVALID_PIPE;
	bool locked = true;

	if (drm_WARN_ON(&dev_priv->drm, HAS_DDI(dev_priv)))
		return;

	if (HAS_PCH_SPLIT(dev_priv)) {
		u32 port_sel;

		pp_reg = PP_CONTROL(0);
		port_sel = intel_de_read(dev_priv, PP_ON_DELAYS(0)) & PANEL_PORT_SELECT_MASK;

		switch (port_sel) {
		case PANEL_PORT_SELECT_LVDS:
			intel_lvds_port_enabled(dev_priv, PCH_LVDS, &panel_pipe);
			break;
		case PANEL_PORT_SELECT_DPA:
			g4x_dp_port_enabled(dev_priv, DP_A, PORT_A, &panel_pipe);
			break;
		case PANEL_PORT_SELECT_DPC:
			g4x_dp_port_enabled(dev_priv, PCH_DP_C, PORT_C, &panel_pipe);
			break;
		case PANEL_PORT_SELECT_DPD:
			g4x_dp_port_enabled(dev_priv, PCH_DP_D, PORT_D, &panel_pipe);
			break;
		default:
			MISSING_CASE(port_sel);
			break;
		}
	} else if (IS_VALLEYVIEW(dev_priv) || IS_CHERRYVIEW(dev_priv)) {
		/* presumably write lock depends on pipe, not port select */
		pp_reg = PP_CONTROL(pipe);
		panel_pipe = pipe;
	} else {
		u32 port_sel;

		pp_reg = PP_CONTROL(0);
		port_sel = intel_de_read(dev_priv, PP_ON_DELAYS(0)) & PANEL_PORT_SELECT_MASK;

		drm_WARN_ON(&dev_priv->drm,
			    port_sel != PANEL_PORT_SELECT_LVDS);
		intel_lvds_port_enabled(dev_priv, LVDS, &panel_pipe);
	}

	val = intel_de_read(dev_priv, pp_reg);
	if (!(val & PANEL_POWER_ON) ||
	    ((val & PANEL_UNLOCK_MASK) == PANEL_UNLOCK_REGS))
		locked = false;

	I915_STATE_WARN(panel_pipe == pipe && locked,
	     "panel assertion failure, pipe %c regs locked\n",
	     pipe_name(pipe));
}

void assert_pipe(struct drm_i915_private *dev_priv,
		 enum transcoder cpu_transcoder, bool state)
{
	bool cur_state;
	enum intel_display_power_domain power_domain;
	intel_wakeref_t wakeref;

	/* we keep both pipes enabled on 830 */
	if (IS_I830(dev_priv))
		state = true;

	power_domain = POWER_DOMAIN_TRANSCODER(cpu_transcoder);
	wakeref = intel_display_power_get_if_enabled(dev_priv, power_domain);
	if (wakeref) {
		u32 val = intel_de_read(dev_priv, PIPECONF(cpu_transcoder));
		cur_state = !!(val & PIPECONF_ENABLE);

		intel_display_power_put(dev_priv, power_domain, wakeref);
	} else {
		cur_state = false;
	}

	I915_STATE_WARN(cur_state != state,
			"transcoder %s assertion failure (expected %s, current %s)\n",
			transcoder_name(cpu_transcoder),
			onoff(state), onoff(cur_state));
}

static void assert_plane(struct intel_plane *plane, bool state)
{
	enum pipe pipe;
	bool cur_state;

	cur_state = plane->get_hw_state(plane, &pipe);

	I915_STATE_WARN(cur_state != state,
			"%s assertion failure (expected %s, current %s)\n",
			plane->base.name, onoff(state), onoff(cur_state));
}

#define assert_plane_enabled(p) assert_plane(p, true)
#define assert_plane_disabled(p) assert_plane(p, false)

static void assert_planes_disabled(struct intel_crtc *crtc)
{
	struct drm_i915_private *dev_priv = to_i915(crtc->base.dev);
	struct intel_plane *plane;

	for_each_intel_plane_on_crtc(&dev_priv->drm, crtc, plane)
		assert_plane_disabled(plane);
}

void assert_pch_transcoder_disabled(struct drm_i915_private *dev_priv,
				    enum pipe pipe)
{
	u32 val;
	bool enabled;

	val = intel_de_read(dev_priv, PCH_TRANSCONF(pipe));
	enabled = !!(val & TRANS_ENABLE);
	I915_STATE_WARN(enabled,
	     "transcoder assertion failed, should be off on pipe %c but is still active\n",
	     pipe_name(pipe));
}

static void assert_pch_dp_disabled(struct drm_i915_private *dev_priv,
				   enum pipe pipe, enum port port,
				   i915_reg_t dp_reg)
{
	enum pipe port_pipe;
	bool state;

	state = g4x_dp_port_enabled(dev_priv, dp_reg, port, &port_pipe);

	I915_STATE_WARN(state && port_pipe == pipe,
			"PCH DP %c enabled on transcoder %c, should be disabled\n",
			port_name(port), pipe_name(pipe));

	I915_STATE_WARN(HAS_PCH_IBX(dev_priv) && !state && port_pipe == PIPE_B,
			"IBX PCH DP %c still using transcoder B\n",
			port_name(port));
}

static void assert_pch_hdmi_disabled(struct drm_i915_private *dev_priv,
				     enum pipe pipe, enum port port,
				     i915_reg_t hdmi_reg)
{
	enum pipe port_pipe;
	bool state;

	state = intel_sdvo_port_enabled(dev_priv, hdmi_reg, &port_pipe);

	I915_STATE_WARN(state && port_pipe == pipe,
			"PCH HDMI %c enabled on transcoder %c, should be disabled\n",
			port_name(port), pipe_name(pipe));

	I915_STATE_WARN(HAS_PCH_IBX(dev_priv) && !state && port_pipe == PIPE_B,
			"IBX PCH HDMI %c still using transcoder B\n",
			port_name(port));
}

static void assert_pch_ports_disabled(struct drm_i915_private *dev_priv,
				      enum pipe pipe)
{
	enum pipe port_pipe;

	assert_pch_dp_disabled(dev_priv, pipe, PORT_B, PCH_DP_B);
	assert_pch_dp_disabled(dev_priv, pipe, PORT_C, PCH_DP_C);
	assert_pch_dp_disabled(dev_priv, pipe, PORT_D, PCH_DP_D);

	I915_STATE_WARN(intel_crt_port_enabled(dev_priv, PCH_ADPA, &port_pipe) &&
			port_pipe == pipe,
			"PCH VGA enabled on transcoder %c, should be disabled\n",
			pipe_name(pipe));

	I915_STATE_WARN(intel_lvds_port_enabled(dev_priv, PCH_LVDS, &port_pipe) &&
			port_pipe == pipe,
			"PCH LVDS enabled on transcoder %c, should be disabled\n",
			pipe_name(pipe));

	/* PCH SDVOB multiplex with HDMIB */
	assert_pch_hdmi_disabled(dev_priv, pipe, PORT_B, PCH_HDMIB);
	assert_pch_hdmi_disabled(dev_priv, pipe, PORT_C, PCH_HDMIC);
	assert_pch_hdmi_disabled(dev_priv, pipe, PORT_D, PCH_HDMID);
}

void vlv_wait_port_ready(struct drm_i915_private *dev_priv,
			 struct intel_digital_port *dig_port,
			 unsigned int expected_mask)
{
	u32 port_mask;
	i915_reg_t dpll_reg;

	switch (dig_port->base.port) {
	case PORT_B:
		port_mask = DPLL_PORTB_READY_MASK;
		dpll_reg = DPLL(0);
		break;
	case PORT_C:
		port_mask = DPLL_PORTC_READY_MASK;
		dpll_reg = DPLL(0);
		expected_mask <<= 4;
		break;
	case PORT_D:
		port_mask = DPLL_PORTD_READY_MASK;
		dpll_reg = DPIO_PHY_STATUS;
		break;
	default:
		BUG();
	}

	if (intel_de_wait_for_register(dev_priv, dpll_reg,
				       port_mask, expected_mask, 1000))
		drm_WARN(&dev_priv->drm, 1,
			 "timed out waiting for [ENCODER:%d:%s] port ready: got 0x%x, expected 0x%x\n",
			 dig_port->base.base.base.id, dig_port->base.base.name,
			 intel_de_read(dev_priv, dpll_reg) & port_mask,
			 expected_mask);
}

static void ilk_enable_pch_transcoder(const struct intel_crtc_state *crtc_state)
{
	struct intel_crtc *crtc = to_intel_crtc(crtc_state->uapi.crtc);
	struct drm_i915_private *dev_priv = to_i915(crtc->base.dev);
	enum pipe pipe = crtc->pipe;
	i915_reg_t reg;
	u32 val, pipeconf_val;

	/* Make sure PCH DPLL is enabled */
	assert_shared_dpll_enabled(dev_priv, crtc_state->shared_dpll);

	/* FDI must be feeding us bits for PCH ports */
	assert_fdi_tx_enabled(dev_priv, pipe);
	assert_fdi_rx_enabled(dev_priv, pipe);

	if (HAS_PCH_CPT(dev_priv)) {
		reg = TRANS_CHICKEN2(pipe);
		val = intel_de_read(dev_priv, reg);
		/*
		 * Workaround: Set the timing override bit
		 * before enabling the pch transcoder.
		 */
		val |= TRANS_CHICKEN2_TIMING_OVERRIDE;
		/* Configure frame start delay to match the CPU */
		val &= ~TRANS_CHICKEN2_FRAME_START_DELAY_MASK;
		val |= TRANS_CHICKEN2_FRAME_START_DELAY(dev_priv->framestart_delay - 1);
		intel_de_write(dev_priv, reg, val);
	}

	reg = PCH_TRANSCONF(pipe);
	val = intel_de_read(dev_priv, reg);
	pipeconf_val = intel_de_read(dev_priv, PIPECONF(pipe));

	if (HAS_PCH_IBX(dev_priv)) {
		/* Configure frame start delay to match the CPU */
		val &= ~TRANS_FRAME_START_DELAY_MASK;
		val |= TRANS_FRAME_START_DELAY(dev_priv->framestart_delay - 1);

		/*
		 * Make the BPC in transcoder be consistent with
		 * that in pipeconf reg. For HDMI we must use 8bpc
		 * here for both 8bpc and 12bpc.
		 */
		val &= ~PIPECONF_BPC_MASK;
		if (intel_crtc_has_type(crtc_state, INTEL_OUTPUT_HDMI))
			val |= PIPECONF_8BPC;
		else
			val |= pipeconf_val & PIPECONF_BPC_MASK;
	}

	val &= ~TRANS_INTERLACE_MASK;
	if ((pipeconf_val & PIPECONF_INTERLACE_MASK) == PIPECONF_INTERLACED_ILK) {
		if (HAS_PCH_IBX(dev_priv) &&
		    intel_crtc_has_type(crtc_state, INTEL_OUTPUT_SDVO))
			val |= TRANS_LEGACY_INTERLACED_ILK;
		else
			val |= TRANS_INTERLACED;
	} else {
		val |= TRANS_PROGRESSIVE;
	}

	intel_de_write(dev_priv, reg, val | TRANS_ENABLE);
	if (intel_de_wait_for_set(dev_priv, reg, TRANS_STATE_ENABLE, 100))
		drm_err(&dev_priv->drm, "failed to enable transcoder %c\n",
			pipe_name(pipe));
}

static void lpt_enable_pch_transcoder(struct drm_i915_private *dev_priv,
				      enum transcoder cpu_transcoder)
{
	u32 val, pipeconf_val;

	/* FDI must be feeding us bits for PCH ports */
	assert_fdi_tx_enabled(dev_priv, (enum pipe) cpu_transcoder);
	assert_fdi_rx_enabled(dev_priv, PIPE_A);

	val = intel_de_read(dev_priv, TRANS_CHICKEN2(PIPE_A));
	/* Workaround: set timing override bit. */
	val |= TRANS_CHICKEN2_TIMING_OVERRIDE;
	/* Configure frame start delay to match the CPU */
	val &= ~TRANS_CHICKEN2_FRAME_START_DELAY_MASK;
	val |= TRANS_CHICKEN2_FRAME_START_DELAY(dev_priv->framestart_delay - 1);
	intel_de_write(dev_priv, TRANS_CHICKEN2(PIPE_A), val);

	val = TRANS_ENABLE;
	pipeconf_val = intel_de_read(dev_priv, PIPECONF(cpu_transcoder));

	if ((pipeconf_val & PIPECONF_INTERLACE_MASK_HSW) ==
	    PIPECONF_INTERLACED_ILK)
		val |= TRANS_INTERLACED;
	else
		val |= TRANS_PROGRESSIVE;

	intel_de_write(dev_priv, LPT_TRANSCONF, val);
	if (intel_de_wait_for_set(dev_priv, LPT_TRANSCONF,
				  TRANS_STATE_ENABLE, 100))
		drm_err(&dev_priv->drm, "Failed to enable PCH transcoder\n");
}

static void ilk_disable_pch_transcoder(struct drm_i915_private *dev_priv,
				       enum pipe pipe)
{
	i915_reg_t reg;
	u32 val;

	/* FDI relies on the transcoder */
	assert_fdi_tx_disabled(dev_priv, pipe);
	assert_fdi_rx_disabled(dev_priv, pipe);

	/* Ports must be off as well */
	assert_pch_ports_disabled(dev_priv, pipe);

	reg = PCH_TRANSCONF(pipe);
	val = intel_de_read(dev_priv, reg);
	val &= ~TRANS_ENABLE;
	intel_de_write(dev_priv, reg, val);
	/* wait for PCH transcoder off, transcoder state */
	if (intel_de_wait_for_clear(dev_priv, reg, TRANS_STATE_ENABLE, 50))
		drm_err(&dev_priv->drm, "failed to disable transcoder %c\n",
			pipe_name(pipe));

	if (HAS_PCH_CPT(dev_priv)) {
		/* Workaround: Clear the timing override chicken bit again. */
		reg = TRANS_CHICKEN2(pipe);
		val = intel_de_read(dev_priv, reg);
		val &= ~TRANS_CHICKEN2_TIMING_OVERRIDE;
		intel_de_write(dev_priv, reg, val);
	}
}

void lpt_disable_pch_transcoder(struct drm_i915_private *dev_priv)
{
	u32 val;

	val = intel_de_read(dev_priv, LPT_TRANSCONF);
	val &= ~TRANS_ENABLE;
	intel_de_write(dev_priv, LPT_TRANSCONF, val);
	/* wait for PCH transcoder off, transcoder state */
	if (intel_de_wait_for_clear(dev_priv, LPT_TRANSCONF,
				    TRANS_STATE_ENABLE, 50))
		drm_err(&dev_priv->drm, "Failed to disable PCH transcoder\n");

	/* Workaround: clear timing override bit. */
	val = intel_de_read(dev_priv, TRANS_CHICKEN2(PIPE_A));
	val &= ~TRANS_CHICKEN2_TIMING_OVERRIDE;
	intel_de_write(dev_priv, TRANS_CHICKEN2(PIPE_A), val);
}

enum pipe intel_crtc_pch_transcoder(struct intel_crtc *crtc)
{
	struct drm_i915_private *dev_priv = to_i915(crtc->base.dev);

	if (HAS_PCH_LPT(dev_priv))
		return PIPE_A;
	else
		return crtc->pipe;
}

void intel_enable_pipe(const struct intel_crtc_state *new_crtc_state)
{
	struct intel_crtc *crtc = to_intel_crtc(new_crtc_state->uapi.crtc);
	struct drm_i915_private *dev_priv = to_i915(crtc->base.dev);
	enum transcoder cpu_transcoder = new_crtc_state->cpu_transcoder;
	enum pipe pipe = crtc->pipe;
	i915_reg_t reg;
	u32 val;

	drm_dbg_kms(&dev_priv->drm, "enabling pipe %c\n", pipe_name(pipe));

	assert_planes_disabled(crtc);

	/*
	 * A pipe without a PLL won't actually be able to drive bits from
	 * a plane.  On ILK+ the pipe PLLs are integrated, so we don't
	 * need the check.
	 */
	if (HAS_GMCH(dev_priv)) {
		if (intel_crtc_has_type(new_crtc_state, INTEL_OUTPUT_DSI))
			assert_dsi_pll_enabled(dev_priv);
		else
			assert_pll_enabled(dev_priv, pipe);
	} else {
		if (new_crtc_state->has_pch_encoder) {
			/* if driving the PCH, we need FDI enabled */
			assert_fdi_rx_pll_enabled(dev_priv,
						  intel_crtc_pch_transcoder(crtc));
			assert_fdi_tx_pll_enabled(dev_priv,
						  (enum pipe) cpu_transcoder);
		}
		/* FIXME: assert CPU port conditions for SNB+ */
	}

	/* Wa_22012358565:adl-p */
	if (DISPLAY_VER(dev_priv) == 13)
		intel_de_rmw(dev_priv, PIPE_ARB_CTL(pipe),
			     0, PIPE_ARB_USE_PROG_SLOTS);

	reg = PIPECONF(cpu_transcoder);
	val = intel_de_read(dev_priv, reg);
	if (val & PIPECONF_ENABLE) {
		/* we keep both pipes enabled on 830 */
		drm_WARN_ON(&dev_priv->drm, !IS_I830(dev_priv));
		return;
	}

	intel_de_write(dev_priv, reg, val | PIPECONF_ENABLE);
	intel_de_posting_read(dev_priv, reg);

	/*
	 * Until the pipe starts PIPEDSL reads will return a stale value,
	 * which causes an apparent vblank timestamp jump when PIPEDSL
	 * resets to its proper value. That also messes up the frame count
	 * when it's derived from the timestamps. So let's wait for the
	 * pipe to start properly before we call drm_crtc_vblank_on()
	 */
	if (intel_crtc_max_vblank_count(new_crtc_state) == 0)
		intel_wait_for_pipe_scanline_moving(crtc);
}

void intel_disable_pipe(const struct intel_crtc_state *old_crtc_state)
{
	struct intel_crtc *crtc = to_intel_crtc(old_crtc_state->uapi.crtc);
	struct drm_i915_private *dev_priv = to_i915(crtc->base.dev);
	enum transcoder cpu_transcoder = old_crtc_state->cpu_transcoder;
	enum pipe pipe = crtc->pipe;
	i915_reg_t reg;
	u32 val;

	drm_dbg_kms(&dev_priv->drm, "disabling pipe %c\n", pipe_name(pipe));

	/*
	 * Make sure planes won't keep trying to pump pixels to us,
	 * or we might hang the display.
	 */
	assert_planes_disabled(crtc);

	reg = PIPECONF(cpu_transcoder);
	val = intel_de_read(dev_priv, reg);
	if ((val & PIPECONF_ENABLE) == 0)
		return;

	/*
	 * Double wide has implications for planes
	 * so best keep it disabled when not needed.
	 */
	if (old_crtc_state->double_wide)
		val &= ~PIPECONF_DOUBLE_WIDE;

	/* Don't disable pipe or pipe PLLs if needed */
	if (!IS_I830(dev_priv))
		val &= ~PIPECONF_ENABLE;

	if (DISPLAY_VER(dev_priv) >= 12)
		intel_de_rmw(dev_priv, CHICKEN_TRANS(cpu_transcoder),
			     FECSTALL_DIS_DPTSTREAM_DPTTG, 0);

	intel_de_write(dev_priv, reg, val);
	if ((val & PIPECONF_ENABLE) == 0)
		intel_wait_for_pipe_off(old_crtc_state);
}

bool
intel_format_info_is_yuv_semiplanar(const struct drm_format_info *info,
				    u64 modifier)
{
	return info->is_yuv &&
	       info->num_planes == (is_ccs_modifier(modifier) ? 4 : 2);
}

unsigned int
intel_tile_width_bytes(const struct drm_framebuffer *fb, int color_plane)
{
	struct drm_i915_private *dev_priv = to_i915(fb->dev);
	unsigned int cpp = fb->format->cpp[color_plane];

	switch (fb->modifier) {
	case DRM_FORMAT_MOD_LINEAR:
		return intel_tile_size(dev_priv);
	case I915_FORMAT_MOD_X_TILED:
		if (DISPLAY_VER(dev_priv) == 2)
			return 128;
		else
			return 512;
	case I915_FORMAT_MOD_Y_TILED_CCS:
		if (is_ccs_plane(fb, color_plane))
			return 128;
		fallthrough;
	case I915_FORMAT_MOD_Y_TILED_GEN12_RC_CCS:
	case I915_FORMAT_MOD_Y_TILED_GEN12_RC_CCS_CC:
	case I915_FORMAT_MOD_Y_TILED_GEN12_MC_CCS:
		if (is_ccs_plane(fb, color_plane))
			return 64;
		fallthrough;
	case I915_FORMAT_MOD_Y_TILED:
		if (DISPLAY_VER(dev_priv) == 2 || HAS_128_BYTE_Y_TILING(dev_priv))
			return 128;
		else
			return 512;
	case I915_FORMAT_MOD_Yf_TILED_CCS:
		if (is_ccs_plane(fb, color_plane))
			return 128;
		fallthrough;
	case I915_FORMAT_MOD_Yf_TILED:
		switch (cpp) {
		case 1:
			return 64;
		case 2:
		case 4:
			return 128;
		case 8:
		case 16:
			return 256;
		default:
			MISSING_CASE(cpp);
			return cpp;
		}
		break;
	default:
		MISSING_CASE(fb->modifier);
		return cpp;
	}
}

unsigned int
intel_fb_align_height(const struct drm_framebuffer *fb,
		      int color_plane, unsigned int height)
{
	unsigned int tile_height = intel_tile_height(fb, color_plane);

	return ALIGN(height, tile_height);
}

unsigned int intel_rotation_info_size(const struct intel_rotation_info *rot_info)
{
	unsigned int size = 0;
	int i;

	for (i = 0 ; i < ARRAY_SIZE(rot_info->plane); i++)
		size += rot_info->plane[i].dst_stride * rot_info->plane[i].width;

	return size;
}

unsigned int intel_remapped_info_size(const struct intel_remapped_info *rem_info)
{
	unsigned int size = 0;
	int i;

	for (i = 0 ; i < ARRAY_SIZE(rem_info->plane); i++)
		size += rem_info->plane[i].dst_stride * rem_info->plane[i].height;

	return size;
}

static unsigned int intel_linear_alignment(const struct drm_i915_private *dev_priv)
{
	if (DISPLAY_VER(dev_priv) >= 9)
		return 256 * 1024;
	else if (IS_I965G(dev_priv) || IS_I965GM(dev_priv) ||
		 IS_VALLEYVIEW(dev_priv) || IS_CHERRYVIEW(dev_priv))
		return 128 * 1024;
	else if (DISPLAY_VER(dev_priv) >= 4)
		return 4 * 1024;
	else
		return 0;
}

static bool has_async_flips(struct drm_i915_private *i915)
{
	return DISPLAY_VER(i915) >= 5;
}

unsigned int intel_surf_alignment(const struct drm_framebuffer *fb,
				  int color_plane)
{
	struct drm_i915_private *dev_priv = to_i915(fb->dev);

	if (intel_fb_uses_dpt(fb))
		return 512 * 4096;

	/* AUX_DIST needs only 4K alignment */
	if (is_ccs_plane(fb, color_plane))
		return 4096;

	if (is_semiplanar_uv_plane(fb, color_plane)) {
		/*
		 * TODO: cross-check wrt. the bspec stride in bytes * 64 bytes
		 * alignment for linear UV planes on all platforms.
		 */
		if (DISPLAY_VER(dev_priv) >= 12) {
			if (fb->modifier == DRM_FORMAT_MOD_LINEAR)
				return intel_linear_alignment(dev_priv);

			return intel_tile_row_size(fb, color_plane);
		}

		return 4096;
	}

	drm_WARN_ON(&dev_priv->drm, color_plane != 0);

	switch (fb->modifier) {
	case DRM_FORMAT_MOD_LINEAR:
		return intel_linear_alignment(dev_priv);
	case I915_FORMAT_MOD_X_TILED:
		if (has_async_flips(dev_priv))
			return 256 * 1024;
		return 0;
	case I915_FORMAT_MOD_Y_TILED_GEN12_MC_CCS:
	case I915_FORMAT_MOD_Y_TILED_GEN12_RC_CCS:
	case I915_FORMAT_MOD_Y_TILED_GEN12_RC_CCS_CC:
		return 16 * 1024;
	case I915_FORMAT_MOD_Y_TILED_CCS:
	case I915_FORMAT_MOD_Yf_TILED_CCS:
	case I915_FORMAT_MOD_Y_TILED:
	case I915_FORMAT_MOD_Yf_TILED:
		return 1 * 1024 * 1024;
	default:
		MISSING_CASE(fb->modifier);
		return 0;
	}
}

static bool intel_plane_uses_fence(const struct intel_plane_state *plane_state)
{
	struct intel_plane *plane = to_intel_plane(plane_state->uapi.plane);
	struct drm_i915_private *dev_priv = to_i915(plane->base.dev);

	return DISPLAY_VER(dev_priv) < 4 ||
		(plane->has_fbc &&
		 plane_state->view.gtt.type == I915_GGTT_VIEW_NORMAL);
}

static struct i915_vma *
intel_pin_fb_obj_dpt(struct drm_framebuffer *fb,
		     const struct i915_ggtt_view *view,
		     bool uses_fence,
		     unsigned long *out_flags,
		     struct i915_address_space *vm)
{
	struct drm_device *dev = fb->dev;
	struct drm_i915_private *dev_priv = to_i915(dev);
	struct drm_i915_gem_object *obj = intel_fb_obj(fb);
	struct i915_vma *vma;
	u32 alignment;
	int ret;

	if (WARN_ON(!i915_gem_object_is_framebuffer(obj)))
		return ERR_PTR(-EINVAL);

	alignment = 4096 * 512;

	atomic_inc(&dev_priv->gpu_error.pending_fb_pin);

	ret = i915_gem_object_set_cache_level(obj, I915_CACHE_NONE);
	if (ret) {
		vma = ERR_PTR(ret);
		goto err;
	}

	vma = i915_vma_instance(obj, vm, view);
	if (IS_ERR(vma))
		goto err;

	if (i915_vma_misplaced(vma, 0, alignment, 0)) {
		ret = i915_vma_unbind(vma);
		if (ret) {
			vma = ERR_PTR(ret);
			goto err;
		}
	}

	ret = i915_vma_pin(vma, 0, alignment, PIN_GLOBAL);
	if (ret) {
		vma = ERR_PTR(ret);
		goto err;
	}

	vma->display_alignment = max_t(u64, vma->display_alignment, alignment);

	i915_gem_object_flush_if_display(obj);

	i915_vma_get(vma);
err:
	atomic_dec(&dev_priv->gpu_error.pending_fb_pin);

	return vma;
}

struct i915_vma *
intel_pin_and_fence_fb_obj(struct drm_framebuffer *fb,
			   bool phys_cursor,
			   const struct i915_ggtt_view *view,
			   bool uses_fence,
			   unsigned long *out_flags)
{
	struct drm_device *dev = fb->dev;
	struct drm_i915_private *dev_priv = to_i915(dev);
	struct drm_i915_gem_object *obj = intel_fb_obj(fb);
	intel_wakeref_t wakeref;
	struct i915_gem_ww_ctx ww;
	struct i915_vma *vma;
	unsigned int pinctl;
	u32 alignment;
	int ret;

	if (drm_WARN_ON(dev, !i915_gem_object_is_framebuffer(obj)))
		return ERR_PTR(-EINVAL);

	if (phys_cursor)
		alignment = intel_cursor_alignment(dev_priv);
	else
		alignment = intel_surf_alignment(fb, 0);
	if (drm_WARN_ON(dev, alignment && !is_power_of_2(alignment)))
		return ERR_PTR(-EINVAL);

	/* Note that the w/a also requires 64 PTE of padding following the
	 * bo. We currently fill all unused PTE with the shadow page and so
	 * we should always have valid PTE following the scanout preventing
	 * the VT-d warning.
	 */
	if (intel_scanout_needs_vtd_wa(dev_priv) && alignment < 256 * 1024)
		alignment = 256 * 1024;

	/*
	 * Global gtt pte registers are special registers which actually forward
	 * writes to a chunk of system memory. Which means that there is no risk
	 * that the register values disappear as soon as we call
	 * intel_runtime_pm_put(), so it is correct to wrap only the
	 * pin/unpin/fence and not more.
	 */
	wakeref = intel_runtime_pm_get(&dev_priv->runtime_pm);

	atomic_inc(&dev_priv->gpu_error.pending_fb_pin);

	/*
	 * Valleyview is definitely limited to scanning out the first
	 * 512MiB. Lets presume this behaviour was inherited from the
	 * g4x display engine and that all earlier gen are similarly
	 * limited. Testing suggests that it is a little more
	 * complicated than this. For example, Cherryview appears quite
	 * happy to scanout from anywhere within its global aperture.
	 */
	pinctl = 0;
	if (HAS_GMCH(dev_priv))
		pinctl |= PIN_MAPPABLE;

	i915_gem_ww_ctx_init(&ww, true);
retry:
	ret = i915_gem_object_lock(obj, &ww);
	if (!ret && phys_cursor)
		ret = i915_gem_object_attach_phys(obj, alignment);
	if (!ret)
		ret = i915_gem_object_pin_pages(obj);
	if (ret)
		goto err;

	if (!ret) {
		vma = i915_gem_object_pin_to_display_plane(obj, &ww, alignment,
							   view, pinctl);
		if (IS_ERR(vma)) {
			ret = PTR_ERR(vma);
			goto err_unpin;
		}
	}

	if (uses_fence && i915_vma_is_map_and_fenceable(vma)) {
		/*
		 * Install a fence for tiled scan-out. Pre-i965 always needs a
		 * fence, whereas 965+ only requires a fence if using
		 * framebuffer compression.  For simplicity, we always, when
		 * possible, install a fence as the cost is not that onerous.
		 *
		 * If we fail to fence the tiled scanout, then either the
		 * modeset will reject the change (which is highly unlikely as
		 * the affected systems, all but one, do not have unmappable
		 * space) or we will not be able to enable full powersaving
		 * techniques (also likely not to apply due to various limits
		 * FBC and the like impose on the size of the buffer, which
		 * presumably we violated anyway with this unmappable buffer).
		 * Anyway, it is presumably better to stumble onwards with
		 * something and try to run the system in a "less than optimal"
		 * mode that matches the user configuration.
		 */
		ret = i915_vma_pin_fence(vma);
		if (ret != 0 && DISPLAY_VER(dev_priv) < 4) {
			i915_vma_unpin(vma);
			goto err_unpin;
		}
		ret = 0;

		if (vma->fence)
			*out_flags |= PLANE_HAS_FENCE;
	}

	i915_vma_get(vma);

err_unpin:
	i915_gem_object_unpin_pages(obj);
err:
	if (ret == -EDEADLK) {
		ret = i915_gem_ww_ctx_backoff(&ww);
		if (!ret)
			goto retry;
	}
	i915_gem_ww_ctx_fini(&ww);
	if (ret)
		vma = ERR_PTR(ret);

	atomic_dec(&dev_priv->gpu_error.pending_fb_pin);
	intel_runtime_pm_put(&dev_priv->runtime_pm, wakeref);
	return vma;
}

void intel_unpin_fb_vma(struct i915_vma *vma, unsigned long flags)
{
	if (flags & PLANE_HAS_FENCE)
		i915_vma_unpin_fence(vma);
	i915_vma_unpin(vma);
	i915_vma_put(vma);
}

/*
 * Convert the x/y offsets into a linear offset.
 * Only valid with 0/180 degree rotation, which is fine since linear
 * offset is only used with linear buffers on pre-hsw and tiled buffers
 * with gen2/3, and 90/270 degree rotations isn't supported on any of them.
 */
u32 intel_fb_xy_to_linear(int x, int y,
			  const struct intel_plane_state *state,
			  int color_plane)
{
	const struct drm_framebuffer *fb = state->hw.fb;
	unsigned int cpp = fb->format->cpp[color_plane];
	unsigned int pitch = state->view.color_plane[color_plane].stride;

	return y * pitch + x * cpp;
}

/*
 * Add the x/y offsets derived from fb->offsets[] to the user
 * specified plane src x/y offsets. The resulting x/y offsets
 * specify the start of scanout from the beginning of the gtt mapping.
 */
void intel_add_fb_offsets(int *x, int *y,
			  const struct intel_plane_state *state,
			  int color_plane)

{
	*x += state->view.color_plane[color_plane].x;
	*y += state->view.color_plane[color_plane].y;
}

static unsigned int intel_fb_modifier_to_tiling(u64 fb_modifier)
{
	switch (fb_modifier) {
	case I915_FORMAT_MOD_X_TILED:
		return I915_TILING_X;
	case I915_FORMAT_MOD_Y_TILED:
	case I915_FORMAT_MOD_Y_TILED_CCS:
	case I915_FORMAT_MOD_Y_TILED_GEN12_RC_CCS:
	case I915_FORMAT_MOD_Y_TILED_GEN12_RC_CCS_CC:
	case I915_FORMAT_MOD_Y_TILED_GEN12_MC_CCS:
		return I915_TILING_Y;
	default:
		return I915_TILING_NONE;
	}
}

/*
 * From the Sky Lake PRM:
 * "The Color Control Surface (CCS) contains the compression status of
 *  the cache-line pairs. The compression state of the cache-line pair
 *  is specified by 2 bits in the CCS. Each CCS cache-line represents
 *  an area on the main surface of 16 x16 sets of 128 byte Y-tiled
 *  cache-line-pairs. CCS is always Y tiled."
 *
 * Since cache line pairs refers to horizontally adjacent cache lines,
 * each cache line in the CCS corresponds to an area of 32x16 cache
 * lines on the main surface. Since each pixel is 4 bytes, this gives
 * us a ratio of one byte in the CCS for each 8x16 pixels in the
 * main surface.
 */
static const struct drm_format_info skl_ccs_formats[] = {
	{ .format = DRM_FORMAT_XRGB8888, .depth = 24, .num_planes = 2,
	  .cpp = { 4, 1, }, .hsub = 8, .vsub = 16, },
	{ .format = DRM_FORMAT_XBGR8888, .depth = 24, .num_planes = 2,
	  .cpp = { 4, 1, }, .hsub = 8, .vsub = 16, },
	{ .format = DRM_FORMAT_ARGB8888, .depth = 32, .num_planes = 2,
	  .cpp = { 4, 1, }, .hsub = 8, .vsub = 16, .has_alpha = true, },
	{ .format = DRM_FORMAT_ABGR8888, .depth = 32, .num_planes = 2,
	  .cpp = { 4, 1, }, .hsub = 8, .vsub = 16, .has_alpha = true, },
};

/*
 * Gen-12 compression uses 4 bits of CCS data for each cache line pair in the
 * main surface. And each 64B CCS cache line represents an area of 4x1 Y-tiles
 * in the main surface. With 4 byte pixels and each Y-tile having dimensions of
 * 32x32 pixels, the ratio turns out to 1B in the CCS for every 2x32 pixels in
 * the main surface.
 */
static const struct drm_format_info gen12_ccs_formats[] = {
	{ .format = DRM_FORMAT_XRGB8888, .depth = 24, .num_planes = 2,
	  .char_per_block = { 4, 1 }, .block_w = { 1, 2 }, .block_h = { 1, 1 },
	  .hsub = 1, .vsub = 1, },
	{ .format = DRM_FORMAT_XBGR8888, .depth = 24, .num_planes = 2,
	  .char_per_block = { 4, 1 }, .block_w = { 1, 2 }, .block_h = { 1, 1 },
	  .hsub = 1, .vsub = 1, },
	{ .format = DRM_FORMAT_ARGB8888, .depth = 32, .num_planes = 2,
	  .char_per_block = { 4, 1 }, .block_w = { 1, 2 }, .block_h = { 1, 1 },
	  .hsub = 1, .vsub = 1, .has_alpha = true },
	{ .format = DRM_FORMAT_ABGR8888, .depth = 32, .num_planes = 2,
	  .char_per_block = { 4, 1 }, .block_w = { 1, 2 }, .block_h = { 1, 1 },
	  .hsub = 1, .vsub = 1, .has_alpha = true },
	{ .format = DRM_FORMAT_YUYV, .num_planes = 2,
	  .char_per_block = { 2, 1 }, .block_w = { 1, 2 }, .block_h = { 1, 1 },
	  .hsub = 2, .vsub = 1, .is_yuv = true },
	{ .format = DRM_FORMAT_YVYU, .num_planes = 2,
	  .char_per_block = { 2, 1 }, .block_w = { 1, 2 }, .block_h = { 1, 1 },
	  .hsub = 2, .vsub = 1, .is_yuv = true },
	{ .format = DRM_FORMAT_UYVY, .num_planes = 2,
	  .char_per_block = { 2, 1 }, .block_w = { 1, 2 }, .block_h = { 1, 1 },
	  .hsub = 2, .vsub = 1, .is_yuv = true },
	{ .format = DRM_FORMAT_VYUY, .num_planes = 2,
	  .char_per_block = { 2, 1 }, .block_w = { 1, 2 }, .block_h = { 1, 1 },
	  .hsub = 2, .vsub = 1, .is_yuv = true },
	{ .format = DRM_FORMAT_XYUV8888, .num_planes = 2,
	  .char_per_block = { 4, 1 }, .block_w = { 1, 2 }, .block_h = { 1, 1 },
	  .hsub = 1, .vsub = 1, .is_yuv = true },
	{ .format = DRM_FORMAT_NV12, .num_planes = 4,
	  .char_per_block = { 1, 2, 1, 1 }, .block_w = { 1, 1, 4, 4 }, .block_h = { 1, 1, 1, 1 },
	  .hsub = 2, .vsub = 2, .is_yuv = true },
	{ .format = DRM_FORMAT_P010, .num_planes = 4,
	  .char_per_block = { 2, 4, 1, 1 }, .block_w = { 1, 1, 2, 2 }, .block_h = { 1, 1, 1, 1 },
	  .hsub = 2, .vsub = 2, .is_yuv = true },
	{ .format = DRM_FORMAT_P012, .num_planes = 4,
	  .char_per_block = { 2, 4, 1, 1 }, .block_w = { 1, 1, 2, 2 }, .block_h = { 1, 1, 1, 1 },
	  .hsub = 2, .vsub = 2, .is_yuv = true },
	{ .format = DRM_FORMAT_P016, .num_planes = 4,
	  .char_per_block = { 2, 4, 1, 1 }, .block_w = { 1, 1, 2, 2 }, .block_h = { 1, 1, 1, 1 },
	  .hsub = 2, .vsub = 2, .is_yuv = true },
};

/*
 * Same as gen12_ccs_formats[] above, but with additional surface used
 * to pass Clear Color information in plane 2 with 64 bits of data.
 */
static const struct drm_format_info gen12_ccs_cc_formats[] = {
	{ .format = DRM_FORMAT_XRGB8888, .depth = 24, .num_planes = 3,
	  .char_per_block = { 4, 1, 0 }, .block_w = { 1, 2, 2 }, .block_h = { 1, 1, 1 },
	  .hsub = 1, .vsub = 1, },
	{ .format = DRM_FORMAT_XBGR8888, .depth = 24, .num_planes = 3,
	  .char_per_block = { 4, 1, 0 }, .block_w = { 1, 2, 2 }, .block_h = { 1, 1, 1 },
	  .hsub = 1, .vsub = 1, },
	{ .format = DRM_FORMAT_ARGB8888, .depth = 32, .num_planes = 3,
	  .char_per_block = { 4, 1, 0 }, .block_w = { 1, 2, 2 }, .block_h = { 1, 1, 1 },
	  .hsub = 1, .vsub = 1, .has_alpha = true },
	{ .format = DRM_FORMAT_ABGR8888, .depth = 32, .num_planes = 3,
	  .char_per_block = { 4, 1, 0 }, .block_w = { 1, 2, 2 }, .block_h = { 1, 1, 1 },
	  .hsub = 1, .vsub = 1, .has_alpha = true },
};

static const struct drm_format_info *
lookup_format_info(const struct drm_format_info formats[],
		   int num_formats, u32 format)
{
	int i;

	for (i = 0; i < num_formats; i++) {
		if (formats[i].format == format)
			return &formats[i];
	}

	return NULL;
}

static const struct drm_format_info *
intel_get_format_info(const struct drm_mode_fb_cmd2 *cmd)
{
	switch (cmd->modifier[0]) {
	case I915_FORMAT_MOD_Y_TILED_CCS:
	case I915_FORMAT_MOD_Yf_TILED_CCS:
		return lookup_format_info(skl_ccs_formats,
					  ARRAY_SIZE(skl_ccs_formats),
					  cmd->pixel_format);
	case I915_FORMAT_MOD_Y_TILED_GEN12_RC_CCS:
	case I915_FORMAT_MOD_Y_TILED_GEN12_MC_CCS:
		return lookup_format_info(gen12_ccs_formats,
					  ARRAY_SIZE(gen12_ccs_formats),
					  cmd->pixel_format);
	case I915_FORMAT_MOD_Y_TILED_GEN12_RC_CCS_CC:
		return lookup_format_info(gen12_ccs_cc_formats,
					  ARRAY_SIZE(gen12_ccs_cc_formats),
					  cmd->pixel_format);
	default:
		return NULL;
	}
}

static int gen12_ccs_aux_stride(struct drm_framebuffer *fb, int ccs_plane)
{
	return DIV_ROUND_UP(fb->pitches[skl_ccs_to_main_plane(fb, ccs_plane)],
			    512) * 64;
}

u32 intel_plane_fb_max_stride(struct drm_i915_private *dev_priv,
			      u32 pixel_format, u64 modifier)
{
	struct intel_crtc *crtc;
	struct intel_plane *plane;

	if (!HAS_DISPLAY(dev_priv))
		return 0;

	/*
	 * We assume the primary plane for pipe A has
	 * the highest stride limits of them all,
	 * if in case pipe A is disabled, use the first pipe from pipe_mask.
	 */
	crtc = intel_get_first_crtc(dev_priv);
	if (!crtc)
		return 0;

	plane = to_intel_plane(crtc->base.primary);

	return plane->max_stride(plane, pixel_format, modifier,
				 DRM_MODE_ROTATE_0);
}

static
u32 intel_fb_max_stride(struct drm_i915_private *dev_priv,
			u32 pixel_format, u64 modifier)
{
	/*
	 * Arbitrary limit for gen4+ chosen to match the
	 * render engine max stride.
	 *
	 * The new CCS hash mode makes remapping impossible
	 */
	if (DISPLAY_VER(dev_priv) < 4 || is_ccs_modifier(modifier) ||
	    intel_modifier_uses_dpt(dev_priv, modifier))
		return intel_plane_fb_max_stride(dev_priv, pixel_format, modifier);
	else if (DISPLAY_VER(dev_priv) >= 7)
		return 256 * 1024;
	else
		return 128 * 1024;
}

static u32
intel_fb_stride_alignment(const struct drm_framebuffer *fb, int color_plane)
{
	struct drm_i915_private *dev_priv = to_i915(fb->dev);
	u32 tile_width;

	if (is_surface_linear(fb, color_plane)) {
		u32 max_stride = intel_plane_fb_max_stride(dev_priv,
							   fb->format->format,
							   fb->modifier);

		/*
		 * To make remapping with linear generally feasible
		 * we need the stride to be page aligned.
		 */
		if (fb->pitches[color_plane] > max_stride &&
		    !is_ccs_modifier(fb->modifier))
			return intel_tile_size(dev_priv);
		else
			return 64;
	}

	tile_width = intel_tile_width_bytes(fb, color_plane);
	if (is_ccs_modifier(fb->modifier)) {
		/*
		 * Display WA #0531: skl,bxt,kbl,glk
		 *
		 * Render decompression and plane width > 3840
		 * combined with horizontal panning requires the
		 * plane stride to be a multiple of 4. We'll just
		 * require the entire fb to accommodate that to avoid
		 * potential runtime errors at plane configuration time.
		 */
		if ((DISPLAY_VER(dev_priv) == 9 || IS_GEMINILAKE(dev_priv)) &&
		    color_plane == 0 && fb->width > 3840)
			tile_width *= 4;
		/*
		 * The main surface pitch must be padded to a multiple of four
		 * tile widths.
		 */
		else if (DISPLAY_VER(dev_priv) >= 12)
			tile_width *= 4;
	}
	return tile_width;
}

static struct i915_vma *
initial_plane_vma(struct drm_i915_private *i915,
		  struct intel_initial_plane_config *plane_config)
{
	struct drm_i915_gem_object *obj;
	struct i915_vma *vma;
	u32 base, size;

	if (plane_config->size == 0)
		return NULL;

	base = round_down(plane_config->base,
			  I915_GTT_MIN_ALIGNMENT);
	size = round_up(plane_config->base + plane_config->size,
			I915_GTT_MIN_ALIGNMENT);
	size -= base;

	/*
	 * If the FB is too big, just don't use it since fbdev is not very
	 * important and we should probably use that space with FBC or other
	 * features.
	 */
	if (IS_ENABLED(CONFIG_FRAMEBUFFER_CONSOLE) &&
	    size * 2 > i915->stolen_usable_size)
		return NULL;

	obj = i915_gem_object_create_stolen_for_preallocated(i915, base, size);
	if (IS_ERR(obj))
		return NULL;

	/*
	 * Mark it WT ahead of time to avoid changing the
	 * cache_level during fbdev initialization. The
	 * unbind there would get stuck waiting for rcu.
	 */
	i915_gem_object_set_cache_coherency(obj, HAS_WT(i915) ?
					    I915_CACHE_WT : I915_CACHE_NONE);

	switch (plane_config->tiling) {
	case I915_TILING_NONE:
		break;
	case I915_TILING_X:
	case I915_TILING_Y:
		obj->tiling_and_stride =
			plane_config->fb->base.pitches[0] |
			plane_config->tiling;
		break;
	default:
		MISSING_CASE(plane_config->tiling);
		goto err_obj;
	}

	vma = i915_vma_instance(obj, &i915->ggtt.vm, NULL);
	if (IS_ERR(vma))
		goto err_obj;

	if (i915_ggtt_pin(vma, NULL, 0, PIN_MAPPABLE | PIN_OFFSET_FIXED | base))
		goto err_obj;

	if (i915_gem_object_is_tiled(obj) &&
	    !i915_vma_is_map_and_fenceable(vma))
		goto err_obj;

	return vma;

err_obj:
	i915_gem_object_put(obj);
	return NULL;
}

static bool
intel_alloc_initial_plane_obj(struct intel_crtc *crtc,
			      struct intel_initial_plane_config *plane_config)
{
	struct drm_device *dev = crtc->base.dev;
	struct drm_i915_private *dev_priv = to_i915(dev);
	struct drm_mode_fb_cmd2 mode_cmd = { 0 };
	struct drm_framebuffer *fb = &plane_config->fb->base;
	struct i915_vma *vma;

	switch (fb->modifier) {
	case DRM_FORMAT_MOD_LINEAR:
	case I915_FORMAT_MOD_X_TILED:
	case I915_FORMAT_MOD_Y_TILED:
		break;
	default:
		drm_dbg(&dev_priv->drm,
			"Unsupported modifier for initial FB: 0x%llx\n",
			fb->modifier);
		return false;
	}

	vma = initial_plane_vma(dev_priv, plane_config);
	if (!vma)
		return false;

	mode_cmd.pixel_format = fb->format->format;
	mode_cmd.width = fb->width;
	mode_cmd.height = fb->height;
	mode_cmd.pitches[0] = fb->pitches[0];
	mode_cmd.modifier[0] = fb->modifier;
	mode_cmd.flags = DRM_MODE_FB_MODIFIERS;

	if (intel_framebuffer_init(to_intel_framebuffer(fb),
				   vma->obj, &mode_cmd)) {
		drm_dbg_kms(&dev_priv->drm, "intel fb init failed\n");
		goto err_vma;
	}

	plane_config->vma = vma;
	return true;

err_vma:
	i915_vma_put(vma);
	return false;
}

static void
intel_set_plane_visible(struct intel_crtc_state *crtc_state,
			struct intel_plane_state *plane_state,
			bool visible)
{
	struct intel_plane *plane = to_intel_plane(plane_state->uapi.plane);

	plane_state->uapi.visible = visible;

	if (visible)
		crtc_state->uapi.plane_mask |= drm_plane_mask(&plane->base);
	else
		crtc_state->uapi.plane_mask &= ~drm_plane_mask(&plane->base);
}

static void fixup_plane_bitmasks(struct intel_crtc_state *crtc_state)
{
	struct drm_i915_private *dev_priv = to_i915(crtc_state->uapi.crtc->dev);
	struct drm_plane *plane;

	/*
	 * Active_planes aliases if multiple "primary" or cursor planes
	 * have been used on the same (or wrong) pipe. plane_mask uses
	 * unique ids, hence we can use that to reconstruct active_planes.
	 */
	crtc_state->enabled_planes = 0;
	crtc_state->active_planes = 0;

	drm_for_each_plane_mask(plane, &dev_priv->drm,
				crtc_state->uapi.plane_mask) {
		crtc_state->enabled_planes |= BIT(to_intel_plane(plane)->id);
		crtc_state->active_planes |= BIT(to_intel_plane(plane)->id);
	}
}

static void intel_plane_disable_noatomic(struct intel_crtc *crtc,
					 struct intel_plane *plane)
{
	struct drm_i915_private *dev_priv = to_i915(crtc->base.dev);
	struct intel_crtc_state *crtc_state =
		to_intel_crtc_state(crtc->base.state);
	struct intel_plane_state *plane_state =
		to_intel_plane_state(plane->base.state);

	drm_dbg_kms(&dev_priv->drm,
		    "Disabling [PLANE:%d:%s] on [CRTC:%d:%s]\n",
		    plane->base.base.id, plane->base.name,
		    crtc->base.base.id, crtc->base.name);

	intel_set_plane_visible(crtc_state, plane_state, false);
	fixup_plane_bitmasks(crtc_state);
	crtc_state->data_rate[plane->id] = 0;
	crtc_state->min_cdclk[plane->id] = 0;

	if (plane->id == PLANE_PRIMARY)
		hsw_disable_ips(crtc_state);

	/*
	 * Vblank time updates from the shadow to live plane control register
	 * are blocked if the memory self-refresh mode is active at that
	 * moment. So to make sure the plane gets truly disabled, disable
	 * first the self-refresh mode. The self-refresh enable bit in turn
	 * will be checked/applied by the HW only at the next frame start
	 * event which is after the vblank start event, so we need to have a
	 * wait-for-vblank between disabling the plane and the pipe.
	 */
	if (HAS_GMCH(dev_priv) &&
	    intel_set_memory_cxsr(dev_priv, false))
		intel_wait_for_vblank(dev_priv, crtc->pipe);

	/*
	 * Gen2 reports pipe underruns whenever all planes are disabled.
	 * So disable underrun reporting before all the planes get disabled.
	 */
	if (DISPLAY_VER(dev_priv) == 2 && !crtc_state->active_planes)
		intel_set_cpu_fifo_underrun_reporting(dev_priv, crtc->pipe, false);

	intel_disable_plane(plane, crtc_state);
	intel_wait_for_vblank(dev_priv, crtc->pipe);
}

static struct i915_vma *intel_dpt_pin(struct i915_address_space *vm)
{
	struct drm_i915_private *i915 = vm->i915;
	struct i915_dpt *dpt = i915_vm_to_dpt(vm);
	intel_wakeref_t wakeref;
	struct i915_vma *vma;
	void __iomem *iomem;

	wakeref = intel_runtime_pm_get(&i915->runtime_pm);
	atomic_inc(&i915->gpu_error.pending_fb_pin);

	vma = i915_gem_object_ggtt_pin(dpt->obj, NULL, 0, 4096,
				       HAS_LMEM(i915) ? 0 : PIN_MAPPABLE);
	if (IS_ERR(vma))
		goto err;

	iomem = i915_vma_pin_iomap(vma);
	i915_vma_unpin(vma);
	if (IS_ERR(iomem)) {
		vma = iomem;
		goto err;
	}

	dpt->vma = vma;
	dpt->iomem = iomem;

	i915_vma_get(vma);

err:
	atomic_dec(&i915->gpu_error.pending_fb_pin);
	intel_runtime_pm_put(&i915->runtime_pm, wakeref);

	return vma;
}

static void intel_dpt_unpin(struct i915_address_space *vm)
{
	struct i915_dpt *dpt = i915_vm_to_dpt(vm);

	i915_vma_unpin_iomap(dpt->vma);
	i915_vma_put(dpt->vma);
}

static bool
intel_reuse_initial_plane_obj(struct drm_i915_private *i915,
			      const struct intel_initial_plane_config *plane_config,
			      struct drm_framebuffer **fb,
			      struct i915_vma **vma)
{
	struct intel_crtc *crtc;

	for_each_intel_crtc(&i915->drm, crtc) {
		struct intel_crtc_state *crtc_state =
			to_intel_crtc_state(crtc->base.state);
		struct intel_plane *plane =
			to_intel_plane(crtc->base.primary);
		struct intel_plane_state *plane_state =
			to_intel_plane_state(plane->base.state);

		if (!crtc_state->uapi.active)
			continue;

		if (!plane_state->ggtt_vma)
			continue;

		if (intel_plane_ggtt_offset(plane_state) == plane_config->base) {
			*fb = plane_state->hw.fb;
			*vma = plane_state->ggtt_vma;
			return true;
		}
	}

	return false;
}

static void
intel_find_initial_plane_obj(struct intel_crtc *crtc,
			     struct intel_initial_plane_config *plane_config)
{
	struct drm_device *dev = crtc->base.dev;
	struct drm_i915_private *dev_priv = to_i915(dev);
	struct intel_crtc_state *crtc_state =
		to_intel_crtc_state(crtc->base.state);
	struct intel_plane *plane =
		to_intel_plane(crtc->base.primary);
	struct intel_plane_state *plane_state =
		to_intel_plane_state(plane->base.state);
	struct drm_framebuffer *fb;
	struct i915_vma *vma;

	/*
	 * TODO:
	 *   Disable planes if get_initial_plane_config() failed.
	 *   Make sure things work if the surface base is not page aligned.
	 */
	if (!plane_config->fb)
		return;

	if (intel_alloc_initial_plane_obj(crtc, plane_config)) {
		fb = &plane_config->fb->base;
		vma = plane_config->vma;
		goto valid_fb;
	}

	/*
	 * Failed to alloc the obj, check to see if we should share
	 * an fb with another CRTC instead
	 */
	if (intel_reuse_initial_plane_obj(dev_priv, plane_config, &fb, &vma))
		goto valid_fb;

	/*
	 * We've failed to reconstruct the BIOS FB.  Current display state
	 * indicates that the primary plane is visible, but has a NULL FB,
	 * which will lead to problems later if we don't fix it up.  The
	 * simplest solution is to just disable the primary plane now and
	 * pretend the BIOS never had it enabled.
	 */
	intel_plane_disable_noatomic(crtc, plane);
	if (crtc_state->bigjoiner) {
		struct intel_crtc *slave =
			crtc_state->bigjoiner_linked_crtc;
		intel_plane_disable_noatomic(slave, to_intel_plane(slave->base.primary));
	}

	return;

valid_fb:
	plane_state->uapi.rotation = plane_config->rotation;
	intel_fb_fill_view(to_intel_framebuffer(fb),
			   plane_state->uapi.rotation, &plane_state->view);

	__i915_vma_pin(vma);
	plane_state->ggtt_vma = i915_vma_get(vma);
	if (intel_plane_uses_fence(plane_state) &&
	    i915_vma_pin_fence(vma) == 0 && vma->fence)
		plane_state->flags |= PLANE_HAS_FENCE;

	plane_state->uapi.src_x = 0;
	plane_state->uapi.src_y = 0;
	plane_state->uapi.src_w = fb->width << 16;
	plane_state->uapi.src_h = fb->height << 16;

	plane_state->uapi.crtc_x = 0;
	plane_state->uapi.crtc_y = 0;
	plane_state->uapi.crtc_w = fb->width;
	plane_state->uapi.crtc_h = fb->height;

	if (plane_config->tiling)
		dev_priv->preserve_bios_swizzle = true;

	plane_state->uapi.fb = fb;
	drm_framebuffer_get(fb);

	plane_state->uapi.crtc = &crtc->base;
	intel_plane_copy_uapi_to_hw_state(plane_state, plane_state, crtc);

	intel_frontbuffer_flush(to_intel_frontbuffer(fb), ORIGIN_DIRTYFB);

	atomic_or(plane->frontbuffer_bit, &to_intel_frontbuffer(fb)->bits);
}

unsigned int
intel_plane_fence_y_offset(const struct intel_plane_state *plane_state)
{
	int x = 0, y = 0;

	intel_plane_adjust_aligned_offset(&x, &y, plane_state, 0,
					  plane_state->view.color_plane[0].offset, 0);

	return y;
}

static int
__intel_display_resume(struct drm_device *dev,
		       struct drm_atomic_state *state,
		       struct drm_modeset_acquire_ctx *ctx)
{
	struct drm_crtc_state *crtc_state;
	struct drm_crtc *crtc;
	int i, ret;

	intel_modeset_setup_hw_state(dev, ctx);
	intel_vga_redisable(to_i915(dev));

	if (!state)
		return 0;

	/*
	 * We've duplicated the state, pointers to the old state are invalid.
	 *
	 * Don't attempt to use the old state until we commit the duplicated state.
	 */
	for_each_new_crtc_in_state(state, crtc, crtc_state, i) {
		/*
		 * Force recalculation even if we restore
		 * current state. With fast modeset this may not result
		 * in a modeset when the state is compatible.
		 */
		crtc_state->mode_changed = true;
	}

	/* ignore any reset values/BIOS leftovers in the WM registers */
	if (!HAS_GMCH(to_i915(dev)))
		to_intel_atomic_state(state)->skip_intermediate_wm = true;

	ret = drm_atomic_helper_commit_duplicated_state(state, ctx);

	drm_WARN_ON(dev, ret == -EDEADLK);
	return ret;
}

static bool gpu_reset_clobbers_display(struct drm_i915_private *dev_priv)
{
	return (INTEL_INFO(dev_priv)->gpu_reset_clobbers_display &&
		intel_has_gpu_reset(&dev_priv->gt));
}

void intel_display_prepare_reset(struct drm_i915_private *dev_priv)
{
	struct drm_device *dev = &dev_priv->drm;
	struct drm_modeset_acquire_ctx *ctx = &dev_priv->reset_ctx;
	struct drm_atomic_state *state;
	int ret;

	if (!HAS_DISPLAY(dev_priv))
		return;

	/* reset doesn't touch the display */
	if (!dev_priv->params.force_reset_modeset_test &&
	    !gpu_reset_clobbers_display(dev_priv))
		return;

	/* We have a modeset vs reset deadlock, defensively unbreak it. */
	set_bit(I915_RESET_MODESET, &dev_priv->gt.reset.flags);
	smp_mb__after_atomic();
	wake_up_bit(&dev_priv->gt.reset.flags, I915_RESET_MODESET);

	if (atomic_read(&dev_priv->gpu_error.pending_fb_pin)) {
		drm_dbg_kms(&dev_priv->drm,
			    "Modeset potentially stuck, unbreaking through wedging\n");
		intel_gt_set_wedged(&dev_priv->gt);
	}

	/*
	 * Need mode_config.mutex so that we don't
	 * trample ongoing ->detect() and whatnot.
	 */
	mutex_lock(&dev->mode_config.mutex);
	drm_modeset_acquire_init(ctx, 0);
	while (1) {
		ret = drm_modeset_lock_all_ctx(dev, ctx);
		if (ret != -EDEADLK)
			break;

		drm_modeset_backoff(ctx);
	}
	/*
	 * Disabling the crtcs gracefully seems nicer. Also the
	 * g33 docs say we should at least disable all the planes.
	 */
	state = drm_atomic_helper_duplicate_state(dev, ctx);
	if (IS_ERR(state)) {
		ret = PTR_ERR(state);
		drm_err(&dev_priv->drm, "Duplicating state failed with %i\n",
			ret);
		return;
	}

	ret = drm_atomic_helper_disable_all(dev, ctx);
	if (ret) {
		drm_err(&dev_priv->drm, "Suspending crtc's failed with %i\n",
			ret);
		drm_atomic_state_put(state);
		return;
	}

	dev_priv->modeset_restore_state = state;
	state->acquire_ctx = ctx;
}

void intel_display_finish_reset(struct drm_i915_private *dev_priv)
{
	struct drm_device *dev = &dev_priv->drm;
	struct drm_modeset_acquire_ctx *ctx = &dev_priv->reset_ctx;
	struct drm_atomic_state *state;
	int ret;

	if (!HAS_DISPLAY(dev_priv))
		return;

	/* reset doesn't touch the display */
	if (!test_bit(I915_RESET_MODESET, &dev_priv->gt.reset.flags))
		return;

	state = fetch_and_zero(&dev_priv->modeset_restore_state);
	if (!state)
		goto unlock;

	/* reset doesn't touch the display */
	if (!gpu_reset_clobbers_display(dev_priv)) {
		/* for testing only restore the display */
		ret = __intel_display_resume(dev, state, ctx);
		if (ret)
			drm_err(&dev_priv->drm,
				"Restoring old state failed with %i\n", ret);
	} else {
		/*
		 * The display has been reset as well,
		 * so need a full re-initialization.
		 */
		intel_pps_unlock_regs_wa(dev_priv);
		intel_modeset_init_hw(dev_priv);
		intel_init_clock_gating(dev_priv);
		intel_hpd_init(dev_priv);

		ret = __intel_display_resume(dev, state, ctx);
		if (ret)
			drm_err(&dev_priv->drm,
				"Restoring old state failed with %i\n", ret);

		intel_hpd_poll_disable(dev_priv);
	}

	drm_atomic_state_put(state);
unlock:
	drm_modeset_drop_locks(ctx);
	drm_modeset_acquire_fini(ctx);
	mutex_unlock(&dev->mode_config.mutex);

	clear_bit_unlock(I915_RESET_MODESET, &dev_priv->gt.reset.flags);
}

static bool underrun_recovery_supported(const struct intel_crtc_state *crtc_state)
{
	if (crtc_state->pch_pfit.enabled &&
	    (crtc_state->pipe_src_w > drm_rect_width(&crtc_state->pch_pfit.dst) ||
	     crtc_state->pipe_src_h > drm_rect_height(&crtc_state->pch_pfit.dst) ||
	     crtc_state->output_format == INTEL_OUTPUT_FORMAT_YCBCR420))
		return false;

	if (crtc_state->dsc.compression_enable)
		return false;

	if (crtc_state->has_psr2)
		return false;

	return true;
}

static void icl_set_pipe_chicken(const struct intel_crtc_state *crtc_state)
{
	struct intel_crtc *crtc = to_intel_crtc(crtc_state->uapi.crtc);
	struct drm_i915_private *dev_priv = to_i915(crtc->base.dev);
	enum pipe pipe = crtc->pipe;
	u32 tmp;

	tmp = intel_de_read(dev_priv, PIPE_CHICKEN(pipe));

	/*
	 * Display WA #1153: icl
	 * enable hardware to bypass the alpha math
	 * and rounding for per-pixel values 00 and 0xff
	 */
	tmp |= PER_PIXEL_ALPHA_BYPASS_EN;
	/*
	 * Display WA # 1605353570: icl
	 * Set the pixel rounding bit to 1 for allowing
	 * passthrough of Frame buffer pixels unmodified
	 * across pipe
	 */
	tmp |= PIXEL_ROUNDING_TRUNC_FB_PASSTHRU;

	if (IS_DG2(dev_priv)) {
		/*
		 * Underrun recovery must always be disabled on DG2.  However
		 * the chicken bit meaning is inverted compared to other
		 * platforms.
		 */
		tmp &= ~UNDERRUN_RECOVERY_ENABLE_DG2;
	} else if (DISPLAY_VER(dev_priv) >= 13) {
		if (underrun_recovery_supported(crtc_state))
			tmp &= ~UNDERRUN_RECOVERY_DISABLE_ADLP;
		else
			tmp |= UNDERRUN_RECOVERY_DISABLE_ADLP;
	}

	intel_de_write(dev_priv, PIPE_CHICKEN(pipe), tmp);
}

bool intel_has_pending_fb_unpin(struct drm_i915_private *dev_priv)
{
	struct drm_crtc *crtc;
	bool cleanup_done;

	drm_for_each_crtc(crtc, &dev_priv->drm) {
		struct drm_crtc_commit *commit;
		spin_lock(&crtc->commit_lock);
		commit = list_first_entry_or_null(&crtc->commit_list,
						  struct drm_crtc_commit, commit_entry);
		cleanup_done = commit ?
			try_wait_for_completion(&commit->cleanup_done) : true;
		spin_unlock(&crtc->commit_lock);

		if (cleanup_done)
			continue;

		drm_crtc_wait_one_vblank(crtc);

		return true;
	}

	return false;
}

void lpt_disable_iclkip(struct drm_i915_private *dev_priv)
{
	u32 temp;

	intel_de_write(dev_priv, PIXCLK_GATE, PIXCLK_GATE_GATE);

	mutex_lock(&dev_priv->sb_lock);

	temp = intel_sbi_read(dev_priv, SBI_SSCCTL6, SBI_ICLK);
	temp |= SBI_SSCCTL_DISABLE;
	intel_sbi_write(dev_priv, SBI_SSCCTL6, temp, SBI_ICLK);

	mutex_unlock(&dev_priv->sb_lock);
}

/* Program iCLKIP clock to the desired frequency */
static void lpt_program_iclkip(const struct intel_crtc_state *crtc_state)
{
	struct intel_crtc *crtc = to_intel_crtc(crtc_state->uapi.crtc);
	struct drm_i915_private *dev_priv = to_i915(crtc->base.dev);
	int clock = crtc_state->hw.adjusted_mode.crtc_clock;
	u32 divsel, phaseinc, auxdiv, phasedir = 0;
	u32 temp;

	lpt_disable_iclkip(dev_priv);

	/* The iCLK virtual clock root frequency is in MHz,
	 * but the adjusted_mode->crtc_clock in in KHz. To get the
	 * divisors, it is necessary to divide one by another, so we
	 * convert the virtual clock precision to KHz here for higher
	 * precision.
	 */
	for (auxdiv = 0; auxdiv < 2; auxdiv++) {
		u32 iclk_virtual_root_freq = 172800 * 1000;
		u32 iclk_pi_range = 64;
		u32 desired_divisor;

		desired_divisor = DIV_ROUND_CLOSEST(iclk_virtual_root_freq,
						    clock << auxdiv);
		divsel = (desired_divisor / iclk_pi_range) - 2;
		phaseinc = desired_divisor % iclk_pi_range;

		/*
		 * Near 20MHz is a corner case which is
		 * out of range for the 7-bit divisor
		 */
		if (divsel <= 0x7f)
			break;
	}

	/* This should not happen with any sane values */
	drm_WARN_ON(&dev_priv->drm, SBI_SSCDIVINTPHASE_DIVSEL(divsel) &
		    ~SBI_SSCDIVINTPHASE_DIVSEL_MASK);
	drm_WARN_ON(&dev_priv->drm, SBI_SSCDIVINTPHASE_DIR(phasedir) &
		    ~SBI_SSCDIVINTPHASE_INCVAL_MASK);

	drm_dbg_kms(&dev_priv->drm,
		    "iCLKIP clock: found settings for %dKHz refresh rate: auxdiv=%x, divsel=%x, phasedir=%x, phaseinc=%x\n",
		    clock, auxdiv, divsel, phasedir, phaseinc);

	mutex_lock(&dev_priv->sb_lock);

	/* Program SSCDIVINTPHASE6 */
	temp = intel_sbi_read(dev_priv, SBI_SSCDIVINTPHASE6, SBI_ICLK);
	temp &= ~SBI_SSCDIVINTPHASE_DIVSEL_MASK;
	temp |= SBI_SSCDIVINTPHASE_DIVSEL(divsel);
	temp &= ~SBI_SSCDIVINTPHASE_INCVAL_MASK;
	temp |= SBI_SSCDIVINTPHASE_INCVAL(phaseinc);
	temp |= SBI_SSCDIVINTPHASE_DIR(phasedir);
	temp |= SBI_SSCDIVINTPHASE_PROPAGATE;
	intel_sbi_write(dev_priv, SBI_SSCDIVINTPHASE6, temp, SBI_ICLK);

	/* Program SSCAUXDIV */
	temp = intel_sbi_read(dev_priv, SBI_SSCAUXDIV6, SBI_ICLK);
	temp &= ~SBI_SSCAUXDIV_FINALDIV2SEL(1);
	temp |= SBI_SSCAUXDIV_FINALDIV2SEL(auxdiv);
	intel_sbi_write(dev_priv, SBI_SSCAUXDIV6, temp, SBI_ICLK);

	/* Enable modulator and associated divider */
	temp = intel_sbi_read(dev_priv, SBI_SSCCTL6, SBI_ICLK);
	temp &= ~SBI_SSCCTL_DISABLE;
	intel_sbi_write(dev_priv, SBI_SSCCTL6, temp, SBI_ICLK);

	mutex_unlock(&dev_priv->sb_lock);

	/* Wait for initialization time */
	udelay(24);

	intel_de_write(dev_priv, PIXCLK_GATE, PIXCLK_GATE_UNGATE);
}

int lpt_get_iclkip(struct drm_i915_private *dev_priv)
{
	u32 divsel, phaseinc, auxdiv;
	u32 iclk_virtual_root_freq = 172800 * 1000;
	u32 iclk_pi_range = 64;
	u32 desired_divisor;
	u32 temp;

	if ((intel_de_read(dev_priv, PIXCLK_GATE) & PIXCLK_GATE_UNGATE) == 0)
		return 0;

	mutex_lock(&dev_priv->sb_lock);

	temp = intel_sbi_read(dev_priv, SBI_SSCCTL6, SBI_ICLK);
	if (temp & SBI_SSCCTL_DISABLE) {
		mutex_unlock(&dev_priv->sb_lock);
		return 0;
	}

	temp = intel_sbi_read(dev_priv, SBI_SSCDIVINTPHASE6, SBI_ICLK);
	divsel = (temp & SBI_SSCDIVINTPHASE_DIVSEL_MASK) >>
		SBI_SSCDIVINTPHASE_DIVSEL_SHIFT;
	phaseinc = (temp & SBI_SSCDIVINTPHASE_INCVAL_MASK) >>
		SBI_SSCDIVINTPHASE_INCVAL_SHIFT;

	temp = intel_sbi_read(dev_priv, SBI_SSCAUXDIV6, SBI_ICLK);
	auxdiv = (temp & SBI_SSCAUXDIV_FINALDIV2SEL_MASK) >>
		SBI_SSCAUXDIV_FINALDIV2SEL_SHIFT;

	mutex_unlock(&dev_priv->sb_lock);

	desired_divisor = (divsel + 2) * iclk_pi_range + phaseinc;

	return DIV_ROUND_CLOSEST(iclk_virtual_root_freq,
				 desired_divisor << auxdiv);
}

static void ilk_pch_transcoder_set_timings(const struct intel_crtc_state *crtc_state,
					   enum pipe pch_transcoder)
{
	struct intel_crtc *crtc = to_intel_crtc(crtc_state->uapi.crtc);
	struct drm_i915_private *dev_priv = to_i915(crtc->base.dev);
	enum transcoder cpu_transcoder = crtc_state->cpu_transcoder;

	intel_de_write(dev_priv, PCH_TRANS_HTOTAL(pch_transcoder),
		       intel_de_read(dev_priv, HTOTAL(cpu_transcoder)));
	intel_de_write(dev_priv, PCH_TRANS_HBLANK(pch_transcoder),
		       intel_de_read(dev_priv, HBLANK(cpu_transcoder)));
	intel_de_write(dev_priv, PCH_TRANS_HSYNC(pch_transcoder),
		       intel_de_read(dev_priv, HSYNC(cpu_transcoder)));

	intel_de_write(dev_priv, PCH_TRANS_VTOTAL(pch_transcoder),
		       intel_de_read(dev_priv, VTOTAL(cpu_transcoder)));
	intel_de_write(dev_priv, PCH_TRANS_VBLANK(pch_transcoder),
		       intel_de_read(dev_priv, VBLANK(cpu_transcoder)));
	intel_de_write(dev_priv, PCH_TRANS_VSYNC(pch_transcoder),
		       intel_de_read(dev_priv, VSYNC(cpu_transcoder)));
	intel_de_write(dev_priv, PCH_TRANS_VSYNCSHIFT(pch_transcoder),
		       intel_de_read(dev_priv, VSYNCSHIFT(cpu_transcoder)));
}

static void cpt_set_fdi_bc_bifurcation(struct drm_i915_private *dev_priv, bool enable)
{
	u32 temp;

	temp = intel_de_read(dev_priv, SOUTH_CHICKEN1);
	if (!!(temp & FDI_BC_BIFURCATION_SELECT) == enable)
		return;

	drm_WARN_ON(&dev_priv->drm,
		    intel_de_read(dev_priv, FDI_RX_CTL(PIPE_B)) &
		    FDI_RX_ENABLE);
	drm_WARN_ON(&dev_priv->drm,
		    intel_de_read(dev_priv, FDI_RX_CTL(PIPE_C)) &
		    FDI_RX_ENABLE);

	temp &= ~FDI_BC_BIFURCATION_SELECT;
	if (enable)
		temp |= FDI_BC_BIFURCATION_SELECT;

	drm_dbg_kms(&dev_priv->drm, "%sabling fdi C rx\n",
		    enable ? "en" : "dis");
	intel_de_write(dev_priv, SOUTH_CHICKEN1, temp);
	intel_de_posting_read(dev_priv, SOUTH_CHICKEN1);
}

static void ivb_update_fdi_bc_bifurcation(const struct intel_crtc_state *crtc_state)
{
	struct intel_crtc *crtc = to_intel_crtc(crtc_state->uapi.crtc);
	struct drm_i915_private *dev_priv = to_i915(crtc->base.dev);

	switch (crtc->pipe) {
	case PIPE_A:
		break;
	case PIPE_B:
		if (crtc_state->fdi_lanes > 2)
			cpt_set_fdi_bc_bifurcation(dev_priv, false);
		else
			cpt_set_fdi_bc_bifurcation(dev_priv, true);

		break;
	case PIPE_C:
		cpt_set_fdi_bc_bifurcation(dev_priv, true);

		break;
	default:
		BUG();
	}
}

/*
 * Finds the encoder associated with the given CRTC. This can only be
 * used when we know that the CRTC isn't feeding multiple encoders!
 */
struct intel_encoder *
intel_get_crtc_new_encoder(const struct intel_atomic_state *state,
			   const struct intel_crtc_state *crtc_state)
{
	struct intel_crtc *crtc = to_intel_crtc(crtc_state->uapi.crtc);
	const struct drm_connector_state *connector_state;
	const struct drm_connector *connector;
	struct intel_encoder *encoder = NULL;
	int num_encoders = 0;
	int i;

	for_each_new_connector_in_state(&state->base, connector, connector_state, i) {
		if (connector_state->crtc != &crtc->base)
			continue;

		encoder = to_intel_encoder(connector_state->best_encoder);
		num_encoders++;
	}

	drm_WARN(encoder->base.dev, num_encoders != 1,
		 "%d encoders for pipe %c\n",
		 num_encoders, pipe_name(crtc->pipe));

	return encoder;
}

/*
 * Enable PCH resources required for PCH ports:
 *   - PCH PLLs
 *   - FDI training & RX/TX
 *   - update transcoder timings
 *   - DP transcoding bits
 *   - transcoder
 */
static void ilk_pch_enable(const struct intel_atomic_state *state,
			   const struct intel_crtc_state *crtc_state)
{
	struct intel_crtc *crtc = to_intel_crtc(crtc_state->uapi.crtc);
	struct drm_device *dev = crtc->base.dev;
	struct drm_i915_private *dev_priv = to_i915(dev);
	enum pipe pipe = crtc->pipe;
	u32 temp;

	assert_pch_transcoder_disabled(dev_priv, pipe);

	if (IS_IVYBRIDGE(dev_priv))
		ivb_update_fdi_bc_bifurcation(crtc_state);

	/* Write the TU size bits before fdi link training, so that error
	 * detection works. */
	intel_de_write(dev_priv, FDI_RX_TUSIZE1(pipe),
		       intel_de_read(dev_priv, PIPE_DATA_M1(pipe)) & TU_SIZE_MASK);

	/* For PCH output, training FDI link */
	dev_priv->display.fdi_link_train(crtc, crtc_state);

	/* We need to program the right clock selection before writing the pixel
	 * mutliplier into the DPLL. */
	if (HAS_PCH_CPT(dev_priv)) {
		u32 sel;

		temp = intel_de_read(dev_priv, PCH_DPLL_SEL);
		temp |= TRANS_DPLL_ENABLE(pipe);
		sel = TRANS_DPLLB_SEL(pipe);
		if (crtc_state->shared_dpll ==
		    intel_get_shared_dpll_by_id(dev_priv, DPLL_ID_PCH_PLL_B))
			temp |= sel;
		else
			temp &= ~sel;
		intel_de_write(dev_priv, PCH_DPLL_SEL, temp);
	}

	/* XXX: pch pll's can be enabled any time before we enable the PCH
	 * transcoder, and we actually should do this to not upset any PCH
	 * transcoder that already use the clock when we share it.
	 *
	 * Note that enable_shared_dpll tries to do the right thing, but
	 * get_shared_dpll unconditionally resets the pll - we need that to have
	 * the right LVDS enable sequence. */
	intel_enable_shared_dpll(crtc_state);

	/* set transcoder timing, panel must allow it */
	assert_panel_unlocked(dev_priv, pipe);
	ilk_pch_transcoder_set_timings(crtc_state, pipe);

	intel_fdi_normal_train(crtc);

	/* For PCH DP, enable TRANS_DP_CTL */
	if (HAS_PCH_CPT(dev_priv) &&
	    intel_crtc_has_dp_encoder(crtc_state)) {
		const struct drm_display_mode *adjusted_mode =
			&crtc_state->hw.adjusted_mode;
		u32 bpc = (intel_de_read(dev_priv, PIPECONF(pipe)) & PIPECONF_BPC_MASK) >> 5;
		i915_reg_t reg = TRANS_DP_CTL(pipe);
		enum port port;

		temp = intel_de_read(dev_priv, reg);
		temp &= ~(TRANS_DP_PORT_SEL_MASK |
			  TRANS_DP_SYNC_MASK |
			  TRANS_DP_BPC_MASK);
		temp |= TRANS_DP_OUTPUT_ENABLE;
		temp |= bpc << 9; /* same format but at 11:9 */

		if (adjusted_mode->flags & DRM_MODE_FLAG_PHSYNC)
			temp |= TRANS_DP_HSYNC_ACTIVE_HIGH;
		if (adjusted_mode->flags & DRM_MODE_FLAG_PVSYNC)
			temp |= TRANS_DP_VSYNC_ACTIVE_HIGH;

		port = intel_get_crtc_new_encoder(state, crtc_state)->port;
		drm_WARN_ON(dev, port < PORT_B || port > PORT_D);
		temp |= TRANS_DP_PORT_SEL(port);

		intel_de_write(dev_priv, reg, temp);
	}

	ilk_enable_pch_transcoder(crtc_state);
}

void lpt_pch_enable(const struct intel_crtc_state *crtc_state)
{
	struct intel_crtc *crtc = to_intel_crtc(crtc_state->uapi.crtc);
	struct drm_i915_private *dev_priv = to_i915(crtc->base.dev);
	enum transcoder cpu_transcoder = crtc_state->cpu_transcoder;

	assert_pch_transcoder_disabled(dev_priv, PIPE_A);

	lpt_program_iclkip(crtc_state);

	/* Set transcoder timing. */
	ilk_pch_transcoder_set_timings(crtc_state, PIPE_A);

	lpt_enable_pch_transcoder(dev_priv, cpu_transcoder);
}

static void cpt_verify_modeset(struct drm_i915_private *dev_priv,
			       enum pipe pipe)
{
	i915_reg_t dslreg = PIPEDSL(pipe);
	u32 temp;

	temp = intel_de_read(dev_priv, dslreg);
	udelay(500);
	if (wait_for(intel_de_read(dev_priv, dslreg) != temp, 5)) {
		if (wait_for(intel_de_read(dev_priv, dslreg) != temp, 5))
			drm_err(&dev_priv->drm,
				"mode set failed: pipe %c stuck\n",
				pipe_name(pipe));
	}
}

static void ilk_pfit_enable(const struct intel_crtc_state *crtc_state)
{
	struct intel_crtc *crtc = to_intel_crtc(crtc_state->uapi.crtc);
	struct drm_i915_private *dev_priv = to_i915(crtc->base.dev);
	const struct drm_rect *dst = &crtc_state->pch_pfit.dst;
	enum pipe pipe = crtc->pipe;
	int width = drm_rect_width(dst);
	int height = drm_rect_height(dst);
	int x = dst->x1;
	int y = dst->y1;

	if (!crtc_state->pch_pfit.enabled)
		return;

	/* Force use of hard-coded filter coefficients
	 * as some pre-programmed values are broken,
	 * e.g. x201.
	 */
	if (IS_IVYBRIDGE(dev_priv) || IS_HASWELL(dev_priv))
		intel_de_write(dev_priv, PF_CTL(pipe), PF_ENABLE |
			       PF_FILTER_MED_3x3 | PF_PIPE_SEL_IVB(pipe));
	else
		intel_de_write(dev_priv, PF_CTL(pipe), PF_ENABLE |
			       PF_FILTER_MED_3x3);
	intel_de_write(dev_priv, PF_WIN_POS(pipe), x << 16 | y);
	intel_de_write(dev_priv, PF_WIN_SZ(pipe), width << 16 | height);
}

void hsw_enable_ips(const struct intel_crtc_state *crtc_state)
{
	struct intel_crtc *crtc = to_intel_crtc(crtc_state->uapi.crtc);
	struct drm_device *dev = crtc->base.dev;
	struct drm_i915_private *dev_priv = to_i915(dev);

	if (!crtc_state->ips_enabled)
		return;

	/*
	 * We can only enable IPS after we enable a plane and wait for a vblank
	 * This function is called from post_plane_update, which is run after
	 * a vblank wait.
	 */
	drm_WARN_ON(dev, !(crtc_state->active_planes & ~BIT(PLANE_CURSOR)));

	if (IS_BROADWELL(dev_priv)) {
		drm_WARN_ON(dev, sandybridge_pcode_write(dev_priv, DISPLAY_IPS_CONTROL,
							 IPS_ENABLE | IPS_PCODE_CONTROL));
		/* Quoting Art Runyan: "its not safe to expect any particular
		 * value in IPS_CTL bit 31 after enabling IPS through the
		 * mailbox." Moreover, the mailbox may return a bogus state,
		 * so we need to just enable it and continue on.
		 */
	} else {
		intel_de_write(dev_priv, IPS_CTL, IPS_ENABLE);
		/* The bit only becomes 1 in the next vblank, so this wait here
		 * is essentially intel_wait_for_vblank. If we don't have this
		 * and don't wait for vblanks until the end of crtc_enable, then
		 * the HW state readout code will complain that the expected
		 * IPS_CTL value is not the one we read. */
		if (intel_de_wait_for_set(dev_priv, IPS_CTL, IPS_ENABLE, 50))
			drm_err(&dev_priv->drm,
				"Timed out waiting for IPS enable\n");
	}
}

void hsw_disable_ips(const struct intel_crtc_state *crtc_state)
{
	struct intel_crtc *crtc = to_intel_crtc(crtc_state->uapi.crtc);
	struct drm_device *dev = crtc->base.dev;
	struct drm_i915_private *dev_priv = to_i915(dev);

	if (!crtc_state->ips_enabled)
		return;

	if (IS_BROADWELL(dev_priv)) {
		drm_WARN_ON(dev,
			    sandybridge_pcode_write(dev_priv, DISPLAY_IPS_CONTROL, 0));
		/*
		 * Wait for PCODE to finish disabling IPS. The BSpec specified
		 * 42ms timeout value leads to occasional timeouts so use 100ms
		 * instead.
		 */
		if (intel_de_wait_for_clear(dev_priv, IPS_CTL, IPS_ENABLE, 100))
			drm_err(&dev_priv->drm,
				"Timed out waiting for IPS disable\n");
	} else {
		intel_de_write(dev_priv, IPS_CTL, 0);
		intel_de_posting_read(dev_priv, IPS_CTL);
	}

	/* We need to wait for a vblank before we can disable the plane. */
	intel_wait_for_vblank(dev_priv, crtc->pipe);
}

static void intel_crtc_dpms_overlay_disable(struct intel_crtc *crtc)
{
	if (crtc->overlay)
		(void) intel_overlay_switch_off(crtc->overlay);

	/* Let userspace switch the overlay on again. In most cases userspace
	 * has to recompute where to put it anyway.
	 */
}

static bool hsw_pre_update_disable_ips(const struct intel_crtc_state *old_crtc_state,
				       const struct intel_crtc_state *new_crtc_state)
{
	struct intel_crtc *crtc = to_intel_crtc(new_crtc_state->uapi.crtc);
	struct drm_i915_private *dev_priv = to_i915(crtc->base.dev);

	if (!old_crtc_state->ips_enabled)
		return false;

	if (intel_crtc_needs_modeset(new_crtc_state))
		return true;

	/*
	 * Workaround : Do not read or write the pipe palette/gamma data while
	 * GAMMA_MODE is configured for split gamma and IPS_CTL has IPS enabled.
	 *
	 * Disable IPS before we program the LUT.
	 */
	if (IS_HASWELL(dev_priv) &&
	    (new_crtc_state->uapi.color_mgmt_changed ||
	     new_crtc_state->update_pipe) &&
	    new_crtc_state->gamma_mode == GAMMA_MODE_MODE_SPLIT)
		return true;

	return !new_crtc_state->ips_enabled;
}

static bool hsw_post_update_enable_ips(const struct intel_crtc_state *old_crtc_state,
				       const struct intel_crtc_state *new_crtc_state)
{
	struct intel_crtc *crtc = to_intel_crtc(new_crtc_state->uapi.crtc);
	struct drm_i915_private *dev_priv = to_i915(crtc->base.dev);

	if (!new_crtc_state->ips_enabled)
		return false;

	if (intel_crtc_needs_modeset(new_crtc_state))
		return true;

	/*
	 * Workaround : Do not read or write the pipe palette/gamma data while
	 * GAMMA_MODE is configured for split gamma and IPS_CTL has IPS enabled.
	 *
	 * Re-enable IPS after the LUT has been programmed.
	 */
	if (IS_HASWELL(dev_priv) &&
	    (new_crtc_state->uapi.color_mgmt_changed ||
	     new_crtc_state->update_pipe) &&
	    new_crtc_state->gamma_mode == GAMMA_MODE_MODE_SPLIT)
		return true;

	/*
	 * We can't read out IPS on broadwell, assume the worst and
	 * forcibly enable IPS on the first fastset.
	 */
	if (new_crtc_state->update_pipe && old_crtc_state->inherited)
		return true;

	return !old_crtc_state->ips_enabled;
}

static bool needs_nv12_wa(const struct intel_crtc_state *crtc_state)
{
	struct drm_i915_private *dev_priv = to_i915(crtc_state->uapi.crtc->dev);

	if (!crtc_state->nv12_planes)
		return false;

	/* WA Display #0827: Gen9:all */
	if (DISPLAY_VER(dev_priv) == 9)
		return true;

	return false;
}

static bool needs_scalerclk_wa(const struct intel_crtc_state *crtc_state)
{
	struct drm_i915_private *dev_priv = to_i915(crtc_state->uapi.crtc->dev);

	/* Wa_2006604312:icl,ehl */
	if (crtc_state->scaler_state.scaler_users > 0 && DISPLAY_VER(dev_priv) == 11)
		return true;

	return false;
}

static bool planes_enabling(const struct intel_crtc_state *old_crtc_state,
			    const struct intel_crtc_state *new_crtc_state)
{
	return (!old_crtc_state->active_planes || intel_crtc_needs_modeset(new_crtc_state)) &&
		new_crtc_state->active_planes;
}

static bool planes_disabling(const struct intel_crtc_state *old_crtc_state,
			     const struct intel_crtc_state *new_crtc_state)
{
	return old_crtc_state->active_planes &&
		(!new_crtc_state->active_planes || intel_crtc_needs_modeset(new_crtc_state));
}

static void intel_post_plane_update(struct intel_atomic_state *state,
				    struct intel_crtc *crtc)
{
	struct drm_i915_private *dev_priv = to_i915(state->base.dev);
	const struct intel_crtc_state *old_crtc_state =
		intel_atomic_get_old_crtc_state(state, crtc);
	const struct intel_crtc_state *new_crtc_state =
		intel_atomic_get_new_crtc_state(state, crtc);
	enum pipe pipe = crtc->pipe;

	intel_frontbuffer_flip(dev_priv, new_crtc_state->fb_bits);

	if (new_crtc_state->update_wm_post && new_crtc_state->hw.active)
		intel_update_watermarks(crtc);

	if (hsw_post_update_enable_ips(old_crtc_state, new_crtc_state))
		hsw_enable_ips(new_crtc_state);

	intel_fbc_post_update(state, crtc);

	if (needs_nv12_wa(old_crtc_state) &&
	    !needs_nv12_wa(new_crtc_state))
		skl_wa_827(dev_priv, pipe, false);

	if (needs_scalerclk_wa(old_crtc_state) &&
	    !needs_scalerclk_wa(new_crtc_state))
		icl_wa_scalerclkgating(dev_priv, pipe, false);
}

static void intel_crtc_enable_flip_done(struct intel_atomic_state *state,
					struct intel_crtc *crtc)
{
	const struct intel_crtc_state *crtc_state =
		intel_atomic_get_new_crtc_state(state, crtc);
	u8 update_planes = crtc_state->update_planes;
	const struct intel_plane_state *plane_state;
	struct intel_plane *plane;
	int i;

	for_each_new_intel_plane_in_state(state, plane, plane_state, i) {
		if (plane->enable_flip_done &&
		    plane->pipe == crtc->pipe &&
		    update_planes & BIT(plane->id))
			plane->enable_flip_done(plane);
	}
}

static void intel_crtc_disable_flip_done(struct intel_atomic_state *state,
					 struct intel_crtc *crtc)
{
	const struct intel_crtc_state *crtc_state =
		intel_atomic_get_new_crtc_state(state, crtc);
	u8 update_planes = crtc_state->update_planes;
	const struct intel_plane_state *plane_state;
	struct intel_plane *plane;
	int i;

	for_each_new_intel_plane_in_state(state, plane, plane_state, i) {
		if (plane->disable_flip_done &&
		    plane->pipe == crtc->pipe &&
		    update_planes & BIT(plane->id))
			plane->disable_flip_done(plane);
	}
}

static void intel_crtc_async_flip_disable_wa(struct intel_atomic_state *state,
					     struct intel_crtc *crtc)
{
	struct drm_i915_private *i915 = to_i915(state->base.dev);
	const struct intel_crtc_state *old_crtc_state =
		intel_atomic_get_old_crtc_state(state, crtc);
	const struct intel_crtc_state *new_crtc_state =
		intel_atomic_get_new_crtc_state(state, crtc);
	u8 update_planes = new_crtc_state->update_planes;
	const struct intel_plane_state *old_plane_state;
	struct intel_plane *plane;
	bool need_vbl_wait = false;
	int i;

	for_each_old_intel_plane_in_state(state, plane, old_plane_state, i) {
		if (plane->need_async_flip_disable_wa &&
		    plane->pipe == crtc->pipe &&
		    update_planes & BIT(plane->id)) {
			/*
			 * Apart from the async flip bit we want to
			 * preserve the old state for the plane.
			 */
			plane->async_flip(plane, old_crtc_state,
					  old_plane_state, false);
			need_vbl_wait = true;
		}
	}

	if (need_vbl_wait)
		intel_wait_for_vblank(i915, crtc->pipe);
}

static void intel_pre_plane_update(struct intel_atomic_state *state,
				   struct intel_crtc *crtc)
{
	struct drm_i915_private *dev_priv = to_i915(state->base.dev);
	const struct intel_crtc_state *old_crtc_state =
		intel_atomic_get_old_crtc_state(state, crtc);
	const struct intel_crtc_state *new_crtc_state =
		intel_atomic_get_new_crtc_state(state, crtc);
	enum pipe pipe = crtc->pipe;

	if (hsw_pre_update_disable_ips(old_crtc_state, new_crtc_state))
		hsw_disable_ips(old_crtc_state);

	if (intel_fbc_pre_update(state, crtc))
		intel_wait_for_vblank(dev_priv, pipe);

	/* Display WA 827 */
	if (!needs_nv12_wa(old_crtc_state) &&
	    needs_nv12_wa(new_crtc_state))
		skl_wa_827(dev_priv, pipe, true);

	/* Wa_2006604312:icl,ehl */
	if (!needs_scalerclk_wa(old_crtc_state) &&
	    needs_scalerclk_wa(new_crtc_state))
		icl_wa_scalerclkgating(dev_priv, pipe, true);

	/*
	 * Vblank time updates from the shadow to live plane control register
	 * are blocked if the memory self-refresh mode is active at that
	 * moment. So to make sure the plane gets truly disabled, disable
	 * first the self-refresh mode. The self-refresh enable bit in turn
	 * will be checked/applied by the HW only at the next frame start
	 * event which is after the vblank start event, so we need to have a
	 * wait-for-vblank between disabling the plane and the pipe.
	 */
	if (HAS_GMCH(dev_priv) && old_crtc_state->hw.active &&
	    new_crtc_state->disable_cxsr && intel_set_memory_cxsr(dev_priv, false))
		intel_wait_for_vblank(dev_priv, pipe);

	/*
	 * IVB workaround: must disable low power watermarks for at least
	 * one frame before enabling scaling.  LP watermarks can be re-enabled
	 * when scaling is disabled.
	 *
	 * WaCxSRDisabledForSpriteScaling:ivb
	 */
	if (old_crtc_state->hw.active &&
	    new_crtc_state->disable_lp_wm && ilk_disable_lp_wm(dev_priv))
		intel_wait_for_vblank(dev_priv, pipe);

	/*
	 * If we're doing a modeset we don't need to do any
	 * pre-vblank watermark programming here.
	 */
	if (!intel_crtc_needs_modeset(new_crtc_state)) {
		/*
		 * For platforms that support atomic watermarks, program the
		 * 'intermediate' watermarks immediately.  On pre-gen9 platforms, these
		 * will be the intermediate values that are safe for both pre- and
		 * post- vblank; when vblank happens, the 'active' values will be set
		 * to the final 'target' values and we'll do this again to get the
		 * optimal watermarks.  For gen9+ platforms, the values we program here
		 * will be the final target values which will get automatically latched
		 * at vblank time; no further programming will be necessary.
		 *
		 * If a platform hasn't been transitioned to atomic watermarks yet,
		 * we'll continue to update watermarks the old way, if flags tell
		 * us to.
		 */
		if (dev_priv->display.initial_watermarks)
			dev_priv->display.initial_watermarks(state, crtc);
		else if (new_crtc_state->update_wm_pre)
			intel_update_watermarks(crtc);
	}

	/*
	 * Gen2 reports pipe underruns whenever all planes are disabled.
	 * So disable underrun reporting before all the planes get disabled.
	 *
	 * We do this after .initial_watermarks() so that we have a
	 * chance of catching underruns with the intermediate watermarks
	 * vs. the old plane configuration.
	 */
	if (DISPLAY_VER(dev_priv) == 2 && planes_disabling(old_crtc_state, new_crtc_state))
		intel_set_cpu_fifo_underrun_reporting(dev_priv, pipe, false);

	/*
	 * WA for platforms where async address update enable bit
	 * is double buffered and only latched at start of vblank.
	 */
	if (old_crtc_state->uapi.async_flip && !new_crtc_state->uapi.async_flip)
		intel_crtc_async_flip_disable_wa(state, crtc);
}

static void intel_crtc_disable_planes(struct intel_atomic_state *state,
				      struct intel_crtc *crtc)
{
	struct drm_i915_private *dev_priv = to_i915(crtc->base.dev);
	const struct intel_crtc_state *new_crtc_state =
		intel_atomic_get_new_crtc_state(state, crtc);
	unsigned int update_mask = new_crtc_state->update_planes;
	const struct intel_plane_state *old_plane_state;
	struct intel_plane *plane;
	unsigned fb_bits = 0;
	int i;

	intel_crtc_dpms_overlay_disable(crtc);

	for_each_old_intel_plane_in_state(state, plane, old_plane_state, i) {
		if (crtc->pipe != plane->pipe ||
		    !(update_mask & BIT(plane->id)))
			continue;

		intel_disable_plane(plane, new_crtc_state);

		if (old_plane_state->uapi.visible)
			fb_bits |= plane->frontbuffer_bit;
	}

	intel_frontbuffer_flip(dev_priv, fb_bits);
}

/*
 * intel_connector_primary_encoder - get the primary encoder for a connector
 * @connector: connector for which to return the encoder
 *
 * Returns the primary encoder for a connector. There is a 1:1 mapping from
 * all connectors to their encoder, except for DP-MST connectors which have
 * both a virtual and a primary encoder. These DP-MST primary encoders can be
 * pointed to by as many DP-MST connectors as there are pipes.
 */
static struct intel_encoder *
intel_connector_primary_encoder(struct intel_connector *connector)
{
	struct intel_encoder *encoder;

	if (connector->mst_port)
		return &dp_to_dig_port(connector->mst_port)->base;

	encoder = intel_attached_encoder(connector);
	drm_WARN_ON(connector->base.dev, !encoder);

	return encoder;
}

static void intel_encoders_update_prepare(struct intel_atomic_state *state)
{
	struct drm_connector_state *new_conn_state;
	struct drm_connector *connector;
	int i;

	for_each_new_connector_in_state(&state->base, connector, new_conn_state,
					i) {
		struct intel_connector *intel_connector;
		struct intel_encoder *encoder;
		struct intel_crtc *crtc;

		if (!intel_connector_needs_modeset(state, connector))
			continue;

		intel_connector = to_intel_connector(connector);
		encoder = intel_connector_primary_encoder(intel_connector);
		if (!encoder->update_prepare)
			continue;

		crtc = new_conn_state->crtc ?
			to_intel_crtc(new_conn_state->crtc) : NULL;
		encoder->update_prepare(state, encoder, crtc);
	}
}

static void intel_encoders_update_complete(struct intel_atomic_state *state)
{
	struct drm_connector_state *new_conn_state;
	struct drm_connector *connector;
	int i;

	for_each_new_connector_in_state(&state->base, connector, new_conn_state,
					i) {
		struct intel_connector *intel_connector;
		struct intel_encoder *encoder;
		struct intel_crtc *crtc;

		if (!intel_connector_needs_modeset(state, connector))
			continue;

		intel_connector = to_intel_connector(connector);
		encoder = intel_connector_primary_encoder(intel_connector);
		if (!encoder->update_complete)
			continue;

		crtc = new_conn_state->crtc ?
			to_intel_crtc(new_conn_state->crtc) : NULL;
		encoder->update_complete(state, encoder, crtc);
	}
}

static void intel_encoders_pre_pll_enable(struct intel_atomic_state *state,
					  struct intel_crtc *crtc)
{
	const struct intel_crtc_state *crtc_state =
		intel_atomic_get_new_crtc_state(state, crtc);
	const struct drm_connector_state *conn_state;
	struct drm_connector *conn;
	int i;

	for_each_new_connector_in_state(&state->base, conn, conn_state, i) {
		struct intel_encoder *encoder =
			to_intel_encoder(conn_state->best_encoder);

		if (conn_state->crtc != &crtc->base)
			continue;

		if (encoder->pre_pll_enable)
			encoder->pre_pll_enable(state, encoder,
						crtc_state, conn_state);
	}
}

static void intel_encoders_pre_enable(struct intel_atomic_state *state,
				      struct intel_crtc *crtc)
{
	const struct intel_crtc_state *crtc_state =
		intel_atomic_get_new_crtc_state(state, crtc);
	const struct drm_connector_state *conn_state;
	struct drm_connector *conn;
	int i;

	for_each_new_connector_in_state(&state->base, conn, conn_state, i) {
		struct intel_encoder *encoder =
			to_intel_encoder(conn_state->best_encoder);

		if (conn_state->crtc != &crtc->base)
			continue;

		if (encoder->pre_enable)
			encoder->pre_enable(state, encoder,
					    crtc_state, conn_state);
	}
}

static void intel_encoders_enable(struct intel_atomic_state *state,
				  struct intel_crtc *crtc)
{
	const struct intel_crtc_state *crtc_state =
		intel_atomic_get_new_crtc_state(state, crtc);
	const struct drm_connector_state *conn_state;
	struct drm_connector *conn;
	int i;

	for_each_new_connector_in_state(&state->base, conn, conn_state, i) {
		struct intel_encoder *encoder =
			to_intel_encoder(conn_state->best_encoder);

		if (conn_state->crtc != &crtc->base)
			continue;

		if (encoder->enable)
			encoder->enable(state, encoder,
					crtc_state, conn_state);
		intel_opregion_notify_encoder(encoder, true);
	}
}

static void intel_encoders_pre_disable(struct intel_atomic_state *state,
				       struct intel_crtc *crtc)
{
	const struct intel_crtc_state *old_crtc_state =
		intel_atomic_get_old_crtc_state(state, crtc);
	const struct drm_connector_state *old_conn_state;
	struct drm_connector *conn;
	int i;

	for_each_old_connector_in_state(&state->base, conn, old_conn_state, i) {
		struct intel_encoder *encoder =
			to_intel_encoder(old_conn_state->best_encoder);

		if (old_conn_state->crtc != &crtc->base)
			continue;

		if (encoder->pre_disable)
			encoder->pre_disable(state, encoder, old_crtc_state,
					     old_conn_state);
	}
}

static void intel_encoders_disable(struct intel_atomic_state *state,
				   struct intel_crtc *crtc)
{
	const struct intel_crtc_state *old_crtc_state =
		intel_atomic_get_old_crtc_state(state, crtc);
	const struct drm_connector_state *old_conn_state;
	struct drm_connector *conn;
	int i;

	for_each_old_connector_in_state(&state->base, conn, old_conn_state, i) {
		struct intel_encoder *encoder =
			to_intel_encoder(old_conn_state->best_encoder);

		if (old_conn_state->crtc != &crtc->base)
			continue;

		intel_opregion_notify_encoder(encoder, false);
		if (encoder->disable)
			encoder->disable(state, encoder,
					 old_crtc_state, old_conn_state);
	}
}

static void intel_encoders_post_disable(struct intel_atomic_state *state,
					struct intel_crtc *crtc)
{
	const struct intel_crtc_state *old_crtc_state =
		intel_atomic_get_old_crtc_state(state, crtc);
	const struct drm_connector_state *old_conn_state;
	struct drm_connector *conn;
	int i;

	for_each_old_connector_in_state(&state->base, conn, old_conn_state, i) {
		struct intel_encoder *encoder =
			to_intel_encoder(old_conn_state->best_encoder);

		if (old_conn_state->crtc != &crtc->base)
			continue;

		if (encoder->post_disable)
			encoder->post_disable(state, encoder,
					      old_crtc_state, old_conn_state);
	}
}

static void intel_encoders_post_pll_disable(struct intel_atomic_state *state,
					    struct intel_crtc *crtc)
{
	const struct intel_crtc_state *old_crtc_state =
		intel_atomic_get_old_crtc_state(state, crtc);
	const struct drm_connector_state *old_conn_state;
	struct drm_connector *conn;
	int i;

	for_each_old_connector_in_state(&state->base, conn, old_conn_state, i) {
		struct intel_encoder *encoder =
			to_intel_encoder(old_conn_state->best_encoder);

		if (old_conn_state->crtc != &crtc->base)
			continue;

		if (encoder->post_pll_disable)
			encoder->post_pll_disable(state, encoder,
						  old_crtc_state, old_conn_state);
	}
}

static void intel_encoders_update_pipe(struct intel_atomic_state *state,
				       struct intel_crtc *crtc)
{
	const struct intel_crtc_state *crtc_state =
		intel_atomic_get_new_crtc_state(state, crtc);
	const struct drm_connector_state *conn_state;
	struct drm_connector *conn;
	int i;

	for_each_new_connector_in_state(&state->base, conn, conn_state, i) {
		struct intel_encoder *encoder =
			to_intel_encoder(conn_state->best_encoder);

		if (conn_state->crtc != &crtc->base)
			continue;

		if (encoder->update_pipe)
			encoder->update_pipe(state, encoder,
					     crtc_state, conn_state);
	}
}

static void intel_disable_primary_plane(const struct intel_crtc_state *crtc_state)
{
	struct intel_crtc *crtc = to_intel_crtc(crtc_state->uapi.crtc);
	struct intel_plane *plane = to_intel_plane(crtc->base.primary);

	plane->disable_plane(plane, crtc_state);
}

static void ilk_crtc_enable(struct intel_atomic_state *state,
			    struct intel_crtc *crtc)
{
	const struct intel_crtc_state *new_crtc_state =
		intel_atomic_get_new_crtc_state(state, crtc);
	struct drm_i915_private *dev_priv = to_i915(crtc->base.dev);
	enum pipe pipe = crtc->pipe;

	if (drm_WARN_ON(&dev_priv->drm, crtc->active))
		return;

	/*
	 * Sometimes spurious CPU pipe underruns happen during FDI
	 * training, at least with VGA+HDMI cloning. Suppress them.
	 *
	 * On ILK we get an occasional spurious CPU pipe underruns
	 * between eDP port A enable and vdd enable. Also PCH port
	 * enable seems to result in the occasional CPU pipe underrun.
	 *
	 * Spurious PCH underruns also occur during PCH enabling.
	 */
	intel_set_cpu_fifo_underrun_reporting(dev_priv, pipe, false);
	intel_set_pch_fifo_underrun_reporting(dev_priv, pipe, false);

	if (new_crtc_state->has_pch_encoder)
		intel_prepare_shared_dpll(new_crtc_state);

	if (intel_crtc_has_dp_encoder(new_crtc_state))
		intel_dp_set_m_n(new_crtc_state, M1_N1);

	intel_set_transcoder_timings(new_crtc_state);
	intel_set_pipe_src_size(new_crtc_state);

	if (new_crtc_state->has_pch_encoder)
		intel_cpu_transcoder_set_m_n(new_crtc_state,
					     &new_crtc_state->fdi_m_n, NULL);

	ilk_set_pipeconf(new_crtc_state);

	crtc->active = true;

	intel_encoders_pre_enable(state, crtc);

	if (new_crtc_state->has_pch_encoder) {
		/* Note: FDI PLL enabling _must_ be done before we enable the
		 * cpu pipes, hence this is separate from all the other fdi/pch
		 * enabling. */
		ilk_fdi_pll_enable(new_crtc_state);
	} else {
		assert_fdi_tx_disabled(dev_priv, pipe);
		assert_fdi_rx_disabled(dev_priv, pipe);
	}

	ilk_pfit_enable(new_crtc_state);

	/*
	 * On ILK+ LUT must be loaded before the pipe is running but with
	 * clocks enabled
	 */
	intel_color_load_luts(new_crtc_state);
	intel_color_commit(new_crtc_state);
	/* update DSPCNTR to configure gamma for pipe bottom color */
	intel_disable_primary_plane(new_crtc_state);

	if (dev_priv->display.initial_watermarks)
		dev_priv->display.initial_watermarks(state, crtc);
	intel_enable_pipe(new_crtc_state);

	if (new_crtc_state->has_pch_encoder)
		ilk_pch_enable(state, new_crtc_state);

	intel_crtc_vblank_on(new_crtc_state);

	intel_encoders_enable(state, crtc);

	if (HAS_PCH_CPT(dev_priv))
		cpt_verify_modeset(dev_priv, pipe);

	/*
	 * Must wait for vblank to avoid spurious PCH FIFO underruns.
	 * And a second vblank wait is needed at least on ILK with
	 * some interlaced HDMI modes. Let's do the double wait always
	 * in case there are more corner cases we don't know about.
	 */
	if (new_crtc_state->has_pch_encoder) {
		intel_wait_for_vblank(dev_priv, pipe);
		intel_wait_for_vblank(dev_priv, pipe);
	}
	intel_set_cpu_fifo_underrun_reporting(dev_priv, pipe, true);
	intel_set_pch_fifo_underrun_reporting(dev_priv, pipe, true);
}

/* IPS only exists on ULT machines and is tied to pipe A. */
static bool hsw_crtc_supports_ips(struct intel_crtc *crtc)
{
	return HAS_IPS(to_i915(crtc->base.dev)) && crtc->pipe == PIPE_A;
}

static void glk_pipe_scaler_clock_gating_wa(struct drm_i915_private *dev_priv,
					    enum pipe pipe, bool apply)
{
	u32 val = intel_de_read(dev_priv, CLKGATE_DIS_PSL(pipe));
	u32 mask = DPF_GATING_DIS | DPF_RAM_GATING_DIS | DPFR_GATING_DIS;

	if (apply)
		val |= mask;
	else
		val &= ~mask;

	intel_de_write(dev_priv, CLKGATE_DIS_PSL(pipe), val);
}

static void icl_pipe_mbus_enable(struct intel_crtc *crtc, bool joined_mbus)
{
	struct drm_i915_private *dev_priv = to_i915(crtc->base.dev);
	enum pipe pipe = crtc->pipe;
	u32 val;

	/* Wa_22010947358:adl-p */
	if (IS_ALDERLAKE_P(dev_priv))
		val = joined_mbus ? MBUS_DBOX_A_CREDIT(6) : MBUS_DBOX_A_CREDIT(4);
	else
		val = MBUS_DBOX_A_CREDIT(2);

	if (DISPLAY_VER(dev_priv) >= 12) {
		val |= MBUS_DBOX_BW_CREDIT(2);
		val |= MBUS_DBOX_B_CREDIT(12);
	} else {
		val |= MBUS_DBOX_BW_CREDIT(1);
		val |= MBUS_DBOX_B_CREDIT(8);
	}

	intel_de_write(dev_priv, PIPE_MBUS_DBOX_CTL(pipe), val);
}

static void hsw_set_linetime_wm(const struct intel_crtc_state *crtc_state)
{
	struct intel_crtc *crtc = to_intel_crtc(crtc_state->uapi.crtc);
	struct drm_i915_private *dev_priv = to_i915(crtc->base.dev);

	intel_de_write(dev_priv, WM_LINETIME(crtc->pipe),
		       HSW_LINETIME(crtc_state->linetime) |
		       HSW_IPS_LINETIME(crtc_state->ips_linetime));
}

static void hsw_set_frame_start_delay(const struct intel_crtc_state *crtc_state)
{
	struct intel_crtc *crtc = to_intel_crtc(crtc_state->uapi.crtc);
	struct drm_i915_private *dev_priv = to_i915(crtc->base.dev);
	i915_reg_t reg = CHICKEN_TRANS(crtc_state->cpu_transcoder);
	u32 val;

	val = intel_de_read(dev_priv, reg);
	val &= ~HSW_FRAME_START_DELAY_MASK;
	val |= HSW_FRAME_START_DELAY(dev_priv->framestart_delay - 1);
	intel_de_write(dev_priv, reg, val);
}

static void icl_ddi_bigjoiner_pre_enable(struct intel_atomic_state *state,
					 const struct intel_crtc_state *crtc_state)
{
	struct intel_crtc *master = to_intel_crtc(crtc_state->uapi.crtc);
	struct drm_i915_private *dev_priv = to_i915(master->base.dev);
	struct intel_crtc_state *master_crtc_state;
	struct drm_connector_state *conn_state;
	struct drm_connector *conn;
	struct intel_encoder *encoder = NULL;
	int i;

	if (crtc_state->bigjoiner_slave)
		master = crtc_state->bigjoiner_linked_crtc;

	master_crtc_state = intel_atomic_get_new_crtc_state(state, master);

	for_each_new_connector_in_state(&state->base, conn, conn_state, i) {
		if (conn_state->crtc != &master->base)
			continue;

		encoder = to_intel_encoder(conn_state->best_encoder);
		break;
	}

	if (!crtc_state->bigjoiner_slave) {
		/* need to enable VDSC, which we skipped in pre-enable */
		intel_dsc_enable(encoder, crtc_state);
	} else {
		/*
		 * Enable sequence steps 1-7 on bigjoiner master
		 */
		intel_encoders_pre_pll_enable(state, master);
		if (master_crtc_state->shared_dpll)
			intel_enable_shared_dpll(master_crtc_state);
		intel_encoders_pre_enable(state, master);

		/* and DSC on slave */
		intel_dsc_enable(NULL, crtc_state);
	}

	if (DISPLAY_VER(dev_priv) >= 13)
		intel_uncompressed_joiner_enable(crtc_state);
}

static void hsw_crtc_enable(struct intel_atomic_state *state,
			    struct intel_crtc *crtc)
{
	const struct intel_crtc_state *new_crtc_state =
		intel_atomic_get_new_crtc_state(state, crtc);
	struct drm_i915_private *dev_priv = to_i915(crtc->base.dev);
	enum pipe pipe = crtc->pipe, hsw_workaround_pipe;
	enum transcoder cpu_transcoder = new_crtc_state->cpu_transcoder;
	bool psl_clkgate_wa;

	if (drm_WARN_ON(&dev_priv->drm, crtc->active))
		return;

	if (!new_crtc_state->bigjoiner) {
		intel_encoders_pre_pll_enable(state, crtc);

		if (new_crtc_state->shared_dpll)
			intel_enable_shared_dpll(new_crtc_state);

		intel_encoders_pre_enable(state, crtc);
	} else {
		icl_ddi_bigjoiner_pre_enable(state, new_crtc_state);
	}

	intel_set_pipe_src_size(new_crtc_state);
	if (DISPLAY_VER(dev_priv) >= 9 || IS_BROADWELL(dev_priv))
		bdw_set_pipemisc(new_crtc_state);

	if (!new_crtc_state->bigjoiner_slave && !transcoder_is_dsi(cpu_transcoder)) {
		intel_set_transcoder_timings(new_crtc_state);

		if (cpu_transcoder != TRANSCODER_EDP)
			intel_de_write(dev_priv, PIPE_MULT(cpu_transcoder),
				       new_crtc_state->pixel_multiplier - 1);

		if (new_crtc_state->has_pch_encoder)
			intel_cpu_transcoder_set_m_n(new_crtc_state,
						     &new_crtc_state->fdi_m_n, NULL);

		hsw_set_frame_start_delay(new_crtc_state);
	}

	if (!transcoder_is_dsi(cpu_transcoder))
		hsw_set_pipeconf(new_crtc_state);

	crtc->active = true;

	/* Display WA #1180: WaDisableScalarClockGating: glk */
	psl_clkgate_wa = DISPLAY_VER(dev_priv) == 10 &&
		new_crtc_state->pch_pfit.enabled;
	if (psl_clkgate_wa)
		glk_pipe_scaler_clock_gating_wa(dev_priv, pipe, true);

	if (DISPLAY_VER(dev_priv) >= 9)
		skl_pfit_enable(new_crtc_state);
	else
		ilk_pfit_enable(new_crtc_state);

	/*
	 * On ILK+ LUT must be loaded before the pipe is running but with
	 * clocks enabled
	 */
	intel_color_load_luts(new_crtc_state);
	intel_color_commit(new_crtc_state);
	/* update DSPCNTR to configure gamma/csc for pipe bottom color */
	if (DISPLAY_VER(dev_priv) < 9)
		intel_disable_primary_plane(new_crtc_state);

	hsw_set_linetime_wm(new_crtc_state);

	if (DISPLAY_VER(dev_priv) >= 11)
		icl_set_pipe_chicken(new_crtc_state);

	if (dev_priv->display.initial_watermarks)
		dev_priv->display.initial_watermarks(state, crtc);

	if (DISPLAY_VER(dev_priv) >= 11) {
		const struct intel_dbuf_state *dbuf_state =
				intel_atomic_get_new_dbuf_state(state);

		icl_pipe_mbus_enable(crtc, dbuf_state->joined_mbus);
	}

	if (new_crtc_state->bigjoiner_slave)
		intel_crtc_vblank_on(new_crtc_state);

	intel_encoders_enable(state, crtc);

	if (psl_clkgate_wa) {
		intel_wait_for_vblank(dev_priv, pipe);
		glk_pipe_scaler_clock_gating_wa(dev_priv, pipe, false);
	}

	/* If we change the relative order between pipe/planes enabling, we need
	 * to change the workaround. */
	hsw_workaround_pipe = new_crtc_state->hsw_workaround_pipe;
	if (IS_HASWELL(dev_priv) && hsw_workaround_pipe != INVALID_PIPE) {
		intel_wait_for_vblank(dev_priv, hsw_workaround_pipe);
		intel_wait_for_vblank(dev_priv, hsw_workaround_pipe);
	}
}

void ilk_pfit_disable(const struct intel_crtc_state *old_crtc_state)
{
	struct intel_crtc *crtc = to_intel_crtc(old_crtc_state->uapi.crtc);
	struct drm_i915_private *dev_priv = to_i915(crtc->base.dev);
	enum pipe pipe = crtc->pipe;

	/* To avoid upsetting the power well on haswell only disable the pfit if
	 * it's in use. The hw state code will make sure we get this right. */
	if (!old_crtc_state->pch_pfit.enabled)
		return;

	intel_de_write(dev_priv, PF_CTL(pipe), 0);
	intel_de_write(dev_priv, PF_WIN_POS(pipe), 0);
	intel_de_write(dev_priv, PF_WIN_SZ(pipe), 0);
}

static void ilk_crtc_disable(struct intel_atomic_state *state,
			     struct intel_crtc *crtc)
{
	const struct intel_crtc_state *old_crtc_state =
		intel_atomic_get_old_crtc_state(state, crtc);
	struct drm_i915_private *dev_priv = to_i915(crtc->base.dev);
	enum pipe pipe = crtc->pipe;

	/*
	 * Sometimes spurious CPU pipe underruns happen when the
	 * pipe is already disabled, but FDI RX/TX is still enabled.
	 * Happens at least with VGA+HDMI cloning. Suppress them.
	 */
	intel_set_cpu_fifo_underrun_reporting(dev_priv, pipe, false);
	intel_set_pch_fifo_underrun_reporting(dev_priv, pipe, false);

	intel_encoders_disable(state, crtc);

	intel_crtc_vblank_off(old_crtc_state);

	intel_disable_pipe(old_crtc_state);

	ilk_pfit_disable(old_crtc_state);

	if (old_crtc_state->has_pch_encoder)
		ilk_fdi_disable(crtc);

	intel_encoders_post_disable(state, crtc);

	if (old_crtc_state->has_pch_encoder) {
		ilk_disable_pch_transcoder(dev_priv, pipe);

		if (HAS_PCH_CPT(dev_priv)) {
			i915_reg_t reg;
			u32 temp;

			/* disable TRANS_DP_CTL */
			reg = TRANS_DP_CTL(pipe);
			temp = intel_de_read(dev_priv, reg);
			temp &= ~(TRANS_DP_OUTPUT_ENABLE |
				  TRANS_DP_PORT_SEL_MASK);
			temp |= TRANS_DP_PORT_SEL_NONE;
			intel_de_write(dev_priv, reg, temp);

			/* disable DPLL_SEL */
			temp = intel_de_read(dev_priv, PCH_DPLL_SEL);
			temp &= ~(TRANS_DPLL_ENABLE(pipe) | TRANS_DPLLB_SEL(pipe));
			intel_de_write(dev_priv, PCH_DPLL_SEL, temp);
		}

		ilk_fdi_pll_disable(crtc);
	}

	intel_set_cpu_fifo_underrun_reporting(dev_priv, pipe, true);
	intel_set_pch_fifo_underrun_reporting(dev_priv, pipe, true);
}

static void hsw_crtc_disable(struct intel_atomic_state *state,
			     struct intel_crtc *crtc)
{
	/*
	 * FIXME collapse everything to one hook.
	 * Need care with mst->ddi interactions.
	 */
	intel_encoders_disable(state, crtc);
	intel_encoders_post_disable(state, crtc);
}

static void i9xx_pfit_enable(const struct intel_crtc_state *crtc_state)
{
	struct intel_crtc *crtc = to_intel_crtc(crtc_state->uapi.crtc);
	struct drm_i915_private *dev_priv = to_i915(crtc->base.dev);

	if (!crtc_state->gmch_pfit.control)
		return;

	/*
	 * The panel fitter should only be adjusted whilst the pipe is disabled,
	 * according to register description and PRM.
	 */
	drm_WARN_ON(&dev_priv->drm,
		    intel_de_read(dev_priv, PFIT_CONTROL) & PFIT_ENABLE);
	assert_pipe_disabled(dev_priv, crtc_state->cpu_transcoder);

	intel_de_write(dev_priv, PFIT_PGM_RATIOS,
		       crtc_state->gmch_pfit.pgm_ratios);
	intel_de_write(dev_priv, PFIT_CONTROL, crtc_state->gmch_pfit.control);

	/* Border color in case we don't scale up to the full screen. Black by
	 * default, change to something else for debugging. */
	intel_de_write(dev_priv, BCLRPAT(crtc->pipe), 0);
}

bool intel_phy_is_combo(struct drm_i915_private *dev_priv, enum phy phy)
{
	if (phy == PHY_NONE)
		return false;
	else if (IS_DG2(dev_priv))
		/*
		 * DG2 outputs labelled as "combo PHY" in the bspec use
		 * SNPS PHYs with completely different programming,
		 * hence we always return false here.
		 */
		return false;
	else if (IS_ALDERLAKE_S(dev_priv))
		return phy <= PHY_E;
	else if (IS_DG1(dev_priv) || IS_ROCKETLAKE(dev_priv))
		return phy <= PHY_D;
	else if (IS_JSL_EHL(dev_priv))
		return phy <= PHY_C;
	else if (DISPLAY_VER(dev_priv) >= 11)
		return phy <= PHY_B;
	else
		return false;
}

bool intel_phy_is_tc(struct drm_i915_private *dev_priv, enum phy phy)
{
	if (IS_DG2(dev_priv))
		/* DG2's "TC1" output uses a SNPS PHY */
		return false;
	else if (IS_ALDERLAKE_P(dev_priv))
		return phy >= PHY_F && phy <= PHY_I;
	else if (IS_TIGERLAKE(dev_priv))
		return phy >= PHY_D && phy <= PHY_I;
	else if (IS_ICELAKE(dev_priv))
		return phy >= PHY_C && phy <= PHY_F;
	else
		return false;
}

bool intel_phy_is_snps(struct drm_i915_private *dev_priv, enum phy phy)
{
	if (phy == PHY_NONE)
		return false;
	else if (IS_DG2(dev_priv))
		/*
		 * All four "combo" ports and the TC1 port (PHY E) use
		 * Synopsis PHYs.
		 */
		return phy <= PHY_E;

	return false;
}

enum phy intel_port_to_phy(struct drm_i915_private *i915, enum port port)
{
	if (DISPLAY_VER(i915) >= 13 && port >= PORT_D_XELPD)
		return PHY_D + port - PORT_D_XELPD;
	else if (DISPLAY_VER(i915) >= 13 && port >= PORT_TC1)
		return PHY_F + port - PORT_TC1;
	else if (IS_ALDERLAKE_S(i915) && port >= PORT_TC1)
		return PHY_B + port - PORT_TC1;
	else if ((IS_DG1(i915) || IS_ROCKETLAKE(i915)) && port >= PORT_TC1)
		return PHY_C + port - PORT_TC1;
	else if (IS_JSL_EHL(i915) && port == PORT_D)
		return PHY_A;

	return PHY_A + port - PORT_A;
}

enum tc_port intel_port_to_tc(struct drm_i915_private *dev_priv, enum port port)
{
	if (!intel_phy_is_tc(dev_priv, intel_port_to_phy(dev_priv, port)))
		return TC_PORT_NONE;

	if (DISPLAY_VER(dev_priv) >= 12)
		return TC_PORT_1 + port - PORT_TC1;
	else
		return TC_PORT_1 + port - PORT_C;
}

enum intel_display_power_domain intel_port_to_power_domain(enum port port)
{
	switch (port) {
	case PORT_A:
		return POWER_DOMAIN_PORT_DDI_A_LANES;
	case PORT_B:
		return POWER_DOMAIN_PORT_DDI_B_LANES;
	case PORT_C:
		return POWER_DOMAIN_PORT_DDI_C_LANES;
	case PORT_D:
		return POWER_DOMAIN_PORT_DDI_D_LANES;
	case PORT_E:
		return POWER_DOMAIN_PORT_DDI_E_LANES;
	case PORT_F:
		return POWER_DOMAIN_PORT_DDI_F_LANES;
	case PORT_G:
		return POWER_DOMAIN_PORT_DDI_G_LANES;
	case PORT_H:
		return POWER_DOMAIN_PORT_DDI_H_LANES;
	case PORT_I:
		return POWER_DOMAIN_PORT_DDI_I_LANES;
	default:
		MISSING_CASE(port);
		return POWER_DOMAIN_PORT_OTHER;
	}
}

enum intel_display_power_domain
intel_aux_power_domain(struct intel_digital_port *dig_port)
{
	struct drm_i915_private *dev_priv = to_i915(dig_port->base.base.dev);
	enum phy phy = intel_port_to_phy(dev_priv, dig_port->base.port);

	if (intel_phy_is_tc(dev_priv, phy) &&
	    dig_port->tc_mode == TC_PORT_TBT_ALT) {
		switch (dig_port->aux_ch) {
		case AUX_CH_C:
			return POWER_DOMAIN_AUX_C_TBT;
		case AUX_CH_D:
			return POWER_DOMAIN_AUX_D_TBT;
		case AUX_CH_E:
			return POWER_DOMAIN_AUX_E_TBT;
		case AUX_CH_F:
			return POWER_DOMAIN_AUX_F_TBT;
		case AUX_CH_G:
			return POWER_DOMAIN_AUX_G_TBT;
		case AUX_CH_H:
			return POWER_DOMAIN_AUX_H_TBT;
		case AUX_CH_I:
			return POWER_DOMAIN_AUX_I_TBT;
		default:
			MISSING_CASE(dig_port->aux_ch);
			return POWER_DOMAIN_AUX_C_TBT;
		}
	}

	return intel_legacy_aux_to_power_domain(dig_port->aux_ch);
}

/*
 * Converts aux_ch to power_domain without caring about TBT ports for that use
 * intel_aux_power_domain()
 */
enum intel_display_power_domain
intel_legacy_aux_to_power_domain(enum aux_ch aux_ch)
{
	switch (aux_ch) {
	case AUX_CH_A:
		return POWER_DOMAIN_AUX_A;
	case AUX_CH_B:
		return POWER_DOMAIN_AUX_B;
	case AUX_CH_C:
		return POWER_DOMAIN_AUX_C;
	case AUX_CH_D:
		return POWER_DOMAIN_AUX_D;
	case AUX_CH_E:
		return POWER_DOMAIN_AUX_E;
	case AUX_CH_F:
		return POWER_DOMAIN_AUX_F;
	case AUX_CH_G:
		return POWER_DOMAIN_AUX_G;
	case AUX_CH_H:
		return POWER_DOMAIN_AUX_H;
	case AUX_CH_I:
		return POWER_DOMAIN_AUX_I;
	default:
		MISSING_CASE(aux_ch);
		return POWER_DOMAIN_AUX_A;
	}
}

static u64 get_crtc_power_domains(struct intel_crtc_state *crtc_state)
{
	struct intel_crtc *crtc = to_intel_crtc(crtc_state->uapi.crtc);
	struct drm_i915_private *dev_priv = to_i915(crtc->base.dev);
	struct drm_encoder *encoder;
	enum pipe pipe = crtc->pipe;
	u64 mask;
	enum transcoder transcoder = crtc_state->cpu_transcoder;

	if (!crtc_state->hw.active)
		return 0;

	mask = BIT_ULL(POWER_DOMAIN_PIPE(pipe));
	mask |= BIT_ULL(POWER_DOMAIN_TRANSCODER(transcoder));
	if (crtc_state->pch_pfit.enabled ||
	    crtc_state->pch_pfit.force_thru)
		mask |= BIT_ULL(POWER_DOMAIN_PIPE_PANEL_FITTER(pipe));

	drm_for_each_encoder_mask(encoder, &dev_priv->drm,
				  crtc_state->uapi.encoder_mask) {
		struct intel_encoder *intel_encoder = to_intel_encoder(encoder);

		mask |= BIT_ULL(intel_encoder->power_domain);
	}

	if (HAS_DDI(dev_priv) && crtc_state->has_audio)
		mask |= BIT_ULL(POWER_DOMAIN_AUDIO_MMIO);

	if (crtc_state->shared_dpll)
		mask |= BIT_ULL(POWER_DOMAIN_DISPLAY_CORE);

	if (crtc_state->dsc.compression_enable)
		mask |= BIT_ULL(intel_dsc_power_domain(crtc_state));

	return mask;
}

static u64
modeset_get_crtc_power_domains(struct intel_crtc_state *crtc_state)
{
	struct intel_crtc *crtc = to_intel_crtc(crtc_state->uapi.crtc);
	struct drm_i915_private *dev_priv = to_i915(crtc->base.dev);
	enum intel_display_power_domain domain;
	u64 domains, new_domains, old_domains;

	domains = get_crtc_power_domains(crtc_state);

	new_domains = domains & ~crtc->enabled_power_domains.mask;
	old_domains = crtc->enabled_power_domains.mask & ~domains;

	for_each_power_domain(domain, new_domains)
		intel_display_power_get_in_set(dev_priv,
					       &crtc->enabled_power_domains,
					       domain);

	return old_domains;
}

static void modeset_put_crtc_power_domains(struct intel_crtc *crtc,
					   u64 domains)
{
	intel_display_power_put_mask_in_set(to_i915(crtc->base.dev),
					    &crtc->enabled_power_domains,
					    domains);
}

static void valleyview_crtc_enable(struct intel_atomic_state *state,
				   struct intel_crtc *crtc)
{
	const struct intel_crtc_state *new_crtc_state =
		intel_atomic_get_new_crtc_state(state, crtc);
	struct drm_i915_private *dev_priv = to_i915(crtc->base.dev);
	enum pipe pipe = crtc->pipe;

	if (drm_WARN_ON(&dev_priv->drm, crtc->active))
		return;

	if (intel_crtc_has_dp_encoder(new_crtc_state))
		intel_dp_set_m_n(new_crtc_state, M1_N1);

	intel_set_transcoder_timings(new_crtc_state);
	intel_set_pipe_src_size(new_crtc_state);

	if (IS_CHERRYVIEW(dev_priv) && pipe == PIPE_B) {
		intel_de_write(dev_priv, CHV_BLEND(pipe), CHV_BLEND_LEGACY);
		intel_de_write(dev_priv, CHV_CANVAS(pipe), 0);
	}

	i9xx_set_pipeconf(new_crtc_state);

	crtc->active = true;

	intel_set_cpu_fifo_underrun_reporting(dev_priv, pipe, true);

	intel_encoders_pre_pll_enable(state, crtc);

	if (IS_CHERRYVIEW(dev_priv)) {
		chv_prepare_pll(crtc, new_crtc_state);
		chv_enable_pll(crtc, new_crtc_state);
	} else {
		vlv_prepare_pll(crtc, new_crtc_state);
		vlv_enable_pll(crtc, new_crtc_state);
	}

	intel_encoders_pre_enable(state, crtc);

	i9xx_pfit_enable(new_crtc_state);

	intel_color_load_luts(new_crtc_state);
	intel_color_commit(new_crtc_state);
	/* update DSPCNTR to configure gamma for pipe bottom color */
	intel_disable_primary_plane(new_crtc_state);

	dev_priv->display.initial_watermarks(state, crtc);
	intel_enable_pipe(new_crtc_state);

	intel_crtc_vblank_on(new_crtc_state);

	intel_encoders_enable(state, crtc);
}

static void i9xx_set_pll_dividers(const struct intel_crtc_state *crtc_state)
{
	struct intel_crtc *crtc = to_intel_crtc(crtc_state->uapi.crtc);
	struct drm_i915_private *dev_priv = to_i915(crtc->base.dev);

	intel_de_write(dev_priv, FP0(crtc->pipe),
		       crtc_state->dpll_hw_state.fp0);
	intel_de_write(dev_priv, FP1(crtc->pipe),
		       crtc_state->dpll_hw_state.fp1);
}

static void i9xx_crtc_enable(struct intel_atomic_state *state,
			     struct intel_crtc *crtc)
{
	const struct intel_crtc_state *new_crtc_state =
		intel_atomic_get_new_crtc_state(state, crtc);
	struct drm_i915_private *dev_priv = to_i915(crtc->base.dev);
	enum pipe pipe = crtc->pipe;

	if (drm_WARN_ON(&dev_priv->drm, crtc->active))
		return;

	i9xx_set_pll_dividers(new_crtc_state);

	if (intel_crtc_has_dp_encoder(new_crtc_state))
		intel_dp_set_m_n(new_crtc_state, M1_N1);

	intel_set_transcoder_timings(new_crtc_state);
	intel_set_pipe_src_size(new_crtc_state);

	i9xx_set_pipeconf(new_crtc_state);

	crtc->active = true;

	if (DISPLAY_VER(dev_priv) != 2)
		intel_set_cpu_fifo_underrun_reporting(dev_priv, pipe, true);

	intel_encoders_pre_enable(state, crtc);

	i9xx_enable_pll(crtc, new_crtc_state);

	i9xx_pfit_enable(new_crtc_state);

	intel_color_load_luts(new_crtc_state);
	intel_color_commit(new_crtc_state);
	/* update DSPCNTR to configure gamma for pipe bottom color */
	intel_disable_primary_plane(new_crtc_state);

	if (dev_priv->display.initial_watermarks)
		dev_priv->display.initial_watermarks(state, crtc);
	else
		intel_update_watermarks(crtc);
	intel_enable_pipe(new_crtc_state);

	intel_crtc_vblank_on(new_crtc_state);

	intel_encoders_enable(state, crtc);

	/* prevents spurious underruns */
	if (DISPLAY_VER(dev_priv) == 2)
		intel_wait_for_vblank(dev_priv, pipe);
}

static void i9xx_pfit_disable(const struct intel_crtc_state *old_crtc_state)
{
	struct intel_crtc *crtc = to_intel_crtc(old_crtc_state->uapi.crtc);
	struct drm_i915_private *dev_priv = to_i915(crtc->base.dev);

	if (!old_crtc_state->gmch_pfit.control)
		return;

	assert_pipe_disabled(dev_priv, old_crtc_state->cpu_transcoder);

	drm_dbg_kms(&dev_priv->drm, "disabling pfit, current: 0x%08x\n",
		    intel_de_read(dev_priv, PFIT_CONTROL));
	intel_de_write(dev_priv, PFIT_CONTROL, 0);
}

static void i9xx_crtc_disable(struct intel_atomic_state *state,
			      struct intel_crtc *crtc)
{
	struct intel_crtc_state *old_crtc_state =
		intel_atomic_get_old_crtc_state(state, crtc);
	struct drm_i915_private *dev_priv = to_i915(crtc->base.dev);
	enum pipe pipe = crtc->pipe;

	/*
	 * On gen2 planes are double buffered but the pipe isn't, so we must
	 * wait for planes to fully turn off before disabling the pipe.
	 */
	if (DISPLAY_VER(dev_priv) == 2)
		intel_wait_for_vblank(dev_priv, pipe);

	intel_encoders_disable(state, crtc);

	intel_crtc_vblank_off(old_crtc_state);

	intel_disable_pipe(old_crtc_state);

	i9xx_pfit_disable(old_crtc_state);

	intel_encoders_post_disable(state, crtc);

	if (!intel_crtc_has_type(old_crtc_state, INTEL_OUTPUT_DSI)) {
		if (IS_CHERRYVIEW(dev_priv))
			chv_disable_pll(dev_priv, pipe);
		else if (IS_VALLEYVIEW(dev_priv))
			vlv_disable_pll(dev_priv, pipe);
		else
			i9xx_disable_pll(old_crtc_state);
	}

	intel_encoders_post_pll_disable(state, crtc);

	if (DISPLAY_VER(dev_priv) != 2)
		intel_set_cpu_fifo_underrun_reporting(dev_priv, pipe, false);

	if (!dev_priv->display.initial_watermarks)
		intel_update_watermarks(crtc);

	/* clock the pipe down to 640x480@60 to potentially save power */
	if (IS_I830(dev_priv))
		i830_enable_pipe(dev_priv, pipe);
}

static void intel_crtc_disable_noatomic(struct intel_crtc *crtc,
					struct drm_modeset_acquire_ctx *ctx)
{
	struct intel_encoder *encoder;
	struct drm_i915_private *dev_priv = to_i915(crtc->base.dev);
	struct intel_bw_state *bw_state =
		to_intel_bw_state(dev_priv->bw_obj.state);
	struct intel_cdclk_state *cdclk_state =
		to_intel_cdclk_state(dev_priv->cdclk.obj.state);
	struct intel_dbuf_state *dbuf_state =
		to_intel_dbuf_state(dev_priv->dbuf.obj.state);
	struct intel_crtc_state *crtc_state =
		to_intel_crtc_state(crtc->base.state);
	struct intel_plane *plane;
	struct drm_atomic_state *state;
	struct intel_crtc_state *temp_crtc_state;
	enum pipe pipe = crtc->pipe;
	int ret;

	if (!crtc_state->hw.active)
		return;

	for_each_intel_plane_on_crtc(&dev_priv->drm, crtc, plane) {
		const struct intel_plane_state *plane_state =
			to_intel_plane_state(plane->base.state);

		if (plane_state->uapi.visible)
			intel_plane_disable_noatomic(crtc, plane);
	}

	state = drm_atomic_state_alloc(&dev_priv->drm);
	if (!state) {
		drm_dbg_kms(&dev_priv->drm,
			    "failed to disable [CRTC:%d:%s], out of memory",
			    crtc->base.base.id, crtc->base.name);
		return;
	}

	state->acquire_ctx = ctx;

	/* Everything's already locked, -EDEADLK can't happen. */
	temp_crtc_state = intel_atomic_get_crtc_state(state, crtc);
	ret = drm_atomic_add_affected_connectors(state, &crtc->base);

	drm_WARN_ON(&dev_priv->drm, IS_ERR(temp_crtc_state) || ret);

	dev_priv->display.crtc_disable(to_intel_atomic_state(state), crtc);

	drm_atomic_state_put(state);

	drm_dbg_kms(&dev_priv->drm,
		    "[CRTC:%d:%s] hw state adjusted, was enabled, now disabled\n",
		    crtc->base.base.id, crtc->base.name);

	crtc->active = false;
	crtc->base.enabled = false;

	drm_WARN_ON(&dev_priv->drm,
		    drm_atomic_set_mode_for_crtc(&crtc_state->uapi, NULL) < 0);
	crtc_state->uapi.active = false;
	crtc_state->uapi.connector_mask = 0;
	crtc_state->uapi.encoder_mask = 0;
	intel_crtc_free_hw_state(crtc_state);
	memset(&crtc_state->hw, 0, sizeof(crtc_state->hw));

	for_each_encoder_on_crtc(&dev_priv->drm, &crtc->base, encoder)
		encoder->base.crtc = NULL;

	intel_fbc_disable(crtc);
	intel_update_watermarks(crtc);
	intel_disable_shared_dpll(crtc_state);

	intel_display_power_put_all_in_set(dev_priv, &crtc->enabled_power_domains);

	dev_priv->active_pipes &= ~BIT(pipe);
	cdclk_state->min_cdclk[pipe] = 0;
	cdclk_state->min_voltage_level[pipe] = 0;
	cdclk_state->active_pipes &= ~BIT(pipe);

	dbuf_state->active_pipes &= ~BIT(pipe);

	bw_state->data_rate[pipe] = 0;
	bw_state->num_active_planes[pipe] = 0;
}

/*
 * turn all crtc's off, but do not adjust state
 * This has to be paired with a call to intel_modeset_setup_hw_state.
 */
int intel_display_suspend(struct drm_device *dev)
{
	struct drm_i915_private *dev_priv = to_i915(dev);
	struct drm_atomic_state *state;
	int ret;

	if (!HAS_DISPLAY(dev_priv))
		return 0;

	state = drm_atomic_helper_suspend(dev);
	ret = PTR_ERR_OR_ZERO(state);
	if (ret)
		drm_err(&dev_priv->drm, "Suspending crtc's failed with %i\n",
			ret);
	else
		dev_priv->modeset_restore_state = state;
	return ret;
}

void intel_encoder_destroy(struct drm_encoder *encoder)
{
	struct intel_encoder *intel_encoder = to_intel_encoder(encoder);

	drm_encoder_cleanup(encoder);
	kfree(intel_encoder);
}

/* Cross check the actual hw state with our own modeset state tracking (and it's
 * internal consistency). */
static void intel_connector_verify_state(struct intel_crtc_state *crtc_state,
					 struct drm_connector_state *conn_state)
{
	struct intel_connector *connector = to_intel_connector(conn_state->connector);
	struct drm_i915_private *i915 = to_i915(connector->base.dev);

	drm_dbg_kms(&i915->drm, "[CONNECTOR:%d:%s]\n",
		    connector->base.base.id, connector->base.name);

	if (connector->get_hw_state(connector)) {
		struct intel_encoder *encoder = intel_attached_encoder(connector);

		I915_STATE_WARN(!crtc_state,
			 "connector enabled without attached crtc\n");

		if (!crtc_state)
			return;

		I915_STATE_WARN(!crtc_state->hw.active,
				"connector is active, but attached crtc isn't\n");

		if (!encoder || encoder->type == INTEL_OUTPUT_DP_MST)
			return;

		I915_STATE_WARN(conn_state->best_encoder != &encoder->base,
			"atomic encoder doesn't match attached encoder\n");

		I915_STATE_WARN(conn_state->crtc != encoder->base.crtc,
			"attached encoder crtc differs from connector crtc\n");
	} else {
		I915_STATE_WARN(crtc_state && crtc_state->hw.active,
				"attached crtc is active, but connector isn't\n");
		I915_STATE_WARN(!crtc_state && conn_state->best_encoder,
			"best encoder set without crtc!\n");
	}
}

bool hsw_crtc_state_ips_capable(const struct intel_crtc_state *crtc_state)
{
	struct intel_crtc *crtc = to_intel_crtc(crtc_state->uapi.crtc);
	struct drm_i915_private *dev_priv = to_i915(crtc->base.dev);

	/* IPS only exists on ULT machines and is tied to pipe A. */
	if (!hsw_crtc_supports_ips(crtc))
		return false;

	if (!dev_priv->params.enable_ips)
		return false;

	if (crtc_state->pipe_bpp > 24)
		return false;

	/*
	 * We compare against max which means we must take
	 * the increased cdclk requirement into account when
	 * calculating the new cdclk.
	 *
	 * Should measure whether using a lower cdclk w/o IPS
	 */
	if (IS_BROADWELL(dev_priv) &&
	    crtc_state->pixel_rate > dev_priv->max_cdclk_freq * 95 / 100)
		return false;

	return true;
}

static int hsw_compute_ips_config(struct intel_crtc_state *crtc_state)
{
	struct drm_i915_private *dev_priv =
		to_i915(crtc_state->uapi.crtc->dev);
	struct intel_atomic_state *state =
		to_intel_atomic_state(crtc_state->uapi.state);

	crtc_state->ips_enabled = false;

	if (!hsw_crtc_state_ips_capable(crtc_state))
		return 0;

	/*
	 * When IPS gets enabled, the pipe CRC changes. Since IPS gets
	 * enabled and disabled dynamically based on package C states,
	 * user space can't make reliable use of the CRCs, so let's just
	 * completely disable it.
	 */
	if (crtc_state->crc_enabled)
		return 0;

	/* IPS should be fine as long as at least one plane is enabled. */
	if (!(crtc_state->active_planes & ~BIT(PLANE_CURSOR)))
		return 0;

	if (IS_BROADWELL(dev_priv)) {
		const struct intel_cdclk_state *cdclk_state;

		cdclk_state = intel_atomic_get_cdclk_state(state);
		if (IS_ERR(cdclk_state))
			return PTR_ERR(cdclk_state);

		/* pixel rate mustn't exceed 95% of cdclk with IPS on BDW */
		if (crtc_state->pixel_rate > cdclk_state->logical.cdclk * 95 / 100)
			return 0;
	}

	crtc_state->ips_enabled = true;

	return 0;
}

static bool intel_crtc_supports_double_wide(const struct intel_crtc *crtc)
{
	const struct drm_i915_private *dev_priv = to_i915(crtc->base.dev);

	/* GDG double wide on either pipe, otherwise pipe A only */
	return DISPLAY_VER(dev_priv) < 4 &&
		(crtc->pipe == PIPE_A || IS_I915G(dev_priv));
}

static u32 ilk_pipe_pixel_rate(const struct intel_crtc_state *crtc_state)
{
	u32 pixel_rate = crtc_state->hw.pipe_mode.crtc_clock;
	struct drm_rect src;

	/*
	 * We only use IF-ID interlacing. If we ever use
	 * PF-ID we'll need to adjust the pixel_rate here.
	 */

	if (!crtc_state->pch_pfit.enabled)
		return pixel_rate;

	drm_rect_init(&src, 0, 0,
		      crtc_state->pipe_src_w << 16,
		      crtc_state->pipe_src_h << 16);

	return intel_adjusted_rate(&src, &crtc_state->pch_pfit.dst,
				   pixel_rate);
}

static void intel_mode_from_crtc_timings(struct drm_display_mode *mode,
					 const struct drm_display_mode *timings)
{
	mode->hdisplay = timings->crtc_hdisplay;
	mode->htotal = timings->crtc_htotal;
	mode->hsync_start = timings->crtc_hsync_start;
	mode->hsync_end = timings->crtc_hsync_end;

	mode->vdisplay = timings->crtc_vdisplay;
	mode->vtotal = timings->crtc_vtotal;
	mode->vsync_start = timings->crtc_vsync_start;
	mode->vsync_end = timings->crtc_vsync_end;

	mode->flags = timings->flags;
	mode->type = DRM_MODE_TYPE_DRIVER;

	mode->clock = timings->crtc_clock;

	drm_mode_set_name(mode);
}

static void intel_crtc_compute_pixel_rate(struct intel_crtc_state *crtc_state)
{
	struct drm_i915_private *dev_priv = to_i915(crtc_state->uapi.crtc->dev);

	if (HAS_GMCH(dev_priv))
		/* FIXME calculate proper pipe pixel rate for GMCH pfit */
		crtc_state->pixel_rate =
			crtc_state->hw.pipe_mode.crtc_clock;
	else
		crtc_state->pixel_rate =
			ilk_pipe_pixel_rate(crtc_state);
}

static void intel_crtc_readout_derived_state(struct intel_crtc_state *crtc_state)
{
	struct drm_display_mode *mode = &crtc_state->hw.mode;
	struct drm_display_mode *pipe_mode = &crtc_state->hw.pipe_mode;
	struct drm_display_mode *adjusted_mode = &crtc_state->hw.adjusted_mode;

	drm_mode_copy(pipe_mode, adjusted_mode);

	if (crtc_state->bigjoiner) {
		/*
		 * transcoder is programmed to the full mode,
		 * but pipe timings are half of the transcoder mode
		 */
		pipe_mode->crtc_hdisplay /= 2;
		pipe_mode->crtc_hblank_start /= 2;
		pipe_mode->crtc_hblank_end /= 2;
		pipe_mode->crtc_hsync_start /= 2;
		pipe_mode->crtc_hsync_end /= 2;
		pipe_mode->crtc_htotal /= 2;
		pipe_mode->crtc_clock /= 2;
	}

	if (crtc_state->splitter.enable) {
		int n = crtc_state->splitter.link_count;
		int overlap = crtc_state->splitter.pixel_overlap;

		/*
		 * eDP MSO uses segment timings from EDID for transcoder
		 * timings, but full mode for everything else.
		 *
		 * h_full = (h_segment - pixel_overlap) * link_count
		 */
		pipe_mode->crtc_hdisplay = (pipe_mode->crtc_hdisplay - overlap) * n;
		pipe_mode->crtc_hblank_start = (pipe_mode->crtc_hblank_start - overlap) * n;
		pipe_mode->crtc_hblank_end = (pipe_mode->crtc_hblank_end - overlap) * n;
		pipe_mode->crtc_hsync_start = (pipe_mode->crtc_hsync_start - overlap) * n;
		pipe_mode->crtc_hsync_end = (pipe_mode->crtc_hsync_end - overlap) * n;
		pipe_mode->crtc_htotal = (pipe_mode->crtc_htotal - overlap) * n;
		pipe_mode->crtc_clock *= n;

		intel_mode_from_crtc_timings(pipe_mode, pipe_mode);
		intel_mode_from_crtc_timings(adjusted_mode, pipe_mode);
	} else {
		intel_mode_from_crtc_timings(pipe_mode, pipe_mode);
		intel_mode_from_crtc_timings(adjusted_mode, adjusted_mode);
	}

	intel_crtc_compute_pixel_rate(crtc_state);

	drm_mode_copy(mode, adjusted_mode);
	mode->hdisplay = crtc_state->pipe_src_w << crtc_state->bigjoiner;
	mode->vdisplay = crtc_state->pipe_src_h;
}

static void intel_encoder_get_config(struct intel_encoder *encoder,
				     struct intel_crtc_state *crtc_state)
{
	encoder->get_config(encoder, crtc_state);

	intel_crtc_readout_derived_state(crtc_state);
}

static int intel_crtc_compute_config(struct intel_crtc *crtc,
				     struct intel_crtc_state *pipe_config)
{
	struct drm_i915_private *dev_priv = to_i915(crtc->base.dev);
	struct drm_display_mode *pipe_mode = &pipe_config->hw.pipe_mode;
	int clock_limit = dev_priv->max_dotclk_freq;

	drm_mode_copy(pipe_mode, &pipe_config->hw.adjusted_mode);

	/* Adjust pipe_mode for bigjoiner, with half the horizontal mode */
	if (pipe_config->bigjoiner) {
		pipe_mode->crtc_clock /= 2;
		pipe_mode->crtc_hdisplay /= 2;
		pipe_mode->crtc_hblank_start /= 2;
		pipe_mode->crtc_hblank_end /= 2;
		pipe_mode->crtc_hsync_start /= 2;
		pipe_mode->crtc_hsync_end /= 2;
		pipe_mode->crtc_htotal /= 2;
		pipe_config->pipe_src_w /= 2;
	}

	if (pipe_config->splitter.enable) {
		int n = pipe_config->splitter.link_count;
		int overlap = pipe_config->splitter.pixel_overlap;

		pipe_mode->crtc_hdisplay = (pipe_mode->crtc_hdisplay - overlap) * n;
		pipe_mode->crtc_hblank_start = (pipe_mode->crtc_hblank_start - overlap) * n;
		pipe_mode->crtc_hblank_end = (pipe_mode->crtc_hblank_end - overlap) * n;
		pipe_mode->crtc_hsync_start = (pipe_mode->crtc_hsync_start - overlap) * n;
		pipe_mode->crtc_hsync_end = (pipe_mode->crtc_hsync_end - overlap) * n;
		pipe_mode->crtc_htotal = (pipe_mode->crtc_htotal - overlap) * n;
		pipe_mode->crtc_clock *= n;
	}

	intel_mode_from_crtc_timings(pipe_mode, pipe_mode);

	if (DISPLAY_VER(dev_priv) < 4) {
		clock_limit = dev_priv->max_cdclk_freq * 9 / 10;

		/*
		 * Enable double wide mode when the dot clock
		 * is > 90% of the (display) core speed.
		 */
		if (intel_crtc_supports_double_wide(crtc) &&
		    pipe_mode->crtc_clock > clock_limit) {
			clock_limit = dev_priv->max_dotclk_freq;
			pipe_config->double_wide = true;
		}
	}

	if (pipe_mode->crtc_clock > clock_limit) {
		drm_dbg_kms(&dev_priv->drm,
			    "requested pixel clock (%d kHz) too high (max: %d kHz, double wide: %s)\n",
			    pipe_mode->crtc_clock, clock_limit,
			    yesno(pipe_config->double_wide));
		return -EINVAL;
	}

	/*
	 * Pipe horizontal size must be even in:
	 * - DVO ganged mode
	 * - LVDS dual channel mode
	 * - Double wide pipe
	 */
	if (pipe_config->pipe_src_w & 1) {
		if (pipe_config->double_wide) {
			drm_dbg_kms(&dev_priv->drm,
				    "Odd pipe source width not supported with double wide pipe\n");
			return -EINVAL;
		}

		if (intel_crtc_has_type(pipe_config, INTEL_OUTPUT_LVDS) &&
		    intel_is_dual_link_lvds(dev_priv)) {
			drm_dbg_kms(&dev_priv->drm,
				    "Odd pipe source width not supported with dual link LVDS\n");
			return -EINVAL;
		}
	}

	/* Cantiga+ cannot handle modes with a hsync front porch of 0.
	 * WaPruneModeWithIncorrectHsyncOffset:ctg,elk,ilk,snb,ivb,vlv,hsw.
	 */
	if ((DISPLAY_VER(dev_priv) > 4 || IS_G4X(dev_priv)) &&
	    pipe_mode->crtc_hsync_start == pipe_mode->crtc_hdisplay)
		return -EINVAL;

	intel_crtc_compute_pixel_rate(pipe_config);

	if (pipe_config->has_pch_encoder)
		return ilk_fdi_compute_config(crtc, pipe_config);

	return 0;
}

static void
intel_reduce_m_n_ratio(u32 *num, u32 *den)
{
	while (*num > DATA_LINK_M_N_MASK ||
	       *den > DATA_LINK_M_N_MASK) {
		*num >>= 1;
		*den >>= 1;
	}
}

static void compute_m_n(unsigned int m, unsigned int n,
			u32 *ret_m, u32 *ret_n,
			bool constant_n)
{
	/*
	 * Several DP dongles in particular seem to be fussy about
	 * too large link M/N values. Give N value as 0x8000 that
	 * should be acceptable by specific devices. 0x8000 is the
	 * specified fixed N value for asynchronous clock mode,
	 * which the devices expect also in synchronous clock mode.
	 */
	if (constant_n)
		*ret_n = DP_LINK_CONSTANT_N_VALUE;
	else
		*ret_n = min_t(unsigned int, roundup_pow_of_two(n), DATA_LINK_N_MAX);

	*ret_m = div_u64(mul_u32_u32(m, *ret_n), n);
	intel_reduce_m_n_ratio(ret_m, ret_n);
}

void
intel_link_compute_m_n(u16 bits_per_pixel, int nlanes,
		       int pixel_clock, int link_clock,
		       struct intel_link_m_n *m_n,
		       bool constant_n, bool fec_enable)
{
	u32 data_clock = bits_per_pixel * pixel_clock;

	if (fec_enable)
		data_clock = intel_dp_mode_to_fec_clock(data_clock);

	m_n->tu = 64;
	compute_m_n(data_clock,
		    link_clock * nlanes * 8,
		    &m_n->gmch_m, &m_n->gmch_n,
		    constant_n);

	compute_m_n(pixel_clock, link_clock,
		    &m_n->link_m, &m_n->link_n,
		    constant_n);
}

static void intel_panel_sanitize_ssc(struct drm_i915_private *dev_priv)
{
	/*
	 * There may be no VBT; and if the BIOS enabled SSC we can
	 * just keep using it to avoid unnecessary flicker.  Whereas if the
	 * BIOS isn't using it, don't assume it will work even if the VBT
	 * indicates as much.
	 */
	if (HAS_PCH_IBX(dev_priv) || HAS_PCH_CPT(dev_priv)) {
		bool bios_lvds_use_ssc = intel_de_read(dev_priv,
						       PCH_DREF_CONTROL) &
			DREF_SSC1_ENABLE;

		if (dev_priv->vbt.lvds_use_ssc != bios_lvds_use_ssc) {
			drm_dbg_kms(&dev_priv->drm,
				    "SSC %s by BIOS, overriding VBT which says %s\n",
				    enableddisabled(bios_lvds_use_ssc),
				    enableddisabled(dev_priv->vbt.lvds_use_ssc));
			dev_priv->vbt.lvds_use_ssc = bios_lvds_use_ssc;
		}
	}
}

static void intel_pch_transcoder_set_m_n(const struct intel_crtc_state *crtc_state,
					 const struct intel_link_m_n *m_n)
{
	struct intel_crtc *crtc = to_intel_crtc(crtc_state->uapi.crtc);
	struct drm_i915_private *dev_priv = to_i915(crtc->base.dev);
	enum pipe pipe = crtc->pipe;

	intel_de_write(dev_priv, PCH_TRANS_DATA_M1(pipe),
		       TU_SIZE(m_n->tu) | m_n->gmch_m);
	intel_de_write(dev_priv, PCH_TRANS_DATA_N1(pipe), m_n->gmch_n);
	intel_de_write(dev_priv, PCH_TRANS_LINK_M1(pipe), m_n->link_m);
	intel_de_write(dev_priv, PCH_TRANS_LINK_N1(pipe), m_n->link_n);
}

static bool transcoder_has_m2_n2(struct drm_i915_private *dev_priv,
				 enum transcoder transcoder)
{
	if (IS_HASWELL(dev_priv))
		return transcoder == TRANSCODER_EDP;

	/*
	 * Strictly speaking some registers are available before
	 * gen7, but we only support DRRS on gen7+
	 */
	return DISPLAY_VER(dev_priv) == 7 || IS_CHERRYVIEW(dev_priv);
}

static void intel_cpu_transcoder_set_m_n(const struct intel_crtc_state *crtc_state,
					 const struct intel_link_m_n *m_n,
					 const struct intel_link_m_n *m2_n2)
{
	struct intel_crtc *crtc = to_intel_crtc(crtc_state->uapi.crtc);
	struct drm_i915_private *dev_priv = to_i915(crtc->base.dev);
	enum pipe pipe = crtc->pipe;
	enum transcoder transcoder = crtc_state->cpu_transcoder;

	if (DISPLAY_VER(dev_priv) >= 5) {
		intel_de_write(dev_priv, PIPE_DATA_M1(transcoder),
			       TU_SIZE(m_n->tu) | m_n->gmch_m);
		intel_de_write(dev_priv, PIPE_DATA_N1(transcoder),
			       m_n->gmch_n);
		intel_de_write(dev_priv, PIPE_LINK_M1(transcoder),
			       m_n->link_m);
		intel_de_write(dev_priv, PIPE_LINK_N1(transcoder),
			       m_n->link_n);
		/*
		 *  M2_N2 registers are set only if DRRS is supported
		 * (to make sure the registers are not unnecessarily accessed).
		 */
		if (m2_n2 && crtc_state->has_drrs &&
		    transcoder_has_m2_n2(dev_priv, transcoder)) {
			intel_de_write(dev_priv, PIPE_DATA_M2(transcoder),
				       TU_SIZE(m2_n2->tu) | m2_n2->gmch_m);
			intel_de_write(dev_priv, PIPE_DATA_N2(transcoder),
				       m2_n2->gmch_n);
			intel_de_write(dev_priv, PIPE_LINK_M2(transcoder),
				       m2_n2->link_m);
			intel_de_write(dev_priv, PIPE_LINK_N2(transcoder),
				       m2_n2->link_n);
		}
	} else {
		intel_de_write(dev_priv, PIPE_DATA_M_G4X(pipe),
			       TU_SIZE(m_n->tu) | m_n->gmch_m);
		intel_de_write(dev_priv, PIPE_DATA_N_G4X(pipe), m_n->gmch_n);
		intel_de_write(dev_priv, PIPE_LINK_M_G4X(pipe), m_n->link_m);
		intel_de_write(dev_priv, PIPE_LINK_N_G4X(pipe), m_n->link_n);
	}
}

void intel_dp_set_m_n(const struct intel_crtc_state *crtc_state, enum link_m_n_set m_n)
{
	const struct intel_link_m_n *dp_m_n, *dp_m2_n2 = NULL;
	struct drm_i915_private *i915 = to_i915(crtc_state->uapi.crtc->dev);

	if (m_n == M1_N1) {
		dp_m_n = &crtc_state->dp_m_n;
		dp_m2_n2 = &crtc_state->dp_m2_n2;
	} else if (m_n == M2_N2) {

		/*
		 * M2_N2 registers are not supported. Hence m2_n2 divider value
		 * needs to be programmed into M1_N1.
		 */
		dp_m_n = &crtc_state->dp_m2_n2;
	} else {
		drm_err(&i915->drm, "Unsupported divider value\n");
		return;
	}

	if (crtc_state->has_pch_encoder)
		intel_pch_transcoder_set_m_n(crtc_state, &crtc_state->dp_m_n);
	else
		intel_cpu_transcoder_set_m_n(crtc_state, dp_m_n, dp_m2_n2);
}

static void intel_set_transcoder_timings(const struct intel_crtc_state *crtc_state)
{
	struct intel_crtc *crtc = to_intel_crtc(crtc_state->uapi.crtc);
	struct drm_i915_private *dev_priv = to_i915(crtc->base.dev);
	enum pipe pipe = crtc->pipe;
	enum transcoder cpu_transcoder = crtc_state->cpu_transcoder;
	const struct drm_display_mode *adjusted_mode = &crtc_state->hw.adjusted_mode;
	u32 crtc_vtotal, crtc_vblank_end;
	int vsyncshift = 0;

	/* We need to be careful not to changed the adjusted mode, for otherwise
	 * the hw state checker will get angry at the mismatch. */
	crtc_vtotal = adjusted_mode->crtc_vtotal;
	crtc_vblank_end = adjusted_mode->crtc_vblank_end;

	if (adjusted_mode->flags & DRM_MODE_FLAG_INTERLACE) {
		/* the chip adds 2 halflines automatically */
		crtc_vtotal -= 1;
		crtc_vblank_end -= 1;

		if (intel_crtc_has_type(crtc_state, INTEL_OUTPUT_SDVO))
			vsyncshift = (adjusted_mode->crtc_htotal - 1) / 2;
		else
			vsyncshift = adjusted_mode->crtc_hsync_start -
				adjusted_mode->crtc_htotal / 2;
		if (vsyncshift < 0)
			vsyncshift += adjusted_mode->crtc_htotal;
	}

	if (DISPLAY_VER(dev_priv) > 3)
		intel_de_write(dev_priv, VSYNCSHIFT(cpu_transcoder),
		               vsyncshift);

	intel_de_write(dev_priv, HTOTAL(cpu_transcoder),
		       (adjusted_mode->crtc_hdisplay - 1) | ((adjusted_mode->crtc_htotal - 1) << 16));
	intel_de_write(dev_priv, HBLANK(cpu_transcoder),
		       (adjusted_mode->crtc_hblank_start - 1) | ((adjusted_mode->crtc_hblank_end - 1) << 16));
	intel_de_write(dev_priv, HSYNC(cpu_transcoder),
		       (adjusted_mode->crtc_hsync_start - 1) | ((adjusted_mode->crtc_hsync_end - 1) << 16));

	intel_de_write(dev_priv, VTOTAL(cpu_transcoder),
		       (adjusted_mode->crtc_vdisplay - 1) | ((crtc_vtotal - 1) << 16));
	intel_de_write(dev_priv, VBLANK(cpu_transcoder),
		       (adjusted_mode->crtc_vblank_start - 1) | ((crtc_vblank_end - 1) << 16));
	intel_de_write(dev_priv, VSYNC(cpu_transcoder),
		       (adjusted_mode->crtc_vsync_start - 1) | ((adjusted_mode->crtc_vsync_end - 1) << 16));

	/* Workaround: when the EDP input selection is B, the VTOTAL_B must be
	 * programmed with the VTOTAL_EDP value. Same for VTOTAL_C. This is
	 * documented on the DDI_FUNC_CTL register description, EDP Input Select
	 * bits. */
	if (IS_HASWELL(dev_priv) && cpu_transcoder == TRANSCODER_EDP &&
	    (pipe == PIPE_B || pipe == PIPE_C))
		intel_de_write(dev_priv, VTOTAL(pipe),
		               intel_de_read(dev_priv, VTOTAL(cpu_transcoder)));

}

static void intel_set_pipe_src_size(const struct intel_crtc_state *crtc_state)
{
	struct intel_crtc *crtc = to_intel_crtc(crtc_state->uapi.crtc);
	struct drm_i915_private *dev_priv = to_i915(crtc->base.dev);
	enum pipe pipe = crtc->pipe;

	/* pipesrc controls the size that is scaled from, which should
	 * always be the user's requested size.
	 */
	intel_de_write(dev_priv, PIPESRC(pipe),
		       ((crtc_state->pipe_src_w - 1) << 16) | (crtc_state->pipe_src_h - 1));
}

static bool intel_pipe_is_interlaced(const struct intel_crtc_state *crtc_state)
{
	struct drm_i915_private *dev_priv = to_i915(crtc_state->uapi.crtc->dev);
	enum transcoder cpu_transcoder = crtc_state->cpu_transcoder;

	if (DISPLAY_VER(dev_priv) == 2)
		return false;

	if (DISPLAY_VER(dev_priv) >= 9 ||
	    IS_BROADWELL(dev_priv) || IS_HASWELL(dev_priv))
		return intel_de_read(dev_priv, PIPECONF(cpu_transcoder)) & PIPECONF_INTERLACE_MASK_HSW;
	else
		return intel_de_read(dev_priv, PIPECONF(cpu_transcoder)) & PIPECONF_INTERLACE_MASK;
}

static void intel_get_transcoder_timings(struct intel_crtc *crtc,
					 struct intel_crtc_state *pipe_config)
{
	struct drm_device *dev = crtc->base.dev;
	struct drm_i915_private *dev_priv = to_i915(dev);
	enum transcoder cpu_transcoder = pipe_config->cpu_transcoder;
	u32 tmp;

	tmp = intel_de_read(dev_priv, HTOTAL(cpu_transcoder));
	pipe_config->hw.adjusted_mode.crtc_hdisplay = (tmp & 0xffff) + 1;
	pipe_config->hw.adjusted_mode.crtc_htotal = ((tmp >> 16) & 0xffff) + 1;

	if (!transcoder_is_dsi(cpu_transcoder)) {
		tmp = intel_de_read(dev_priv, HBLANK(cpu_transcoder));
		pipe_config->hw.adjusted_mode.crtc_hblank_start =
							(tmp & 0xffff) + 1;
		pipe_config->hw.adjusted_mode.crtc_hblank_end =
						((tmp >> 16) & 0xffff) + 1;
	}
	tmp = intel_de_read(dev_priv, HSYNC(cpu_transcoder));
	pipe_config->hw.adjusted_mode.crtc_hsync_start = (tmp & 0xffff) + 1;
	pipe_config->hw.adjusted_mode.crtc_hsync_end = ((tmp >> 16) & 0xffff) + 1;

	tmp = intel_de_read(dev_priv, VTOTAL(cpu_transcoder));
	pipe_config->hw.adjusted_mode.crtc_vdisplay = (tmp & 0xffff) + 1;
	pipe_config->hw.adjusted_mode.crtc_vtotal = ((tmp >> 16) & 0xffff) + 1;

	if (!transcoder_is_dsi(cpu_transcoder)) {
		tmp = intel_de_read(dev_priv, VBLANK(cpu_transcoder));
		pipe_config->hw.adjusted_mode.crtc_vblank_start =
							(tmp & 0xffff) + 1;
		pipe_config->hw.adjusted_mode.crtc_vblank_end =
						((tmp >> 16) & 0xffff) + 1;
	}
	tmp = intel_de_read(dev_priv, VSYNC(cpu_transcoder));
	pipe_config->hw.adjusted_mode.crtc_vsync_start = (tmp & 0xffff) + 1;
	pipe_config->hw.adjusted_mode.crtc_vsync_end = ((tmp >> 16) & 0xffff) + 1;

	if (intel_pipe_is_interlaced(pipe_config)) {
		pipe_config->hw.adjusted_mode.flags |= DRM_MODE_FLAG_INTERLACE;
		pipe_config->hw.adjusted_mode.crtc_vtotal += 1;
		pipe_config->hw.adjusted_mode.crtc_vblank_end += 1;
	}
}

static void intel_get_pipe_src_size(struct intel_crtc *crtc,
				    struct intel_crtc_state *pipe_config)
{
	struct drm_device *dev = crtc->base.dev;
	struct drm_i915_private *dev_priv = to_i915(dev);
	u32 tmp;

	tmp = intel_de_read(dev_priv, PIPESRC(crtc->pipe));
	pipe_config->pipe_src_h = (tmp & 0xffff) + 1;
	pipe_config->pipe_src_w = ((tmp >> 16) & 0xffff) + 1;
}

static void i9xx_set_pipeconf(const struct intel_crtc_state *crtc_state)
{
	struct intel_crtc *crtc = to_intel_crtc(crtc_state->uapi.crtc);
	struct drm_i915_private *dev_priv = to_i915(crtc->base.dev);
	u32 pipeconf;

	pipeconf = 0;

	/* we keep both pipes enabled on 830 */
	if (IS_I830(dev_priv))
		pipeconf |= intel_de_read(dev_priv, PIPECONF(crtc->pipe)) & PIPECONF_ENABLE;

	if (crtc_state->double_wide)
		pipeconf |= PIPECONF_DOUBLE_WIDE;

	/* only g4x and later have fancy bpc/dither controls */
	if (IS_G4X(dev_priv) || IS_VALLEYVIEW(dev_priv) ||
	    IS_CHERRYVIEW(dev_priv)) {
		/* Bspec claims that we can't use dithering for 30bpp pipes. */
		if (crtc_state->dither && crtc_state->pipe_bpp != 30)
			pipeconf |= PIPECONF_DITHER_EN |
				    PIPECONF_DITHER_TYPE_SP;

		switch (crtc_state->pipe_bpp) {
		case 18:
			pipeconf |= PIPECONF_6BPC;
			break;
		case 24:
			pipeconf |= PIPECONF_8BPC;
			break;
		case 30:
			pipeconf |= PIPECONF_10BPC;
			break;
		default:
			/* Case prevented by intel_choose_pipe_bpp_dither. */
			BUG();
		}
	}

	if (crtc_state->hw.adjusted_mode.flags & DRM_MODE_FLAG_INTERLACE) {
		if (DISPLAY_VER(dev_priv) < 4 ||
		    intel_crtc_has_type(crtc_state, INTEL_OUTPUT_SDVO))
			pipeconf |= PIPECONF_INTERLACE_W_FIELD_INDICATION;
		else
			pipeconf |= PIPECONF_INTERLACE_W_SYNC_SHIFT;
	} else {
		pipeconf |= PIPECONF_PROGRESSIVE;
	}

	if ((IS_VALLEYVIEW(dev_priv) || IS_CHERRYVIEW(dev_priv)) &&
	     crtc_state->limited_color_range)
		pipeconf |= PIPECONF_COLOR_RANGE_SELECT;

	pipeconf |= PIPECONF_GAMMA_MODE(crtc_state->gamma_mode);

	pipeconf |= PIPECONF_FRAME_START_DELAY(dev_priv->framestart_delay - 1);

	intel_de_write(dev_priv, PIPECONF(crtc->pipe), pipeconf);
	intel_de_posting_read(dev_priv, PIPECONF(crtc->pipe));
}

static bool i9xx_has_pfit(struct drm_i915_private *dev_priv)
{
	if (IS_I830(dev_priv))
		return false;

	return DISPLAY_VER(dev_priv) >= 4 ||
		IS_PINEVIEW(dev_priv) || IS_MOBILE(dev_priv);
}

static void i9xx_get_pfit_config(struct intel_crtc_state *crtc_state)
{
	struct intel_crtc *crtc = to_intel_crtc(crtc_state->uapi.crtc);
	struct drm_i915_private *dev_priv = to_i915(crtc->base.dev);
	u32 tmp;

	if (!i9xx_has_pfit(dev_priv))
		return;

	tmp = intel_de_read(dev_priv, PFIT_CONTROL);
	if (!(tmp & PFIT_ENABLE))
		return;

	/* Check whether the pfit is attached to our pipe. */
	if (DISPLAY_VER(dev_priv) < 4) {
		if (crtc->pipe != PIPE_B)
			return;
	} else {
		if ((tmp & PFIT_PIPE_MASK) != (crtc->pipe << PFIT_PIPE_SHIFT))
			return;
	}

	crtc_state->gmch_pfit.control = tmp;
	crtc_state->gmch_pfit.pgm_ratios =
		intel_de_read(dev_priv, PFIT_PGM_RATIOS);
}

static void vlv_crtc_clock_get(struct intel_crtc *crtc,
			       struct intel_crtc_state *pipe_config)
{
	struct drm_device *dev = crtc->base.dev;
	struct drm_i915_private *dev_priv = to_i915(dev);
	enum pipe pipe = crtc->pipe;
	struct dpll clock;
	u32 mdiv;
	int refclk = 100000;

	/* In case of DSI, DPLL will not be used */
	if ((pipe_config->dpll_hw_state.dpll & DPLL_VCO_ENABLE) == 0)
		return;

	vlv_dpio_get(dev_priv);
	mdiv = vlv_dpio_read(dev_priv, pipe, VLV_PLL_DW3(pipe));
	vlv_dpio_put(dev_priv);

	clock.m1 = (mdiv >> DPIO_M1DIV_SHIFT) & 7;
	clock.m2 = mdiv & DPIO_M2DIV_MASK;
	clock.n = (mdiv >> DPIO_N_SHIFT) & 0xf;
	clock.p1 = (mdiv >> DPIO_P1_SHIFT) & 7;
	clock.p2 = (mdiv >> DPIO_P2_SHIFT) & 0x1f;

	pipe_config->port_clock = vlv_calc_dpll_params(refclk, &clock);
}

static void chv_crtc_clock_get(struct intel_crtc *crtc,
			       struct intel_crtc_state *pipe_config)
{
	struct drm_device *dev = crtc->base.dev;
	struct drm_i915_private *dev_priv = to_i915(dev);
	enum pipe pipe = crtc->pipe;
	enum dpio_channel port = vlv_pipe_to_channel(pipe);
	struct dpll clock;
	u32 cmn_dw13, pll_dw0, pll_dw1, pll_dw2, pll_dw3;
	int refclk = 100000;

	/* In case of DSI, DPLL will not be used */
	if ((pipe_config->dpll_hw_state.dpll & DPLL_VCO_ENABLE) == 0)
		return;

	vlv_dpio_get(dev_priv);
	cmn_dw13 = vlv_dpio_read(dev_priv, pipe, CHV_CMN_DW13(port));
	pll_dw0 = vlv_dpio_read(dev_priv, pipe, CHV_PLL_DW0(port));
	pll_dw1 = vlv_dpio_read(dev_priv, pipe, CHV_PLL_DW1(port));
	pll_dw2 = vlv_dpio_read(dev_priv, pipe, CHV_PLL_DW2(port));
	pll_dw3 = vlv_dpio_read(dev_priv, pipe, CHV_PLL_DW3(port));
	vlv_dpio_put(dev_priv);

	clock.m1 = (pll_dw1 & 0x7) == DPIO_CHV_M1_DIV_BY_2 ? 2 : 0;
	clock.m2 = (pll_dw0 & 0xff) << 22;
	if (pll_dw3 & DPIO_CHV_FRAC_DIV_EN)
		clock.m2 |= pll_dw2 & 0x3fffff;
	clock.n = (pll_dw1 >> DPIO_CHV_N_DIV_SHIFT) & 0xf;
	clock.p1 = (cmn_dw13 >> DPIO_CHV_P1_DIV_SHIFT) & 0x7;
	clock.p2 = (cmn_dw13 >> DPIO_CHV_P2_DIV_SHIFT) & 0x1f;

	pipe_config->port_clock = chv_calc_dpll_params(refclk, &clock);
}

static enum intel_output_format
bdw_get_pipemisc_output_format(struct intel_crtc *crtc)
{
	struct drm_i915_private *dev_priv = to_i915(crtc->base.dev);
	u32 tmp;

	tmp = intel_de_read(dev_priv, PIPEMISC(crtc->pipe));

	if (tmp & PIPEMISC_YUV420_ENABLE) {
		/* We support 4:2:0 in full blend mode only */
		drm_WARN_ON(&dev_priv->drm,
			    (tmp & PIPEMISC_YUV420_MODE_FULL_BLEND) == 0);

		return INTEL_OUTPUT_FORMAT_YCBCR420;
	} else if (tmp & PIPEMISC_OUTPUT_COLORSPACE_YUV) {
		return INTEL_OUTPUT_FORMAT_YCBCR444;
	} else {
		return INTEL_OUTPUT_FORMAT_RGB;
	}
}

static void i9xx_get_pipe_color_config(struct intel_crtc_state *crtc_state)
{
	struct intel_crtc *crtc = to_intel_crtc(crtc_state->uapi.crtc);
	struct intel_plane *plane = to_intel_plane(crtc->base.primary);
	struct drm_i915_private *dev_priv = to_i915(crtc->base.dev);
	enum i9xx_plane_id i9xx_plane = plane->i9xx_plane;
	u32 tmp;

	tmp = intel_de_read(dev_priv, DSPCNTR(i9xx_plane));

	if (tmp & DISPPLANE_GAMMA_ENABLE)
		crtc_state->gamma_enable = true;

	if (!HAS_GMCH(dev_priv) &&
	    tmp & DISPPLANE_PIPE_CSC_ENABLE)
		crtc_state->csc_enable = true;
}

static bool i9xx_get_pipe_config(struct intel_crtc *crtc,
				 struct intel_crtc_state *pipe_config)
{
	struct drm_i915_private *dev_priv = to_i915(crtc->base.dev);
	enum intel_display_power_domain power_domain;
	intel_wakeref_t wakeref;
	u32 tmp;
	bool ret;

	power_domain = POWER_DOMAIN_PIPE(crtc->pipe);
	wakeref = intel_display_power_get_if_enabled(dev_priv, power_domain);
	if (!wakeref)
		return false;

	pipe_config->output_format = INTEL_OUTPUT_FORMAT_RGB;
	pipe_config->cpu_transcoder = (enum transcoder) crtc->pipe;
	pipe_config->shared_dpll = NULL;

	ret = false;

	tmp = intel_de_read(dev_priv, PIPECONF(crtc->pipe));
	if (!(tmp & PIPECONF_ENABLE))
		goto out;

	if (IS_G4X(dev_priv) || IS_VALLEYVIEW(dev_priv) ||
	    IS_CHERRYVIEW(dev_priv)) {
		switch (tmp & PIPECONF_BPC_MASK) {
		case PIPECONF_6BPC:
			pipe_config->pipe_bpp = 18;
			break;
		case PIPECONF_8BPC:
			pipe_config->pipe_bpp = 24;
			break;
		case PIPECONF_10BPC:
			pipe_config->pipe_bpp = 30;
			break;
		default:
			break;
		}
	}

	if ((IS_VALLEYVIEW(dev_priv) || IS_CHERRYVIEW(dev_priv)) &&
	    (tmp & PIPECONF_COLOR_RANGE_SELECT))
		pipe_config->limited_color_range = true;

	pipe_config->gamma_mode = (tmp & PIPECONF_GAMMA_MODE_MASK_I9XX) >>
		PIPECONF_GAMMA_MODE_SHIFT;

	if (IS_CHERRYVIEW(dev_priv))
		pipe_config->cgm_mode = intel_de_read(dev_priv,
						      CGM_PIPE_MODE(crtc->pipe));

	i9xx_get_pipe_color_config(pipe_config);
	intel_color_get_config(pipe_config);

	if (DISPLAY_VER(dev_priv) < 4)
		pipe_config->double_wide = tmp & PIPECONF_DOUBLE_WIDE;

	intel_get_transcoder_timings(crtc, pipe_config);
	intel_get_pipe_src_size(crtc, pipe_config);

	i9xx_get_pfit_config(pipe_config);

	if (DISPLAY_VER(dev_priv) >= 4) {
		/* No way to read it out on pipes B and C */
		if (IS_CHERRYVIEW(dev_priv) && crtc->pipe != PIPE_A)
			tmp = dev_priv->chv_dpll_md[crtc->pipe];
		else
			tmp = intel_de_read(dev_priv, DPLL_MD(crtc->pipe));
		pipe_config->pixel_multiplier =
			((tmp & DPLL_MD_UDI_MULTIPLIER_MASK)
			 >> DPLL_MD_UDI_MULTIPLIER_SHIFT) + 1;
		pipe_config->dpll_hw_state.dpll_md = tmp;
	} else if (IS_I945G(dev_priv) || IS_I945GM(dev_priv) ||
		   IS_G33(dev_priv) || IS_PINEVIEW(dev_priv)) {
		tmp = intel_de_read(dev_priv, DPLL(crtc->pipe));
		pipe_config->pixel_multiplier =
			((tmp & SDVO_MULTIPLIER_MASK)
			 >> SDVO_MULTIPLIER_SHIFT_HIRES) + 1;
	} else {
		/* Note that on i915G/GM the pixel multiplier is in the sdvo
		 * port and will be fixed up in the encoder->get_config
		 * function. */
		pipe_config->pixel_multiplier = 1;
	}
	pipe_config->dpll_hw_state.dpll = intel_de_read(dev_priv,
							DPLL(crtc->pipe));
	if (!IS_VALLEYVIEW(dev_priv) && !IS_CHERRYVIEW(dev_priv)) {
		pipe_config->dpll_hw_state.fp0 = intel_de_read(dev_priv,
							       FP0(crtc->pipe));
		pipe_config->dpll_hw_state.fp1 = intel_de_read(dev_priv,
							       FP1(crtc->pipe));
	} else {
		/* Mask out read-only status bits. */
		pipe_config->dpll_hw_state.dpll &= ~(DPLL_LOCK_VLV |
						     DPLL_PORTC_READY_MASK |
						     DPLL_PORTB_READY_MASK);
	}

	if (IS_CHERRYVIEW(dev_priv))
		chv_crtc_clock_get(crtc, pipe_config);
	else if (IS_VALLEYVIEW(dev_priv))
		vlv_crtc_clock_get(crtc, pipe_config);
	else
		i9xx_crtc_clock_get(crtc, pipe_config);

	/*
	 * Normally the dotclock is filled in by the encoder .get_config()
	 * but in case the pipe is enabled w/o any ports we need a sane
	 * default.
	 */
	pipe_config->hw.adjusted_mode.crtc_clock =
		pipe_config->port_clock / pipe_config->pixel_multiplier;

	ret = true;

out:
	intel_display_power_put(dev_priv, power_domain, wakeref);

	return ret;
}

static void ilk_init_pch_refclk(struct drm_i915_private *dev_priv)
{
	struct intel_encoder *encoder;
	int i;
	u32 val, final;
	bool has_lvds = false;
	bool has_cpu_edp = false;
	bool has_panel = false;
	bool has_ck505 = false;
	bool can_ssc = false;
	bool using_ssc_source = false;

	/* We need to take the global config into account */
	for_each_intel_encoder(&dev_priv->drm, encoder) {
		switch (encoder->type) {
		case INTEL_OUTPUT_LVDS:
			has_panel = true;
			has_lvds = true;
			break;
		case INTEL_OUTPUT_EDP:
			has_panel = true;
			if (encoder->port == PORT_A)
				has_cpu_edp = true;
			break;
		default:
			break;
		}
	}

	if (HAS_PCH_IBX(dev_priv)) {
		has_ck505 = dev_priv->vbt.display_clock_mode;
		can_ssc = has_ck505;
	} else {
		has_ck505 = false;
		can_ssc = true;
	}

	/* Check if any DPLLs are using the SSC source */
	for (i = 0; i < dev_priv->dpll.num_shared_dpll; i++) {
		u32 temp = intel_de_read(dev_priv, PCH_DPLL(i));

		if (!(temp & DPLL_VCO_ENABLE))
			continue;

		if ((temp & PLL_REF_INPUT_MASK) ==
		    PLLB_REF_INPUT_SPREADSPECTRUMIN) {
			using_ssc_source = true;
			break;
		}
	}

	drm_dbg_kms(&dev_priv->drm,
		    "has_panel %d has_lvds %d has_ck505 %d using_ssc_source %d\n",
		    has_panel, has_lvds, has_ck505, using_ssc_source);

	/* Ironlake: try to setup display ref clock before DPLL
	 * enabling. This is only under driver's control after
	 * PCH B stepping, previous chipset stepping should be
	 * ignoring this setting.
	 */
	val = intel_de_read(dev_priv, PCH_DREF_CONTROL);

	/* As we must carefully and slowly disable/enable each source in turn,
	 * compute the final state we want first and check if we need to
	 * make any changes at all.
	 */
	final = val;
	final &= ~DREF_NONSPREAD_SOURCE_MASK;
	if (has_ck505)
		final |= DREF_NONSPREAD_CK505_ENABLE;
	else
		final |= DREF_NONSPREAD_SOURCE_ENABLE;

	final &= ~DREF_SSC_SOURCE_MASK;
	final &= ~DREF_CPU_SOURCE_OUTPUT_MASK;
	final &= ~DREF_SSC1_ENABLE;

	if (has_panel) {
		final |= DREF_SSC_SOURCE_ENABLE;

		if (intel_panel_use_ssc(dev_priv) && can_ssc)
			final |= DREF_SSC1_ENABLE;

		if (has_cpu_edp) {
			if (intel_panel_use_ssc(dev_priv) && can_ssc)
				final |= DREF_CPU_SOURCE_OUTPUT_DOWNSPREAD;
			else
				final |= DREF_CPU_SOURCE_OUTPUT_NONSPREAD;
		} else
			final |= DREF_CPU_SOURCE_OUTPUT_DISABLE;
	} else if (using_ssc_source) {
		final |= DREF_SSC_SOURCE_ENABLE;
		final |= DREF_SSC1_ENABLE;
	}

	if (final == val)
		return;

	/* Always enable nonspread source */
	val &= ~DREF_NONSPREAD_SOURCE_MASK;

	if (has_ck505)
		val |= DREF_NONSPREAD_CK505_ENABLE;
	else
		val |= DREF_NONSPREAD_SOURCE_ENABLE;

	if (has_panel) {
		val &= ~DREF_SSC_SOURCE_MASK;
		val |= DREF_SSC_SOURCE_ENABLE;

		/* SSC must be turned on before enabling the CPU output  */
		if (intel_panel_use_ssc(dev_priv) && can_ssc) {
			drm_dbg_kms(&dev_priv->drm, "Using SSC on panel\n");
			val |= DREF_SSC1_ENABLE;
		} else
			val &= ~DREF_SSC1_ENABLE;

		/* Get SSC going before enabling the outputs */
		intel_de_write(dev_priv, PCH_DREF_CONTROL, val);
		intel_de_posting_read(dev_priv, PCH_DREF_CONTROL);
		udelay(200);

		val &= ~DREF_CPU_SOURCE_OUTPUT_MASK;

		/* Enable CPU source on CPU attached eDP */
		if (has_cpu_edp) {
			if (intel_panel_use_ssc(dev_priv) && can_ssc) {
				drm_dbg_kms(&dev_priv->drm,
					    "Using SSC on eDP\n");
				val |= DREF_CPU_SOURCE_OUTPUT_DOWNSPREAD;
			} else
				val |= DREF_CPU_SOURCE_OUTPUT_NONSPREAD;
		} else
			val |= DREF_CPU_SOURCE_OUTPUT_DISABLE;

		intel_de_write(dev_priv, PCH_DREF_CONTROL, val);
		intel_de_posting_read(dev_priv, PCH_DREF_CONTROL);
		udelay(200);
	} else {
		drm_dbg_kms(&dev_priv->drm, "Disabling CPU source output\n");

		val &= ~DREF_CPU_SOURCE_OUTPUT_MASK;

		/* Turn off CPU output */
		val |= DREF_CPU_SOURCE_OUTPUT_DISABLE;

		intel_de_write(dev_priv, PCH_DREF_CONTROL, val);
		intel_de_posting_read(dev_priv, PCH_DREF_CONTROL);
		udelay(200);

		if (!using_ssc_source) {
			drm_dbg_kms(&dev_priv->drm, "Disabling SSC source\n");

			/* Turn off the SSC source */
			val &= ~DREF_SSC_SOURCE_MASK;
			val |= DREF_SSC_SOURCE_DISABLE;

			/* Turn off SSC1 */
			val &= ~DREF_SSC1_ENABLE;

			intel_de_write(dev_priv, PCH_DREF_CONTROL, val);
			intel_de_posting_read(dev_priv, PCH_DREF_CONTROL);
			udelay(200);
		}
	}

	BUG_ON(val != final);
}

static void lpt_reset_fdi_mphy(struct drm_i915_private *dev_priv)
{
	u32 tmp;

	tmp = intel_de_read(dev_priv, SOUTH_CHICKEN2);
	tmp |= FDI_MPHY_IOSFSB_RESET_CTL;
	intel_de_write(dev_priv, SOUTH_CHICKEN2, tmp);

	if (wait_for_us(intel_de_read(dev_priv, SOUTH_CHICKEN2) &
			FDI_MPHY_IOSFSB_RESET_STATUS, 100))
		drm_err(&dev_priv->drm, "FDI mPHY reset assert timeout\n");

	tmp = intel_de_read(dev_priv, SOUTH_CHICKEN2);
	tmp &= ~FDI_MPHY_IOSFSB_RESET_CTL;
	intel_de_write(dev_priv, SOUTH_CHICKEN2, tmp);

	if (wait_for_us((intel_de_read(dev_priv, SOUTH_CHICKEN2) &
			 FDI_MPHY_IOSFSB_RESET_STATUS) == 0, 100))
		drm_err(&dev_priv->drm, "FDI mPHY reset de-assert timeout\n");
}

/* WaMPhyProgramming:hsw */
static void lpt_program_fdi_mphy(struct drm_i915_private *dev_priv)
{
	u32 tmp;

	tmp = intel_sbi_read(dev_priv, 0x8008, SBI_MPHY);
	tmp &= ~(0xFF << 24);
	tmp |= (0x12 << 24);
	intel_sbi_write(dev_priv, 0x8008, tmp, SBI_MPHY);

	tmp = intel_sbi_read(dev_priv, 0x2008, SBI_MPHY);
	tmp |= (1 << 11);
	intel_sbi_write(dev_priv, 0x2008, tmp, SBI_MPHY);

	tmp = intel_sbi_read(dev_priv, 0x2108, SBI_MPHY);
	tmp |= (1 << 11);
	intel_sbi_write(dev_priv, 0x2108, tmp, SBI_MPHY);

	tmp = intel_sbi_read(dev_priv, 0x206C, SBI_MPHY);
	tmp |= (1 << 24) | (1 << 21) | (1 << 18);
	intel_sbi_write(dev_priv, 0x206C, tmp, SBI_MPHY);

	tmp = intel_sbi_read(dev_priv, 0x216C, SBI_MPHY);
	tmp |= (1 << 24) | (1 << 21) | (1 << 18);
	intel_sbi_write(dev_priv, 0x216C, tmp, SBI_MPHY);

	tmp = intel_sbi_read(dev_priv, 0x2080, SBI_MPHY);
	tmp &= ~(7 << 13);
	tmp |= (5 << 13);
	intel_sbi_write(dev_priv, 0x2080, tmp, SBI_MPHY);

	tmp = intel_sbi_read(dev_priv, 0x2180, SBI_MPHY);
	tmp &= ~(7 << 13);
	tmp |= (5 << 13);
	intel_sbi_write(dev_priv, 0x2180, tmp, SBI_MPHY);

	tmp = intel_sbi_read(dev_priv, 0x208C, SBI_MPHY);
	tmp &= ~0xFF;
	tmp |= 0x1C;
	intel_sbi_write(dev_priv, 0x208C, tmp, SBI_MPHY);

	tmp = intel_sbi_read(dev_priv, 0x218C, SBI_MPHY);
	tmp &= ~0xFF;
	tmp |= 0x1C;
	intel_sbi_write(dev_priv, 0x218C, tmp, SBI_MPHY);

	tmp = intel_sbi_read(dev_priv, 0x2098, SBI_MPHY);
	tmp &= ~(0xFF << 16);
	tmp |= (0x1C << 16);
	intel_sbi_write(dev_priv, 0x2098, tmp, SBI_MPHY);

	tmp = intel_sbi_read(dev_priv, 0x2198, SBI_MPHY);
	tmp &= ~(0xFF << 16);
	tmp |= (0x1C << 16);
	intel_sbi_write(dev_priv, 0x2198, tmp, SBI_MPHY);

	tmp = intel_sbi_read(dev_priv, 0x20C4, SBI_MPHY);
	tmp |= (1 << 27);
	intel_sbi_write(dev_priv, 0x20C4, tmp, SBI_MPHY);

	tmp = intel_sbi_read(dev_priv, 0x21C4, SBI_MPHY);
	tmp |= (1 << 27);
	intel_sbi_write(dev_priv, 0x21C4, tmp, SBI_MPHY);

	tmp = intel_sbi_read(dev_priv, 0x20EC, SBI_MPHY);
	tmp &= ~(0xF << 28);
	tmp |= (4 << 28);
	intel_sbi_write(dev_priv, 0x20EC, tmp, SBI_MPHY);

	tmp = intel_sbi_read(dev_priv, 0x21EC, SBI_MPHY);
	tmp &= ~(0xF << 28);
	tmp |= (4 << 28);
	intel_sbi_write(dev_priv, 0x21EC, tmp, SBI_MPHY);
}

/* Implements 3 different sequences from BSpec chapter "Display iCLK
 * Programming" based on the parameters passed:
 * - Sequence to enable CLKOUT_DP
 * - Sequence to enable CLKOUT_DP without spread
 * - Sequence to enable CLKOUT_DP for FDI usage and configure PCH FDI I/O
 */
static void lpt_enable_clkout_dp(struct drm_i915_private *dev_priv,
				 bool with_spread, bool with_fdi)
{
	u32 reg, tmp;

	if (drm_WARN(&dev_priv->drm, with_fdi && !with_spread,
		     "FDI requires downspread\n"))
		with_spread = true;
	if (drm_WARN(&dev_priv->drm, HAS_PCH_LPT_LP(dev_priv) &&
		     with_fdi, "LP PCH doesn't have FDI\n"))
		with_fdi = false;

	mutex_lock(&dev_priv->sb_lock);

	tmp = intel_sbi_read(dev_priv, SBI_SSCCTL, SBI_ICLK);
	tmp &= ~SBI_SSCCTL_DISABLE;
	tmp |= SBI_SSCCTL_PATHALT;
	intel_sbi_write(dev_priv, SBI_SSCCTL, tmp, SBI_ICLK);

	udelay(24);

	if (with_spread) {
		tmp = intel_sbi_read(dev_priv, SBI_SSCCTL, SBI_ICLK);
		tmp &= ~SBI_SSCCTL_PATHALT;
		intel_sbi_write(dev_priv, SBI_SSCCTL, tmp, SBI_ICLK);

		if (with_fdi) {
			lpt_reset_fdi_mphy(dev_priv);
			lpt_program_fdi_mphy(dev_priv);
		}
	}

	reg = HAS_PCH_LPT_LP(dev_priv) ? SBI_GEN0 : SBI_DBUFF0;
	tmp = intel_sbi_read(dev_priv, reg, SBI_ICLK);
	tmp |= SBI_GEN0_CFG_BUFFENABLE_DISABLE;
	intel_sbi_write(dev_priv, reg, tmp, SBI_ICLK);

	mutex_unlock(&dev_priv->sb_lock);
}

/* Sequence to disable CLKOUT_DP */
void lpt_disable_clkout_dp(struct drm_i915_private *dev_priv)
{
	u32 reg, tmp;

	mutex_lock(&dev_priv->sb_lock);

	reg = HAS_PCH_LPT_LP(dev_priv) ? SBI_GEN0 : SBI_DBUFF0;
	tmp = intel_sbi_read(dev_priv, reg, SBI_ICLK);
	tmp &= ~SBI_GEN0_CFG_BUFFENABLE_DISABLE;
	intel_sbi_write(dev_priv, reg, tmp, SBI_ICLK);

	tmp = intel_sbi_read(dev_priv, SBI_SSCCTL, SBI_ICLK);
	if (!(tmp & SBI_SSCCTL_DISABLE)) {
		if (!(tmp & SBI_SSCCTL_PATHALT)) {
			tmp |= SBI_SSCCTL_PATHALT;
			intel_sbi_write(dev_priv, SBI_SSCCTL, tmp, SBI_ICLK);
			udelay(32);
		}
		tmp |= SBI_SSCCTL_DISABLE;
		intel_sbi_write(dev_priv, SBI_SSCCTL, tmp, SBI_ICLK);
	}

	mutex_unlock(&dev_priv->sb_lock);
}

#define BEND_IDX(steps) ((50 + (steps)) / 5)

static const u16 sscdivintphase[] = {
	[BEND_IDX( 50)] = 0x3B23,
	[BEND_IDX( 45)] = 0x3B23,
	[BEND_IDX( 40)] = 0x3C23,
	[BEND_IDX( 35)] = 0x3C23,
	[BEND_IDX( 30)] = 0x3D23,
	[BEND_IDX( 25)] = 0x3D23,
	[BEND_IDX( 20)] = 0x3E23,
	[BEND_IDX( 15)] = 0x3E23,
	[BEND_IDX( 10)] = 0x3F23,
	[BEND_IDX(  5)] = 0x3F23,
	[BEND_IDX(  0)] = 0x0025,
	[BEND_IDX( -5)] = 0x0025,
	[BEND_IDX(-10)] = 0x0125,
	[BEND_IDX(-15)] = 0x0125,
	[BEND_IDX(-20)] = 0x0225,
	[BEND_IDX(-25)] = 0x0225,
	[BEND_IDX(-30)] = 0x0325,
	[BEND_IDX(-35)] = 0x0325,
	[BEND_IDX(-40)] = 0x0425,
	[BEND_IDX(-45)] = 0x0425,
	[BEND_IDX(-50)] = 0x0525,
};

/*
 * Bend CLKOUT_DP
 * steps -50 to 50 inclusive, in steps of 5
 * < 0 slow down the clock, > 0 speed up the clock, 0 == no bend (135MHz)
 * change in clock period = -(steps / 10) * 5.787 ps
 */
static void lpt_bend_clkout_dp(struct drm_i915_private *dev_priv, int steps)
{
	u32 tmp;
	int idx = BEND_IDX(steps);

	if (drm_WARN_ON(&dev_priv->drm, steps % 5 != 0))
		return;

	if (drm_WARN_ON(&dev_priv->drm, idx >= ARRAY_SIZE(sscdivintphase)))
		return;

	mutex_lock(&dev_priv->sb_lock);

	if (steps % 10 != 0)
		tmp = 0xAAAAAAAB;
	else
		tmp = 0x00000000;
	intel_sbi_write(dev_priv, SBI_SSCDITHPHASE, tmp, SBI_ICLK);

	tmp = intel_sbi_read(dev_priv, SBI_SSCDIVINTPHASE, SBI_ICLK);
	tmp &= 0xffff0000;
	tmp |= sscdivintphase[idx];
	intel_sbi_write(dev_priv, SBI_SSCDIVINTPHASE, tmp, SBI_ICLK);

	mutex_unlock(&dev_priv->sb_lock);
}

#undef BEND_IDX

static bool spll_uses_pch_ssc(struct drm_i915_private *dev_priv)
{
	u32 fuse_strap = intel_de_read(dev_priv, FUSE_STRAP);
	u32 ctl = intel_de_read(dev_priv, SPLL_CTL);

	if ((ctl & SPLL_PLL_ENABLE) == 0)
		return false;

	if ((ctl & SPLL_REF_MASK) == SPLL_REF_MUXED_SSC &&
	    (fuse_strap & HSW_CPU_SSC_ENABLE) == 0)
		return true;

	if (IS_BROADWELL(dev_priv) &&
	    (ctl & SPLL_REF_MASK) == SPLL_REF_PCH_SSC_BDW)
		return true;

	return false;
}

static bool wrpll_uses_pch_ssc(struct drm_i915_private *dev_priv,
			       enum intel_dpll_id id)
{
	u32 fuse_strap = intel_de_read(dev_priv, FUSE_STRAP);
	u32 ctl = intel_de_read(dev_priv, WRPLL_CTL(id));

	if ((ctl & WRPLL_PLL_ENABLE) == 0)
		return false;

	if ((ctl & WRPLL_REF_MASK) == WRPLL_REF_PCH_SSC)
		return true;

	if ((IS_BROADWELL(dev_priv) || IS_HSW_ULT(dev_priv)) &&
	    (ctl & WRPLL_REF_MASK) == WRPLL_REF_MUXED_SSC_BDW &&
	    (fuse_strap & HSW_CPU_SSC_ENABLE) == 0)
		return true;

	return false;
}

static void lpt_init_pch_refclk(struct drm_i915_private *dev_priv)
{
	struct intel_encoder *encoder;
	bool has_fdi = false;

	for_each_intel_encoder(&dev_priv->drm, encoder) {
		switch (encoder->type) {
		case INTEL_OUTPUT_ANALOG:
			has_fdi = true;
			break;
		default:
			break;
		}
	}

	/*
	 * The BIOS may have decided to use the PCH SSC
	 * reference so we must not disable it until the
	 * relevant PLLs have stopped relying on it. We'll
	 * just leave the PCH SSC reference enabled in case
	 * any active PLL is using it. It will get disabled
	 * after runtime suspend if we don't have FDI.
	 *
	 * TODO: Move the whole reference clock handling
	 * to the modeset sequence proper so that we can
	 * actually enable/disable/reconfigure these things
	 * safely. To do that we need to introduce a real
	 * clock hierarchy. That would also allow us to do
	 * clock bending finally.
	 */
	dev_priv->pch_ssc_use = 0;

	if (spll_uses_pch_ssc(dev_priv)) {
		drm_dbg_kms(&dev_priv->drm, "SPLL using PCH SSC\n");
		dev_priv->pch_ssc_use |= BIT(DPLL_ID_SPLL);
	}

	if (wrpll_uses_pch_ssc(dev_priv, DPLL_ID_WRPLL1)) {
		drm_dbg_kms(&dev_priv->drm, "WRPLL1 using PCH SSC\n");
		dev_priv->pch_ssc_use |= BIT(DPLL_ID_WRPLL1);
	}

	if (wrpll_uses_pch_ssc(dev_priv, DPLL_ID_WRPLL2)) {
		drm_dbg_kms(&dev_priv->drm, "WRPLL2 using PCH SSC\n");
		dev_priv->pch_ssc_use |= BIT(DPLL_ID_WRPLL2);
	}

	if (dev_priv->pch_ssc_use)
		return;

	if (has_fdi) {
		lpt_bend_clkout_dp(dev_priv, 0);
		lpt_enable_clkout_dp(dev_priv, true, true);
	} else {
		lpt_disable_clkout_dp(dev_priv);
	}
}

/*
 * Initialize reference clocks when the driver loads
 */
void intel_init_pch_refclk(struct drm_i915_private *dev_priv)
{
	if (HAS_PCH_IBX(dev_priv) || HAS_PCH_CPT(dev_priv))
		ilk_init_pch_refclk(dev_priv);
	else if (HAS_PCH_LPT(dev_priv))
		lpt_init_pch_refclk(dev_priv);
}

static void ilk_set_pipeconf(const struct intel_crtc_state *crtc_state)
{
	struct intel_crtc *crtc = to_intel_crtc(crtc_state->uapi.crtc);
	struct drm_i915_private *dev_priv = to_i915(crtc->base.dev);
	enum pipe pipe = crtc->pipe;
	u32 val;

	val = 0;

	switch (crtc_state->pipe_bpp) {
	case 18:
		val |= PIPECONF_6BPC;
		break;
	case 24:
		val |= PIPECONF_8BPC;
		break;
	case 30:
		val |= PIPECONF_10BPC;
		break;
	case 36:
		val |= PIPECONF_12BPC;
		break;
	default:
		/* Case prevented by intel_choose_pipe_bpp_dither. */
		BUG();
	}

	if (crtc_state->dither)
		val |= (PIPECONF_DITHER_EN | PIPECONF_DITHER_TYPE_SP);

	if (crtc_state->hw.adjusted_mode.flags & DRM_MODE_FLAG_INTERLACE)
		val |= PIPECONF_INTERLACED_ILK;
	else
		val |= PIPECONF_PROGRESSIVE;

	/*
	 * This would end up with an odd purple hue over
	 * the entire display. Make sure we don't do it.
	 */
	drm_WARN_ON(&dev_priv->drm, crtc_state->limited_color_range &&
		    crtc_state->output_format != INTEL_OUTPUT_FORMAT_RGB);

	if (crtc_state->limited_color_range &&
	    !intel_crtc_has_type(crtc_state, INTEL_OUTPUT_SDVO))
		val |= PIPECONF_COLOR_RANGE_SELECT;

	if (crtc_state->output_format != INTEL_OUTPUT_FORMAT_RGB)
		val |= PIPECONF_OUTPUT_COLORSPACE_YUV709;

	val |= PIPECONF_GAMMA_MODE(crtc_state->gamma_mode);

	val |= PIPECONF_FRAME_START_DELAY(dev_priv->framestart_delay - 1);

	intel_de_write(dev_priv, PIPECONF(pipe), val);
	intel_de_posting_read(dev_priv, PIPECONF(pipe));
}

static void hsw_set_pipeconf(const struct intel_crtc_state *crtc_state)
{
	struct intel_crtc *crtc = to_intel_crtc(crtc_state->uapi.crtc);
	struct drm_i915_private *dev_priv = to_i915(crtc->base.dev);
	enum transcoder cpu_transcoder = crtc_state->cpu_transcoder;
	u32 val = 0;

	if (IS_HASWELL(dev_priv) && crtc_state->dither)
		val |= (PIPECONF_DITHER_EN | PIPECONF_DITHER_TYPE_SP);

	if (crtc_state->hw.adjusted_mode.flags & DRM_MODE_FLAG_INTERLACE)
		val |= PIPECONF_INTERLACED_ILK;
	else
		val |= PIPECONF_PROGRESSIVE;

	if (IS_HASWELL(dev_priv) &&
	    crtc_state->output_format != INTEL_OUTPUT_FORMAT_RGB)
		val |= PIPECONF_OUTPUT_COLORSPACE_YUV_HSW;

	intel_de_write(dev_priv, PIPECONF(cpu_transcoder), val);
	intel_de_posting_read(dev_priv, PIPECONF(cpu_transcoder));
}

static void bdw_set_pipemisc(const struct intel_crtc_state *crtc_state)
{
	struct intel_crtc *crtc = to_intel_crtc(crtc_state->uapi.crtc);
	const struct intel_crtc_scaler_state *scaler_state =
		&crtc_state->scaler_state;

	struct drm_i915_private *dev_priv = to_i915(crtc->base.dev);
	u32 val = 0;
	int i;

	switch (crtc_state->pipe_bpp) {
	case 18:
		val |= PIPEMISC_DITHER_6_BPC;
		break;
	case 24:
		val |= PIPEMISC_DITHER_8_BPC;
		break;
	case 30:
		val |= PIPEMISC_DITHER_10_BPC;
		break;
	case 36:
		val |= PIPEMISC_DITHER_12_BPC;
		break;
	default:
		MISSING_CASE(crtc_state->pipe_bpp);
		break;
	}

	if (crtc_state->dither)
		val |= PIPEMISC_DITHER_ENABLE | PIPEMISC_DITHER_TYPE_SP;

	if (crtc_state->output_format == INTEL_OUTPUT_FORMAT_YCBCR420 ||
	    crtc_state->output_format == INTEL_OUTPUT_FORMAT_YCBCR444)
		val |= PIPEMISC_OUTPUT_COLORSPACE_YUV;

	if (crtc_state->output_format == INTEL_OUTPUT_FORMAT_YCBCR420)
		val |= PIPEMISC_YUV420_ENABLE |
			PIPEMISC_YUV420_MODE_FULL_BLEND;

	if (DISPLAY_VER(dev_priv) >= 11 &&
	    (crtc_state->active_planes & ~(icl_hdr_plane_mask() |
					   BIT(PLANE_CURSOR))) == 0)
		val |= PIPEMISC_HDR_MODE_PRECISION;

	if (DISPLAY_VER(dev_priv) >= 12)
		val |= PIPEMISC_PIXEL_ROUNDING_TRUNC;

	if (IS_ALDERLAKE_P(dev_priv)) {
		bool scaler_in_use = false;

		for (i = 0; i < crtc->num_scalers; i++) {
			if (!scaler_state->scalers[i].in_use)
				continue;

			scaler_in_use = true;
			break;
		}

		intel_de_rmw(dev_priv, PIPE_MISC2(crtc->pipe),
			     PIPE_MISC2_UNDERRUN_BUBBLE_COUNTER_MASK,
			     scaler_in_use ? PIPE_MISC2_BUBBLE_COUNTER_SCALER_EN :
			     PIPE_MISC2_BUBBLE_COUNTER_SCALER_DIS);
	}

	intel_de_write(dev_priv, PIPEMISC(crtc->pipe), val);
}

int bdw_get_pipemisc_bpp(struct intel_crtc *crtc)
{
	struct drm_i915_private *dev_priv = to_i915(crtc->base.dev);
	u32 tmp;

	tmp = intel_de_read(dev_priv, PIPEMISC(crtc->pipe));

	switch (tmp & PIPEMISC_DITHER_BPC_MASK) {
	case PIPEMISC_DITHER_6_BPC:
		return 18;
	case PIPEMISC_DITHER_8_BPC:
		return 24;
	case PIPEMISC_DITHER_10_BPC:
		return 30;
	case PIPEMISC_DITHER_12_BPC:
		return 36;
	default:
		MISSING_CASE(tmp);
		return 0;
	}
}

int ilk_get_lanes_required(int target_clock, int link_bw, int bpp)
{
	/*
	 * Account for spread spectrum to avoid
	 * oversubscribing the link. Max center spread
	 * is 2.5%; use 5% for safety's sake.
	 */
	u32 bps = target_clock * bpp * 21 / 20;
	return DIV_ROUND_UP(bps, link_bw * 8);
}

static void intel_pch_transcoder_get_m_n(struct intel_crtc *crtc,
					 struct intel_link_m_n *m_n)
{
	struct drm_device *dev = crtc->base.dev;
	struct drm_i915_private *dev_priv = to_i915(dev);
	enum pipe pipe = crtc->pipe;

	m_n->link_m = intel_de_read(dev_priv, PCH_TRANS_LINK_M1(pipe));
	m_n->link_n = intel_de_read(dev_priv, PCH_TRANS_LINK_N1(pipe));
	m_n->gmch_m = intel_de_read(dev_priv, PCH_TRANS_DATA_M1(pipe))
		& ~TU_SIZE_MASK;
	m_n->gmch_n = intel_de_read(dev_priv, PCH_TRANS_DATA_N1(pipe));
	m_n->tu = ((intel_de_read(dev_priv, PCH_TRANS_DATA_M1(pipe))
		    & TU_SIZE_MASK) >> TU_SIZE_SHIFT) + 1;
}

static void intel_cpu_transcoder_get_m_n(struct intel_crtc *crtc,
					 enum transcoder transcoder,
					 struct intel_link_m_n *m_n,
					 struct intel_link_m_n *m2_n2)
{
	struct drm_i915_private *dev_priv = to_i915(crtc->base.dev);
	enum pipe pipe = crtc->pipe;

	if (DISPLAY_VER(dev_priv) >= 5) {
		m_n->link_m = intel_de_read(dev_priv,
					    PIPE_LINK_M1(transcoder));
		m_n->link_n = intel_de_read(dev_priv,
					    PIPE_LINK_N1(transcoder));
		m_n->gmch_m = intel_de_read(dev_priv,
					    PIPE_DATA_M1(transcoder))
			& ~TU_SIZE_MASK;
		m_n->gmch_n = intel_de_read(dev_priv,
					    PIPE_DATA_N1(transcoder));
		m_n->tu = ((intel_de_read(dev_priv, PIPE_DATA_M1(transcoder))
			    & TU_SIZE_MASK) >> TU_SIZE_SHIFT) + 1;

		if (m2_n2 && transcoder_has_m2_n2(dev_priv, transcoder)) {
			m2_n2->link_m = intel_de_read(dev_priv,
						      PIPE_LINK_M2(transcoder));
			m2_n2->link_n =	intel_de_read(dev_priv,
							     PIPE_LINK_N2(transcoder));
			m2_n2->gmch_m =	intel_de_read(dev_priv,
							     PIPE_DATA_M2(transcoder))
					& ~TU_SIZE_MASK;
			m2_n2->gmch_n =	intel_de_read(dev_priv,
							     PIPE_DATA_N2(transcoder));
			m2_n2->tu = ((intel_de_read(dev_priv, PIPE_DATA_M2(transcoder))
					& TU_SIZE_MASK) >> TU_SIZE_SHIFT) + 1;
		}
	} else {
		m_n->link_m = intel_de_read(dev_priv, PIPE_LINK_M_G4X(pipe));
		m_n->link_n = intel_de_read(dev_priv, PIPE_LINK_N_G4X(pipe));
		m_n->gmch_m = intel_de_read(dev_priv, PIPE_DATA_M_G4X(pipe))
			& ~TU_SIZE_MASK;
		m_n->gmch_n = intel_de_read(dev_priv, PIPE_DATA_N_G4X(pipe));
		m_n->tu = ((intel_de_read(dev_priv, PIPE_DATA_M_G4X(pipe))
			    & TU_SIZE_MASK) >> TU_SIZE_SHIFT) + 1;
	}
}

void intel_dp_get_m_n(struct intel_crtc *crtc,
		      struct intel_crtc_state *pipe_config)
{
	if (pipe_config->has_pch_encoder)
		intel_pch_transcoder_get_m_n(crtc, &pipe_config->dp_m_n);
	else
		intel_cpu_transcoder_get_m_n(crtc, pipe_config->cpu_transcoder,
					     &pipe_config->dp_m_n,
					     &pipe_config->dp_m2_n2);
}

static void ilk_get_fdi_m_n_config(struct intel_crtc *crtc,
				   struct intel_crtc_state *pipe_config)
{
	intel_cpu_transcoder_get_m_n(crtc, pipe_config->cpu_transcoder,
				     &pipe_config->fdi_m_n, NULL);
}

static void ilk_get_pfit_pos_size(struct intel_crtc_state *crtc_state,
				  u32 pos, u32 size)
{
	drm_rect_init(&crtc_state->pch_pfit.dst,
		      pos >> 16, pos & 0xffff,
		      size >> 16, size & 0xffff);
}

static void skl_get_pfit_config(struct intel_crtc_state *crtc_state)
{
	struct intel_crtc *crtc = to_intel_crtc(crtc_state->uapi.crtc);
	struct drm_i915_private *dev_priv = to_i915(crtc->base.dev);
	struct intel_crtc_scaler_state *scaler_state = &crtc_state->scaler_state;
	int id = -1;
	int i;

	/* find scaler attached to this pipe */
	for (i = 0; i < crtc->num_scalers; i++) {
		u32 ctl, pos, size;

		ctl = intel_de_read(dev_priv, SKL_PS_CTRL(crtc->pipe, i));
		if ((ctl & (PS_SCALER_EN | PS_PLANE_SEL_MASK)) != PS_SCALER_EN)
			continue;

		id = i;
		crtc_state->pch_pfit.enabled = true;

		pos = intel_de_read(dev_priv, SKL_PS_WIN_POS(crtc->pipe, i));
		size = intel_de_read(dev_priv, SKL_PS_WIN_SZ(crtc->pipe, i));

		ilk_get_pfit_pos_size(crtc_state, pos, size);

		scaler_state->scalers[i].in_use = true;
		break;
	}

	scaler_state->scaler_id = id;
	if (id >= 0)
		scaler_state->scaler_users |= (1 << SKL_CRTC_INDEX);
	else
		scaler_state->scaler_users &= ~(1 << SKL_CRTC_INDEX);
}

static void ilk_get_pfit_config(struct intel_crtc_state *crtc_state)
{
	struct intel_crtc *crtc = to_intel_crtc(crtc_state->uapi.crtc);
	struct drm_i915_private *dev_priv = to_i915(crtc->base.dev);
	u32 ctl, pos, size;

	ctl = intel_de_read(dev_priv, PF_CTL(crtc->pipe));
	if ((ctl & PF_ENABLE) == 0)
		return;

	crtc_state->pch_pfit.enabled = true;

	pos = intel_de_read(dev_priv, PF_WIN_POS(crtc->pipe));
	size = intel_de_read(dev_priv, PF_WIN_SZ(crtc->pipe));

	ilk_get_pfit_pos_size(crtc_state, pos, size);

	/*
	 * We currently do not free assignements of panel fitters on
	 * ivb/hsw (since we don't use the higher upscaling modes which
	 * differentiates them) so just WARN about this case for now.
	 */
	drm_WARN_ON(&dev_priv->drm, DISPLAY_VER(dev_priv) == 7 &&
		    (ctl & PF_PIPE_SEL_MASK_IVB) != PF_PIPE_SEL_IVB(crtc->pipe));
}

static bool ilk_get_pipe_config(struct intel_crtc *crtc,
				struct intel_crtc_state *pipe_config)
{
	struct drm_device *dev = crtc->base.dev;
	struct drm_i915_private *dev_priv = to_i915(dev);
	enum intel_display_power_domain power_domain;
	intel_wakeref_t wakeref;
	u32 tmp;
	bool ret;

	power_domain = POWER_DOMAIN_PIPE(crtc->pipe);
	wakeref = intel_display_power_get_if_enabled(dev_priv, power_domain);
	if (!wakeref)
		return false;

	pipe_config->cpu_transcoder = (enum transcoder) crtc->pipe;
	pipe_config->shared_dpll = NULL;

	ret = false;
	tmp = intel_de_read(dev_priv, PIPECONF(crtc->pipe));
	if (!(tmp & PIPECONF_ENABLE))
		goto out;

	switch (tmp & PIPECONF_BPC_MASK) {
	case PIPECONF_6BPC:
		pipe_config->pipe_bpp = 18;
		break;
	case PIPECONF_8BPC:
		pipe_config->pipe_bpp = 24;
		break;
	case PIPECONF_10BPC:
		pipe_config->pipe_bpp = 30;
		break;
	case PIPECONF_12BPC:
		pipe_config->pipe_bpp = 36;
		break;
	default:
		break;
	}

	if (tmp & PIPECONF_COLOR_RANGE_SELECT)
		pipe_config->limited_color_range = true;

	switch (tmp & PIPECONF_OUTPUT_COLORSPACE_MASK) {
	case PIPECONF_OUTPUT_COLORSPACE_YUV601:
	case PIPECONF_OUTPUT_COLORSPACE_YUV709:
		pipe_config->output_format = INTEL_OUTPUT_FORMAT_YCBCR444;
		break;
	default:
		pipe_config->output_format = INTEL_OUTPUT_FORMAT_RGB;
		break;
	}

	pipe_config->gamma_mode = (tmp & PIPECONF_GAMMA_MODE_MASK_ILK) >>
		PIPECONF_GAMMA_MODE_SHIFT;

	pipe_config->csc_mode = intel_de_read(dev_priv,
					      PIPE_CSC_MODE(crtc->pipe));

	i9xx_get_pipe_color_config(pipe_config);
	intel_color_get_config(pipe_config);

	if (intel_de_read(dev_priv, PCH_TRANSCONF(crtc->pipe)) & TRANS_ENABLE) {
		struct intel_shared_dpll *pll;
		enum intel_dpll_id pll_id;
		bool pll_active;

		pipe_config->has_pch_encoder = true;

		tmp = intel_de_read(dev_priv, FDI_RX_CTL(crtc->pipe));
		pipe_config->fdi_lanes = ((FDI_DP_PORT_WIDTH_MASK & tmp) >>
					  FDI_DP_PORT_WIDTH_SHIFT) + 1;

		ilk_get_fdi_m_n_config(crtc, pipe_config);

		if (HAS_PCH_IBX(dev_priv)) {
			/*
			 * The pipe->pch transcoder and pch transcoder->pll
			 * mapping is fixed.
			 */
			pll_id = (enum intel_dpll_id) crtc->pipe;
		} else {
			tmp = intel_de_read(dev_priv, PCH_DPLL_SEL);
			if (tmp & TRANS_DPLLB_SEL(crtc->pipe))
				pll_id = DPLL_ID_PCH_PLL_B;
			else
				pll_id= DPLL_ID_PCH_PLL_A;
		}

		pipe_config->shared_dpll =
			intel_get_shared_dpll_by_id(dev_priv, pll_id);
		pll = pipe_config->shared_dpll;

		pll_active = intel_dpll_get_hw_state(dev_priv, pll,
						     &pipe_config->dpll_hw_state);
		drm_WARN_ON(dev, !pll_active);

		tmp = pipe_config->dpll_hw_state.dpll;
		pipe_config->pixel_multiplier =
			((tmp & PLL_REF_SDVO_HDMI_MULTIPLIER_MASK)
			 >> PLL_REF_SDVO_HDMI_MULTIPLIER_SHIFT) + 1;

		ilk_pch_clock_get(crtc, pipe_config);
	} else {
		pipe_config->pixel_multiplier = 1;
	}

	intel_get_transcoder_timings(crtc, pipe_config);
	intel_get_pipe_src_size(crtc, pipe_config);

	ilk_get_pfit_config(pipe_config);

	ret = true;

out:
	intel_display_power_put(dev_priv, power_domain, wakeref);

	return ret;
}

static bool hsw_get_transcoder_state(struct intel_crtc *crtc,
				     struct intel_crtc_state *pipe_config,
				     struct intel_display_power_domain_set *power_domain_set)
{
	struct drm_device *dev = crtc->base.dev;
	struct drm_i915_private *dev_priv = to_i915(dev);
	unsigned long panel_transcoder_mask = BIT(TRANSCODER_EDP);
	unsigned long enabled_panel_transcoders = 0;
	enum transcoder panel_transcoder;
	u32 tmp;

	if (DISPLAY_VER(dev_priv) >= 11)
		panel_transcoder_mask |=
			BIT(TRANSCODER_DSI_0) | BIT(TRANSCODER_DSI_1);

	/*
	 * The pipe->transcoder mapping is fixed with the exception of the eDP
	 * and DSI transcoders handled below.
	 */
	pipe_config->cpu_transcoder = (enum transcoder) crtc->pipe;

	/*
	 * XXX: Do intel_display_power_get_if_enabled before reading this (for
	 * consistency and less surprising code; it's in always on power).
	 */
	for_each_cpu_transcoder_masked(dev_priv, panel_transcoder,
				       panel_transcoder_mask) {
		bool force_thru = false;
		enum pipe trans_pipe;

		tmp = intel_de_read(dev_priv,
				    TRANS_DDI_FUNC_CTL(panel_transcoder));
		if (!(tmp & TRANS_DDI_FUNC_ENABLE))
			continue;

		/*
		 * Log all enabled ones, only use the first one.
		 *
		 * FIXME: This won't work for two separate DSI displays.
		 */
		enabled_panel_transcoders |= BIT(panel_transcoder);
		if (enabled_panel_transcoders != BIT(panel_transcoder))
			continue;

		switch (tmp & TRANS_DDI_EDP_INPUT_MASK) {
		default:
			drm_WARN(dev, 1,
				 "unknown pipe linked to transcoder %s\n",
				 transcoder_name(panel_transcoder));
			fallthrough;
		case TRANS_DDI_EDP_INPUT_A_ONOFF:
			force_thru = true;
			fallthrough;
		case TRANS_DDI_EDP_INPUT_A_ON:
			trans_pipe = PIPE_A;
			break;
		case TRANS_DDI_EDP_INPUT_B_ONOFF:
			trans_pipe = PIPE_B;
			break;
		case TRANS_DDI_EDP_INPUT_C_ONOFF:
			trans_pipe = PIPE_C;
			break;
		case TRANS_DDI_EDP_INPUT_D_ONOFF:
			trans_pipe = PIPE_D;
			break;
		}

		if (trans_pipe == crtc->pipe) {
			pipe_config->cpu_transcoder = panel_transcoder;
			pipe_config->pch_pfit.force_thru = force_thru;
		}
	}

	/*
	 * Valid combos: none, eDP, DSI0, DSI1, DSI0+DSI1
	 */
	drm_WARN_ON(dev, (enabled_panel_transcoders & BIT(TRANSCODER_EDP)) &&
		    enabled_panel_transcoders != BIT(TRANSCODER_EDP));

	if (!intel_display_power_get_in_set_if_enabled(dev_priv, power_domain_set,
						       POWER_DOMAIN_TRANSCODER(pipe_config->cpu_transcoder)))
		return false;

	tmp = intel_de_read(dev_priv, PIPECONF(pipe_config->cpu_transcoder));

	return tmp & PIPECONF_ENABLE;
}

static bool bxt_get_dsi_transcoder_state(struct intel_crtc *crtc,
					 struct intel_crtc_state *pipe_config,
					 struct intel_display_power_domain_set *power_domain_set)
{
	struct drm_device *dev = crtc->base.dev;
	struct drm_i915_private *dev_priv = to_i915(dev);
	enum transcoder cpu_transcoder;
	enum port port;
	u32 tmp;

	for_each_port_masked(port, BIT(PORT_A) | BIT(PORT_C)) {
		if (port == PORT_A)
			cpu_transcoder = TRANSCODER_DSI_A;
		else
			cpu_transcoder = TRANSCODER_DSI_C;

		if (!intel_display_power_get_in_set_if_enabled(dev_priv, power_domain_set,
							       POWER_DOMAIN_TRANSCODER(cpu_transcoder)))
			continue;

		/*
		 * The PLL needs to be enabled with a valid divider
		 * configuration, otherwise accessing DSI registers will hang
		 * the machine. See BSpec North Display Engine
		 * registers/MIPI[BXT]. We can break out here early, since we
		 * need the same DSI PLL to be enabled for both DSI ports.
		 */
		if (!bxt_dsi_pll_is_enabled(dev_priv))
			break;

		/* XXX: this works for video mode only */
		tmp = intel_de_read(dev_priv, BXT_MIPI_PORT_CTRL(port));
		if (!(tmp & DPI_ENABLE))
			continue;

		tmp = intel_de_read(dev_priv, MIPI_CTRL(port));
		if ((tmp & BXT_PIPE_SELECT_MASK) != BXT_PIPE_SELECT(crtc->pipe))
			continue;

		pipe_config->cpu_transcoder = cpu_transcoder;
		break;
	}

	return transcoder_is_dsi(pipe_config->cpu_transcoder);
}

static void hsw_get_ddi_port_state(struct intel_crtc *crtc,
				   struct intel_crtc_state *pipe_config)
{
	struct drm_i915_private *dev_priv = to_i915(crtc->base.dev);
	enum transcoder cpu_transcoder = pipe_config->cpu_transcoder;
	enum port port;
	u32 tmp;

	if (transcoder_is_dsi(cpu_transcoder)) {
		port = (cpu_transcoder == TRANSCODER_DSI_A) ?
						PORT_A : PORT_B;
	} else {
		tmp = intel_de_read(dev_priv,
				    TRANS_DDI_FUNC_CTL(cpu_transcoder));
		if (!(tmp & TRANS_DDI_FUNC_ENABLE))
			return;
		if (DISPLAY_VER(dev_priv) >= 12)
			port = TGL_TRANS_DDI_FUNC_CTL_VAL_TO_PORT(tmp);
		else
			port = TRANS_DDI_FUNC_CTL_VAL_TO_PORT(tmp);
	}

	/*
	 * Haswell has only FDI/PCH transcoder A. It is which is connected to
	 * DDI E. So just check whether this pipe is wired to DDI E and whether
	 * the PCH transcoder is on.
	 */
	if (DISPLAY_VER(dev_priv) < 9 &&
	    (port == PORT_E) && intel_de_read(dev_priv, LPT_TRANSCONF) & TRANS_ENABLE) {
		pipe_config->has_pch_encoder = true;

		tmp = intel_de_read(dev_priv, FDI_RX_CTL(PIPE_A));
		pipe_config->fdi_lanes = ((FDI_DP_PORT_WIDTH_MASK & tmp) >>
					  FDI_DP_PORT_WIDTH_SHIFT) + 1;

		ilk_get_fdi_m_n_config(crtc, pipe_config);
	}
}

static bool hsw_get_pipe_config(struct intel_crtc *crtc,
				struct intel_crtc_state *pipe_config)
{
	struct drm_i915_private *dev_priv = to_i915(crtc->base.dev);
	struct intel_display_power_domain_set power_domain_set = { };
	bool active;
	u32 tmp;

	if (!intel_display_power_get_in_set_if_enabled(dev_priv, &power_domain_set,
						       POWER_DOMAIN_PIPE(crtc->pipe)))
		return false;

	pipe_config->shared_dpll = NULL;

	active = hsw_get_transcoder_state(crtc, pipe_config, &power_domain_set);

	if ((IS_GEMINILAKE(dev_priv) || IS_BROXTON(dev_priv)) &&
	    bxt_get_dsi_transcoder_state(crtc, pipe_config, &power_domain_set)) {
		drm_WARN_ON(&dev_priv->drm, active);
		active = true;
	}

	intel_dsc_get_config(pipe_config);
	if (DISPLAY_VER(dev_priv) >= 13 && !pipe_config->dsc.compression_enable)
		intel_uncompressed_joiner_get_config(pipe_config);

	if (!active) {
		/* bigjoiner slave doesn't enable transcoder */
		if (!pipe_config->bigjoiner_slave)
			goto out;

		active = true;
		pipe_config->pixel_multiplier = 1;

		/* we cannot read out most state, so don't bother.. */
		pipe_config->quirks |= PIPE_CONFIG_QUIRK_BIGJOINER_SLAVE;
	} else if (!transcoder_is_dsi(pipe_config->cpu_transcoder) ||
	    DISPLAY_VER(dev_priv) >= 11) {
		hsw_get_ddi_port_state(crtc, pipe_config);
		intel_get_transcoder_timings(crtc, pipe_config);
	}

	if (HAS_VRR(dev_priv) && !transcoder_is_dsi(pipe_config->cpu_transcoder))
		intel_vrr_get_config(crtc, pipe_config);

	intel_get_pipe_src_size(crtc, pipe_config);

	if (IS_HASWELL(dev_priv)) {
		u32 tmp = intel_de_read(dev_priv,
					PIPECONF(pipe_config->cpu_transcoder));

		if (tmp & PIPECONF_OUTPUT_COLORSPACE_YUV_HSW)
			pipe_config->output_format = INTEL_OUTPUT_FORMAT_YCBCR444;
		else
			pipe_config->output_format = INTEL_OUTPUT_FORMAT_RGB;
	} else {
		pipe_config->output_format =
			bdw_get_pipemisc_output_format(crtc);
	}

	pipe_config->gamma_mode = intel_de_read(dev_priv,
						GAMMA_MODE(crtc->pipe));

	pipe_config->csc_mode = intel_de_read(dev_priv,
					      PIPE_CSC_MODE(crtc->pipe));

	if (DISPLAY_VER(dev_priv) >= 9) {
		tmp = intel_de_read(dev_priv, SKL_BOTTOM_COLOR(crtc->pipe));

		if (tmp & SKL_BOTTOM_COLOR_GAMMA_ENABLE)
			pipe_config->gamma_enable = true;

		if (tmp & SKL_BOTTOM_COLOR_CSC_ENABLE)
			pipe_config->csc_enable = true;
	} else {
		i9xx_get_pipe_color_config(pipe_config);
	}

	intel_color_get_config(pipe_config);

	tmp = intel_de_read(dev_priv, WM_LINETIME(crtc->pipe));
	pipe_config->linetime = REG_FIELD_GET(HSW_LINETIME_MASK, tmp);
	if (IS_BROADWELL(dev_priv) || IS_HASWELL(dev_priv))
		pipe_config->ips_linetime =
			REG_FIELD_GET(HSW_IPS_LINETIME_MASK, tmp);

	if (intel_display_power_get_in_set_if_enabled(dev_priv, &power_domain_set,
						      POWER_DOMAIN_PIPE_PANEL_FITTER(crtc->pipe))) {
		if (DISPLAY_VER(dev_priv) >= 9)
			skl_get_pfit_config(pipe_config);
		else
			ilk_get_pfit_config(pipe_config);
	}

	if (hsw_crtc_supports_ips(crtc)) {
		if (IS_HASWELL(dev_priv))
			pipe_config->ips_enabled = intel_de_read(dev_priv,
								 IPS_CTL) & IPS_ENABLE;
		else {
			/*
			 * We cannot readout IPS state on broadwell, set to
			 * true so we can set it to a defined state on first
			 * commit.
			 */
			pipe_config->ips_enabled = true;
		}
	}

	if (pipe_config->bigjoiner_slave) {
		/* Cannot be read out as a slave, set to 0. */
		pipe_config->pixel_multiplier = 0;
	} else if (pipe_config->cpu_transcoder != TRANSCODER_EDP &&
	    !transcoder_is_dsi(pipe_config->cpu_transcoder)) {
		pipe_config->pixel_multiplier =
			intel_de_read(dev_priv,
				      PIPE_MULT(pipe_config->cpu_transcoder)) + 1;
	} else {
		pipe_config->pixel_multiplier = 1;
	}

out:
	intel_display_power_put_all_in_set(dev_priv, &power_domain_set);

	return active;
}

static bool intel_crtc_get_pipe_config(struct intel_crtc_state *crtc_state)
{
	struct intel_crtc *crtc = to_intel_crtc(crtc_state->uapi.crtc);
	struct drm_i915_private *i915 = to_i915(crtc->base.dev);

	if (!i915->display.get_pipe_config(crtc, crtc_state))
		return false;

	crtc_state->hw.active = true;

	intel_crtc_readout_derived_state(crtc_state);

	return true;
}

/* VESA 640x480x72Hz mode to set on the pipe */
static const struct drm_display_mode load_detect_mode = {
	DRM_MODE("640x480", DRM_MODE_TYPE_DEFAULT, 31500, 640, 664,
		 704, 832, 0, 480, 489, 491, 520, 0, DRM_MODE_FLAG_NHSYNC | DRM_MODE_FLAG_NVSYNC),
};

struct drm_framebuffer *
intel_framebuffer_create(struct drm_i915_gem_object *obj,
			 struct drm_mode_fb_cmd2 *mode_cmd)
{
	struct intel_framebuffer *intel_fb;
	int ret;

	intel_fb = kzalloc(sizeof(*intel_fb), GFP_KERNEL);
	if (!intel_fb)
		return ERR_PTR(-ENOMEM);

	ret = intel_framebuffer_init(intel_fb, obj, mode_cmd);
	if (ret)
		goto err;

	return &intel_fb->base;

err:
	kfree(intel_fb);
	return ERR_PTR(ret);
}

static int intel_modeset_disable_planes(struct drm_atomic_state *state,
					struct drm_crtc *crtc)
{
	struct drm_plane *plane;
	struct drm_plane_state *plane_state;
	int ret, i;

	ret = drm_atomic_add_affected_planes(state, crtc);
	if (ret)
		return ret;

	for_each_new_plane_in_state(state, plane, plane_state, i) {
		if (plane_state->crtc != crtc)
			continue;

		ret = drm_atomic_set_crtc_for_plane(plane_state, NULL);
		if (ret)
			return ret;

		drm_atomic_set_fb_for_plane(plane_state, NULL);
	}

	return 0;
}

int intel_get_load_detect_pipe(struct drm_connector *connector,
			       struct intel_load_detect_pipe *old,
			       struct drm_modeset_acquire_ctx *ctx)
{
	struct intel_encoder *encoder =
		intel_attached_encoder(to_intel_connector(connector));
	struct intel_crtc *possible_crtc;
	struct intel_crtc *crtc = NULL;
	struct drm_device *dev = encoder->base.dev;
	struct drm_i915_private *dev_priv = to_i915(dev);
	struct drm_mode_config *config = &dev->mode_config;
	struct drm_atomic_state *state = NULL, *restore_state = NULL;
	struct drm_connector_state *connector_state;
	struct intel_crtc_state *crtc_state;
	int ret;

	drm_dbg_kms(&dev_priv->drm, "[CONNECTOR:%d:%s], [ENCODER:%d:%s]\n",
		    connector->base.id, connector->name,
		    encoder->base.base.id, encoder->base.name);

	old->restore_state = NULL;

	drm_WARN_ON(dev, !drm_modeset_is_locked(&config->connection_mutex));

	/*
	 * Algorithm gets a little messy:
	 *
	 *   - if the connector already has an assigned crtc, use it (but make
	 *     sure it's on first)
	 *
	 *   - try to find the first unused crtc that can drive this connector,
	 *     and use that if we find one
	 */

	/* See if we already have a CRTC for this connector */
	if (connector->state->crtc) {
		crtc = to_intel_crtc(connector->state->crtc);

		ret = drm_modeset_lock(&crtc->base.mutex, ctx);
		if (ret)
			goto fail;

		/* Make sure the crtc and connector are running */
		goto found;
	}

	/* Find an unused one (if possible) */
	for_each_intel_crtc(dev, possible_crtc) {
		if (!(encoder->base.possible_crtcs &
		      drm_crtc_mask(&possible_crtc->base)))
			continue;

		ret = drm_modeset_lock(&possible_crtc->base.mutex, ctx);
		if (ret)
			goto fail;

		if (possible_crtc->base.state->enable) {
			drm_modeset_unlock(&possible_crtc->base.mutex);
			continue;
		}

		crtc = possible_crtc;
		break;
	}

	/*
	 * If we didn't find an unused CRTC, don't use any.
	 */
	if (!crtc) {
		drm_dbg_kms(&dev_priv->drm,
			    "no pipe available for load-detect\n");
		ret = -ENODEV;
		goto fail;
	}

found:
	state = drm_atomic_state_alloc(dev);
	restore_state = drm_atomic_state_alloc(dev);
	if (!state || !restore_state) {
		ret = -ENOMEM;
		goto fail;
	}

	state->acquire_ctx = ctx;
	restore_state->acquire_ctx = ctx;

	connector_state = drm_atomic_get_connector_state(state, connector);
	if (IS_ERR(connector_state)) {
		ret = PTR_ERR(connector_state);
		goto fail;
	}

	ret = drm_atomic_set_crtc_for_connector(connector_state, &crtc->base);
	if (ret)
		goto fail;

	crtc_state = intel_atomic_get_crtc_state(state, crtc);
	if (IS_ERR(crtc_state)) {
		ret = PTR_ERR(crtc_state);
		goto fail;
	}

	crtc_state->uapi.active = true;

	ret = drm_atomic_set_mode_for_crtc(&crtc_state->uapi,
					   &load_detect_mode);
	if (ret)
		goto fail;

	ret = intel_modeset_disable_planes(state, &crtc->base);
	if (ret)
		goto fail;

	ret = PTR_ERR_OR_ZERO(drm_atomic_get_connector_state(restore_state, connector));
	if (!ret)
		ret = PTR_ERR_OR_ZERO(drm_atomic_get_crtc_state(restore_state, &crtc->base));
	if (!ret)
		ret = drm_atomic_add_affected_planes(restore_state, &crtc->base);
	if (ret) {
		drm_dbg_kms(&dev_priv->drm,
			    "Failed to create a copy of old state to restore: %i\n",
			    ret);
		goto fail;
	}

	ret = drm_atomic_commit(state);
	if (ret) {
		drm_dbg_kms(&dev_priv->drm,
			    "failed to set mode on load-detect pipe\n");
		goto fail;
	}

	old->restore_state = restore_state;
	drm_atomic_state_put(state);

	/* let the connector get through one full cycle before testing */
	intel_wait_for_vblank(dev_priv, crtc->pipe);
	return true;

fail:
	if (state) {
		drm_atomic_state_put(state);
		state = NULL;
	}
	if (restore_state) {
		drm_atomic_state_put(restore_state);
		restore_state = NULL;
	}

	if (ret == -EDEADLK)
		return ret;

	return false;
}

void intel_release_load_detect_pipe(struct drm_connector *connector,
				    struct intel_load_detect_pipe *old,
				    struct drm_modeset_acquire_ctx *ctx)
{
	struct intel_encoder *intel_encoder =
		intel_attached_encoder(to_intel_connector(connector));
	struct drm_i915_private *i915 = to_i915(intel_encoder->base.dev);
	struct drm_encoder *encoder = &intel_encoder->base;
	struct drm_atomic_state *state = old->restore_state;
	int ret;

	drm_dbg_kms(&i915->drm, "[CONNECTOR:%d:%s], [ENCODER:%d:%s]\n",
		    connector->base.id, connector->name,
		    encoder->base.id, encoder->name);

	if (!state)
		return;

	ret = drm_atomic_helper_commit_duplicated_state(state, ctx);
	if (ret)
		drm_dbg_kms(&i915->drm,
			    "Couldn't release load detect pipe: %i\n", ret);
	drm_atomic_state_put(state);
}

static int i9xx_pll_refclk(struct drm_device *dev,
			   const struct intel_crtc_state *pipe_config)
{
	struct drm_i915_private *dev_priv = to_i915(dev);
	u32 dpll = pipe_config->dpll_hw_state.dpll;

	if ((dpll & PLL_REF_INPUT_MASK) == PLLB_REF_INPUT_SPREADSPECTRUMIN)
		return dev_priv->vbt.lvds_ssc_freq;
	else if (HAS_PCH_SPLIT(dev_priv))
		return 120000;
	else if (DISPLAY_VER(dev_priv) != 2)
		return 96000;
	else
		return 48000;
}

/* Returns the clock of the currently programmed mode of the given pipe. */
static void i9xx_crtc_clock_get(struct intel_crtc *crtc,
				struct intel_crtc_state *pipe_config)
{
	struct drm_device *dev = crtc->base.dev;
	struct drm_i915_private *dev_priv = to_i915(dev);
	enum pipe pipe = crtc->pipe;
	u32 dpll = pipe_config->dpll_hw_state.dpll;
	u32 fp;
	struct dpll clock;
	int port_clock;
	int refclk = i9xx_pll_refclk(dev, pipe_config);

	if ((dpll & DISPLAY_RATE_SELECT_FPA1) == 0)
		fp = pipe_config->dpll_hw_state.fp0;
	else
		fp = pipe_config->dpll_hw_state.fp1;

	clock.m1 = (fp & FP_M1_DIV_MASK) >> FP_M1_DIV_SHIFT;
	if (IS_PINEVIEW(dev_priv)) {
		clock.n = ffs((fp & FP_N_PINEVIEW_DIV_MASK) >> FP_N_DIV_SHIFT) - 1;
		clock.m2 = (fp & FP_M2_PINEVIEW_DIV_MASK) >> FP_M2_DIV_SHIFT;
	} else {
		clock.n = (fp & FP_N_DIV_MASK) >> FP_N_DIV_SHIFT;
		clock.m2 = (fp & FP_M2_DIV_MASK) >> FP_M2_DIV_SHIFT;
	}

	if (DISPLAY_VER(dev_priv) != 2) {
		if (IS_PINEVIEW(dev_priv))
			clock.p1 = ffs((dpll & DPLL_FPA01_P1_POST_DIV_MASK_PINEVIEW) >>
				DPLL_FPA01_P1_POST_DIV_SHIFT_PINEVIEW);
		else
			clock.p1 = ffs((dpll & DPLL_FPA01_P1_POST_DIV_MASK) >>
			       DPLL_FPA01_P1_POST_DIV_SHIFT);

		switch (dpll & DPLL_MODE_MASK) {
		case DPLLB_MODE_DAC_SERIAL:
			clock.p2 = dpll & DPLL_DAC_SERIAL_P2_CLOCK_DIV_5 ?
				5 : 10;
			break;
		case DPLLB_MODE_LVDS:
			clock.p2 = dpll & DPLLB_LVDS_P2_CLOCK_DIV_7 ?
				7 : 14;
			break;
		default:
			drm_dbg_kms(&dev_priv->drm,
				    "Unknown DPLL mode %08x in programmed "
				    "mode\n", (int)(dpll & DPLL_MODE_MASK));
			return;
		}

		if (IS_PINEVIEW(dev_priv))
			port_clock = pnv_calc_dpll_params(refclk, &clock);
		else
			port_clock = i9xx_calc_dpll_params(refclk, &clock);
	} else {
		u32 lvds = IS_I830(dev_priv) ? 0 : intel_de_read(dev_priv,
								 LVDS);
		bool is_lvds = (pipe == 1) && (lvds & LVDS_PORT_EN);

		if (is_lvds) {
			clock.p1 = ffs((dpll & DPLL_FPA01_P1_POST_DIV_MASK_I830_LVDS) >>
				       DPLL_FPA01_P1_POST_DIV_SHIFT);

			if (lvds & LVDS_CLKB_POWER_UP)
				clock.p2 = 7;
			else
				clock.p2 = 14;
		} else {
			if (dpll & PLL_P1_DIVIDE_BY_TWO)
				clock.p1 = 2;
			else {
				clock.p1 = ((dpll & DPLL_FPA01_P1_POST_DIV_MASK_I830) >>
					    DPLL_FPA01_P1_POST_DIV_SHIFT) + 2;
			}
			if (dpll & PLL_P2_DIVIDE_BY_4)
				clock.p2 = 4;
			else
				clock.p2 = 2;
		}

		port_clock = i9xx_calc_dpll_params(refclk, &clock);
	}

	/*
	 * This value includes pixel_multiplier. We will use
	 * port_clock to compute adjusted_mode.crtc_clock in the
	 * encoder's get_config() function.
	 */
	pipe_config->port_clock = port_clock;
}

int intel_dotclock_calculate(int link_freq,
			     const struct intel_link_m_n *m_n)
{
	/*
	 * The calculation for the data clock is:
	 * pixel_clock = ((m/n)*(link_clock * nr_lanes))/bpp
	 * But we want to avoid losing precison if possible, so:
	 * pixel_clock = ((m * link_clock * nr_lanes)/(n*bpp))
	 *
	 * and the link clock is simpler:
	 * link_clock = (m * link_clock) / n
	 */

	if (!m_n->link_n)
		return 0;

	return div_u64(mul_u32_u32(m_n->link_m, link_freq), m_n->link_n);
}

static void ilk_pch_clock_get(struct intel_crtc *crtc,
			      struct intel_crtc_state *pipe_config)
{
	struct drm_i915_private *dev_priv = to_i915(crtc->base.dev);

	/* read out port_clock from the DPLL */
	i9xx_crtc_clock_get(crtc, pipe_config);

	/*
	 * In case there is an active pipe without active ports,
	 * we may need some idea for the dotclock anyway.
	 * Calculate one based on the FDI configuration.
	 */
	pipe_config->hw.adjusted_mode.crtc_clock =
		intel_dotclock_calculate(intel_fdi_link_freq(dev_priv, pipe_config),
					 &pipe_config->fdi_m_n);
}

/* Returns the currently programmed mode of the given encoder. */
struct drm_display_mode *
intel_encoder_current_mode(struct intel_encoder *encoder)
{
	struct drm_i915_private *dev_priv = to_i915(encoder->base.dev);
	struct intel_crtc_state *crtc_state;
	struct drm_display_mode *mode;
	struct intel_crtc *crtc;
	enum pipe pipe;

	if (!encoder->get_hw_state(encoder, &pipe))
		return NULL;

	crtc = intel_get_crtc_for_pipe(dev_priv, pipe);

	mode = kzalloc(sizeof(*mode), GFP_KERNEL);
	if (!mode)
		return NULL;

	crtc_state = intel_crtc_state_alloc(crtc);
	if (!crtc_state) {
		kfree(mode);
		return NULL;
	}

	if (!intel_crtc_get_pipe_config(crtc_state)) {
		kfree(crtc_state);
		kfree(mode);
		return NULL;
	}

	intel_encoder_get_config(encoder, crtc_state);

	intel_mode_from_crtc_timings(mode, &crtc_state->hw.adjusted_mode);

	kfree(crtc_state);

	return mode;
}

/**
 * intel_wm_need_update - Check whether watermarks need updating
 * @cur: current plane state
 * @new: new plane state
 *
 * Check current plane state versus the new one to determine whether
 * watermarks need to be recalculated.
 *
 * Returns true or false.
 */
static bool intel_wm_need_update(const struct intel_plane_state *cur,
				 struct intel_plane_state *new)
{
	/* Update watermarks on tiling or size changes. */
	if (new->uapi.visible != cur->uapi.visible)
		return true;

	if (!cur->hw.fb || !new->hw.fb)
		return false;

	if (cur->hw.fb->modifier != new->hw.fb->modifier ||
	    cur->hw.rotation != new->hw.rotation ||
	    drm_rect_width(&new->uapi.src) != drm_rect_width(&cur->uapi.src) ||
	    drm_rect_height(&new->uapi.src) != drm_rect_height(&cur->uapi.src) ||
	    drm_rect_width(&new->uapi.dst) != drm_rect_width(&cur->uapi.dst) ||
	    drm_rect_height(&new->uapi.dst) != drm_rect_height(&cur->uapi.dst))
		return true;

	return false;
}

static bool needs_scaling(const struct intel_plane_state *state)
{
	int src_w = drm_rect_width(&state->uapi.src) >> 16;
	int src_h = drm_rect_height(&state->uapi.src) >> 16;
	int dst_w = drm_rect_width(&state->uapi.dst);
	int dst_h = drm_rect_height(&state->uapi.dst);

	return (src_w != dst_w || src_h != dst_h);
}

int intel_plane_atomic_calc_changes(const struct intel_crtc_state *old_crtc_state,
				    struct intel_crtc_state *crtc_state,
				    const struct intel_plane_state *old_plane_state,
				    struct intel_plane_state *plane_state)
{
	struct intel_crtc *crtc = to_intel_crtc(crtc_state->uapi.crtc);
	struct intel_plane *plane = to_intel_plane(plane_state->uapi.plane);
	struct drm_i915_private *dev_priv = to_i915(crtc->base.dev);
	bool mode_changed = intel_crtc_needs_modeset(crtc_state);
	bool was_crtc_enabled = old_crtc_state->hw.active;
	bool is_crtc_enabled = crtc_state->hw.active;
	bool turn_off, turn_on, visible, was_visible;
	int ret;

	if (DISPLAY_VER(dev_priv) >= 9 && plane->id != PLANE_CURSOR) {
		ret = skl_update_scaler_plane(crtc_state, plane_state);
		if (ret)
			return ret;
	}

	was_visible = old_plane_state->uapi.visible;
	visible = plane_state->uapi.visible;

	if (!was_crtc_enabled && drm_WARN_ON(&dev_priv->drm, was_visible))
		was_visible = false;

	/*
	 * Visibility is calculated as if the crtc was on, but
	 * after scaler setup everything depends on it being off
	 * when the crtc isn't active.
	 *
	 * FIXME this is wrong for watermarks. Watermarks should also
	 * be computed as if the pipe would be active. Perhaps move
	 * per-plane wm computation to the .check_plane() hook, and
	 * only combine the results from all planes in the current place?
	 */
	if (!is_crtc_enabled) {
		intel_plane_set_invisible(crtc_state, plane_state);
		visible = false;
	}

	if (!was_visible && !visible)
		return 0;

	turn_off = was_visible && (!visible || mode_changed);
	turn_on = visible && (!was_visible || mode_changed);

	drm_dbg_atomic(&dev_priv->drm,
		       "[CRTC:%d:%s] with [PLANE:%d:%s] visible %i -> %i, off %i, on %i, ms %i\n",
		       crtc->base.base.id, crtc->base.name,
		       plane->base.base.id, plane->base.name,
		       was_visible, visible,
		       turn_off, turn_on, mode_changed);

	if (turn_on) {
		if (DISPLAY_VER(dev_priv) < 5 && !IS_G4X(dev_priv))
			crtc_state->update_wm_pre = true;

		/* must disable cxsr around plane enable/disable */
		if (plane->id != PLANE_CURSOR)
			crtc_state->disable_cxsr = true;
	} else if (turn_off) {
		if (DISPLAY_VER(dev_priv) < 5 && !IS_G4X(dev_priv))
			crtc_state->update_wm_post = true;

		/* must disable cxsr around plane enable/disable */
		if (plane->id != PLANE_CURSOR)
			crtc_state->disable_cxsr = true;
	} else if (intel_wm_need_update(old_plane_state, plane_state)) {
		if (DISPLAY_VER(dev_priv) < 5 && !IS_G4X(dev_priv)) {
			/* FIXME bollocks */
			crtc_state->update_wm_pre = true;
			crtc_state->update_wm_post = true;
		}
	}

	if (visible || was_visible)
		crtc_state->fb_bits |= plane->frontbuffer_bit;

	/*
	 * ILK/SNB DVSACNTR/Sprite Enable
	 * IVB SPR_CTL/Sprite Enable
	 * "When in Self Refresh Big FIFO mode, a write to enable the
	 *  plane will be internally buffered and delayed while Big FIFO
	 *  mode is exiting."
	 *
	 * Which means that enabling the sprite can take an extra frame
	 * when we start in big FIFO mode (LP1+). Thus we need to drop
	 * down to LP0 and wait for vblank in order to make sure the
	 * sprite gets enabled on the next vblank after the register write.
	 * Doing otherwise would risk enabling the sprite one frame after
	 * we've already signalled flip completion. We can resume LP1+
	 * once the sprite has been enabled.
	 *
	 *
	 * WaCxSRDisabledForSpriteScaling:ivb
	 * IVB SPR_SCALE/Scaling Enable
	 * "Low Power watermarks must be disabled for at least one
	 *  frame before enabling sprite scaling, and kept disabled
	 *  until sprite scaling is disabled."
	 *
	 * ILK/SNB DVSASCALE/Scaling Enable
	 * "When in Self Refresh Big FIFO mode, scaling enable will be
	 *  masked off while Big FIFO mode is exiting."
	 *
	 * Despite the w/a only being listed for IVB we assume that
	 * the ILK/SNB note has similar ramifications, hence we apply
	 * the w/a on all three platforms.
	 *
	 * With experimental results seems this is needed also for primary
	 * plane, not only sprite plane.
	 */
	if (plane->id != PLANE_CURSOR &&
	    (IS_IRONLAKE(dev_priv) || IS_SANDYBRIDGE(dev_priv) ||
	     IS_IVYBRIDGE(dev_priv)) &&
	    (turn_on || (!needs_scaling(old_plane_state) &&
			 needs_scaling(plane_state))))
		crtc_state->disable_lp_wm = true;

	return 0;
}

static bool encoders_cloneable(const struct intel_encoder *a,
			       const struct intel_encoder *b)
{
	/* masks could be asymmetric, so check both ways */
	return a == b || (a->cloneable & (1 << b->type) &&
			  b->cloneable & (1 << a->type));
}

static bool check_single_encoder_cloning(struct intel_atomic_state *state,
					 struct intel_crtc *crtc,
					 struct intel_encoder *encoder)
{
	struct intel_encoder *source_encoder;
	struct drm_connector *connector;
	struct drm_connector_state *connector_state;
	int i;

	for_each_new_connector_in_state(&state->base, connector, connector_state, i) {
		if (connector_state->crtc != &crtc->base)
			continue;

		source_encoder =
			to_intel_encoder(connector_state->best_encoder);
		if (!encoders_cloneable(encoder, source_encoder))
			return false;
	}

	return true;
}

static int icl_add_linked_planes(struct intel_atomic_state *state)
{
	struct intel_plane *plane, *linked;
	struct intel_plane_state *plane_state, *linked_plane_state;
	int i;

	for_each_new_intel_plane_in_state(state, plane, plane_state, i) {
		linked = plane_state->planar_linked_plane;

		if (!linked)
			continue;

		linked_plane_state = intel_atomic_get_plane_state(state, linked);
		if (IS_ERR(linked_plane_state))
			return PTR_ERR(linked_plane_state);

		drm_WARN_ON(state->base.dev,
			    linked_plane_state->planar_linked_plane != plane);
		drm_WARN_ON(state->base.dev,
			    linked_plane_state->planar_slave == plane_state->planar_slave);
	}

	return 0;
}

static int icl_check_nv12_planes(struct intel_crtc_state *crtc_state)
{
	struct intel_crtc *crtc = to_intel_crtc(crtc_state->uapi.crtc);
	struct drm_i915_private *dev_priv = to_i915(crtc->base.dev);
	struct intel_atomic_state *state = to_intel_atomic_state(crtc_state->uapi.state);
	struct intel_plane *plane, *linked;
	struct intel_plane_state *plane_state;
	int i;

	if (DISPLAY_VER(dev_priv) < 11)
		return 0;

	/*
	 * Destroy all old plane links and make the slave plane invisible
	 * in the crtc_state->active_planes mask.
	 */
	for_each_new_intel_plane_in_state(state, plane, plane_state, i) {
		if (plane->pipe != crtc->pipe || !plane_state->planar_linked_plane)
			continue;

		plane_state->planar_linked_plane = NULL;
		if (plane_state->planar_slave && !plane_state->uapi.visible) {
			crtc_state->enabled_planes &= ~BIT(plane->id);
			crtc_state->active_planes &= ~BIT(plane->id);
			crtc_state->update_planes |= BIT(plane->id);
		}

		plane_state->planar_slave = false;
	}

	if (!crtc_state->nv12_planes)
		return 0;

	for_each_new_intel_plane_in_state(state, plane, plane_state, i) {
		struct intel_plane_state *linked_state = NULL;

		if (plane->pipe != crtc->pipe ||
		    !(crtc_state->nv12_planes & BIT(plane->id)))
			continue;

		for_each_intel_plane_on_crtc(&dev_priv->drm, crtc, linked) {
			if (!icl_is_nv12_y_plane(dev_priv, linked->id))
				continue;

			if (crtc_state->active_planes & BIT(linked->id))
				continue;

			linked_state = intel_atomic_get_plane_state(state, linked);
			if (IS_ERR(linked_state))
				return PTR_ERR(linked_state);

			break;
		}

		if (!linked_state) {
			drm_dbg_kms(&dev_priv->drm,
				    "Need %d free Y planes for planar YUV\n",
				    hweight8(crtc_state->nv12_planes));

			return -EINVAL;
		}

		plane_state->planar_linked_plane = linked;

		linked_state->planar_slave = true;
		linked_state->planar_linked_plane = plane;
		crtc_state->enabled_planes |= BIT(linked->id);
		crtc_state->active_planes |= BIT(linked->id);
		crtc_state->update_planes |= BIT(linked->id);
		drm_dbg_kms(&dev_priv->drm, "Using %s as Y plane for %s\n",
			    linked->base.name, plane->base.name);

		/* Copy parameters to slave plane */
		linked_state->ctl = plane_state->ctl | PLANE_CTL_YUV420_Y_PLANE;
		linked_state->color_ctl = plane_state->color_ctl;
		linked_state->view = plane_state->view;

		intel_plane_copy_hw_state(linked_state, plane_state);
		linked_state->uapi.src = plane_state->uapi.src;
		linked_state->uapi.dst = plane_state->uapi.dst;

		if (icl_is_hdr_plane(dev_priv, plane->id)) {
			if (linked->id == PLANE_SPRITE5)
				plane_state->cus_ctl |= PLANE_CUS_PLANE_7;
			else if (linked->id == PLANE_SPRITE4)
				plane_state->cus_ctl |= PLANE_CUS_PLANE_6;
			else if (linked->id == PLANE_SPRITE3)
				plane_state->cus_ctl |= PLANE_CUS_PLANE_5_RKL;
			else if (linked->id == PLANE_SPRITE2)
				plane_state->cus_ctl |= PLANE_CUS_PLANE_4_RKL;
			else
				MISSING_CASE(linked->id);
		}
	}

	return 0;
}

static bool c8_planes_changed(const struct intel_crtc_state *new_crtc_state)
{
	struct intel_crtc *crtc = to_intel_crtc(new_crtc_state->uapi.crtc);
	struct intel_atomic_state *state =
		to_intel_atomic_state(new_crtc_state->uapi.state);
	const struct intel_crtc_state *old_crtc_state =
		intel_atomic_get_old_crtc_state(state, crtc);

	return !old_crtc_state->c8_planes != !new_crtc_state->c8_planes;
}

static u16 hsw_linetime_wm(const struct intel_crtc_state *crtc_state)
{
	const struct drm_display_mode *pipe_mode =
		&crtc_state->hw.pipe_mode;
	int linetime_wm;

	if (!crtc_state->hw.enable)
		return 0;

	linetime_wm = DIV_ROUND_CLOSEST(pipe_mode->crtc_htotal * 1000 * 8,
					pipe_mode->crtc_clock);

	return min(linetime_wm, 0x1ff);
}

static u16 hsw_ips_linetime_wm(const struct intel_crtc_state *crtc_state,
			       const struct intel_cdclk_state *cdclk_state)
{
	const struct drm_display_mode *pipe_mode =
		&crtc_state->hw.pipe_mode;
	int linetime_wm;

	if (!crtc_state->hw.enable)
		return 0;

	linetime_wm = DIV_ROUND_CLOSEST(pipe_mode->crtc_htotal * 1000 * 8,
					cdclk_state->logical.cdclk);

	return min(linetime_wm, 0x1ff);
}

static u16 skl_linetime_wm(const struct intel_crtc_state *crtc_state)
{
	struct intel_crtc *crtc = to_intel_crtc(crtc_state->uapi.crtc);
	struct drm_i915_private *dev_priv = to_i915(crtc->base.dev);
	const struct drm_display_mode *pipe_mode =
		&crtc_state->hw.pipe_mode;
	int linetime_wm;

	if (!crtc_state->hw.enable)
		return 0;

	linetime_wm = DIV_ROUND_UP(pipe_mode->crtc_htotal * 1000 * 8,
				   crtc_state->pixel_rate);

	/* Display WA #1135: BXT:ALL GLK:ALL */
	if ((IS_GEMINILAKE(dev_priv) || IS_BROXTON(dev_priv)) &&
	    dev_priv->ipc_enabled)
		linetime_wm /= 2;

	return min(linetime_wm, 0x1ff);
}

static int hsw_compute_linetime_wm(struct intel_atomic_state *state,
				   struct intel_crtc *crtc)
{
	struct drm_i915_private *dev_priv = to_i915(crtc->base.dev);
	struct intel_crtc_state *crtc_state =
		intel_atomic_get_new_crtc_state(state, crtc);
	const struct intel_cdclk_state *cdclk_state;

	if (DISPLAY_VER(dev_priv) >= 9)
		crtc_state->linetime = skl_linetime_wm(crtc_state);
	else
		crtc_state->linetime = hsw_linetime_wm(crtc_state);

	if (!hsw_crtc_supports_ips(crtc))
		return 0;

	cdclk_state = intel_atomic_get_cdclk_state(state);
	if (IS_ERR(cdclk_state))
		return PTR_ERR(cdclk_state);

	crtc_state->ips_linetime = hsw_ips_linetime_wm(crtc_state,
						       cdclk_state);

	return 0;
}

static int intel_crtc_atomic_check(struct intel_atomic_state *state,
				   struct intel_crtc *crtc)
{
	struct drm_i915_private *dev_priv = to_i915(crtc->base.dev);
	struct intel_crtc_state *crtc_state =
		intel_atomic_get_new_crtc_state(state, crtc);
	bool mode_changed = intel_crtc_needs_modeset(crtc_state);
	int ret;

	if (DISPLAY_VER(dev_priv) < 5 && !IS_G4X(dev_priv) &&
	    mode_changed && !crtc_state->hw.active)
		crtc_state->update_wm_post = true;

	if (mode_changed && crtc_state->hw.enable &&
	    dev_priv->display.crtc_compute_clock &&
	    !crtc_state->bigjoiner_slave &&
	    !drm_WARN_ON(&dev_priv->drm, crtc_state->shared_dpll)) {
		ret = dev_priv->display.crtc_compute_clock(crtc, crtc_state);
		if (ret)
			return ret;
	}

	/*
	 * May need to update pipe gamma enable bits
	 * when C8 planes are getting enabled/disabled.
	 */
	if (c8_planes_changed(crtc_state))
		crtc_state->uapi.color_mgmt_changed = true;

	if (mode_changed || crtc_state->update_pipe ||
	    crtc_state->uapi.color_mgmt_changed) {
		ret = intel_color_check(crtc_state);
		if (ret)
			return ret;
	}

	if (dev_priv->display.compute_pipe_wm) {
		ret = dev_priv->display.compute_pipe_wm(state, crtc);
		if (ret) {
			drm_dbg_kms(&dev_priv->drm,
				    "Target pipe watermarks are invalid\n");
			return ret;
		}

	}

	if (dev_priv->display.compute_intermediate_wm) {
		if (drm_WARN_ON(&dev_priv->drm,
				!dev_priv->display.compute_pipe_wm))
			return 0;

		/*
		 * Calculate 'intermediate' watermarks that satisfy both the
		 * old state and the new state.  We can program these
		 * immediately.
		 */
		ret = dev_priv->display.compute_intermediate_wm(state, crtc);
		if (ret) {
			drm_dbg_kms(&dev_priv->drm,
				    "No valid intermediate pipe watermarks are possible\n");
			return ret;
		}
	}

	if (DISPLAY_VER(dev_priv) >= 9) {
		if (mode_changed || crtc_state->update_pipe) {
			ret = skl_update_scaler_crtc(crtc_state);
			if (ret)
				return ret;
		}

		ret = intel_atomic_setup_scalers(dev_priv, crtc, crtc_state);
		if (ret)
			return ret;
	}

	if (HAS_IPS(dev_priv)) {
		ret = hsw_compute_ips_config(crtc_state);
		if (ret)
			return ret;
	}

	if (DISPLAY_VER(dev_priv) >= 9 ||
	    IS_BROADWELL(dev_priv) || IS_HASWELL(dev_priv)) {
		ret = hsw_compute_linetime_wm(state, crtc);
		if (ret)
			return ret;

	}

	if (!mode_changed) {
		ret = intel_psr2_sel_fetch_update(state, crtc);
		if (ret)
			return ret;
	}

	return 0;
}

static void intel_modeset_update_connector_atomic_state(struct drm_device *dev)
{
	struct intel_connector *connector;
	struct drm_connector_list_iter conn_iter;

	drm_connector_list_iter_begin(dev, &conn_iter);
	for_each_intel_connector_iter(connector, &conn_iter) {
		struct drm_connector_state *conn_state = connector->base.state;
		struct intel_encoder *encoder =
			to_intel_encoder(connector->base.encoder);

		if (conn_state->crtc)
			drm_connector_put(&connector->base);

		if (encoder) {
			struct intel_crtc *crtc =
				to_intel_crtc(encoder->base.crtc);
			const struct intel_crtc_state *crtc_state =
				to_intel_crtc_state(crtc->base.state);

			conn_state->best_encoder = &encoder->base;
			conn_state->crtc = &crtc->base;
			conn_state->max_bpc = (crtc_state->pipe_bpp ?: 24) / 3;

			drm_connector_get(&connector->base);
		} else {
			conn_state->best_encoder = NULL;
			conn_state->crtc = NULL;
		}
	}
	drm_connector_list_iter_end(&conn_iter);
}

static int
compute_sink_pipe_bpp(const struct drm_connector_state *conn_state,
		      struct intel_crtc_state *pipe_config)
{
	struct drm_connector *connector = conn_state->connector;
	struct drm_i915_private *i915 = to_i915(pipe_config->uapi.crtc->dev);
	const struct drm_display_info *info = &connector->display_info;
	int bpp;

	switch (conn_state->max_bpc) {
	case 6 ... 7:
		bpp = 6 * 3;
		break;
	case 8 ... 9:
		bpp = 8 * 3;
		break;
	case 10 ... 11:
		bpp = 10 * 3;
		break;
	case 12 ... 16:
		bpp = 12 * 3;
		break;
	default:
		MISSING_CASE(conn_state->max_bpc);
		return -EINVAL;
	}

	if (bpp < pipe_config->pipe_bpp) {
		drm_dbg_kms(&i915->drm,
			    "[CONNECTOR:%d:%s] Limiting display bpp to %d instead of "
			    "EDID bpp %d, requested bpp %d, max platform bpp %d\n",
			    connector->base.id, connector->name,
			    bpp, 3 * info->bpc,
			    3 * conn_state->max_requested_bpc,
			    pipe_config->pipe_bpp);

		pipe_config->pipe_bpp = bpp;
	}

	return 0;
}

static int
compute_baseline_pipe_bpp(struct intel_crtc *crtc,
			  struct intel_crtc_state *pipe_config)
{
	struct drm_i915_private *dev_priv = to_i915(crtc->base.dev);
	struct drm_atomic_state *state = pipe_config->uapi.state;
	struct drm_connector *connector;
	struct drm_connector_state *connector_state;
	int bpp, i;

	if ((IS_G4X(dev_priv) || IS_VALLEYVIEW(dev_priv) ||
	    IS_CHERRYVIEW(dev_priv)))
		bpp = 10*3;
	else if (DISPLAY_VER(dev_priv) >= 5)
		bpp = 12*3;
	else
		bpp = 8*3;

	pipe_config->pipe_bpp = bpp;

	/* Clamp display bpp to connector max bpp */
	for_each_new_connector_in_state(state, connector, connector_state, i) {
		int ret;

		if (connector_state->crtc != &crtc->base)
			continue;

		ret = compute_sink_pipe_bpp(connector_state, pipe_config);
		if (ret)
			return ret;
	}

	return 0;
}

static void intel_dump_crtc_timings(struct drm_i915_private *i915,
				    const struct drm_display_mode *mode)
{
	drm_dbg_kms(&i915->drm, "crtc timings: %d %d %d %d %d %d %d %d %d, "
		    "type: 0x%x flags: 0x%x\n",
		    mode->crtc_clock,
		    mode->crtc_hdisplay, mode->crtc_hsync_start,
		    mode->crtc_hsync_end, mode->crtc_htotal,
		    mode->crtc_vdisplay, mode->crtc_vsync_start,
		    mode->crtc_vsync_end, mode->crtc_vtotal,
		    mode->type, mode->flags);
}

static void
intel_dump_m_n_config(const struct intel_crtc_state *pipe_config,
		      const char *id, unsigned int lane_count,
		      const struct intel_link_m_n *m_n)
{
	struct drm_i915_private *i915 = to_i915(pipe_config->uapi.crtc->dev);

	drm_dbg_kms(&i915->drm,
		    "%s: lanes: %i; gmch_m: %u, gmch_n: %u, link_m: %u, link_n: %u, tu: %u\n",
		    id, lane_count,
		    m_n->gmch_m, m_n->gmch_n,
		    m_n->link_m, m_n->link_n, m_n->tu);
}

static void
intel_dump_infoframe(struct drm_i915_private *dev_priv,
		     const union hdmi_infoframe *frame)
{
	if (!drm_debug_enabled(DRM_UT_KMS))
		return;

	hdmi_infoframe_log(KERN_DEBUG, dev_priv->drm.dev, frame);
}

static void
intel_dump_dp_vsc_sdp(struct drm_i915_private *dev_priv,
		      const struct drm_dp_vsc_sdp *vsc)
{
	if (!drm_debug_enabled(DRM_UT_KMS))
		return;

	drm_dp_vsc_sdp_log(KERN_DEBUG, dev_priv->drm.dev, vsc);
}

#define OUTPUT_TYPE(x) [INTEL_OUTPUT_ ## x] = #x

static const char * const output_type_str[] = {
	OUTPUT_TYPE(UNUSED),
	OUTPUT_TYPE(ANALOG),
	OUTPUT_TYPE(DVO),
	OUTPUT_TYPE(SDVO),
	OUTPUT_TYPE(LVDS),
	OUTPUT_TYPE(TVOUT),
	OUTPUT_TYPE(HDMI),
	OUTPUT_TYPE(DP),
	OUTPUT_TYPE(EDP),
	OUTPUT_TYPE(DSI),
	OUTPUT_TYPE(DDI),
	OUTPUT_TYPE(DP_MST),
};

#undef OUTPUT_TYPE

static void snprintf_output_types(char *buf, size_t len,
				  unsigned int output_types)
{
	char *str = buf;
	int i;

	str[0] = '\0';

	for (i = 0; i < ARRAY_SIZE(output_type_str); i++) {
		int r;

		if ((output_types & BIT(i)) == 0)
			continue;

		r = snprintf(str, len, "%s%s",
			     str != buf ? "," : "", output_type_str[i]);
		if (r >= len)
			break;
		str += r;
		len -= r;

		output_types &= ~BIT(i);
	}

	WARN_ON_ONCE(output_types != 0);
}

static const char * const output_format_str[] = {
	[INTEL_OUTPUT_FORMAT_RGB] = "RGB",
	[INTEL_OUTPUT_FORMAT_YCBCR420] = "YCBCR4:2:0",
	[INTEL_OUTPUT_FORMAT_YCBCR444] = "YCBCR4:4:4",
};

static const char *output_formats(enum intel_output_format format)
{
	if (format >= ARRAY_SIZE(output_format_str))
		return "invalid";
	return output_format_str[format];
}

static void intel_dump_plane_state(const struct intel_plane_state *plane_state)
{
	struct intel_plane *plane = to_intel_plane(plane_state->uapi.plane);
	struct drm_i915_private *i915 = to_i915(plane->base.dev);
	const struct drm_framebuffer *fb = plane_state->hw.fb;

	if (!fb) {
		drm_dbg_kms(&i915->drm,
			    "[PLANE:%d:%s] fb: [NOFB], visible: %s\n",
			    plane->base.base.id, plane->base.name,
			    yesno(plane_state->uapi.visible));
		return;
	}

	drm_dbg_kms(&i915->drm,
		    "[PLANE:%d:%s] fb: [FB:%d] %ux%u format = %p4cc modifier = 0x%llx, visible: %s\n",
		    plane->base.base.id, plane->base.name,
		    fb->base.id, fb->width, fb->height, &fb->format->format,
		    fb->modifier, yesno(plane_state->uapi.visible));
	drm_dbg_kms(&i915->drm, "\trotation: 0x%x, scaler: %d\n",
		    plane_state->hw.rotation, plane_state->scaler_id);
	if (plane_state->uapi.visible)
		drm_dbg_kms(&i915->drm,
			    "\tsrc: " DRM_RECT_FP_FMT " dst: " DRM_RECT_FMT "\n",
			    DRM_RECT_FP_ARG(&plane_state->uapi.src),
			    DRM_RECT_ARG(&plane_state->uapi.dst));
}

static void intel_dump_pipe_config(const struct intel_crtc_state *pipe_config,
				   struct intel_atomic_state *state,
				   const char *context)
{
	struct intel_crtc *crtc = to_intel_crtc(pipe_config->uapi.crtc);
	struct drm_i915_private *dev_priv = to_i915(crtc->base.dev);
	const struct intel_plane_state *plane_state;
	struct intel_plane *plane;
	char buf[64];
	int i;

	drm_dbg_kms(&dev_priv->drm, "[CRTC:%d:%s] enable: %s %s\n",
		    crtc->base.base.id, crtc->base.name,
		    yesno(pipe_config->hw.enable), context);

	if (!pipe_config->hw.enable)
		goto dump_planes;

	snprintf_output_types(buf, sizeof(buf), pipe_config->output_types);
	drm_dbg_kms(&dev_priv->drm,
		    "active: %s, output_types: %s (0x%x), output format: %s\n",
		    yesno(pipe_config->hw.active),
		    buf, pipe_config->output_types,
		    output_formats(pipe_config->output_format));

	drm_dbg_kms(&dev_priv->drm,
		    "cpu_transcoder: %s, pipe bpp: %i, dithering: %i\n",
		    transcoder_name(pipe_config->cpu_transcoder),
		    pipe_config->pipe_bpp, pipe_config->dither);

	drm_dbg_kms(&dev_priv->drm, "MST master transcoder: %s\n",
		    transcoder_name(pipe_config->mst_master_transcoder));

	drm_dbg_kms(&dev_priv->drm,
		    "port sync: master transcoder: %s, slave transcoder bitmask = 0x%x\n",
		    transcoder_name(pipe_config->master_transcoder),
		    pipe_config->sync_mode_slaves_mask);

	drm_dbg_kms(&dev_priv->drm, "bigjoiner: %s\n",
		    pipe_config->bigjoiner_slave ? "slave" :
		    pipe_config->bigjoiner ? "master" : "no");

	drm_dbg_kms(&dev_priv->drm, "splitter: %s, link count %d, overlap %d\n",
		    enableddisabled(pipe_config->splitter.enable),
		    pipe_config->splitter.link_count,
		    pipe_config->splitter.pixel_overlap);

	if (pipe_config->has_pch_encoder)
		intel_dump_m_n_config(pipe_config, "fdi",
				      pipe_config->fdi_lanes,
				      &pipe_config->fdi_m_n);

	if (intel_crtc_has_dp_encoder(pipe_config)) {
		intel_dump_m_n_config(pipe_config, "dp m_n",
				pipe_config->lane_count, &pipe_config->dp_m_n);
		if (pipe_config->has_drrs)
			intel_dump_m_n_config(pipe_config, "dp m2_n2",
					      pipe_config->lane_count,
					      &pipe_config->dp_m2_n2);
	}

	drm_dbg_kms(&dev_priv->drm,
		    "audio: %i, infoframes: %i, infoframes enabled: 0x%x\n",
		    pipe_config->has_audio, pipe_config->has_infoframe,
		    pipe_config->infoframes.enable);

	if (pipe_config->infoframes.enable &
	    intel_hdmi_infoframe_enable(HDMI_PACKET_TYPE_GENERAL_CONTROL))
		drm_dbg_kms(&dev_priv->drm, "GCP: 0x%x\n",
			    pipe_config->infoframes.gcp);
	if (pipe_config->infoframes.enable &
	    intel_hdmi_infoframe_enable(HDMI_INFOFRAME_TYPE_AVI))
		intel_dump_infoframe(dev_priv, &pipe_config->infoframes.avi);
	if (pipe_config->infoframes.enable &
	    intel_hdmi_infoframe_enable(HDMI_INFOFRAME_TYPE_SPD))
		intel_dump_infoframe(dev_priv, &pipe_config->infoframes.spd);
	if (pipe_config->infoframes.enable &
	    intel_hdmi_infoframe_enable(HDMI_INFOFRAME_TYPE_VENDOR))
		intel_dump_infoframe(dev_priv, &pipe_config->infoframes.hdmi);
	if (pipe_config->infoframes.enable &
	    intel_hdmi_infoframe_enable(HDMI_INFOFRAME_TYPE_DRM))
		intel_dump_infoframe(dev_priv, &pipe_config->infoframes.drm);
	if (pipe_config->infoframes.enable &
	    intel_hdmi_infoframe_enable(HDMI_PACKET_TYPE_GAMUT_METADATA))
		intel_dump_infoframe(dev_priv, &pipe_config->infoframes.drm);
	if (pipe_config->infoframes.enable &
	    intel_hdmi_infoframe_enable(DP_SDP_VSC))
		intel_dump_dp_vsc_sdp(dev_priv, &pipe_config->infoframes.vsc);

	drm_dbg_kms(&dev_priv->drm, "vrr: %s, vmin: %d, vmax: %d, pipeline full: %d, guardband: %d flipline: %d, vmin vblank: %d, vmax vblank: %d\n",
		    yesno(pipe_config->vrr.enable),
		    pipe_config->vrr.vmin, pipe_config->vrr.vmax,
		    pipe_config->vrr.pipeline_full, pipe_config->vrr.guardband,
		    pipe_config->vrr.flipline,
		    intel_vrr_vmin_vblank_start(pipe_config),
		    intel_vrr_vmax_vblank_start(pipe_config));

	drm_dbg_kms(&dev_priv->drm, "requested mode:\n");
	drm_mode_debug_printmodeline(&pipe_config->hw.mode);
	drm_dbg_kms(&dev_priv->drm, "adjusted mode:\n");
	drm_mode_debug_printmodeline(&pipe_config->hw.adjusted_mode);
	intel_dump_crtc_timings(dev_priv, &pipe_config->hw.adjusted_mode);
	drm_dbg_kms(&dev_priv->drm, "pipe mode:\n");
	drm_mode_debug_printmodeline(&pipe_config->hw.pipe_mode);
	intel_dump_crtc_timings(dev_priv, &pipe_config->hw.pipe_mode);
	drm_dbg_kms(&dev_priv->drm,
		    "port clock: %d, pipe src size: %dx%d, pixel rate %d\n",
		    pipe_config->port_clock,
		    pipe_config->pipe_src_w, pipe_config->pipe_src_h,
		    pipe_config->pixel_rate);

	drm_dbg_kms(&dev_priv->drm, "linetime: %d, ips linetime: %d\n",
		    pipe_config->linetime, pipe_config->ips_linetime);

	if (DISPLAY_VER(dev_priv) >= 9)
		drm_dbg_kms(&dev_priv->drm,
			    "num_scalers: %d, scaler_users: 0x%x, scaler_id: %d\n",
			    crtc->num_scalers,
			    pipe_config->scaler_state.scaler_users,
			    pipe_config->scaler_state.scaler_id);

	if (HAS_GMCH(dev_priv))
		drm_dbg_kms(&dev_priv->drm,
			    "gmch pfit: control: 0x%08x, ratios: 0x%08x, lvds border: 0x%08x\n",
			    pipe_config->gmch_pfit.control,
			    pipe_config->gmch_pfit.pgm_ratios,
			    pipe_config->gmch_pfit.lvds_border_bits);
	else
		drm_dbg_kms(&dev_priv->drm,
			    "pch pfit: " DRM_RECT_FMT ", %s, force thru: %s\n",
			    DRM_RECT_ARG(&pipe_config->pch_pfit.dst),
			    enableddisabled(pipe_config->pch_pfit.enabled),
			    yesno(pipe_config->pch_pfit.force_thru));

	drm_dbg_kms(&dev_priv->drm, "ips: %i, double wide: %i\n",
		    pipe_config->ips_enabled, pipe_config->double_wide);

	intel_dpll_dump_hw_state(dev_priv, &pipe_config->dpll_hw_state);

	if (IS_CHERRYVIEW(dev_priv))
		drm_dbg_kms(&dev_priv->drm,
			    "cgm_mode: 0x%x gamma_mode: 0x%x gamma_enable: %d csc_enable: %d\n",
			    pipe_config->cgm_mode, pipe_config->gamma_mode,
			    pipe_config->gamma_enable, pipe_config->csc_enable);
	else
		drm_dbg_kms(&dev_priv->drm,
			    "csc_mode: 0x%x gamma_mode: 0x%x gamma_enable: %d csc_enable: %d\n",
			    pipe_config->csc_mode, pipe_config->gamma_mode,
			    pipe_config->gamma_enable, pipe_config->csc_enable);

	drm_dbg_kms(&dev_priv->drm, "degamma lut: %d entries, gamma lut: %d entries\n",
		    pipe_config->hw.degamma_lut ?
		    drm_color_lut_size(pipe_config->hw.degamma_lut) : 0,
		    pipe_config->hw.gamma_lut ?
		    drm_color_lut_size(pipe_config->hw.gamma_lut) : 0);

dump_planes:
	if (!state)
		return;

	for_each_new_intel_plane_in_state(state, plane, plane_state, i) {
		if (plane->pipe == crtc->pipe)
			intel_dump_plane_state(plane_state);
	}
}

static bool check_digital_port_conflicts(struct intel_atomic_state *state)
{
	struct drm_device *dev = state->base.dev;
	struct drm_connector *connector;
	struct drm_connector_list_iter conn_iter;
	unsigned int used_ports = 0;
	unsigned int used_mst_ports = 0;
	bool ret = true;

	/*
	 * We're going to peek into connector->state,
	 * hence connection_mutex must be held.
	 */
	drm_modeset_lock_assert_held(&dev->mode_config.connection_mutex);

	/*
	 * Walk the connector list instead of the encoder
	 * list to detect the problem on ddi platforms
	 * where there's just one encoder per digital port.
	 */
	drm_connector_list_iter_begin(dev, &conn_iter);
	drm_for_each_connector_iter(connector, &conn_iter) {
		struct drm_connector_state *connector_state;
		struct intel_encoder *encoder;

		connector_state =
			drm_atomic_get_new_connector_state(&state->base,
							   connector);
		if (!connector_state)
			connector_state = connector->state;

		if (!connector_state->best_encoder)
			continue;

		encoder = to_intel_encoder(connector_state->best_encoder);

		drm_WARN_ON(dev, !connector_state->crtc);

		switch (encoder->type) {
		case INTEL_OUTPUT_DDI:
			if (drm_WARN_ON(dev, !HAS_DDI(to_i915(dev))))
				break;
			fallthrough;
		case INTEL_OUTPUT_DP:
		case INTEL_OUTPUT_HDMI:
		case INTEL_OUTPUT_EDP:
			/* the same port mustn't appear more than once */
			if (used_ports & BIT(encoder->port))
				ret = false;

			used_ports |= BIT(encoder->port);
			break;
		case INTEL_OUTPUT_DP_MST:
			used_mst_ports |=
				1 << encoder->port;
			break;
		default:
			break;
		}
	}
	drm_connector_list_iter_end(&conn_iter);

	/* can't mix MST and SST/HDMI on the same port */
	if (used_ports & used_mst_ports)
		return false;

	return ret;
}

static void
intel_crtc_copy_uapi_to_hw_state_nomodeset(struct intel_atomic_state *state,
					   struct intel_crtc_state *crtc_state)
{
	const struct intel_crtc_state *from_crtc_state = crtc_state;

	if (crtc_state->bigjoiner_slave) {
		from_crtc_state = intel_atomic_get_new_crtc_state(state,
								  crtc_state->bigjoiner_linked_crtc);

		/* No need to copy state if the master state is unchanged */
		if (!from_crtc_state)
			return;
	}

	intel_crtc_copy_color_blobs(crtc_state, from_crtc_state);
}

static void
intel_crtc_copy_uapi_to_hw_state(struct intel_atomic_state *state,
				 struct intel_crtc_state *crtc_state)
{
	crtc_state->hw.enable = crtc_state->uapi.enable;
	crtc_state->hw.active = crtc_state->uapi.active;
	crtc_state->hw.mode = crtc_state->uapi.mode;
	crtc_state->hw.adjusted_mode = crtc_state->uapi.adjusted_mode;
	crtc_state->hw.scaling_filter = crtc_state->uapi.scaling_filter;

	intel_crtc_copy_uapi_to_hw_state_nomodeset(state, crtc_state);
}

static void intel_crtc_copy_hw_to_uapi_state(struct intel_crtc_state *crtc_state)
{
	if (crtc_state->bigjoiner_slave)
		return;

	crtc_state->uapi.enable = crtc_state->hw.enable;
	crtc_state->uapi.active = crtc_state->hw.active;
	drm_WARN_ON(crtc_state->uapi.crtc->dev,
		    drm_atomic_set_mode_for_crtc(&crtc_state->uapi, &crtc_state->hw.mode) < 0);

	crtc_state->uapi.adjusted_mode = crtc_state->hw.adjusted_mode;
	crtc_state->uapi.scaling_filter = crtc_state->hw.scaling_filter;

	/* copy color blobs to uapi */
	drm_property_replace_blob(&crtc_state->uapi.degamma_lut,
				  crtc_state->hw.degamma_lut);
	drm_property_replace_blob(&crtc_state->uapi.gamma_lut,
				  crtc_state->hw.gamma_lut);
	drm_property_replace_blob(&crtc_state->uapi.ctm,
				  crtc_state->hw.ctm);
}

static int
copy_bigjoiner_crtc_state(struct intel_crtc_state *crtc_state,
			  const struct intel_crtc_state *from_crtc_state)
{
	struct intel_crtc_state *saved_state;
	struct intel_crtc *crtc = to_intel_crtc(crtc_state->uapi.crtc);

	saved_state = kmemdup(from_crtc_state, sizeof(*saved_state), GFP_KERNEL);
	if (!saved_state)
		return -ENOMEM;

	saved_state->uapi = crtc_state->uapi;
	saved_state->scaler_state = crtc_state->scaler_state;
	saved_state->shared_dpll = crtc_state->shared_dpll;
	saved_state->dpll_hw_state = crtc_state->dpll_hw_state;
	saved_state->crc_enabled = crtc_state->crc_enabled;

	intel_crtc_free_hw_state(crtc_state);
	memcpy(crtc_state, saved_state, sizeof(*crtc_state));
	kfree(saved_state);

	/* Re-init hw state */
	memset(&crtc_state->hw, 0, sizeof(saved_state->hw));
	crtc_state->hw.enable = from_crtc_state->hw.enable;
	crtc_state->hw.active = from_crtc_state->hw.active;
	crtc_state->hw.pipe_mode = from_crtc_state->hw.pipe_mode;
	crtc_state->hw.adjusted_mode = from_crtc_state->hw.adjusted_mode;

	/* Some fixups */
	crtc_state->uapi.mode_changed = from_crtc_state->uapi.mode_changed;
	crtc_state->uapi.connectors_changed = from_crtc_state->uapi.connectors_changed;
	crtc_state->uapi.active_changed = from_crtc_state->uapi.active_changed;
	crtc_state->nv12_planes = crtc_state->c8_planes = crtc_state->update_planes = 0;
	crtc_state->bigjoiner_linked_crtc = to_intel_crtc(from_crtc_state->uapi.crtc);
	crtc_state->bigjoiner_slave = true;
	crtc_state->cpu_transcoder = (enum transcoder)crtc->pipe;
	crtc_state->has_audio = false;

	return 0;
}

static int
intel_crtc_prepare_cleared_state(struct intel_atomic_state *state,
				 struct intel_crtc_state *crtc_state)
{
	struct intel_crtc *crtc = to_intel_crtc(crtc_state->uapi.crtc);
	struct drm_i915_private *dev_priv = to_i915(crtc->base.dev);
	struct intel_crtc_state *saved_state;

	saved_state = intel_crtc_state_alloc(crtc);
	if (!saved_state)
		return -ENOMEM;

	/* free the old crtc_state->hw members */
	intel_crtc_free_hw_state(crtc_state);

	/* FIXME: before the switch to atomic started, a new pipe_config was
	 * kzalloc'd. Code that depends on any field being zero should be
	 * fixed, so that the crtc_state can be safely duplicated. For now,
	 * only fields that are know to not cause problems are preserved. */

	saved_state->uapi = crtc_state->uapi;
	saved_state->scaler_state = crtc_state->scaler_state;
	saved_state->shared_dpll = crtc_state->shared_dpll;
	saved_state->dpll_hw_state = crtc_state->dpll_hw_state;
	memcpy(saved_state->icl_port_dplls, crtc_state->icl_port_dplls,
	       sizeof(saved_state->icl_port_dplls));
	saved_state->crc_enabled = crtc_state->crc_enabled;
	if (IS_G4X(dev_priv) ||
	    IS_VALLEYVIEW(dev_priv) || IS_CHERRYVIEW(dev_priv))
		saved_state->wm = crtc_state->wm;

	memcpy(crtc_state, saved_state, sizeof(*crtc_state));
	kfree(saved_state);

	intel_crtc_copy_uapi_to_hw_state(state, crtc_state);

	return 0;
}

static int
intel_modeset_pipe_config(struct intel_atomic_state *state,
			  struct intel_crtc_state *pipe_config)
{
	struct drm_crtc *crtc = pipe_config->uapi.crtc;
	struct drm_i915_private *i915 = to_i915(pipe_config->uapi.crtc->dev);
	struct drm_connector *connector;
	struct drm_connector_state *connector_state;
	int base_bpp, ret, i;
	bool retry = true;

	pipe_config->cpu_transcoder =
		(enum transcoder) to_intel_crtc(crtc)->pipe;

	/*
	 * Sanitize sync polarity flags based on requested ones. If neither
	 * positive or negative polarity is requested, treat this as meaning
	 * negative polarity.
	 */
	if (!(pipe_config->hw.adjusted_mode.flags &
	      (DRM_MODE_FLAG_PHSYNC | DRM_MODE_FLAG_NHSYNC)))
		pipe_config->hw.adjusted_mode.flags |= DRM_MODE_FLAG_NHSYNC;

	if (!(pipe_config->hw.adjusted_mode.flags &
	      (DRM_MODE_FLAG_PVSYNC | DRM_MODE_FLAG_NVSYNC)))
		pipe_config->hw.adjusted_mode.flags |= DRM_MODE_FLAG_NVSYNC;

	ret = compute_baseline_pipe_bpp(to_intel_crtc(crtc),
					pipe_config);
	if (ret)
		return ret;

	base_bpp = pipe_config->pipe_bpp;

	/*
	 * Determine the real pipe dimensions. Note that stereo modes can
	 * increase the actual pipe size due to the frame doubling and
	 * insertion of additional space for blanks between the frame. This
	 * is stored in the crtc timings. We use the requested mode to do this
	 * computation to clearly distinguish it from the adjusted mode, which
	 * can be changed by the connectors in the below retry loop.
	 */
	drm_mode_get_hv_timing(&pipe_config->hw.mode,
			       &pipe_config->pipe_src_w,
			       &pipe_config->pipe_src_h);

	for_each_new_connector_in_state(&state->base, connector, connector_state, i) {
		struct intel_encoder *encoder =
			to_intel_encoder(connector_state->best_encoder);

		if (connector_state->crtc != crtc)
			continue;

		if (!check_single_encoder_cloning(state, to_intel_crtc(crtc), encoder)) {
			drm_dbg_kms(&i915->drm,
				    "rejecting invalid cloning configuration\n");
			return -EINVAL;
		}

		/*
		 * Determine output_types before calling the .compute_config()
		 * hooks so that the hooks can use this information safely.
		 */
		if (encoder->compute_output_type)
			pipe_config->output_types |=
				BIT(encoder->compute_output_type(encoder, pipe_config,
								 connector_state));
		else
			pipe_config->output_types |= BIT(encoder->type);
	}

encoder_retry:
	/* Ensure the port clock defaults are reset when retrying. */
	pipe_config->port_clock = 0;
	pipe_config->pixel_multiplier = 1;

	/* Fill in default crtc timings, allow encoders to overwrite them. */
	drm_mode_set_crtcinfo(&pipe_config->hw.adjusted_mode,
			      CRTC_STEREO_DOUBLE);

	/* Pass our mode to the connectors and the CRTC to give them a chance to
	 * adjust it according to limitations or connector properties, and also
	 * a chance to reject the mode entirely.
	 */
	for_each_new_connector_in_state(&state->base, connector, connector_state, i) {
		struct intel_encoder *encoder =
			to_intel_encoder(connector_state->best_encoder);

		if (connector_state->crtc != crtc)
			continue;

		ret = encoder->compute_config(encoder, pipe_config,
					      connector_state);
		if (ret < 0) {
			if (ret != -EDEADLK)
				drm_dbg_kms(&i915->drm,
					    "Encoder config failure: %d\n",
					    ret);
			return ret;
		}
	}

	/* Set default port clock if not overwritten by the encoder. Needs to be
	 * done afterwards in case the encoder adjusts the mode. */
	if (!pipe_config->port_clock)
		pipe_config->port_clock = pipe_config->hw.adjusted_mode.crtc_clock
			* pipe_config->pixel_multiplier;

	ret = intel_crtc_compute_config(to_intel_crtc(crtc), pipe_config);
	if (ret == -EDEADLK)
		return ret;
	if (ret < 0) {
		drm_dbg_kms(&i915->drm, "CRTC fixup failed\n");
		return ret;
	}

	if (ret == I915_DISPLAY_CONFIG_RETRY) {
		if (drm_WARN(&i915->drm, !retry,
			     "loop in pipe configuration computation\n"))
			return -EINVAL;

		drm_dbg_kms(&i915->drm, "CRTC bw constrained, retrying\n");
		retry = false;
		goto encoder_retry;
	}

	/* Dithering seems to not pass-through bits correctly when it should, so
	 * only enable it on 6bpc panels and when its not a compliance
	 * test requesting 6bpc video pattern.
	 */
	pipe_config->dither = (pipe_config->pipe_bpp == 6*3) &&
		!pipe_config->dither_force_disable;
	drm_dbg_kms(&i915->drm,
		    "hw max bpp: %i, pipe bpp: %i, dithering: %i\n",
		    base_bpp, pipe_config->pipe_bpp, pipe_config->dither);

	return 0;
}

static int
intel_modeset_pipe_config_late(struct intel_crtc_state *crtc_state)
{
	struct intel_atomic_state *state =
		to_intel_atomic_state(crtc_state->uapi.state);
	struct intel_crtc *crtc = to_intel_crtc(crtc_state->uapi.crtc);
	struct drm_connector_state *conn_state;
	struct drm_connector *connector;
	int i;

	for_each_new_connector_in_state(&state->base, connector,
					conn_state, i) {
		struct intel_encoder *encoder =
			to_intel_encoder(conn_state->best_encoder);
		int ret;

		if (conn_state->crtc != &crtc->base ||
		    !encoder->compute_config_late)
			continue;

		ret = encoder->compute_config_late(encoder, crtc_state,
						   conn_state);
		if (ret)
			return ret;
	}

	return 0;
}

bool intel_fuzzy_clock_check(int clock1, int clock2)
{
	int diff;

	if (clock1 == clock2)
		return true;

	if (!clock1 || !clock2)
		return false;

	diff = abs(clock1 - clock2);

	if (((((diff + clock1 + clock2) * 100)) / (clock1 + clock2)) < 105)
		return true;

	return false;
}

static bool
intel_compare_m_n(unsigned int m, unsigned int n,
		  unsigned int m2, unsigned int n2,
		  bool exact)
{
	if (m == m2 && n == n2)
		return true;

	if (exact || !m || !n || !m2 || !n2)
		return false;

	BUILD_BUG_ON(DATA_LINK_M_N_MASK > INT_MAX);

	if (n > n2) {
		while (n > n2) {
			m2 <<= 1;
			n2 <<= 1;
		}
	} else if (n < n2) {
		while (n < n2) {
			m <<= 1;
			n <<= 1;
		}
	}

	if (n != n2)
		return false;

	return intel_fuzzy_clock_check(m, m2);
}

static bool
intel_compare_link_m_n(const struct intel_link_m_n *m_n,
		       const struct intel_link_m_n *m2_n2,
		       bool exact)
{
	return m_n->tu == m2_n2->tu &&
		intel_compare_m_n(m_n->gmch_m, m_n->gmch_n,
				  m2_n2->gmch_m, m2_n2->gmch_n, exact) &&
		intel_compare_m_n(m_n->link_m, m_n->link_n,
				  m2_n2->link_m, m2_n2->link_n, exact);
}

static bool
intel_compare_infoframe(const union hdmi_infoframe *a,
			const union hdmi_infoframe *b)
{
	return memcmp(a, b, sizeof(*a)) == 0;
}

static bool
intel_compare_dp_vsc_sdp(const struct drm_dp_vsc_sdp *a,
			 const struct drm_dp_vsc_sdp *b)
{
	return memcmp(a, b, sizeof(*a)) == 0;
}

static void
pipe_config_infoframe_mismatch(struct drm_i915_private *dev_priv,
			       bool fastset, const char *name,
			       const union hdmi_infoframe *a,
			       const union hdmi_infoframe *b)
{
	if (fastset) {
		if (!drm_debug_enabled(DRM_UT_KMS))
			return;

		drm_dbg_kms(&dev_priv->drm,
			    "fastset mismatch in %s infoframe\n", name);
		drm_dbg_kms(&dev_priv->drm, "expected:\n");
		hdmi_infoframe_log(KERN_DEBUG, dev_priv->drm.dev, a);
		drm_dbg_kms(&dev_priv->drm, "found:\n");
		hdmi_infoframe_log(KERN_DEBUG, dev_priv->drm.dev, b);
	} else {
		drm_err(&dev_priv->drm, "mismatch in %s infoframe\n", name);
		drm_err(&dev_priv->drm, "expected:\n");
		hdmi_infoframe_log(KERN_ERR, dev_priv->drm.dev, a);
		drm_err(&dev_priv->drm, "found:\n");
		hdmi_infoframe_log(KERN_ERR, dev_priv->drm.dev, b);
	}
}

static void
pipe_config_dp_vsc_sdp_mismatch(struct drm_i915_private *dev_priv,
				bool fastset, const char *name,
				const struct drm_dp_vsc_sdp *a,
				const struct drm_dp_vsc_sdp *b)
{
	if (fastset) {
		if (!drm_debug_enabled(DRM_UT_KMS))
			return;

		drm_dbg_kms(&dev_priv->drm,
			    "fastset mismatch in %s dp sdp\n", name);
		drm_dbg_kms(&dev_priv->drm, "expected:\n");
		drm_dp_vsc_sdp_log(KERN_DEBUG, dev_priv->drm.dev, a);
		drm_dbg_kms(&dev_priv->drm, "found:\n");
		drm_dp_vsc_sdp_log(KERN_DEBUG, dev_priv->drm.dev, b);
	} else {
		drm_err(&dev_priv->drm, "mismatch in %s dp sdp\n", name);
		drm_err(&dev_priv->drm, "expected:\n");
		drm_dp_vsc_sdp_log(KERN_ERR, dev_priv->drm.dev, a);
		drm_err(&dev_priv->drm, "found:\n");
		drm_dp_vsc_sdp_log(KERN_ERR, dev_priv->drm.dev, b);
	}
}

static void __printf(4, 5)
pipe_config_mismatch(bool fastset, const struct intel_crtc *crtc,
		     const char *name, const char *format, ...)
{
	struct drm_i915_private *i915 = to_i915(crtc->base.dev);
	struct va_format vaf;
	va_list args;

	va_start(args, format);
	vaf.fmt = format;
	vaf.va = &args;

	if (fastset)
		drm_dbg_kms(&i915->drm,
			    "[CRTC:%d:%s] fastset mismatch in %s %pV\n",
			    crtc->base.base.id, crtc->base.name, name, &vaf);
	else
		drm_err(&i915->drm, "[CRTC:%d:%s] mismatch in %s %pV\n",
			crtc->base.base.id, crtc->base.name, name, &vaf);

	va_end(args);
}

static bool fastboot_enabled(struct drm_i915_private *dev_priv)
{
	if (dev_priv->params.fastboot != -1)
		return dev_priv->params.fastboot;

	/* Enable fastboot by default on Skylake and newer */
	if (DISPLAY_VER(dev_priv) >= 9)
		return true;

	/* Enable fastboot by default on VLV and CHV */
	if (IS_VALLEYVIEW(dev_priv) || IS_CHERRYVIEW(dev_priv))
		return true;

	/* Disabled by default on all others */
	return false;
}

static bool
intel_pipe_config_compare(const struct intel_crtc_state *current_config,
			  const struct intel_crtc_state *pipe_config,
			  bool fastset)
{
	struct drm_i915_private *dev_priv = to_i915(current_config->uapi.crtc->dev);
	struct intel_crtc *crtc = to_intel_crtc(pipe_config->uapi.crtc);
	bool ret = true;
	u32 bp_gamma = 0;
	bool fixup_inherited = fastset &&
		current_config->inherited && !pipe_config->inherited;

	if (fixup_inherited && !fastboot_enabled(dev_priv)) {
		drm_dbg_kms(&dev_priv->drm,
			    "initial modeset and fastboot not set\n");
		ret = false;
	}

#define PIPE_CONF_CHECK_X(name) do { \
	if (current_config->name != pipe_config->name) { \
		pipe_config_mismatch(fastset, crtc, __stringify(name), \
				     "(expected 0x%08x, found 0x%08x)", \
				     current_config->name, \
				     pipe_config->name); \
		ret = false; \
	} \
} while (0)

#define PIPE_CONF_CHECK_X_WITH_MASK(name, mask) do { \
	if ((current_config->name & (mask)) != (pipe_config->name & (mask))) { \
		pipe_config_mismatch(fastset, crtc, __stringify(name), \
				     "(expected 0x%08x, found 0x%08x)", \
				     current_config->name & (mask), \
				     pipe_config->name & (mask)); \
		ret = false; \
	} \
} while (0)

#define PIPE_CONF_CHECK_I(name) do { \
	if (current_config->name != pipe_config->name) { \
		pipe_config_mismatch(fastset, crtc, __stringify(name), \
				     "(expected %i, found %i)", \
				     current_config->name, \
				     pipe_config->name); \
		ret = false; \
	} \
} while (0)

#define PIPE_CONF_CHECK_BOOL(name) do { \
	if (current_config->name != pipe_config->name) { \
		pipe_config_mismatch(fastset, crtc,  __stringify(name), \
				     "(expected %s, found %s)", \
				     yesno(current_config->name), \
				     yesno(pipe_config->name)); \
		ret = false; \
	} \
} while (0)

/*
 * Checks state where we only read out the enabling, but not the entire
 * state itself (like full infoframes or ELD for audio). These states
 * require a full modeset on bootup to fix up.
 */
#define PIPE_CONF_CHECK_BOOL_INCOMPLETE(name) do { \
	if (!fixup_inherited || (!current_config->name && !pipe_config->name)) { \
		PIPE_CONF_CHECK_BOOL(name); \
	} else { \
		pipe_config_mismatch(fastset, crtc, __stringify(name), \
				     "unable to verify whether state matches exactly, forcing modeset (expected %s, found %s)", \
				     yesno(current_config->name), \
				     yesno(pipe_config->name)); \
		ret = false; \
	} \
} while (0)

#define PIPE_CONF_CHECK_P(name) do { \
	if (current_config->name != pipe_config->name) { \
		pipe_config_mismatch(fastset, crtc, __stringify(name), \
				     "(expected %p, found %p)", \
				     current_config->name, \
				     pipe_config->name); \
		ret = false; \
	} \
} while (0)

#define PIPE_CONF_CHECK_M_N(name) do { \
	if (!intel_compare_link_m_n(&current_config->name, \
				    &pipe_config->name,\
				    !fastset)) { \
		pipe_config_mismatch(fastset, crtc, __stringify(name), \
				     "(expected tu %i gmch %i/%i link %i/%i, " \
				     "found tu %i, gmch %i/%i link %i/%i)", \
				     current_config->name.tu, \
				     current_config->name.gmch_m, \
				     current_config->name.gmch_n, \
				     current_config->name.link_m, \
				     current_config->name.link_n, \
				     pipe_config->name.tu, \
				     pipe_config->name.gmch_m, \
				     pipe_config->name.gmch_n, \
				     pipe_config->name.link_m, \
				     pipe_config->name.link_n); \
		ret = false; \
	} \
} while (0)

/* This is required for BDW+ where there is only one set of registers for
 * switching between high and low RR.
 * This macro can be used whenever a comparison has to be made between one
 * hw state and multiple sw state variables.
 */
#define PIPE_CONF_CHECK_M_N_ALT(name, alt_name) do { \
	if (!intel_compare_link_m_n(&current_config->name, \
				    &pipe_config->name, !fastset) && \
	    !intel_compare_link_m_n(&current_config->alt_name, \
				    &pipe_config->name, !fastset)) { \
		pipe_config_mismatch(fastset, crtc, __stringify(name), \
				     "(expected tu %i gmch %i/%i link %i/%i, " \
				     "or tu %i gmch %i/%i link %i/%i, " \
				     "found tu %i, gmch %i/%i link %i/%i)", \
				     current_config->name.tu, \
				     current_config->name.gmch_m, \
				     current_config->name.gmch_n, \
				     current_config->name.link_m, \
				     current_config->name.link_n, \
				     current_config->alt_name.tu, \
				     current_config->alt_name.gmch_m, \
				     current_config->alt_name.gmch_n, \
				     current_config->alt_name.link_m, \
				     current_config->alt_name.link_n, \
				     pipe_config->name.tu, \
				     pipe_config->name.gmch_m, \
				     pipe_config->name.gmch_n, \
				     pipe_config->name.link_m, \
				     pipe_config->name.link_n); \
		ret = false; \
	} \
} while (0)

#define PIPE_CONF_CHECK_FLAGS(name, mask) do { \
	if ((current_config->name ^ pipe_config->name) & (mask)) { \
		pipe_config_mismatch(fastset, crtc, __stringify(name), \
				     "(%x) (expected %i, found %i)", \
				     (mask), \
				     current_config->name & (mask), \
				     pipe_config->name & (mask)); \
		ret = false; \
	} \
} while (0)

#define PIPE_CONF_CHECK_CLOCK_FUZZY(name) do { \
	if (!intel_fuzzy_clock_check(current_config->name, pipe_config->name)) { \
		pipe_config_mismatch(fastset, crtc, __stringify(name), \
				     "(expected %i, found %i)", \
				     current_config->name, \
				     pipe_config->name); \
		ret = false; \
	} \
} while (0)

#define PIPE_CONF_CHECK_INFOFRAME(name) do { \
	if (!intel_compare_infoframe(&current_config->infoframes.name, \
				     &pipe_config->infoframes.name)) { \
		pipe_config_infoframe_mismatch(dev_priv, fastset, __stringify(name), \
					       &current_config->infoframes.name, \
					       &pipe_config->infoframes.name); \
		ret = false; \
	} \
} while (0)

#define PIPE_CONF_CHECK_DP_VSC_SDP(name) do { \
	if (!current_config->has_psr && !pipe_config->has_psr && \
	    !intel_compare_dp_vsc_sdp(&current_config->infoframes.name, \
				      &pipe_config->infoframes.name)) { \
		pipe_config_dp_vsc_sdp_mismatch(dev_priv, fastset, __stringify(name), \
						&current_config->infoframes.name, \
						&pipe_config->infoframes.name); \
		ret = false; \
	} \
} while (0)

#define PIPE_CONF_CHECK_COLOR_LUT(name1, name2, bit_precision) do { \
	if (current_config->name1 != pipe_config->name1) { \
		pipe_config_mismatch(fastset, crtc, __stringify(name1), \
				"(expected %i, found %i, won't compare lut values)", \
				current_config->name1, \
				pipe_config->name1); \
		ret = false;\
	} else { \
		if (!intel_color_lut_equal(current_config->name2, \
					pipe_config->name2, pipe_config->name1, \
					bit_precision)) { \
			pipe_config_mismatch(fastset, crtc, __stringify(name2), \
					"hw_state doesn't match sw_state"); \
			ret = false; \
		} \
	} \
} while (0)

#define PIPE_CONF_QUIRK(quirk) \
	((current_config->quirks | pipe_config->quirks) & (quirk))

	PIPE_CONF_CHECK_I(cpu_transcoder);

	PIPE_CONF_CHECK_BOOL(has_pch_encoder);
	PIPE_CONF_CHECK_I(fdi_lanes);
	PIPE_CONF_CHECK_M_N(fdi_m_n);

	PIPE_CONF_CHECK_I(lane_count);
	PIPE_CONF_CHECK_X(lane_lat_optim_mask);

	if (DISPLAY_VER(dev_priv) < 8) {
		PIPE_CONF_CHECK_M_N(dp_m_n);

		if (current_config->has_drrs)
			PIPE_CONF_CHECK_M_N(dp_m2_n2);
	} else
		PIPE_CONF_CHECK_M_N_ALT(dp_m_n, dp_m2_n2);

	PIPE_CONF_CHECK_X(output_types);

	/* FIXME do the readout properly and get rid of this quirk */
	if (!PIPE_CONF_QUIRK(PIPE_CONFIG_QUIRK_BIGJOINER_SLAVE)) {
		PIPE_CONF_CHECK_I(hw.pipe_mode.crtc_hdisplay);
		PIPE_CONF_CHECK_I(hw.pipe_mode.crtc_htotal);
		PIPE_CONF_CHECK_I(hw.pipe_mode.crtc_hblank_start);
		PIPE_CONF_CHECK_I(hw.pipe_mode.crtc_hblank_end);
		PIPE_CONF_CHECK_I(hw.pipe_mode.crtc_hsync_start);
		PIPE_CONF_CHECK_I(hw.pipe_mode.crtc_hsync_end);

		PIPE_CONF_CHECK_I(hw.pipe_mode.crtc_vdisplay);
		PIPE_CONF_CHECK_I(hw.pipe_mode.crtc_vtotal);
		PIPE_CONF_CHECK_I(hw.pipe_mode.crtc_vblank_start);
		PIPE_CONF_CHECK_I(hw.pipe_mode.crtc_vblank_end);
		PIPE_CONF_CHECK_I(hw.pipe_mode.crtc_vsync_start);
		PIPE_CONF_CHECK_I(hw.pipe_mode.crtc_vsync_end);

		PIPE_CONF_CHECK_I(hw.adjusted_mode.crtc_hdisplay);
		PIPE_CONF_CHECK_I(hw.adjusted_mode.crtc_htotal);
		PIPE_CONF_CHECK_I(hw.adjusted_mode.crtc_hblank_start);
		PIPE_CONF_CHECK_I(hw.adjusted_mode.crtc_hblank_end);
		PIPE_CONF_CHECK_I(hw.adjusted_mode.crtc_hsync_start);
		PIPE_CONF_CHECK_I(hw.adjusted_mode.crtc_hsync_end);

		PIPE_CONF_CHECK_I(hw.adjusted_mode.crtc_vdisplay);
		PIPE_CONF_CHECK_I(hw.adjusted_mode.crtc_vtotal);
		PIPE_CONF_CHECK_I(hw.adjusted_mode.crtc_vblank_start);
		PIPE_CONF_CHECK_I(hw.adjusted_mode.crtc_vblank_end);
		PIPE_CONF_CHECK_I(hw.adjusted_mode.crtc_vsync_start);
		PIPE_CONF_CHECK_I(hw.adjusted_mode.crtc_vsync_end);

		PIPE_CONF_CHECK_I(pixel_multiplier);

		PIPE_CONF_CHECK_FLAGS(hw.adjusted_mode.flags,
				      DRM_MODE_FLAG_INTERLACE);

		if (!PIPE_CONF_QUIRK(PIPE_CONFIG_QUIRK_MODE_SYNC_FLAGS)) {
			PIPE_CONF_CHECK_FLAGS(hw.adjusted_mode.flags,
					      DRM_MODE_FLAG_PHSYNC);
			PIPE_CONF_CHECK_FLAGS(hw.adjusted_mode.flags,
					      DRM_MODE_FLAG_NHSYNC);
			PIPE_CONF_CHECK_FLAGS(hw.adjusted_mode.flags,
					      DRM_MODE_FLAG_PVSYNC);
			PIPE_CONF_CHECK_FLAGS(hw.adjusted_mode.flags,
					      DRM_MODE_FLAG_NVSYNC);
		}
	}

	PIPE_CONF_CHECK_I(output_format);
	PIPE_CONF_CHECK_BOOL(has_hdmi_sink);
	if ((DISPLAY_VER(dev_priv) < 8 && !IS_HASWELL(dev_priv)) ||
	    IS_VALLEYVIEW(dev_priv) || IS_CHERRYVIEW(dev_priv))
		PIPE_CONF_CHECK_BOOL(limited_color_range);

	PIPE_CONF_CHECK_BOOL(hdmi_scrambling);
	PIPE_CONF_CHECK_BOOL(hdmi_high_tmds_clock_ratio);
	PIPE_CONF_CHECK_BOOL(has_infoframe);
	/* FIXME do the readout properly and get rid of this quirk */
	if (!PIPE_CONF_QUIRK(PIPE_CONFIG_QUIRK_BIGJOINER_SLAVE))
		PIPE_CONF_CHECK_BOOL(fec_enable);

	PIPE_CONF_CHECK_BOOL_INCOMPLETE(has_audio);

	PIPE_CONF_CHECK_X(gmch_pfit.control);
	/* pfit ratios are autocomputed by the hw on gen4+ */
	if (DISPLAY_VER(dev_priv) < 4)
		PIPE_CONF_CHECK_X(gmch_pfit.pgm_ratios);
	PIPE_CONF_CHECK_X(gmch_pfit.lvds_border_bits);

	/*
	 * Changing the EDP transcoder input mux
	 * (A_ONOFF vs. A_ON) requires a full modeset.
	 */
	PIPE_CONF_CHECK_BOOL(pch_pfit.force_thru);

	if (!fastset) {
		PIPE_CONF_CHECK_I(pipe_src_w);
		PIPE_CONF_CHECK_I(pipe_src_h);

		PIPE_CONF_CHECK_BOOL(pch_pfit.enabled);
		if (current_config->pch_pfit.enabled) {
			PIPE_CONF_CHECK_I(pch_pfit.dst.x1);
			PIPE_CONF_CHECK_I(pch_pfit.dst.y1);
			PIPE_CONF_CHECK_I(pch_pfit.dst.x2);
			PIPE_CONF_CHECK_I(pch_pfit.dst.y2);
		}

		PIPE_CONF_CHECK_I(scaler_state.scaler_id);
		/* FIXME do the readout properly and get rid of this quirk */
		if (!PIPE_CONF_QUIRK(PIPE_CONFIG_QUIRK_BIGJOINER_SLAVE))
			PIPE_CONF_CHECK_CLOCK_FUZZY(pixel_rate);

		PIPE_CONF_CHECK_X(gamma_mode);
		if (IS_CHERRYVIEW(dev_priv))
			PIPE_CONF_CHECK_X(cgm_mode);
		else
			PIPE_CONF_CHECK_X(csc_mode);
		PIPE_CONF_CHECK_BOOL(gamma_enable);
		PIPE_CONF_CHECK_BOOL(csc_enable);

		PIPE_CONF_CHECK_I(linetime);
		PIPE_CONF_CHECK_I(ips_linetime);

		bp_gamma = intel_color_get_gamma_bit_precision(pipe_config);
		if (bp_gamma)
			PIPE_CONF_CHECK_COLOR_LUT(gamma_mode, hw.gamma_lut, bp_gamma);

		PIPE_CONF_CHECK_BOOL(has_psr);
		PIPE_CONF_CHECK_BOOL(has_psr2);
		PIPE_CONF_CHECK_BOOL(enable_psr2_sel_fetch);
		PIPE_CONF_CHECK_I(dc3co_exitline);
	}

	PIPE_CONF_CHECK_BOOL(double_wide);

	if (dev_priv->dpll.mgr)
		PIPE_CONF_CHECK_P(shared_dpll);

	/* FIXME do the readout properly and get rid of this quirk */
	if (dev_priv->dpll.mgr && !PIPE_CONF_QUIRK(PIPE_CONFIG_QUIRK_BIGJOINER_SLAVE)) {
		PIPE_CONF_CHECK_X(dpll_hw_state.dpll);
		PIPE_CONF_CHECK_X(dpll_hw_state.dpll_md);
		PIPE_CONF_CHECK_X(dpll_hw_state.fp0);
		PIPE_CONF_CHECK_X(dpll_hw_state.fp1);
		PIPE_CONF_CHECK_X(dpll_hw_state.wrpll);
		PIPE_CONF_CHECK_X(dpll_hw_state.spll);
		PIPE_CONF_CHECK_X(dpll_hw_state.ctrl1);
		PIPE_CONF_CHECK_X(dpll_hw_state.cfgcr1);
		PIPE_CONF_CHECK_X(dpll_hw_state.cfgcr2);
		PIPE_CONF_CHECK_X(dpll_hw_state.cfgcr0);
		PIPE_CONF_CHECK_X(dpll_hw_state.ebb0);
		PIPE_CONF_CHECK_X(dpll_hw_state.ebb4);
		PIPE_CONF_CHECK_X(dpll_hw_state.pll0);
		PIPE_CONF_CHECK_X(dpll_hw_state.pll1);
		PIPE_CONF_CHECK_X(dpll_hw_state.pll2);
		PIPE_CONF_CHECK_X(dpll_hw_state.pll3);
		PIPE_CONF_CHECK_X(dpll_hw_state.pll6);
		PIPE_CONF_CHECK_X(dpll_hw_state.pll8);
		PIPE_CONF_CHECK_X(dpll_hw_state.pll9);
		PIPE_CONF_CHECK_X(dpll_hw_state.pll10);
		PIPE_CONF_CHECK_X(dpll_hw_state.pcsdw12);
		PIPE_CONF_CHECK_X(dpll_hw_state.mg_refclkin_ctl);
		PIPE_CONF_CHECK_X(dpll_hw_state.mg_clktop2_coreclkctl1);
		PIPE_CONF_CHECK_X(dpll_hw_state.mg_clktop2_hsclkctl);
		PIPE_CONF_CHECK_X(dpll_hw_state.mg_pll_div0);
		PIPE_CONF_CHECK_X(dpll_hw_state.mg_pll_div1);
		PIPE_CONF_CHECK_X(dpll_hw_state.mg_pll_lf);
		PIPE_CONF_CHECK_X(dpll_hw_state.mg_pll_frac_lock);
		PIPE_CONF_CHECK_X(dpll_hw_state.mg_pll_ssc);
		PIPE_CONF_CHECK_X(dpll_hw_state.mg_pll_bias);
		PIPE_CONF_CHECK_X(dpll_hw_state.mg_pll_tdc_coldst_bias);
	}

	if (!PIPE_CONF_QUIRK(PIPE_CONFIG_QUIRK_BIGJOINER_SLAVE)) {
		PIPE_CONF_CHECK_X(dsi_pll.ctrl);
		PIPE_CONF_CHECK_X(dsi_pll.div);

		if (IS_G4X(dev_priv) || DISPLAY_VER(dev_priv) >= 5)
			PIPE_CONF_CHECK_I(pipe_bpp);

		PIPE_CONF_CHECK_CLOCK_FUZZY(hw.pipe_mode.crtc_clock);
		PIPE_CONF_CHECK_CLOCK_FUZZY(hw.adjusted_mode.crtc_clock);
		PIPE_CONF_CHECK_CLOCK_FUZZY(port_clock);

		PIPE_CONF_CHECK_I(min_voltage_level);
	}

	if (fastset && (current_config->has_psr || pipe_config->has_psr))
		PIPE_CONF_CHECK_X_WITH_MASK(infoframes.enable,
					    ~intel_hdmi_infoframe_enable(DP_SDP_VSC));
	else
		PIPE_CONF_CHECK_X(infoframes.enable);

	PIPE_CONF_CHECK_X(infoframes.gcp);
	PIPE_CONF_CHECK_INFOFRAME(avi);
	PIPE_CONF_CHECK_INFOFRAME(spd);
	PIPE_CONF_CHECK_INFOFRAME(hdmi);
	PIPE_CONF_CHECK_INFOFRAME(drm);
	PIPE_CONF_CHECK_DP_VSC_SDP(vsc);

	PIPE_CONF_CHECK_X(sync_mode_slaves_mask);
	PIPE_CONF_CHECK_I(master_transcoder);
	PIPE_CONF_CHECK_BOOL(bigjoiner);
	PIPE_CONF_CHECK_BOOL(bigjoiner_slave);
	PIPE_CONF_CHECK_P(bigjoiner_linked_crtc);

	PIPE_CONF_CHECK_I(dsc.compression_enable);
	PIPE_CONF_CHECK_I(dsc.dsc_split);
	PIPE_CONF_CHECK_I(dsc.compressed_bpp);

	PIPE_CONF_CHECK_BOOL(splitter.enable);
	PIPE_CONF_CHECK_I(splitter.link_count);
	PIPE_CONF_CHECK_I(splitter.pixel_overlap);

	PIPE_CONF_CHECK_I(mst_master_transcoder);

	PIPE_CONF_CHECK_BOOL(vrr.enable);
	PIPE_CONF_CHECK_I(vrr.vmin);
	PIPE_CONF_CHECK_I(vrr.vmax);
	PIPE_CONF_CHECK_I(vrr.flipline);
	PIPE_CONF_CHECK_I(vrr.pipeline_full);
	PIPE_CONF_CHECK_I(vrr.guardband);

#undef PIPE_CONF_CHECK_X
#undef PIPE_CONF_CHECK_I
#undef PIPE_CONF_CHECK_BOOL
#undef PIPE_CONF_CHECK_BOOL_INCOMPLETE
#undef PIPE_CONF_CHECK_P
#undef PIPE_CONF_CHECK_FLAGS
#undef PIPE_CONF_CHECK_CLOCK_FUZZY
#undef PIPE_CONF_CHECK_COLOR_LUT
#undef PIPE_CONF_QUIRK

	return ret;
}

static void intel_pipe_config_sanity_check(struct drm_i915_private *dev_priv,
					   const struct intel_crtc_state *pipe_config)
{
	if (pipe_config->has_pch_encoder) {
		int fdi_dotclock = intel_dotclock_calculate(intel_fdi_link_freq(dev_priv, pipe_config),
							    &pipe_config->fdi_m_n);
		int dotclock = pipe_config->hw.adjusted_mode.crtc_clock;

		/*
		 * FDI already provided one idea for the dotclock.
		 * Yell if the encoder disagrees.
		 */
		drm_WARN(&dev_priv->drm,
			 !intel_fuzzy_clock_check(fdi_dotclock, dotclock),
			 "FDI dotclock and encoder dotclock mismatch, fdi: %i, encoder: %i\n",
			 fdi_dotclock, dotclock);
	}
}

static void verify_wm_state(struct intel_crtc *crtc,
			    struct intel_crtc_state *new_crtc_state)
{
	struct drm_i915_private *dev_priv = to_i915(crtc->base.dev);
	struct skl_hw_state {
		struct skl_ddb_entry ddb_y[I915_MAX_PLANES];
		struct skl_ddb_entry ddb_uv[I915_MAX_PLANES];
		struct skl_pipe_wm wm;
	} *hw;
	const struct skl_pipe_wm *sw_wm = &new_crtc_state->wm.skl.optimal;
	int level, max_level = ilk_wm_max_level(dev_priv);
	struct intel_plane *plane;
	u8 hw_enabled_slices;

	if (DISPLAY_VER(dev_priv) < 9 || !new_crtc_state->hw.active)
		return;

	hw = kzalloc(sizeof(*hw), GFP_KERNEL);
	if (!hw)
		return;

	skl_pipe_wm_get_hw_state(crtc, &hw->wm);

	skl_pipe_ddb_get_hw_state(crtc, hw->ddb_y, hw->ddb_uv);

	hw_enabled_slices = intel_enabled_dbuf_slices_mask(dev_priv);

	if (DISPLAY_VER(dev_priv) >= 11 &&
	    hw_enabled_slices != dev_priv->dbuf.enabled_slices)
		drm_err(&dev_priv->drm,
			"mismatch in DBUF Slices (expected 0x%x, got 0x%x)\n",
			dev_priv->dbuf.enabled_slices,
			hw_enabled_slices);

	for_each_intel_plane_on_crtc(&dev_priv->drm, crtc, plane) {
		const struct skl_ddb_entry *hw_ddb_entry, *sw_ddb_entry;
		const struct skl_wm_level *hw_wm_level, *sw_wm_level;

		/* Watermarks */
		for (level = 0; level <= max_level; level++) {
			hw_wm_level = &hw->wm.planes[plane->id].wm[level];
			sw_wm_level = skl_plane_wm_level(sw_wm, plane->id, level);

			if (skl_wm_level_equals(hw_wm_level, sw_wm_level))
				continue;

			drm_err(&dev_priv->drm,
				"[PLANE:%d:%s] mismatch in WM%d (expected e=%d b=%u l=%u, got e=%d b=%u l=%u)\n",
				plane->base.base.id, plane->base.name, level,
				sw_wm_level->enable,
				sw_wm_level->blocks,
				sw_wm_level->lines,
				hw_wm_level->enable,
				hw_wm_level->blocks,
				hw_wm_level->lines);
		}

		hw_wm_level = &hw->wm.planes[plane->id].trans_wm;
		sw_wm_level = skl_plane_trans_wm(sw_wm, plane->id);

		if (!skl_wm_level_equals(hw_wm_level, sw_wm_level)) {
			drm_err(&dev_priv->drm,
				"[PLANE:%d:%s] mismatch in trans WM (expected e=%d b=%u l=%u, got e=%d b=%u l=%u)\n",
				plane->base.base.id, plane->base.name,
				sw_wm_level->enable,
				sw_wm_level->blocks,
				sw_wm_level->lines,
				hw_wm_level->enable,
				hw_wm_level->blocks,
				hw_wm_level->lines);
		}

		hw_wm_level = &hw->wm.planes[plane->id].sagv.wm0;
		sw_wm_level = &sw_wm->planes[plane->id].sagv.wm0;

		if (HAS_HW_SAGV_WM(dev_priv) &&
		    !skl_wm_level_equals(hw_wm_level, sw_wm_level)) {
			drm_err(&dev_priv->drm,
				"[PLANE:%d:%s] mismatch in SAGV WM (expected e=%d b=%u l=%u, got e=%d b=%u l=%u)\n",
				plane->base.base.id, plane->base.name,
				sw_wm_level->enable,
				sw_wm_level->blocks,
				sw_wm_level->lines,
				hw_wm_level->enable,
				hw_wm_level->blocks,
				hw_wm_level->lines);
		}

		hw_wm_level = &hw->wm.planes[plane->id].sagv.trans_wm;
		sw_wm_level = &sw_wm->planes[plane->id].sagv.trans_wm;

		if (HAS_HW_SAGV_WM(dev_priv) &&
		    !skl_wm_level_equals(hw_wm_level, sw_wm_level)) {
			drm_err(&dev_priv->drm,
				"[PLANE:%d:%s] mismatch in SAGV trans WM (expected e=%d b=%u l=%u, got e=%d b=%u l=%u)\n",
				plane->base.base.id, plane->base.name,
				sw_wm_level->enable,
				sw_wm_level->blocks,
				sw_wm_level->lines,
				hw_wm_level->enable,
				hw_wm_level->blocks,
				hw_wm_level->lines);
		}

		/* DDB */
		hw_ddb_entry = &hw->ddb_y[plane->id];
		sw_ddb_entry = &new_crtc_state->wm.skl.plane_ddb_y[plane->id];

		if (!skl_ddb_entry_equal(hw_ddb_entry, sw_ddb_entry)) {
			drm_err(&dev_priv->drm,
				"[PLANE:%d:%s] mismatch in DDB (expected (%u,%u), found (%u,%u))\n",
				plane->base.base.id, plane->base.name,
				sw_ddb_entry->start, sw_ddb_entry->end,
				hw_ddb_entry->start, hw_ddb_entry->end);
		}
	}

	kfree(hw);
}

static void
verify_connector_state(struct intel_atomic_state *state,
		       struct intel_crtc *crtc)
{
	struct drm_connector *connector;
	struct drm_connector_state *new_conn_state;
	int i;

	for_each_new_connector_in_state(&state->base, connector, new_conn_state, i) {
		struct drm_encoder *encoder = connector->encoder;
		struct intel_crtc_state *crtc_state = NULL;

		if (new_conn_state->crtc != &crtc->base)
			continue;

		if (crtc)
			crtc_state = intel_atomic_get_new_crtc_state(state, crtc);

		intel_connector_verify_state(crtc_state, new_conn_state);

		I915_STATE_WARN(new_conn_state->best_encoder != encoder,
		     "connector's atomic encoder doesn't match legacy encoder\n");
	}
}

static void
verify_encoder_state(struct drm_i915_private *dev_priv, struct intel_atomic_state *state)
{
	struct intel_encoder *encoder;
	struct drm_connector *connector;
	struct drm_connector_state *old_conn_state, *new_conn_state;
	int i;

	for_each_intel_encoder(&dev_priv->drm, encoder) {
		bool enabled = false, found = false;
		enum pipe pipe;

		drm_dbg_kms(&dev_priv->drm, "[ENCODER:%d:%s]\n",
			    encoder->base.base.id,
			    encoder->base.name);

		for_each_oldnew_connector_in_state(&state->base, connector, old_conn_state,
						   new_conn_state, i) {
			if (old_conn_state->best_encoder == &encoder->base)
				found = true;

			if (new_conn_state->best_encoder != &encoder->base)
				continue;
			found = enabled = true;

			I915_STATE_WARN(new_conn_state->crtc !=
					encoder->base.crtc,
			     "connector's crtc doesn't match encoder crtc\n");
		}

		if (!found)
			continue;

		I915_STATE_WARN(!!encoder->base.crtc != enabled,
		     "encoder's enabled state mismatch "
		     "(expected %i, found %i)\n",
		     !!encoder->base.crtc, enabled);

		if (!encoder->base.crtc) {
			bool active;

			active = encoder->get_hw_state(encoder, &pipe);
			I915_STATE_WARN(active,
			     "encoder detached but still enabled on pipe %c.\n",
			     pipe_name(pipe));
		}
	}
}

static void
verify_crtc_state(struct intel_crtc *crtc,
		  struct intel_crtc_state *old_crtc_state,
		  struct intel_crtc_state *new_crtc_state)
{
	struct drm_device *dev = crtc->base.dev;
	struct drm_i915_private *dev_priv = to_i915(dev);
	struct intel_encoder *encoder;
	struct intel_crtc_state *pipe_config = old_crtc_state;
	struct drm_atomic_state *state = old_crtc_state->uapi.state;
	struct intel_crtc *master = crtc;

	__drm_atomic_helper_crtc_destroy_state(&old_crtc_state->uapi);
	intel_crtc_free_hw_state(old_crtc_state);
	intel_crtc_state_reset(old_crtc_state, crtc);
	old_crtc_state->uapi.state = state;

	drm_dbg_kms(&dev_priv->drm, "[CRTC:%d:%s]\n", crtc->base.base.id,
		    crtc->base.name);

	pipe_config->hw.enable = new_crtc_state->hw.enable;

	intel_crtc_get_pipe_config(pipe_config);

	/* we keep both pipes enabled on 830 */
	if (IS_I830(dev_priv) && pipe_config->hw.active)
		pipe_config->hw.active = new_crtc_state->hw.active;

	I915_STATE_WARN(new_crtc_state->hw.active != pipe_config->hw.active,
			"crtc active state doesn't match with hw state "
			"(expected %i, found %i)\n",
			new_crtc_state->hw.active, pipe_config->hw.active);

	I915_STATE_WARN(crtc->active != new_crtc_state->hw.active,
			"transitional active state does not match atomic hw state "
			"(expected %i, found %i)\n",
			new_crtc_state->hw.active, crtc->active);

	if (new_crtc_state->bigjoiner_slave)
		master = new_crtc_state->bigjoiner_linked_crtc;

	for_each_encoder_on_crtc(dev, &master->base, encoder) {
		enum pipe pipe;
		bool active;

		active = encoder->get_hw_state(encoder, &pipe);
		I915_STATE_WARN(active != new_crtc_state->hw.active,
				"[ENCODER:%i] active %i with crtc active %i\n",
				encoder->base.base.id, active,
				new_crtc_state->hw.active);

		I915_STATE_WARN(active && master->pipe != pipe,
				"Encoder connected to wrong pipe %c\n",
				pipe_name(pipe));

		if (active)
			intel_encoder_get_config(encoder, pipe_config);
	}

	if (!new_crtc_state->hw.active)
		return;

	if (new_crtc_state->bigjoiner_slave)
		/* No PLLs set for slave */
		pipe_config->shared_dpll = NULL;

	intel_pipe_config_sanity_check(dev_priv, pipe_config);

	if (!intel_pipe_config_compare(new_crtc_state,
				       pipe_config, false)) {
		I915_STATE_WARN(1, "pipe state doesn't match!\n");
		intel_dump_pipe_config(pipe_config, NULL, "[hw state]");
		intel_dump_pipe_config(new_crtc_state, NULL, "[sw state]");
	}
}

static void
intel_verify_planes(struct intel_atomic_state *state)
{
	struct intel_plane *plane;
	const struct intel_plane_state *plane_state;
	int i;

	for_each_new_intel_plane_in_state(state, plane,
					  plane_state, i)
		assert_plane(plane, plane_state->planar_slave ||
			     plane_state->uapi.visible);
}

static void
verify_single_dpll_state(struct drm_i915_private *dev_priv,
			 struct intel_shared_dpll *pll,
			 struct intel_crtc *crtc,
			 struct intel_crtc_state *new_crtc_state)
{
	struct intel_dpll_hw_state dpll_hw_state;
	u8 pipe_mask;
	bool active;

	memset(&dpll_hw_state, 0, sizeof(dpll_hw_state));

	drm_dbg_kms(&dev_priv->drm, "%s\n", pll->info->name);

	active = intel_dpll_get_hw_state(dev_priv, pll, &dpll_hw_state);

	if (!(pll->info->flags & INTEL_DPLL_ALWAYS_ON)) {
		I915_STATE_WARN(!pll->on && pll->active_mask,
		     "pll in active use but not on in sw tracking\n");
		I915_STATE_WARN(pll->on && !pll->active_mask,
		     "pll is on but not used by any active pipe\n");
		I915_STATE_WARN(pll->on != active,
		     "pll on state mismatch (expected %i, found %i)\n",
		     pll->on, active);
	}

	if (!crtc) {
		I915_STATE_WARN(pll->active_mask & ~pll->state.pipe_mask,
				"more active pll users than references: 0x%x vs 0x%x\n",
				pll->active_mask, pll->state.pipe_mask);

		return;
	}

	pipe_mask = BIT(crtc->pipe);

	if (new_crtc_state->hw.active)
		I915_STATE_WARN(!(pll->active_mask & pipe_mask),
				"pll active mismatch (expected pipe %c in active mask 0x%x)\n",
				pipe_name(crtc->pipe), pll->active_mask);
	else
		I915_STATE_WARN(pll->active_mask & pipe_mask,
				"pll active mismatch (didn't expect pipe %c in active mask 0x%x)\n",
				pipe_name(crtc->pipe), pll->active_mask);

	I915_STATE_WARN(!(pll->state.pipe_mask & pipe_mask),
			"pll enabled crtcs mismatch (expected 0x%x in 0x%x)\n",
			pipe_mask, pll->state.pipe_mask);

	I915_STATE_WARN(pll->on && memcmp(&pll->state.hw_state,
					  &dpll_hw_state,
					  sizeof(dpll_hw_state)),
			"pll hw state mismatch\n");
}

static void
verify_shared_dpll_state(struct intel_crtc *crtc,
			 struct intel_crtc_state *old_crtc_state,
			 struct intel_crtc_state *new_crtc_state)
{
	struct drm_i915_private *dev_priv = to_i915(crtc->base.dev);

	if (new_crtc_state->shared_dpll)
		verify_single_dpll_state(dev_priv, new_crtc_state->shared_dpll, crtc, new_crtc_state);

	if (old_crtc_state->shared_dpll &&
	    old_crtc_state->shared_dpll != new_crtc_state->shared_dpll) {
		u8 pipe_mask = BIT(crtc->pipe);
		struct intel_shared_dpll *pll = old_crtc_state->shared_dpll;

		I915_STATE_WARN(pll->active_mask & pipe_mask,
				"pll active mismatch (didn't expect pipe %c in active mask (0x%x))\n",
				pipe_name(crtc->pipe), pll->active_mask);
		I915_STATE_WARN(pll->state.pipe_mask & pipe_mask,
				"pll enabled crtcs mismatch (found %x in enabled mask (0x%x))\n",
				pipe_name(crtc->pipe), pll->state.pipe_mask);
	}
}

static void
verify_mpllb_state(struct intel_atomic_state *state,
		   struct intel_crtc_state *new_crtc_state)
{
	struct drm_i915_private *i915 = to_i915(state->base.dev);
	struct intel_mpllb_state mpllb_hw_state = { 0 };
	struct intel_mpllb_state *mpllb_sw_state = &new_crtc_state->mpllb_state;
	struct intel_crtc *crtc = to_intel_crtc(new_crtc_state->uapi.crtc);
	struct intel_encoder *encoder;

	if (!IS_DG2(i915))
		return;

	if (!new_crtc_state->hw.active)
		return;

	if (new_crtc_state->bigjoiner_slave)
		return;

	encoder = intel_get_crtc_new_encoder(state, new_crtc_state);
	intel_mpllb_readout_hw_state(encoder, &mpllb_hw_state);

#define MPLLB_CHECK(name) do { \
	if (mpllb_sw_state->name != mpllb_hw_state.name) { \
		pipe_config_mismatch(false, crtc, "MPLLB:" __stringify(name), \
				     "(expected 0x%08x, found 0x%08x)", \
				     mpllb_sw_state->name, \
				     mpllb_hw_state.name); \
	} \
} while (0)

	MPLLB_CHECK(mpllb_cp);
	MPLLB_CHECK(mpllb_div);
	MPLLB_CHECK(mpllb_div2);
	MPLLB_CHECK(mpllb_fracn1);
	MPLLB_CHECK(mpllb_fracn2);
	MPLLB_CHECK(mpllb_sscen);
	MPLLB_CHECK(mpllb_sscstep);

	/*
	 * ref_control is handled by the hardware/firemware and never
	 * programmed by the software, but the proper values are supplied
	 * in the bspec for verification purposes.
	 */
	MPLLB_CHECK(ref_control);

#undef MPLLB_CHECK
}

static void
intel_modeset_verify_crtc(struct intel_crtc *crtc,
			  struct intel_atomic_state *state,
			  struct intel_crtc_state *old_crtc_state,
			  struct intel_crtc_state *new_crtc_state)
{
	if (!intel_crtc_needs_modeset(new_crtc_state) && !new_crtc_state->update_pipe)
		return;

	verify_wm_state(crtc, new_crtc_state);
	verify_connector_state(state, crtc);
	verify_crtc_state(crtc, old_crtc_state, new_crtc_state);
	verify_shared_dpll_state(crtc, old_crtc_state, new_crtc_state);
	verify_mpllb_state(state, new_crtc_state);
}

static void
verify_disabled_dpll_state(struct drm_i915_private *dev_priv)
{
	int i;

	for (i = 0; i < dev_priv->dpll.num_shared_dpll; i++)
		verify_single_dpll_state(dev_priv,
					 &dev_priv->dpll.shared_dplls[i],
					 NULL, NULL);
}

static void
intel_modeset_verify_disabled(struct drm_i915_private *dev_priv,
			      struct intel_atomic_state *state)
{
	verify_encoder_state(dev_priv, state);
	verify_connector_state(state, NULL);
	verify_disabled_dpll_state(dev_priv);
}

int intel_modeset_all_pipes(struct intel_atomic_state *state)
{
	struct drm_i915_private *dev_priv = to_i915(state->base.dev);
	struct intel_crtc *crtc;

	/*
	 * Add all pipes to the state, and force
	 * a modeset on all the active ones.
	 */
	for_each_intel_crtc(&dev_priv->drm, crtc) {
		struct intel_crtc_state *crtc_state;
		int ret;

		crtc_state = intel_atomic_get_crtc_state(&state->base, crtc);
		if (IS_ERR(crtc_state))
			return PTR_ERR(crtc_state);

		if (!crtc_state->hw.active ||
		    drm_atomic_crtc_needs_modeset(&crtc_state->uapi))
			continue;

		crtc_state->uapi.mode_changed = true;

		ret = drm_atomic_add_affected_connectors(&state->base,
							 &crtc->base);
		if (ret)
			return ret;

		ret = intel_atomic_add_affected_planes(state, crtc);
		if (ret)
			return ret;

		crtc_state->update_planes |= crtc_state->active_planes;
	}

	return 0;
}

static void
intel_crtc_update_active_timings(const struct intel_crtc_state *crtc_state)
{
	struct intel_crtc *crtc = to_intel_crtc(crtc_state->uapi.crtc);
	struct drm_i915_private *dev_priv = to_i915(crtc->base.dev);
	struct drm_display_mode adjusted_mode =
		crtc_state->hw.adjusted_mode;

	if (crtc_state->vrr.enable) {
		adjusted_mode.crtc_vtotal = crtc_state->vrr.vmax;
		adjusted_mode.crtc_vblank_end = crtc_state->vrr.vmax;
		adjusted_mode.crtc_vblank_start = intel_vrr_vmin_vblank_start(crtc_state);
		crtc->vmax_vblank_start = intel_vrr_vmax_vblank_start(crtc_state);
	}

	drm_calc_timestamping_constants(&crtc->base, &adjusted_mode);

	crtc->mode_flags = crtc_state->mode_flags;

	/*
	 * The scanline counter increments at the leading edge of hsync.
	 *
	 * On most platforms it starts counting from vtotal-1 on the
	 * first active line. That means the scanline counter value is
	 * always one less than what we would expect. Ie. just after
	 * start of vblank, which also occurs at start of hsync (on the
	 * last active line), the scanline counter will read vblank_start-1.
	 *
	 * On gen2 the scanline counter starts counting from 1 instead
	 * of vtotal-1, so we have to subtract one (or rather add vtotal-1
	 * to keep the value positive), instead of adding one.
	 *
	 * On HSW+ the behaviour of the scanline counter depends on the output
	 * type. For DP ports it behaves like most other platforms, but on HDMI
	 * there's an extra 1 line difference. So we need to add two instead of
	 * one to the value.
	 *
	 * On VLV/CHV DSI the scanline counter would appear to increment
	 * approx. 1/3 of a scanline before start of vblank. Unfortunately
	 * that means we can't tell whether we're in vblank or not while
	 * we're on that particular line. We must still set scanline_offset
	 * to 1 so that the vblank timestamps come out correct when we query
	 * the scanline counter from within the vblank interrupt handler.
	 * However if queried just before the start of vblank we'll get an
	 * answer that's slightly in the future.
	 */
	if (DISPLAY_VER(dev_priv) == 2) {
		int vtotal;

		vtotal = adjusted_mode.crtc_vtotal;
		if (adjusted_mode.flags & DRM_MODE_FLAG_INTERLACE)
			vtotal /= 2;

		crtc->scanline_offset = vtotal - 1;
	} else if (HAS_DDI(dev_priv) &&
		   intel_crtc_has_type(crtc_state, INTEL_OUTPUT_HDMI)) {
		crtc->scanline_offset = 2;
	} else {
		crtc->scanline_offset = 1;
	}
}

static void intel_modeset_clear_plls(struct intel_atomic_state *state)
{
	struct drm_i915_private *dev_priv = to_i915(state->base.dev);
	struct intel_crtc_state *new_crtc_state;
	struct intel_crtc *crtc;
	int i;

	if (!dev_priv->display.crtc_compute_clock)
		return;

	for_each_new_intel_crtc_in_state(state, crtc, new_crtc_state, i) {
		if (!intel_crtc_needs_modeset(new_crtc_state))
			continue;

		intel_release_shared_dplls(state, crtc);
	}
}

/*
 * This implements the workaround described in the "notes" section of the mode
 * set sequence documentation. When going from no pipes or single pipe to
 * multiple pipes, and planes are enabled after the pipe, we need to wait at
 * least 2 vblanks on the first pipe before enabling planes on the second pipe.
 */
static int hsw_mode_set_planes_workaround(struct intel_atomic_state *state)
{
	struct intel_crtc_state *crtc_state;
	struct intel_crtc *crtc;
	struct intel_crtc_state *first_crtc_state = NULL;
	struct intel_crtc_state *other_crtc_state = NULL;
	enum pipe first_pipe = INVALID_PIPE, enabled_pipe = INVALID_PIPE;
	int i;

	/* look at all crtc's that are going to be enabled in during modeset */
	for_each_new_intel_crtc_in_state(state, crtc, crtc_state, i) {
		if (!crtc_state->hw.active ||
		    !intel_crtc_needs_modeset(crtc_state))
			continue;

		if (first_crtc_state) {
			other_crtc_state = crtc_state;
			break;
		} else {
			first_crtc_state = crtc_state;
			first_pipe = crtc->pipe;
		}
	}

	/* No workaround needed? */
	if (!first_crtc_state)
		return 0;

	/* w/a possibly needed, check how many crtc's are already enabled. */
	for_each_intel_crtc(state->base.dev, crtc) {
		crtc_state = intel_atomic_get_crtc_state(&state->base, crtc);
		if (IS_ERR(crtc_state))
			return PTR_ERR(crtc_state);

		crtc_state->hsw_workaround_pipe = INVALID_PIPE;

		if (!crtc_state->hw.active ||
		    intel_crtc_needs_modeset(crtc_state))
			continue;

		/* 2 or more enabled crtcs means no need for w/a */
		if (enabled_pipe != INVALID_PIPE)
			return 0;

		enabled_pipe = crtc->pipe;
	}

	if (enabled_pipe != INVALID_PIPE)
		first_crtc_state->hsw_workaround_pipe = enabled_pipe;
	else if (other_crtc_state)
		other_crtc_state->hsw_workaround_pipe = first_pipe;

	return 0;
}

u8 intel_calc_active_pipes(struct intel_atomic_state *state,
			   u8 active_pipes)
{
	const struct intel_crtc_state *crtc_state;
	struct intel_crtc *crtc;
	int i;

	for_each_new_intel_crtc_in_state(state, crtc, crtc_state, i) {
		if (crtc_state->hw.active)
			active_pipes |= BIT(crtc->pipe);
		else
			active_pipes &= ~BIT(crtc->pipe);
	}

	return active_pipes;
}

static int intel_modeset_checks(struct intel_atomic_state *state)
{
	struct drm_i915_private *dev_priv = to_i915(state->base.dev);

	state->modeset = true;

	if (IS_HASWELL(dev_priv))
		return hsw_mode_set_planes_workaround(state);

	return 0;
}

/*
 * Handle calculation of various watermark data at the end of the atomic check
 * phase.  The code here should be run after the per-crtc and per-plane 'check'
 * handlers to ensure that all derived state has been updated.
 */
static int calc_watermark_data(struct intel_atomic_state *state)
{
	struct drm_device *dev = state->base.dev;
	struct drm_i915_private *dev_priv = to_i915(dev);

	/* Is there platform-specific watermark information to calculate? */
	if (dev_priv->display.compute_global_watermarks)
		return dev_priv->display.compute_global_watermarks(state);

	return 0;
}

static void intel_crtc_check_fastset(const struct intel_crtc_state *old_crtc_state,
				     struct intel_crtc_state *new_crtc_state)
{
	if (!intel_pipe_config_compare(old_crtc_state, new_crtc_state, true))
		return;

	new_crtc_state->uapi.mode_changed = false;
	new_crtc_state->update_pipe = true;
}

static void intel_crtc_copy_fastset(const struct intel_crtc_state *old_crtc_state,
				    struct intel_crtc_state *new_crtc_state)
{
	/*
	 * If we're not doing the full modeset we want to
	 * keep the current M/N values as they may be
	 * sufficiently different to the computed values
	 * to cause problems.
	 *
	 * FIXME: should really copy more fuzzy state here
	 */
	new_crtc_state->fdi_m_n = old_crtc_state->fdi_m_n;
	new_crtc_state->dp_m_n = old_crtc_state->dp_m_n;
	new_crtc_state->dp_m2_n2 = old_crtc_state->dp_m2_n2;
	new_crtc_state->has_drrs = old_crtc_state->has_drrs;
}

static int intel_crtc_add_planes_to_state(struct intel_atomic_state *state,
					  struct intel_crtc *crtc,
					  u8 plane_ids_mask)
{
	struct drm_i915_private *dev_priv = to_i915(state->base.dev);
	struct intel_plane *plane;

	for_each_intel_plane_on_crtc(&dev_priv->drm, crtc, plane) {
		struct intel_plane_state *plane_state;

		if ((plane_ids_mask & BIT(plane->id)) == 0)
			continue;

		plane_state = intel_atomic_get_plane_state(state, plane);
		if (IS_ERR(plane_state))
			return PTR_ERR(plane_state);
	}

	return 0;
}

int intel_atomic_add_affected_planes(struct intel_atomic_state *state,
				     struct intel_crtc *crtc)
{
	const struct intel_crtc_state *old_crtc_state =
		intel_atomic_get_old_crtc_state(state, crtc);
	const struct intel_crtc_state *new_crtc_state =
		intel_atomic_get_new_crtc_state(state, crtc);

	return intel_crtc_add_planes_to_state(state, crtc,
					      old_crtc_state->enabled_planes |
					      new_crtc_state->enabled_planes);
}

static bool active_planes_affects_min_cdclk(struct drm_i915_private *dev_priv)
{
	/* See {hsw,vlv,ivb}_plane_ratio() */
	return IS_BROADWELL(dev_priv) || IS_HASWELL(dev_priv) ||
		IS_CHERRYVIEW(dev_priv) || IS_VALLEYVIEW(dev_priv) ||
		IS_IVYBRIDGE(dev_priv);
}

static int intel_crtc_add_bigjoiner_planes(struct intel_atomic_state *state,
					   struct intel_crtc *crtc,
					   struct intel_crtc *other)
{
	const struct intel_plane_state *plane_state;
	struct intel_plane *plane;
	u8 plane_ids = 0;
	int i;

	for_each_new_intel_plane_in_state(state, plane, plane_state, i) {
		if (plane->pipe == crtc->pipe)
			plane_ids |= BIT(plane->id);
	}

	return intel_crtc_add_planes_to_state(state, other, plane_ids);
}

static int intel_bigjoiner_add_affected_planes(struct intel_atomic_state *state)
{
	const struct intel_crtc_state *crtc_state;
	struct intel_crtc *crtc;
	int i;

	for_each_new_intel_crtc_in_state(state, crtc, crtc_state, i) {
		int ret;

		if (!crtc_state->bigjoiner)
			continue;

		ret = intel_crtc_add_bigjoiner_planes(state, crtc,
						      crtc_state->bigjoiner_linked_crtc);
		if (ret)
			return ret;
	}

	return 0;
}

static int intel_atomic_check_planes(struct intel_atomic_state *state)
{
	struct drm_i915_private *dev_priv = to_i915(state->base.dev);
	struct intel_crtc_state *old_crtc_state, *new_crtc_state;
	struct intel_plane_state *plane_state;
	struct intel_plane *plane;
	struct intel_crtc *crtc;
	int i, ret;

	ret = icl_add_linked_planes(state);
	if (ret)
		return ret;

	ret = intel_bigjoiner_add_affected_planes(state);
	if (ret)
		return ret;

	for_each_new_intel_plane_in_state(state, plane, plane_state, i) {
		ret = intel_plane_atomic_check(state, plane);
		if (ret) {
			drm_dbg_atomic(&dev_priv->drm,
				       "[PLANE:%d:%s] atomic driver check failed\n",
				       plane->base.base.id, plane->base.name);
			return ret;
		}
	}

	for_each_oldnew_intel_crtc_in_state(state, crtc, old_crtc_state,
					    new_crtc_state, i) {
		u8 old_active_planes, new_active_planes;

		ret = icl_check_nv12_planes(new_crtc_state);
		if (ret)
			return ret;

		/*
		 * On some platforms the number of active planes affects
		 * the planes' minimum cdclk calculation. Add such planes
		 * to the state before we compute the minimum cdclk.
		 */
		if (!active_planes_affects_min_cdclk(dev_priv))
			continue;

		old_active_planes = old_crtc_state->active_planes & ~BIT(PLANE_CURSOR);
		new_active_planes = new_crtc_state->active_planes & ~BIT(PLANE_CURSOR);

		if (hweight8(old_active_planes) == hweight8(new_active_planes))
			continue;

		ret = intel_crtc_add_planes_to_state(state, crtc, new_active_planes);
		if (ret)
			return ret;
	}

	return 0;
}

static int intel_atomic_check_cdclk(struct intel_atomic_state *state,
				    bool *need_cdclk_calc)
{
	struct drm_i915_private *dev_priv = to_i915(state->base.dev);
	const struct intel_cdclk_state *old_cdclk_state;
	const struct intel_cdclk_state *new_cdclk_state;
	struct intel_plane_state *plane_state;
	struct intel_bw_state *new_bw_state;
	struct intel_plane *plane;
	int min_cdclk = 0;
	enum pipe pipe;
	int ret;
	int i;
	/*
	 * active_planes bitmask has been updated, and potentially
	 * affected planes are part of the state. We can now
	 * compute the minimum cdclk for each plane.
	 */
	for_each_new_intel_plane_in_state(state, plane, plane_state, i) {
		ret = intel_plane_calc_min_cdclk(state, plane, need_cdclk_calc);
		if (ret)
			return ret;
	}

	old_cdclk_state = intel_atomic_get_old_cdclk_state(state);
	new_cdclk_state = intel_atomic_get_new_cdclk_state(state);

	if (new_cdclk_state &&
	    old_cdclk_state->force_min_cdclk != new_cdclk_state->force_min_cdclk)
		*need_cdclk_calc = true;

	ret = dev_priv->display.bw_calc_min_cdclk(state);
	if (ret)
		return ret;

	new_bw_state = intel_atomic_get_new_bw_state(state);

	if (!new_cdclk_state || !new_bw_state)
		return 0;

	for_each_pipe(dev_priv, pipe) {
		min_cdclk = max(new_cdclk_state->min_cdclk[pipe], min_cdclk);

		/*
		 * Currently do this change only if we need to increase
		 */
		if (new_bw_state->min_cdclk > min_cdclk)
			*need_cdclk_calc = true;
	}

	return 0;
}

static int intel_atomic_check_crtcs(struct intel_atomic_state *state)
{
	struct intel_crtc_state *crtc_state;
	struct intel_crtc *crtc;
	int i;

	for_each_new_intel_crtc_in_state(state, crtc, crtc_state, i) {
		struct drm_i915_private *i915 = to_i915(crtc->base.dev);
		int ret;

		ret = intel_crtc_atomic_check(state, crtc);
		if (ret) {
			drm_dbg_atomic(&i915->drm,
				       "[CRTC:%d:%s] atomic driver check failed\n",
				       crtc->base.base.id, crtc->base.name);
			return ret;
		}
	}

	return 0;
}

static bool intel_cpu_transcoders_need_modeset(struct intel_atomic_state *state,
					       u8 transcoders)
{
	const struct intel_crtc_state *new_crtc_state;
	struct intel_crtc *crtc;
	int i;

	for_each_new_intel_crtc_in_state(state, crtc, new_crtc_state, i) {
		if (new_crtc_state->hw.enable &&
		    transcoders & BIT(new_crtc_state->cpu_transcoder) &&
		    intel_crtc_needs_modeset(new_crtc_state))
			return true;
	}

	return false;
}

static int intel_atomic_check_bigjoiner(struct intel_atomic_state *state,
					struct intel_crtc *crtc,
					struct intel_crtc_state *old_crtc_state,
					struct intel_crtc_state *new_crtc_state)
{
	struct intel_crtc_state *slave_crtc_state, *master_crtc_state;
	struct intel_crtc *slave, *master;

	/* slave being enabled, is master is still claiming this crtc? */
	if (old_crtc_state->bigjoiner_slave) {
		slave = crtc;
		master = old_crtc_state->bigjoiner_linked_crtc;
		master_crtc_state = intel_atomic_get_new_crtc_state(state, master);
		if (!master_crtc_state || !intel_crtc_needs_modeset(master_crtc_state))
			goto claimed;
	}

	if (!new_crtc_state->bigjoiner)
		return 0;

	slave = intel_dsc_get_bigjoiner_secondary(crtc);
	if (!slave) {
		DRM_DEBUG_KMS("[CRTC:%d:%s] Big joiner configuration requires "
			      "CRTC + 1 to be used, doesn't exist\n",
			      crtc->base.base.id, crtc->base.name);
		return -EINVAL;
	}

	new_crtc_state->bigjoiner_linked_crtc = slave;
	slave_crtc_state = intel_atomic_get_crtc_state(&state->base, slave);
	master = crtc;
	if (IS_ERR(slave_crtc_state))
		return PTR_ERR(slave_crtc_state);

	/* master being enabled, slave was already configured? */
	if (slave_crtc_state->uapi.enable)
		goto claimed;

	DRM_DEBUG_KMS("[CRTC:%d:%s] Used as slave for big joiner\n",
		      slave->base.base.id, slave->base.name);

	return copy_bigjoiner_crtc_state(slave_crtc_state, new_crtc_state);

claimed:
	DRM_DEBUG_KMS("[CRTC:%d:%s] Slave is enabled as normal CRTC, but "
		      "[CRTC:%d:%s] claiming this CRTC for bigjoiner.\n",
		      slave->base.base.id, slave->base.name,
		      master->base.base.id, master->base.name);
	return -EINVAL;
}

static void kill_bigjoiner_slave(struct intel_atomic_state *state,
				 struct intel_crtc_state *master_crtc_state)
{
	struct intel_crtc_state *slave_crtc_state =
		intel_atomic_get_new_crtc_state(state, master_crtc_state->bigjoiner_linked_crtc);

	slave_crtc_state->bigjoiner = master_crtc_state->bigjoiner = false;
	slave_crtc_state->bigjoiner_slave = master_crtc_state->bigjoiner_slave = false;
	slave_crtc_state->bigjoiner_linked_crtc = master_crtc_state->bigjoiner_linked_crtc = NULL;
	intel_crtc_copy_uapi_to_hw_state(state, slave_crtc_state);
}

/**
 * DOC: asynchronous flip implementation
 *
 * Asynchronous page flip is the implementation for the DRM_MODE_PAGE_FLIP_ASYNC
 * flag. Currently async flip is only supported via the drmModePageFlip IOCTL.
 * Correspondingly, support is currently added for primary plane only.
 *
 * Async flip can only change the plane surface address, so anything else
 * changing is rejected from the intel_atomic_check_async() function.
 * Once this check is cleared, flip done interrupt is enabled using
 * the intel_crtc_enable_flip_done() function.
 *
 * As soon as the surface address register is written, flip done interrupt is
 * generated and the requested events are sent to the usersapce in the interrupt
 * handler itself. The timestamp and sequence sent during the flip done event
 * correspond to the last vblank and have no relation to the actual time when
 * the flip done event was sent.
 */
static int intel_atomic_check_async(struct intel_atomic_state *state)
{
	struct drm_i915_private *i915 = to_i915(state->base.dev);
	const struct intel_crtc_state *old_crtc_state, *new_crtc_state;
	const struct intel_plane_state *new_plane_state, *old_plane_state;
	struct intel_crtc *crtc;
	struct intel_plane *plane;
	int i;

	for_each_oldnew_intel_crtc_in_state(state, crtc, old_crtc_state,
					    new_crtc_state, i) {
		if (intel_crtc_needs_modeset(new_crtc_state)) {
			drm_dbg_kms(&i915->drm, "Modeset Required. Async flip not supported\n");
			return -EINVAL;
		}

		if (!new_crtc_state->hw.active) {
			drm_dbg_kms(&i915->drm, "CRTC inactive\n");
			return -EINVAL;
		}
		if (old_crtc_state->active_planes != new_crtc_state->active_planes) {
			drm_dbg_kms(&i915->drm,
				    "Active planes cannot be changed during async flip\n");
			return -EINVAL;
		}
	}

	for_each_oldnew_intel_plane_in_state(state, plane, old_plane_state,
					     new_plane_state, i) {
		/*
		 * TODO: Async flip is only supported through the page flip IOCTL
		 * as of now. So support currently added for primary plane only.
		 * Support for other planes on platforms on which supports
		 * this(vlv/chv and icl+) should be added when async flip is
		 * enabled in the atomic IOCTL path.
		 */
		if (!plane->async_flip)
			return -EINVAL;

		/*
		 * FIXME: This check is kept generic for all platforms.
		 * Need to verify this for all gen9 platforms to enable
		 * this selectively if required.
		 */
		switch (new_plane_state->hw.fb->modifier) {
		case I915_FORMAT_MOD_X_TILED:
		case I915_FORMAT_MOD_Y_TILED:
		case I915_FORMAT_MOD_Yf_TILED:
			break;
		default:
			drm_dbg_kms(&i915->drm,
				    "Linear memory/CCS does not support async flips\n");
			return -EINVAL;
		}

		if (old_plane_state->view.color_plane[0].stride !=
		    new_plane_state->view.color_plane[0].stride) {
			drm_dbg_kms(&i915->drm, "Stride cannot be changed in async flip\n");
			return -EINVAL;
		}

		if (old_plane_state->hw.fb->modifier !=
		    new_plane_state->hw.fb->modifier) {
			drm_dbg_kms(&i915->drm,
				    "Framebuffer modifiers cannot be changed in async flip\n");
			return -EINVAL;
		}

		if (old_plane_state->hw.fb->format !=
		    new_plane_state->hw.fb->format) {
			drm_dbg_kms(&i915->drm,
				    "Framebuffer format cannot be changed in async flip\n");
			return -EINVAL;
		}

		if (old_plane_state->hw.rotation !=
		    new_plane_state->hw.rotation) {
			drm_dbg_kms(&i915->drm, "Rotation cannot be changed in async flip\n");
			return -EINVAL;
		}

		if (!drm_rect_equals(&old_plane_state->uapi.src, &new_plane_state->uapi.src) ||
		    !drm_rect_equals(&old_plane_state->uapi.dst, &new_plane_state->uapi.dst)) {
			drm_dbg_kms(&i915->drm,
				    "Plane size/co-ordinates cannot be changed in async flip\n");
			return -EINVAL;
		}

		if (old_plane_state->hw.alpha != new_plane_state->hw.alpha) {
			drm_dbg_kms(&i915->drm, "Alpha value cannot be changed in async flip\n");
			return -EINVAL;
		}

		if (old_plane_state->hw.pixel_blend_mode !=
		    new_plane_state->hw.pixel_blend_mode) {
			drm_dbg_kms(&i915->drm,
				    "Pixel blend mode cannot be changed in async flip\n");
			return -EINVAL;
		}

		if (old_plane_state->hw.color_encoding != new_plane_state->hw.color_encoding) {
			drm_dbg_kms(&i915->drm,
				    "Color encoding cannot be changed in async flip\n");
			return -EINVAL;
		}

		if (old_plane_state->hw.color_range != new_plane_state->hw.color_range) {
			drm_dbg_kms(&i915->drm, "Color range cannot be changed in async flip\n");
			return -EINVAL;
		}
	}

	return 0;
}

static int intel_bigjoiner_add_affected_crtcs(struct intel_atomic_state *state)
{
	struct intel_crtc_state *crtc_state;
	struct intel_crtc *crtc;
	int i;

	for_each_new_intel_crtc_in_state(state, crtc, crtc_state, i) {
		struct intel_crtc_state *linked_crtc_state;
		struct intel_crtc *linked_crtc;
		int ret;

		if (!crtc_state->bigjoiner)
			continue;

		linked_crtc = crtc_state->bigjoiner_linked_crtc;
		linked_crtc_state = intel_atomic_get_crtc_state(&state->base, linked_crtc);
		if (IS_ERR(linked_crtc_state))
			return PTR_ERR(linked_crtc_state);

		if (!intel_crtc_needs_modeset(crtc_state))
			continue;

		linked_crtc_state->uapi.mode_changed = true;

		ret = drm_atomic_add_affected_connectors(&state->base,
							 &linked_crtc->base);
		if (ret)
			return ret;

		ret = intel_atomic_add_affected_planes(state, linked_crtc);
		if (ret)
			return ret;
	}

	for_each_new_intel_crtc_in_state(state, crtc, crtc_state, i) {
		/* Kill old bigjoiner link, we may re-establish afterwards */
		if (intel_crtc_needs_modeset(crtc_state) &&
		    crtc_state->bigjoiner && !crtc_state->bigjoiner_slave)
			kill_bigjoiner_slave(state, crtc_state);
	}

	return 0;
}

/**
 * intel_atomic_check - validate state object
 * @dev: drm device
 * @_state: state to validate
 */
static int intel_atomic_check(struct drm_device *dev,
			      struct drm_atomic_state *_state)
{
	struct drm_i915_private *dev_priv = to_i915(dev);
	struct intel_atomic_state *state = to_intel_atomic_state(_state);
	struct intel_crtc_state *old_crtc_state, *new_crtc_state;
	struct intel_crtc *crtc;
	int ret, i;
	bool any_ms = false;

	for_each_oldnew_intel_crtc_in_state(state, crtc, old_crtc_state,
					    new_crtc_state, i) {
		if (new_crtc_state->inherited != old_crtc_state->inherited)
			new_crtc_state->uapi.mode_changed = true;
	}

	intel_vrr_check_modeset(state);

	ret = drm_atomic_helper_check_modeset(dev, &state->base);
	if (ret)
		goto fail;

	ret = intel_bigjoiner_add_affected_crtcs(state);
	if (ret)
		goto fail;

	for_each_oldnew_intel_crtc_in_state(state, crtc, old_crtc_state,
					    new_crtc_state, i) {
		if (!intel_crtc_needs_modeset(new_crtc_state)) {
			/* Light copy */
			intel_crtc_copy_uapi_to_hw_state_nomodeset(state, new_crtc_state);

			continue;
		}

		if (!new_crtc_state->uapi.enable) {
			if (!new_crtc_state->bigjoiner_slave) {
				intel_crtc_copy_uapi_to_hw_state(state, new_crtc_state);
				any_ms = true;
			}
			continue;
		}

		ret = intel_crtc_prepare_cleared_state(state, new_crtc_state);
		if (ret)
			goto fail;

		ret = intel_modeset_pipe_config(state, new_crtc_state);
		if (ret)
			goto fail;

		ret = intel_atomic_check_bigjoiner(state, crtc, old_crtc_state,
						   new_crtc_state);
		if (ret)
			goto fail;
	}

	for_each_oldnew_intel_crtc_in_state(state, crtc, old_crtc_state,
					    new_crtc_state, i) {
		if (!intel_crtc_needs_modeset(new_crtc_state))
			continue;

		ret = intel_modeset_pipe_config_late(new_crtc_state);
		if (ret)
			goto fail;

		intel_crtc_check_fastset(old_crtc_state, new_crtc_state);
	}

	/**
	 * Check if fastset is allowed by external dependencies like other
	 * pipes and transcoders.
	 *
	 * Right now it only forces a fullmodeset when the MST master
	 * transcoder did not changed but the pipe of the master transcoder
	 * needs a fullmodeset so all slaves also needs to do a fullmodeset or
	 * in case of port synced crtcs, if one of the synced crtcs
	 * needs a full modeset, all other synced crtcs should be
	 * forced a full modeset.
	 */
	for_each_new_intel_crtc_in_state(state, crtc, new_crtc_state, i) {
		if (!new_crtc_state->hw.enable || intel_crtc_needs_modeset(new_crtc_state))
			continue;

		if (intel_dp_mst_is_slave_trans(new_crtc_state)) {
			enum transcoder master = new_crtc_state->mst_master_transcoder;

			if (intel_cpu_transcoders_need_modeset(state, BIT(master))) {
				new_crtc_state->uapi.mode_changed = true;
				new_crtc_state->update_pipe = false;
			}
		}

		if (is_trans_port_sync_mode(new_crtc_state)) {
			u8 trans = new_crtc_state->sync_mode_slaves_mask;

			if (new_crtc_state->master_transcoder != INVALID_TRANSCODER)
				trans |= BIT(new_crtc_state->master_transcoder);

			if (intel_cpu_transcoders_need_modeset(state, trans)) {
				new_crtc_state->uapi.mode_changed = true;
				new_crtc_state->update_pipe = false;
			}
		}

		if (new_crtc_state->bigjoiner) {
			struct intel_crtc_state *linked_crtc_state =
				intel_atomic_get_new_crtc_state(state, new_crtc_state->bigjoiner_linked_crtc);

			if (intel_crtc_needs_modeset(linked_crtc_state)) {
				new_crtc_state->uapi.mode_changed = true;
				new_crtc_state->update_pipe = false;
			}
		}
	}

	for_each_oldnew_intel_crtc_in_state(state, crtc, old_crtc_state,
					    new_crtc_state, i) {
		if (intel_crtc_needs_modeset(new_crtc_state)) {
			any_ms = true;
			continue;
		}

		if (!new_crtc_state->update_pipe)
			continue;

		intel_crtc_copy_fastset(old_crtc_state, new_crtc_state);
	}

	if (any_ms && !check_digital_port_conflicts(state)) {
		drm_dbg_kms(&dev_priv->drm,
			    "rejecting conflicting digital port configuration\n");
		ret = -EINVAL;
		goto fail;
	}

	ret = drm_dp_mst_atomic_check(&state->base);
	if (ret)
		goto fail;

	ret = intel_atomic_check_planes(state);
	if (ret)
		goto fail;

	intel_fbc_choose_crtc(dev_priv, state);
	ret = calc_watermark_data(state);
	if (ret)
		goto fail;

	ret = intel_bw_atomic_check(state);
	if (ret)
		goto fail;

	ret = intel_atomic_check_cdclk(state, &any_ms);
	if (ret)
		goto fail;

	if (intel_any_crtc_needs_modeset(state))
		any_ms = true;

	if (any_ms) {
		ret = intel_modeset_checks(state);
		if (ret)
			goto fail;

		ret = intel_modeset_calc_cdclk(state);
		if (ret)
			return ret;

		intel_modeset_clear_plls(state);
	}

	ret = intel_atomic_check_crtcs(state);
	if (ret)
		goto fail;

	for_each_oldnew_intel_crtc_in_state(state, crtc, old_crtc_state,
					    new_crtc_state, i) {
		if (new_crtc_state->uapi.async_flip) {
			ret = intel_atomic_check_async(state);
			if (ret)
				goto fail;
		}

		if (!intel_crtc_needs_modeset(new_crtc_state) &&
		    !new_crtc_state->update_pipe)
			continue;

		intel_dump_pipe_config(new_crtc_state, state,
				       intel_crtc_needs_modeset(new_crtc_state) ?
				       "[modeset]" : "[fastset]");
	}

	return 0;

 fail:
	if (ret == -EDEADLK)
		return ret;

	/*
	 * FIXME would probably be nice to know which crtc specifically
	 * caused the failure, in cases where we can pinpoint it.
	 */
	for_each_oldnew_intel_crtc_in_state(state, crtc, old_crtc_state,
					    new_crtc_state, i)
		intel_dump_pipe_config(new_crtc_state, state, "[failed]");

	return ret;
}

static int intel_atomic_prepare_commit(struct intel_atomic_state *state)
{
	struct intel_crtc_state *crtc_state;
	struct intel_crtc *crtc;
	int i, ret;

	ret = drm_atomic_helper_prepare_planes(state->base.dev, &state->base);
	if (ret < 0)
		return ret;

	for_each_new_intel_crtc_in_state(state, crtc, crtc_state, i) {
		bool mode_changed = intel_crtc_needs_modeset(crtc_state);

		if (mode_changed || crtc_state->update_pipe ||
		    crtc_state->uapi.color_mgmt_changed) {
			intel_dsb_prepare(crtc_state);
		}
	}

	return 0;
}

void intel_crtc_arm_fifo_underrun(struct intel_crtc *crtc,
				  struct intel_crtc_state *crtc_state)
{
	struct drm_i915_private *dev_priv = to_i915(crtc->base.dev);

	if (DISPLAY_VER(dev_priv) != 2 || crtc_state->active_planes)
		intel_set_cpu_fifo_underrun_reporting(dev_priv, crtc->pipe, true);

	if (crtc_state->has_pch_encoder) {
		enum pipe pch_transcoder =
			intel_crtc_pch_transcoder(crtc);

		intel_set_pch_fifo_underrun_reporting(dev_priv, pch_transcoder, true);
	}
}

static void intel_pipe_fastset(const struct intel_crtc_state *old_crtc_state,
			       const struct intel_crtc_state *new_crtc_state)
{
	struct intel_crtc *crtc = to_intel_crtc(new_crtc_state->uapi.crtc);
	struct drm_i915_private *dev_priv = to_i915(crtc->base.dev);

	/*
	 * Update pipe size and adjust fitter if needed: the reason for this is
	 * that in compute_mode_changes we check the native mode (not the pfit
	 * mode) to see if we can flip rather than do a full mode set. In the
	 * fastboot case, we'll flip, but if we don't update the pipesrc and
	 * pfit state, we'll end up with a big fb scanned out into the wrong
	 * sized surface.
	 */
	intel_set_pipe_src_size(new_crtc_state);

	/* on skylake this is done by detaching scalers */
	if (DISPLAY_VER(dev_priv) >= 9) {
		if (new_crtc_state->pch_pfit.enabled)
			skl_pfit_enable(new_crtc_state);
	} else if (HAS_PCH_SPLIT(dev_priv)) {
		if (new_crtc_state->pch_pfit.enabled)
			ilk_pfit_enable(new_crtc_state);
		else if (old_crtc_state->pch_pfit.enabled)
			ilk_pfit_disable(old_crtc_state);
	}

	/*
	 * The register is supposedly single buffered so perhaps
	 * not 100% correct to do this here. But SKL+ calculate
	 * this based on the adjust pixel rate so pfit changes do
	 * affect it and so it must be updated for fastsets.
	 * HSW/BDW only really need this here for fastboot, after
	 * that the value should not change without a full modeset.
	 */
	if (DISPLAY_VER(dev_priv) >= 9 ||
	    IS_BROADWELL(dev_priv) || IS_HASWELL(dev_priv))
		hsw_set_linetime_wm(new_crtc_state);

	if (DISPLAY_VER(dev_priv) >= 11)
		icl_set_pipe_chicken(new_crtc_state);
}

static void commit_pipe_pre_planes(struct intel_atomic_state *state,
				   struct intel_crtc *crtc)
{
	struct drm_i915_private *dev_priv = to_i915(state->base.dev);
	const struct intel_crtc_state *old_crtc_state =
		intel_atomic_get_old_crtc_state(state, crtc);
	const struct intel_crtc_state *new_crtc_state =
		intel_atomic_get_new_crtc_state(state, crtc);
	bool modeset = intel_crtc_needs_modeset(new_crtc_state);

	/*
	 * During modesets pipe configuration was programmed as the
	 * CRTC was enabled.
	 */
	if (!modeset) {
		if (new_crtc_state->uapi.color_mgmt_changed ||
		    new_crtc_state->update_pipe)
			intel_color_commit(new_crtc_state);

		if (DISPLAY_VER(dev_priv) >= 9 || IS_BROADWELL(dev_priv))
			bdw_set_pipemisc(new_crtc_state);

		if (new_crtc_state->update_pipe)
			intel_pipe_fastset(old_crtc_state, new_crtc_state);

		intel_psr2_program_trans_man_trk_ctl(new_crtc_state);
	}

	if (dev_priv->display.atomic_update_watermarks)
		dev_priv->display.atomic_update_watermarks(state, crtc);
}

static void commit_pipe_post_planes(struct intel_atomic_state *state,
				    struct intel_crtc *crtc)
{
	struct drm_i915_private *dev_priv = to_i915(state->base.dev);
	const struct intel_crtc_state *new_crtc_state =
		intel_atomic_get_new_crtc_state(state, crtc);

	/*
	 * Disable the scaler(s) after the plane(s) so that we don't
	 * get a catastrophic underrun even if the two operations
	 * end up happening in two different frames.
	 */
	if (DISPLAY_VER(dev_priv) >= 9 &&
	    !intel_crtc_needs_modeset(new_crtc_state))
		skl_detach_scalers(new_crtc_state);
}

static void intel_enable_crtc(struct intel_atomic_state *state,
			      struct intel_crtc *crtc)
{
	struct drm_i915_private *dev_priv = to_i915(state->base.dev);
	const struct intel_crtc_state *new_crtc_state =
		intel_atomic_get_new_crtc_state(state, crtc);

	if (!intel_crtc_needs_modeset(new_crtc_state))
		return;

	intel_crtc_update_active_timings(new_crtc_state);

	dev_priv->display.crtc_enable(state, crtc);

	if (new_crtc_state->bigjoiner_slave)
		return;

	/* vblanks work again, re-enable pipe CRC. */
	intel_crtc_enable_pipe_crc(crtc);
}

static void intel_update_crtc(struct intel_atomic_state *state,
			      struct intel_crtc *crtc)
{
	struct drm_i915_private *dev_priv = to_i915(state->base.dev);
	const struct intel_crtc_state *old_crtc_state =
		intel_atomic_get_old_crtc_state(state, crtc);
	struct intel_crtc_state *new_crtc_state =
		intel_atomic_get_new_crtc_state(state, crtc);
	bool modeset = intel_crtc_needs_modeset(new_crtc_state);

	if (!modeset) {
		if (new_crtc_state->preload_luts &&
		    (new_crtc_state->uapi.color_mgmt_changed ||
		     new_crtc_state->update_pipe))
			intel_color_load_luts(new_crtc_state);

		intel_pre_plane_update(state, crtc);

		if (new_crtc_state->update_pipe)
			intel_encoders_update_pipe(state, crtc);
	}

	if (new_crtc_state->update_pipe && !new_crtc_state->enable_fbc)
		intel_fbc_disable(crtc);
	else
		intel_fbc_enable(state, crtc);

	/* Perform vblank evasion around commit operation */
	intel_pipe_update_start(new_crtc_state);

	commit_pipe_pre_planes(state, crtc);

	if (DISPLAY_VER(dev_priv) >= 9)
		skl_update_planes_on_crtc(state, crtc);
	else
		i9xx_update_planes_on_crtc(state, crtc);

	commit_pipe_post_planes(state, crtc);

	intel_pipe_update_end(new_crtc_state);

	/*
	 * We usually enable FIFO underrun interrupts as part of the
	 * CRTC enable sequence during modesets.  But when we inherit a
	 * valid pipe configuration from the BIOS we need to take care
	 * of enabling them on the CRTC's first fastset.
	 */
	if (new_crtc_state->update_pipe && !modeset &&
	    old_crtc_state->inherited)
		intel_crtc_arm_fifo_underrun(crtc, new_crtc_state);
}

static void intel_old_crtc_state_disables(struct intel_atomic_state *state,
					  struct intel_crtc_state *old_crtc_state,
					  struct intel_crtc_state *new_crtc_state,
					  struct intel_crtc *crtc)
{
	struct drm_i915_private *dev_priv = to_i915(state->base.dev);

	drm_WARN_ON(&dev_priv->drm, old_crtc_state->bigjoiner_slave);

	intel_encoders_pre_disable(state, crtc);

	intel_crtc_disable_planes(state, crtc);

	/*
	 * We still need special handling for disabling bigjoiner master
	 * and slaves since for slave we do not have encoder or plls
	 * so we dont need to disable those.
	 */
	if (old_crtc_state->bigjoiner) {
		intel_crtc_disable_planes(state,
					  old_crtc_state->bigjoiner_linked_crtc);
		old_crtc_state->bigjoiner_linked_crtc->active = false;
	}

	/*
	 * We need to disable pipe CRC before disabling the pipe,
	 * or we race against vblank off.
	 */
	intel_crtc_disable_pipe_crc(crtc);

	dev_priv->display.crtc_disable(state, crtc);
	crtc->active = false;
	intel_fbc_disable(crtc);
	intel_disable_shared_dpll(old_crtc_state);

	/* FIXME unify this for all platforms */
	if (!new_crtc_state->hw.active &&
	    !HAS_GMCH(dev_priv) &&
	    dev_priv->display.initial_watermarks)
		dev_priv->display.initial_watermarks(state, crtc);
}

static void intel_commit_modeset_disables(struct intel_atomic_state *state)
{
	struct intel_crtc_state *new_crtc_state, *old_crtc_state;
	struct intel_crtc *crtc;
	u32 handled = 0;
	int i;

	/* Only disable port sync and MST slaves */
	for_each_oldnew_intel_crtc_in_state(state, crtc, old_crtc_state,
					    new_crtc_state, i) {
		if (!intel_crtc_needs_modeset(new_crtc_state) || old_crtc_state->bigjoiner)
			continue;

		if (!old_crtc_state->hw.active)
			continue;

		/* In case of Transcoder port Sync master slave CRTCs can be
		 * assigned in any order and we need to make sure that
		 * slave CRTCs are disabled first and then master CRTC since
		 * Slave vblanks are masked till Master Vblanks.
		 */
		if (!is_trans_port_sync_slave(old_crtc_state) &&
		    !intel_dp_mst_is_slave_trans(old_crtc_state))
			continue;

		intel_pre_plane_update(state, crtc);
		intel_old_crtc_state_disables(state, old_crtc_state,
					      new_crtc_state, crtc);
		handled |= BIT(crtc->pipe);
	}

	/* Disable everything else left on */
	for_each_oldnew_intel_crtc_in_state(state, crtc, old_crtc_state,
					    new_crtc_state, i) {
		if (!intel_crtc_needs_modeset(new_crtc_state) ||
		    (handled & BIT(crtc->pipe)) ||
		    old_crtc_state->bigjoiner_slave)
			continue;

		intel_pre_plane_update(state, crtc);
		if (old_crtc_state->bigjoiner) {
			struct intel_crtc *slave =
				old_crtc_state->bigjoiner_linked_crtc;

			intel_pre_plane_update(state, slave);
		}

		if (old_crtc_state->hw.active)
			intel_old_crtc_state_disables(state, old_crtc_state,
						      new_crtc_state, crtc);
	}
}

static void intel_commit_modeset_enables(struct intel_atomic_state *state)
{
	struct intel_crtc_state *new_crtc_state;
	struct intel_crtc *crtc;
	int i;

	for_each_new_intel_crtc_in_state(state, crtc, new_crtc_state, i) {
		if (!new_crtc_state->hw.active)
			continue;

		intel_enable_crtc(state, crtc);
		intel_update_crtc(state, crtc);
	}
}

static void skl_commit_modeset_enables(struct intel_atomic_state *state)
{
	struct drm_i915_private *dev_priv = to_i915(state->base.dev);
	struct intel_crtc *crtc;
	struct intel_crtc_state *old_crtc_state, *new_crtc_state;
	struct skl_ddb_entry entries[I915_MAX_PIPES] = {};
	u8 update_pipes = 0, modeset_pipes = 0;
	int i;

	for_each_oldnew_intel_crtc_in_state(state, crtc, old_crtc_state, new_crtc_state, i) {
		enum pipe pipe = crtc->pipe;

		if (!new_crtc_state->hw.active)
			continue;

		/* ignore allocations for crtc's that have been turned off. */
		if (!intel_crtc_needs_modeset(new_crtc_state)) {
			entries[pipe] = old_crtc_state->wm.skl.ddb;
			update_pipes |= BIT(pipe);
		} else {
			modeset_pipes |= BIT(pipe);
		}
	}

	/*
	 * Whenever the number of active pipes changes, we need to make sure we
	 * update the pipes in the right order so that their ddb allocations
	 * never overlap with each other between CRTC updates. Otherwise we'll
	 * cause pipe underruns and other bad stuff.
	 *
	 * So first lets enable all pipes that do not need a fullmodeset as
	 * those don't have any external dependency.
	 */
	while (update_pipes) {
		for_each_oldnew_intel_crtc_in_state(state, crtc, old_crtc_state,
						    new_crtc_state, i) {
			enum pipe pipe = crtc->pipe;

			if ((update_pipes & BIT(pipe)) == 0)
				continue;

			if (skl_ddb_allocation_overlaps(&new_crtc_state->wm.skl.ddb,
							entries, I915_MAX_PIPES, pipe))
				continue;

			entries[pipe] = new_crtc_state->wm.skl.ddb;
			update_pipes &= ~BIT(pipe);

			intel_update_crtc(state, crtc);

			/*
			 * If this is an already active pipe, it's DDB changed,
			 * and this isn't the last pipe that needs updating
			 * then we need to wait for a vblank to pass for the
			 * new ddb allocation to take effect.
			 */
			if (!skl_ddb_entry_equal(&new_crtc_state->wm.skl.ddb,
						 &old_crtc_state->wm.skl.ddb) &&
			    (update_pipes | modeset_pipes))
				intel_wait_for_vblank(dev_priv, pipe);
		}
	}

	update_pipes = modeset_pipes;

	/*
	 * Enable all pipes that needs a modeset and do not depends on other
	 * pipes
	 */
	for_each_new_intel_crtc_in_state(state, crtc, new_crtc_state, i) {
		enum pipe pipe = crtc->pipe;

		if ((modeset_pipes & BIT(pipe)) == 0)
			continue;

		if (intel_dp_mst_is_slave_trans(new_crtc_state) ||
		    is_trans_port_sync_master(new_crtc_state) ||
		    (new_crtc_state->bigjoiner && !new_crtc_state->bigjoiner_slave))
			continue;

		modeset_pipes &= ~BIT(pipe);

		intel_enable_crtc(state, crtc);
	}

	/*
	 * Then we enable all remaining pipes that depend on other
	 * pipes: MST slaves and port sync masters, big joiner master
	 */
	for_each_new_intel_crtc_in_state(state, crtc, new_crtc_state, i) {
		enum pipe pipe = crtc->pipe;

		if ((modeset_pipes & BIT(pipe)) == 0)
			continue;

		modeset_pipes &= ~BIT(pipe);

		intel_enable_crtc(state, crtc);
	}

	/*
	 * Finally we do the plane updates/etc. for all pipes that got enabled.
	 */
	for_each_new_intel_crtc_in_state(state, crtc, new_crtc_state, i) {
		enum pipe pipe = crtc->pipe;

		if ((update_pipes & BIT(pipe)) == 0)
			continue;

		drm_WARN_ON(&dev_priv->drm, skl_ddb_allocation_overlaps(&new_crtc_state->wm.skl.ddb,
									entries, I915_MAX_PIPES, pipe));

		entries[pipe] = new_crtc_state->wm.skl.ddb;
		update_pipes &= ~BIT(pipe);

		intel_update_crtc(state, crtc);
	}

	drm_WARN_ON(&dev_priv->drm, modeset_pipes);
	drm_WARN_ON(&dev_priv->drm, update_pipes);
}

static void intel_atomic_helper_free_state(struct drm_i915_private *dev_priv)
{
	struct intel_atomic_state *state, *next;
	struct llist_node *freed;

	freed = llist_del_all(&dev_priv->atomic_helper.free_list);
	llist_for_each_entry_safe(state, next, freed, freed)
		drm_atomic_state_put(&state->base);
}

static void intel_atomic_helper_free_state_worker(struct work_struct *work)
{
	struct drm_i915_private *dev_priv =
		container_of(work, typeof(*dev_priv), atomic_helper.free_work);

	intel_atomic_helper_free_state(dev_priv);
}

static void intel_atomic_commit_fence_wait(struct intel_atomic_state *intel_state)
{
	struct wait_queue_entry wait_fence, wait_reset;
	struct drm_i915_private *dev_priv = to_i915(intel_state->base.dev);

	init_wait_entry(&wait_fence, 0);
	init_wait_entry(&wait_reset, 0);
	for (;;) {
		prepare_to_wait(&intel_state->commit_ready.wait,
				&wait_fence, TASK_UNINTERRUPTIBLE);
		prepare_to_wait(bit_waitqueue(&dev_priv->gt.reset.flags,
					      I915_RESET_MODESET),
				&wait_reset, TASK_UNINTERRUPTIBLE);


		if (i915_sw_fence_done(&intel_state->commit_ready) ||
		    test_bit(I915_RESET_MODESET, &dev_priv->gt.reset.flags))
			break;

		schedule();
	}
	finish_wait(&intel_state->commit_ready.wait, &wait_fence);
	finish_wait(bit_waitqueue(&dev_priv->gt.reset.flags,
				  I915_RESET_MODESET),
		    &wait_reset);
}

static void intel_cleanup_dsbs(struct intel_atomic_state *state)
{
	struct intel_crtc_state *old_crtc_state, *new_crtc_state;
	struct intel_crtc *crtc;
	int i;

	for_each_oldnew_intel_crtc_in_state(state, crtc, old_crtc_state,
					    new_crtc_state, i)
		intel_dsb_cleanup(old_crtc_state);
}

static void intel_atomic_cleanup_work(struct work_struct *work)
{
	struct intel_atomic_state *state =
		container_of(work, struct intel_atomic_state, base.commit_work);
	struct drm_i915_private *i915 = to_i915(state->base.dev);

	intel_cleanup_dsbs(state);
	drm_atomic_helper_cleanup_planes(&i915->drm, &state->base);
	drm_atomic_helper_commit_cleanup_done(&state->base);
	drm_atomic_state_put(&state->base);

	intel_atomic_helper_free_state(i915);
}

static void intel_atomic_prepare_plane_clear_colors(struct intel_atomic_state *state)
{
	struct drm_i915_private *i915 = to_i915(state->base.dev);
	struct intel_plane *plane;
	struct intel_plane_state *plane_state;
	int i;

	for_each_new_intel_plane_in_state(state, plane, plane_state, i) {
		struct drm_framebuffer *fb = plane_state->hw.fb;
		int ret;

		if (!fb ||
		    fb->modifier != I915_FORMAT_MOD_Y_TILED_GEN12_RC_CCS_CC)
			continue;

		/*
		 * The layout of the fast clear color value expected by HW
		 * (the DRM ABI requiring this value to be located in fb at offset 0 of plane#2):
		 * - 4 x 4 bytes per-channel value
		 *   (in surface type specific float/int format provided by the fb user)
		 * - 8 bytes native color value used by the display
		 *   (converted/written by GPU during a fast clear operation using the
		 *    above per-channel values)
		 *
		 * The commit's FB prepare hook already ensured that FB obj is pinned and the
		 * caller made sure that the object is synced wrt. the related color clear value
		 * GPU write on it.
		 */
		ret = i915_gem_object_read_from_page(intel_fb_obj(fb),
						     fb->offsets[2] + 16,
						     &plane_state->ccval,
						     sizeof(plane_state->ccval));
		/* The above could only fail if the FB obj has an unexpected backing store type. */
		drm_WARN_ON(&i915->drm, ret);
	}
}

static void intel_atomic_commit_tail(struct intel_atomic_state *state)
{
	struct drm_device *dev = state->base.dev;
	struct drm_i915_private *dev_priv = to_i915(dev);
	struct intel_crtc_state *new_crtc_state, *old_crtc_state;
	struct intel_crtc *crtc;
	u64 put_domains[I915_MAX_PIPES] = {};
	intel_wakeref_t wakeref = 0;
	int i;

	intel_atomic_commit_fence_wait(state);

	drm_atomic_helper_wait_for_dependencies(&state->base);

	if (state->modeset)
		wakeref = intel_display_power_get(dev_priv, POWER_DOMAIN_MODESET);

	intel_atomic_prepare_plane_clear_colors(state);

	for_each_oldnew_intel_crtc_in_state(state, crtc, old_crtc_state,
					    new_crtc_state, i) {
		if (intel_crtc_needs_modeset(new_crtc_state) ||
		    new_crtc_state->update_pipe) {

			put_domains[crtc->pipe] =
				modeset_get_crtc_power_domains(new_crtc_state);
		}
	}

	intel_commit_modeset_disables(state);

	/* FIXME: Eventually get rid of our crtc->config pointer */
	for_each_new_intel_crtc_in_state(state, crtc, new_crtc_state, i)
		crtc->config = new_crtc_state;

	if (state->modeset) {
		drm_atomic_helper_update_legacy_modeset_state(dev, &state->base);

		intel_set_cdclk_pre_plane_update(state);

		intel_modeset_verify_disabled(dev_priv, state);
	}

	intel_sagv_pre_plane_update(state);

	/* Complete the events for pipes that have now been disabled */
	for_each_new_intel_crtc_in_state(state, crtc, new_crtc_state, i) {
		bool modeset = intel_crtc_needs_modeset(new_crtc_state);

		/* Complete events for now disable pipes here. */
		if (modeset && !new_crtc_state->hw.active && new_crtc_state->uapi.event) {
			spin_lock_irq(&dev->event_lock);
			drm_crtc_send_vblank_event(&crtc->base,
						   new_crtc_state->uapi.event);
			spin_unlock_irq(&dev->event_lock);

			new_crtc_state->uapi.event = NULL;
		}
	}

	if (state->modeset)
		intel_encoders_update_prepare(state);

	intel_dbuf_pre_plane_update(state);

	for_each_new_intel_crtc_in_state(state, crtc, new_crtc_state, i) {
		if (new_crtc_state->uapi.async_flip)
			intel_crtc_enable_flip_done(state, crtc);
	}

	/* Now enable the clocks, plane, pipe, and connectors that we set up. */
	dev_priv->display.commit_modeset_enables(state);

	if (state->modeset) {
		intel_encoders_update_complete(state);

		intel_set_cdclk_post_plane_update(state);
	}

	/* FIXME: We should call drm_atomic_helper_commit_hw_done() here
	 * already, but still need the state for the delayed optimization. To
	 * fix this:
	 * - wrap the optimization/post_plane_update stuff into a per-crtc work.
	 * - schedule that vblank worker _before_ calling hw_done
	 * - at the start of commit_tail, cancel it _synchrously
	 * - switch over to the vblank wait helper in the core after that since
	 *   we don't need out special handling any more.
	 */
	drm_atomic_helper_wait_for_flip_done(dev, &state->base);

	for_each_new_intel_crtc_in_state(state, crtc, new_crtc_state, i) {
		if (new_crtc_state->uapi.async_flip)
			intel_crtc_disable_flip_done(state, crtc);

		if (new_crtc_state->hw.active &&
		    !intel_crtc_needs_modeset(new_crtc_state) &&
		    !new_crtc_state->preload_luts &&
		    (new_crtc_state->uapi.color_mgmt_changed ||
		     new_crtc_state->update_pipe))
			intel_color_load_luts(new_crtc_state);
	}

	/*
	 * Now that the vblank has passed, we can go ahead and program the
	 * optimal watermarks on platforms that need two-step watermark
	 * programming.
	 *
	 * TODO: Move this (and other cleanup) to an async worker eventually.
	 */
	for_each_oldnew_intel_crtc_in_state(state, crtc, old_crtc_state,
					    new_crtc_state, i) {
		/*
		 * Gen2 reports pipe underruns whenever all planes are disabled.
		 * So re-enable underrun reporting after some planes get enabled.
		 *
		 * We do this before .optimize_watermarks() so that we have a
		 * chance of catching underruns with the intermediate watermarks
		 * vs. the new plane configuration.
		 */
		if (DISPLAY_VER(dev_priv) == 2 && planes_enabling(old_crtc_state, new_crtc_state))
			intel_set_cpu_fifo_underrun_reporting(dev_priv, crtc->pipe, true);

		if (dev_priv->display.optimize_watermarks)
			dev_priv->display.optimize_watermarks(state, crtc);
	}

	intel_dbuf_post_plane_update(state);

	for_each_oldnew_intel_crtc_in_state(state, crtc, old_crtc_state, new_crtc_state, i) {
		intel_post_plane_update(state, crtc);

		modeset_put_crtc_power_domains(crtc, put_domains[crtc->pipe]);

		intel_modeset_verify_crtc(crtc, state, old_crtc_state, new_crtc_state);

		/*
		 * DSB cleanup is done in cleanup_work aligning with framebuffer
		 * cleanup. So copy and reset the dsb structure to sync with
		 * commit_done and later do dsb cleanup in cleanup_work.
		 */
		old_crtc_state->dsb = fetch_and_zero(&new_crtc_state->dsb);
	}

	/* Underruns don't always raise interrupts, so check manually */
	intel_check_cpu_fifo_underruns(dev_priv);
	intel_check_pch_fifo_underruns(dev_priv);

	if (state->modeset)
		intel_verify_planes(state);

	intel_sagv_post_plane_update(state);

	drm_atomic_helper_commit_hw_done(&state->base);

	if (state->modeset) {
		/* As one of the primary mmio accessors, KMS has a high
		 * likelihood of triggering bugs in unclaimed access. After we
		 * finish modesetting, see if an error has been flagged, and if
		 * so enable debugging for the next modeset - and hope we catch
		 * the culprit.
		 */
		intel_uncore_arm_unclaimed_mmio_detection(&dev_priv->uncore);
		intel_display_power_put(dev_priv, POWER_DOMAIN_MODESET, wakeref);
	}
	intel_runtime_pm_put(&dev_priv->runtime_pm, state->wakeref);

	/*
	 * Defer the cleanup of the old state to a separate worker to not
	 * impede the current task (userspace for blocking modesets) that
	 * are executed inline. For out-of-line asynchronous modesets/flips,
	 * deferring to a new worker seems overkill, but we would place a
	 * schedule point (cond_resched()) here anyway to keep latencies
	 * down.
	 */
	INIT_WORK(&state->base.commit_work, intel_atomic_cleanup_work);
	queue_work(system_highpri_wq, &state->base.commit_work);
}

static void intel_atomic_commit_work(struct work_struct *work)
{
	struct intel_atomic_state *state =
		container_of(work, struct intel_atomic_state, base.commit_work);

	intel_atomic_commit_tail(state);
}

static int __i915_sw_fence_call
intel_atomic_commit_ready(struct i915_sw_fence *fence,
			  enum i915_sw_fence_notify notify)
{
	struct intel_atomic_state *state =
		container_of(fence, struct intel_atomic_state, commit_ready);

	switch (notify) {
	case FENCE_COMPLETE:
		/* we do blocking waits in the worker, nothing to do here */
		break;
	case FENCE_FREE:
		{
			struct intel_atomic_helper *helper =
				&to_i915(state->base.dev)->atomic_helper;

			if (llist_add(&state->freed, &helper->free_list))
				schedule_work(&helper->free_work);
			break;
		}
	}

	return NOTIFY_DONE;
}

static void intel_atomic_track_fbs(struct intel_atomic_state *state)
{
	struct intel_plane_state *old_plane_state, *new_plane_state;
	struct intel_plane *plane;
	int i;

	for_each_oldnew_intel_plane_in_state(state, plane, old_plane_state,
					     new_plane_state, i)
		intel_frontbuffer_track(to_intel_frontbuffer(old_plane_state->hw.fb),
					to_intel_frontbuffer(new_plane_state->hw.fb),
					plane->frontbuffer_bit);
}

static int intel_atomic_commit(struct drm_device *dev,
			       struct drm_atomic_state *_state,
			       bool nonblock)
{
	struct intel_atomic_state *state = to_intel_atomic_state(_state);
	struct drm_i915_private *dev_priv = to_i915(dev);
	int ret = 0;

	state->wakeref = intel_runtime_pm_get(&dev_priv->runtime_pm);

	drm_atomic_state_get(&state->base);
	i915_sw_fence_init(&state->commit_ready,
			   intel_atomic_commit_ready);

	/*
	 * The intel_legacy_cursor_update() fast path takes care
	 * of avoiding the vblank waits for simple cursor
	 * movement and flips. For cursor on/off and size changes,
	 * we want to perform the vblank waits so that watermark
	 * updates happen during the correct frames. Gen9+ have
	 * double buffered watermarks and so shouldn't need this.
	 *
	 * Unset state->legacy_cursor_update before the call to
	 * drm_atomic_helper_setup_commit() because otherwise
	 * drm_atomic_helper_wait_for_flip_done() is a noop and
	 * we get FIFO underruns because we didn't wait
	 * for vblank.
	 *
	 * FIXME doing watermarks and fb cleanup from a vblank worker
	 * (assuming we had any) would solve these problems.
	 */
	if (DISPLAY_VER(dev_priv) < 9 && state->base.legacy_cursor_update) {
		struct intel_crtc_state *new_crtc_state;
		struct intel_crtc *crtc;
		int i;

		for_each_new_intel_crtc_in_state(state, crtc, new_crtc_state, i)
			if (new_crtc_state->wm.need_postvbl_update ||
			    new_crtc_state->update_wm_post)
				state->base.legacy_cursor_update = false;
	}

	ret = intel_atomic_prepare_commit(state);
	if (ret) {
		drm_dbg_atomic(&dev_priv->drm,
			       "Preparing state failed with %i\n", ret);
		i915_sw_fence_commit(&state->commit_ready);
		intel_runtime_pm_put(&dev_priv->runtime_pm, state->wakeref);
		return ret;
	}

	ret = drm_atomic_helper_setup_commit(&state->base, nonblock);
	if (!ret)
		ret = drm_atomic_helper_swap_state(&state->base, true);
	if (!ret)
		intel_atomic_swap_global_state(state);

	if (ret) {
		struct intel_crtc_state *new_crtc_state;
		struct intel_crtc *crtc;
		int i;

		i915_sw_fence_commit(&state->commit_ready);

		for_each_new_intel_crtc_in_state(state, crtc, new_crtc_state, i)
			intel_dsb_cleanup(new_crtc_state);

		drm_atomic_helper_cleanup_planes(dev, &state->base);
		intel_runtime_pm_put(&dev_priv->runtime_pm, state->wakeref);
		return ret;
	}
	intel_shared_dpll_swap_state(state);
	intel_atomic_track_fbs(state);

	drm_atomic_state_get(&state->base);
	INIT_WORK(&state->base.commit_work, intel_atomic_commit_work);

	i915_sw_fence_commit(&state->commit_ready);
	if (nonblock && state->modeset) {
		queue_work(dev_priv->modeset_wq, &state->base.commit_work);
	} else if (nonblock) {
		queue_work(dev_priv->flip_wq, &state->base.commit_work);
	} else {
		if (state->modeset)
			flush_workqueue(dev_priv->modeset_wq);
		intel_atomic_commit_tail(state);
	}

	return 0;
}

struct wait_rps_boost {
	struct wait_queue_entry wait;

	struct drm_crtc *crtc;
	struct i915_request *request;
};

static int do_rps_boost(struct wait_queue_entry *_wait,
			unsigned mode, int sync, void *key)
{
	struct wait_rps_boost *wait = container_of(_wait, typeof(*wait), wait);
	struct i915_request *rq = wait->request;

	/*
	 * If we missed the vblank, but the request is already running it
	 * is reasonable to assume that it will complete before the next
	 * vblank without our intervention, so leave RPS alone.
	 */
	if (!i915_request_started(rq))
		intel_rps_boost(rq);
	i915_request_put(rq);

	drm_crtc_vblank_put(wait->crtc);

	list_del(&wait->wait.entry);
	kfree(wait);
	return 1;
}

static void add_rps_boost_after_vblank(struct drm_crtc *crtc,
				       struct dma_fence *fence)
{
	struct wait_rps_boost *wait;

	if (!dma_fence_is_i915(fence))
		return;

	if (DISPLAY_VER(to_i915(crtc->dev)) < 6)
		return;

	if (drm_crtc_vblank_get(crtc))
		return;

	wait = kmalloc(sizeof(*wait), GFP_KERNEL);
	if (!wait) {
		drm_crtc_vblank_put(crtc);
		return;
	}

	wait->request = to_request(dma_fence_get(fence));
	wait->crtc = crtc;

	wait->wait.func = do_rps_boost;
	wait->wait.flags = 0;

	add_wait_queue(drm_crtc_vblank_waitqueue(crtc), &wait->wait);
}

int intel_plane_pin_fb(struct intel_plane_state *plane_state)
{
	struct intel_plane *plane = to_intel_plane(plane_state->uapi.plane);
	struct drm_i915_private *dev_priv = to_i915(plane->base.dev);
	struct drm_framebuffer *fb = plane_state->hw.fb;
	struct i915_vma *vma;
	bool phys_cursor =
		plane->id == PLANE_CURSOR &&
		INTEL_INFO(dev_priv)->display.cursor_needs_physical;

	if (!intel_fb_uses_dpt(fb)) {
		vma = intel_pin_and_fence_fb_obj(fb, phys_cursor,
						 &plane_state->view.gtt,
						 intel_plane_uses_fence(plane_state),
						 &plane_state->flags);
		if (IS_ERR(vma))
			return PTR_ERR(vma);

		plane_state->ggtt_vma = vma;
	} else {
		struct intel_framebuffer *intel_fb = to_intel_framebuffer(fb);

		vma = intel_dpt_pin(intel_fb->dpt_vm);
		if (IS_ERR(vma))
			return PTR_ERR(vma);

		plane_state->ggtt_vma = vma;

		vma = intel_pin_fb_obj_dpt(fb, &plane_state->view.gtt, false,
					   &plane_state->flags, intel_fb->dpt_vm);
		if (IS_ERR(vma)) {
			intel_dpt_unpin(intel_fb->dpt_vm);
			plane_state->ggtt_vma = NULL;
			return PTR_ERR(vma);
		}

		plane_state->dpt_vma = vma;

		WARN_ON(plane_state->ggtt_vma == plane_state->dpt_vma);
	}

	return 0;
}

void intel_plane_unpin_fb(struct intel_plane_state *old_plane_state)
{
	struct drm_framebuffer *fb = old_plane_state->hw.fb;
	struct i915_vma *vma;

	if (!intel_fb_uses_dpt(fb)) {
		vma = fetch_and_zero(&old_plane_state->ggtt_vma);
		if (vma)
			intel_unpin_fb_vma(vma, old_plane_state->flags);
	} else {
		struct intel_framebuffer *intel_fb = to_intel_framebuffer(fb);

		vma = fetch_and_zero(&old_plane_state->dpt_vma);
		if (vma)
			intel_unpin_fb_vma(vma, old_plane_state->flags);

		vma = fetch_and_zero(&old_plane_state->ggtt_vma);
		if (vma)
			intel_dpt_unpin(intel_fb->dpt_vm);
	}
}

/**
 * intel_prepare_plane_fb - Prepare fb for usage on plane
 * @_plane: drm plane to prepare for
 * @_new_plane_state: the plane state being prepared
 *
 * Prepares a framebuffer for usage on a display plane.  Generally this
 * involves pinning the underlying object and updating the frontbuffer tracking
 * bits.  Some older platforms need special physical address handling for
 * cursor planes.
 *
 * Returns 0 on success, negative error code on failure.
 */
int
intel_prepare_plane_fb(struct drm_plane *_plane,
		       struct drm_plane_state *_new_plane_state)
{
	struct i915_sched_attr attr = { .priority = I915_PRIORITY_DISPLAY };
	struct intel_plane *plane = to_intel_plane(_plane);
	struct intel_plane_state *new_plane_state =
		to_intel_plane_state(_new_plane_state);
	struct intel_atomic_state *state =
		to_intel_atomic_state(new_plane_state->uapi.state);
	struct drm_i915_private *dev_priv = to_i915(plane->base.dev);
	const struct intel_plane_state *old_plane_state =
		intel_atomic_get_old_plane_state(state, plane);
	struct drm_i915_gem_object *obj = intel_fb_obj(new_plane_state->hw.fb);
	struct drm_i915_gem_object *old_obj = intel_fb_obj(old_plane_state->hw.fb);
	int ret;

	if (old_obj) {
		const struct intel_crtc_state *crtc_state =
			intel_atomic_get_new_crtc_state(state,
							to_intel_crtc(old_plane_state->hw.crtc));

		/* Big Hammer, we also need to ensure that any pending
		 * MI_WAIT_FOR_EVENT inside a user batch buffer on the
		 * current scanout is retired before unpinning the old
		 * framebuffer. Note that we rely on userspace rendering
		 * into the buffer attached to the pipe they are waiting
		 * on. If not, userspace generates a GPU hang with IPEHR
		 * point to the MI_WAIT_FOR_EVENT.
		 *
		 * This should only fail upon a hung GPU, in which case we
		 * can safely continue.
		 */
		if (intel_crtc_needs_modeset(crtc_state)) {
			ret = i915_sw_fence_await_reservation(&state->commit_ready,
							      old_obj->base.resv, NULL,
							      false, 0,
							      GFP_KERNEL);
			if (ret < 0)
				return ret;
		}
	}

	if (new_plane_state->uapi.fence) { /* explicit fencing */
		i915_gem_fence_wait_priority(new_plane_state->uapi.fence,
					     &attr);
		ret = i915_sw_fence_await_dma_fence(&state->commit_ready,
						    new_plane_state->uapi.fence,
						    i915_fence_timeout(dev_priv),
						    GFP_KERNEL);
		if (ret < 0)
			return ret;
	}

	if (!obj)
		return 0;


	ret = intel_plane_pin_fb(new_plane_state);
	if (ret)
		return ret;

	i915_gem_object_wait_priority(obj, 0, &attr);
	i915_gem_object_flush_frontbuffer(obj, ORIGIN_DIRTYFB);

	if (!new_plane_state->uapi.fence) { /* implicit fencing */
		struct dma_fence *fence;

		ret = i915_sw_fence_await_reservation(&state->commit_ready,
						      obj->base.resv, NULL,
						      false,
						      i915_fence_timeout(dev_priv),
						      GFP_KERNEL);
		if (ret < 0)
			goto unpin_fb;

		fence = dma_resv_get_excl_unlocked(obj->base.resv);
		if (fence) {
			add_rps_boost_after_vblank(new_plane_state->hw.crtc,
						   fence);
			dma_fence_put(fence);
		}
	} else {
		add_rps_boost_after_vblank(new_plane_state->hw.crtc,
					   new_plane_state->uapi.fence);
	}

	/*
	 * We declare pageflips to be interactive and so merit a small bias
	 * towards upclocking to deliver the frame on time. By only changing
	 * the RPS thresholds to sample more regularly and aim for higher
	 * clocks we can hopefully deliver low power workloads (like kodi)
	 * that are not quite steady state without resorting to forcing
	 * maximum clocks following a vblank miss (see do_rps_boost()).
	 */
	if (!state->rps_interactive) {
		intel_rps_mark_interactive(&dev_priv->gt.rps, true);
		state->rps_interactive = true;
	}

	return 0;

unpin_fb:
	intel_plane_unpin_fb(new_plane_state);

	return ret;
}

/**
 * intel_cleanup_plane_fb - Cleans up an fb after plane use
 * @plane: drm plane to clean up for
 * @_old_plane_state: the state from the previous modeset
 *
 * Cleans up a framebuffer that has just been removed from a plane.
 */
void
intel_cleanup_plane_fb(struct drm_plane *plane,
		       struct drm_plane_state *_old_plane_state)
{
	struct intel_plane_state *old_plane_state =
		to_intel_plane_state(_old_plane_state);
	struct intel_atomic_state *state =
		to_intel_atomic_state(old_plane_state->uapi.state);
	struct drm_i915_private *dev_priv = to_i915(plane->dev);
	struct drm_i915_gem_object *obj = intel_fb_obj(old_plane_state->hw.fb);

	if (!obj)
		return;

	if (state->rps_interactive) {
		intel_rps_mark_interactive(&dev_priv->gt.rps, false);
		state->rps_interactive = false;
	}

	/* Should only be called after a successful intel_prepare_plane_fb()! */
	intel_plane_unpin_fb(old_plane_state);
}

/**
 * intel_plane_destroy - destroy a plane
 * @plane: plane to destroy
 *
 * Common destruction function for all types of planes (primary, cursor,
 * sprite).
 */
void intel_plane_destroy(struct drm_plane *plane)
{
	drm_plane_cleanup(plane);
	kfree(to_intel_plane(plane));
}

static void intel_plane_possible_crtcs_init(struct drm_i915_private *dev_priv)
{
	struct intel_plane *plane;

	for_each_intel_plane(&dev_priv->drm, plane) {
		struct intel_crtc *crtc = intel_get_crtc_for_pipe(dev_priv,
								  plane->pipe);

		plane->base.possible_crtcs = drm_crtc_mask(&crtc->base);
	}
}


int intel_get_pipe_from_crtc_id_ioctl(struct drm_device *dev, void *data,
				      struct drm_file *file)
{
	struct drm_i915_get_pipe_from_crtc_id *pipe_from_crtc_id = data;
	struct drm_crtc *drmmode_crtc;
	struct intel_crtc *crtc;

	drmmode_crtc = drm_crtc_find(dev, file, pipe_from_crtc_id->crtc_id);
	if (!drmmode_crtc)
		return -ENOENT;

	crtc = to_intel_crtc(drmmode_crtc);
	pipe_from_crtc_id->pipe = crtc->pipe;

	return 0;
}

static u32 intel_encoder_possible_clones(struct intel_encoder *encoder)
{
	struct drm_device *dev = encoder->base.dev;
	struct intel_encoder *source_encoder;
	u32 possible_clones = 0;

	for_each_intel_encoder(dev, source_encoder) {
		if (encoders_cloneable(encoder, source_encoder))
			possible_clones |= drm_encoder_mask(&source_encoder->base);
	}

	return possible_clones;
}

static u32 intel_encoder_possible_crtcs(struct intel_encoder *encoder)
{
	struct drm_device *dev = encoder->base.dev;
	struct intel_crtc *crtc;
	u32 possible_crtcs = 0;

	for_each_intel_crtc(dev, crtc) {
		if (encoder->pipe_mask & BIT(crtc->pipe))
			possible_crtcs |= drm_crtc_mask(&crtc->base);
	}

	return possible_crtcs;
}

static bool ilk_has_edp_a(struct drm_i915_private *dev_priv)
{
	if (!IS_MOBILE(dev_priv))
		return false;

	if ((intel_de_read(dev_priv, DP_A) & DP_DETECTED) == 0)
		return false;

	if (IS_IRONLAKE(dev_priv) && (intel_de_read(dev_priv, FUSE_STRAP) & ILK_eDP_A_DISABLE))
		return false;

	return true;
}

static bool intel_ddi_crt_present(struct drm_i915_private *dev_priv)
{
	if (DISPLAY_VER(dev_priv) >= 9)
		return false;

	if (IS_HSW_ULT(dev_priv) || IS_BDW_ULT(dev_priv))
		return false;

	if (HAS_PCH_LPT_H(dev_priv) &&
	    intel_de_read(dev_priv, SFUSE_STRAP) & SFUSE_STRAP_CRT_DISABLED)
		return false;

	/* DDI E can't be used if DDI A requires 4 lanes */
	if (intel_de_read(dev_priv, DDI_BUF_CTL(PORT_A)) & DDI_A_4_LANES)
		return false;

	if (!dev_priv->vbt.int_crt_support)
		return false;

	return true;
}

static void intel_setup_outputs(struct drm_i915_private *dev_priv)
{
	struct intel_encoder *encoder;
	bool dpd_is_edp = false;

	intel_pps_unlock_regs_wa(dev_priv);

	if (!HAS_DISPLAY(dev_priv))
		return;

	if (IS_DG2(dev_priv)) {
		intel_ddi_init(dev_priv, PORT_A);
		intel_ddi_init(dev_priv, PORT_B);
		intel_ddi_init(dev_priv, PORT_C);
		intel_ddi_init(dev_priv, PORT_D_XELPD);
	} else if (IS_ALDERLAKE_P(dev_priv)) {
		intel_ddi_init(dev_priv, PORT_A);
		intel_ddi_init(dev_priv, PORT_B);
		intel_ddi_init(dev_priv, PORT_TC1);
		intel_ddi_init(dev_priv, PORT_TC2);
		intel_ddi_init(dev_priv, PORT_TC3);
		intel_ddi_init(dev_priv, PORT_TC4);
	} else if (IS_ALDERLAKE_S(dev_priv)) {
		intel_ddi_init(dev_priv, PORT_A);
		intel_ddi_init(dev_priv, PORT_TC1);
		intel_ddi_init(dev_priv, PORT_TC2);
		intel_ddi_init(dev_priv, PORT_TC3);
		intel_ddi_init(dev_priv, PORT_TC4);
	} else if (IS_DG1(dev_priv) || IS_ROCKETLAKE(dev_priv)) {
		intel_ddi_init(dev_priv, PORT_A);
		intel_ddi_init(dev_priv, PORT_B);
		intel_ddi_init(dev_priv, PORT_TC1);
		intel_ddi_init(dev_priv, PORT_TC2);
	} else if (DISPLAY_VER(dev_priv) >= 12) {
		intel_ddi_init(dev_priv, PORT_A);
		intel_ddi_init(dev_priv, PORT_B);
		intel_ddi_init(dev_priv, PORT_TC1);
		intel_ddi_init(dev_priv, PORT_TC2);
		intel_ddi_init(dev_priv, PORT_TC3);
		intel_ddi_init(dev_priv, PORT_TC4);
		intel_ddi_init(dev_priv, PORT_TC5);
		intel_ddi_init(dev_priv, PORT_TC6);
		icl_dsi_init(dev_priv);
	} else if (IS_JSL_EHL(dev_priv)) {
		intel_ddi_init(dev_priv, PORT_A);
		intel_ddi_init(dev_priv, PORT_B);
		intel_ddi_init(dev_priv, PORT_C);
		intel_ddi_init(dev_priv, PORT_D);
		icl_dsi_init(dev_priv);
	} else if (DISPLAY_VER(dev_priv) == 11) {
		intel_ddi_init(dev_priv, PORT_A);
		intel_ddi_init(dev_priv, PORT_B);
		intel_ddi_init(dev_priv, PORT_C);
		intel_ddi_init(dev_priv, PORT_D);
		intel_ddi_init(dev_priv, PORT_E);
		intel_ddi_init(dev_priv, PORT_F);
		icl_dsi_init(dev_priv);
	} else if (IS_GEMINILAKE(dev_priv) || IS_BROXTON(dev_priv)) {
		intel_ddi_init(dev_priv, PORT_A);
		intel_ddi_init(dev_priv, PORT_B);
		intel_ddi_init(dev_priv, PORT_C);
		vlv_dsi_init(dev_priv);
	} else if (DISPLAY_VER(dev_priv) == 10) {
		intel_ddi_init(dev_priv, PORT_A);
		intel_ddi_init(dev_priv, PORT_B);
		intel_ddi_init(dev_priv, PORT_C);
		intel_ddi_init(dev_priv, PORT_D);
		intel_ddi_init(dev_priv, PORT_E);
<<<<<<< HEAD
		intel_ddi_init(dev_priv, PORT_F);
	} else if (DISPLAY_VER(dev_priv) >= 9) {
		intel_ddi_init(dev_priv, PORT_A);
		intel_ddi_init(dev_priv, PORT_B);
		intel_ddi_init(dev_priv, PORT_C);
		intel_ddi_init(dev_priv, PORT_D);
		intel_ddi_init(dev_priv, PORT_E);
=======
>>>>>>> 3bfa7d40
	} else if (HAS_DDI(dev_priv)) {
		u32 found;

		if (intel_ddi_crt_present(dev_priv))
			intel_crt_init(dev_priv);

		/* Haswell uses DDI functions to detect digital outputs. */
		found = intel_de_read(dev_priv, DDI_BUF_CTL(PORT_A)) & DDI_INIT_DISPLAY_DETECTED;
		if (found)
			intel_ddi_init(dev_priv, PORT_A);

		found = intel_de_read(dev_priv, SFUSE_STRAP);
		if (found & SFUSE_STRAP_DDIB_DETECTED)
			intel_ddi_init(dev_priv, PORT_B);
		if (found & SFUSE_STRAP_DDIC_DETECTED)
			intel_ddi_init(dev_priv, PORT_C);
		if (found & SFUSE_STRAP_DDID_DETECTED)
			intel_ddi_init(dev_priv, PORT_D);
		if (found & SFUSE_STRAP_DDIF_DETECTED)
			intel_ddi_init(dev_priv, PORT_F);
	} else if (HAS_PCH_SPLIT(dev_priv)) {
		int found;

		/*
		 * intel_edp_init_connector() depends on this completing first,
		 * to prevent the registration of both eDP and LVDS and the
		 * incorrect sharing of the PPS.
		 */
		intel_lvds_init(dev_priv);
		intel_crt_init(dev_priv);

		dpd_is_edp = intel_dp_is_port_edp(dev_priv, PORT_D);

		if (ilk_has_edp_a(dev_priv))
			g4x_dp_init(dev_priv, DP_A, PORT_A);

		if (intel_de_read(dev_priv, PCH_HDMIB) & SDVO_DETECTED) {
			/* PCH SDVOB multiplex with HDMIB */
			found = intel_sdvo_init(dev_priv, PCH_SDVOB, PORT_B);
			if (!found)
				g4x_hdmi_init(dev_priv, PCH_HDMIB, PORT_B);
			if (!found && (intel_de_read(dev_priv, PCH_DP_B) & DP_DETECTED))
				g4x_dp_init(dev_priv, PCH_DP_B, PORT_B);
		}

		if (intel_de_read(dev_priv, PCH_HDMIC) & SDVO_DETECTED)
			g4x_hdmi_init(dev_priv, PCH_HDMIC, PORT_C);

		if (!dpd_is_edp && intel_de_read(dev_priv, PCH_HDMID) & SDVO_DETECTED)
			g4x_hdmi_init(dev_priv, PCH_HDMID, PORT_D);

		if (intel_de_read(dev_priv, PCH_DP_C) & DP_DETECTED)
			g4x_dp_init(dev_priv, PCH_DP_C, PORT_C);

		if (intel_de_read(dev_priv, PCH_DP_D) & DP_DETECTED)
			g4x_dp_init(dev_priv, PCH_DP_D, PORT_D);
	} else if (IS_VALLEYVIEW(dev_priv) || IS_CHERRYVIEW(dev_priv)) {
		bool has_edp, has_port;

		if (IS_VALLEYVIEW(dev_priv) && dev_priv->vbt.int_crt_support)
			intel_crt_init(dev_priv);

		/*
		 * The DP_DETECTED bit is the latched state of the DDC
		 * SDA pin at boot. However since eDP doesn't require DDC
		 * (no way to plug in a DP->HDMI dongle) the DDC pins for
		 * eDP ports may have been muxed to an alternate function.
		 * Thus we can't rely on the DP_DETECTED bit alone to detect
		 * eDP ports. Consult the VBT as well as DP_DETECTED to
		 * detect eDP ports.
		 *
		 * Sadly the straps seem to be missing sometimes even for HDMI
		 * ports (eg. on Voyo V3 - CHT x7-Z8700), so check both strap
		 * and VBT for the presence of the port. Additionally we can't
		 * trust the port type the VBT declares as we've seen at least
		 * HDMI ports that the VBT claim are DP or eDP.
		 */
		has_edp = intel_dp_is_port_edp(dev_priv, PORT_B);
		has_port = intel_bios_is_port_present(dev_priv, PORT_B);
		if (intel_de_read(dev_priv, VLV_DP_B) & DP_DETECTED || has_port)
			has_edp &= g4x_dp_init(dev_priv, VLV_DP_B, PORT_B);
		if ((intel_de_read(dev_priv, VLV_HDMIB) & SDVO_DETECTED || has_port) && !has_edp)
			g4x_hdmi_init(dev_priv, VLV_HDMIB, PORT_B);

		has_edp = intel_dp_is_port_edp(dev_priv, PORT_C);
		has_port = intel_bios_is_port_present(dev_priv, PORT_C);
		if (intel_de_read(dev_priv, VLV_DP_C) & DP_DETECTED || has_port)
			has_edp &= g4x_dp_init(dev_priv, VLV_DP_C, PORT_C);
		if ((intel_de_read(dev_priv, VLV_HDMIC) & SDVO_DETECTED || has_port) && !has_edp)
			g4x_hdmi_init(dev_priv, VLV_HDMIC, PORT_C);

		if (IS_CHERRYVIEW(dev_priv)) {
			/*
			 * eDP not supported on port D,
			 * so no need to worry about it
			 */
			has_port = intel_bios_is_port_present(dev_priv, PORT_D);
			if (intel_de_read(dev_priv, CHV_DP_D) & DP_DETECTED || has_port)
				g4x_dp_init(dev_priv, CHV_DP_D, PORT_D);
			if (intel_de_read(dev_priv, CHV_HDMID) & SDVO_DETECTED || has_port)
				g4x_hdmi_init(dev_priv, CHV_HDMID, PORT_D);
		}

		vlv_dsi_init(dev_priv);
	} else if (IS_PINEVIEW(dev_priv)) {
		intel_lvds_init(dev_priv);
		intel_crt_init(dev_priv);
	} else if (IS_DISPLAY_VER(dev_priv, 3, 4)) {
		bool found = false;

		if (IS_MOBILE(dev_priv))
			intel_lvds_init(dev_priv);

		intel_crt_init(dev_priv);

		if (intel_de_read(dev_priv, GEN3_SDVOB) & SDVO_DETECTED) {
			drm_dbg_kms(&dev_priv->drm, "probing SDVOB\n");
			found = intel_sdvo_init(dev_priv, GEN3_SDVOB, PORT_B);
			if (!found && IS_G4X(dev_priv)) {
				drm_dbg_kms(&dev_priv->drm,
					    "probing HDMI on SDVOB\n");
				g4x_hdmi_init(dev_priv, GEN4_HDMIB, PORT_B);
			}

			if (!found && IS_G4X(dev_priv))
				g4x_dp_init(dev_priv, DP_B, PORT_B);
		}

		/* Before G4X SDVOC doesn't have its own detect register */

		if (intel_de_read(dev_priv, GEN3_SDVOB) & SDVO_DETECTED) {
			drm_dbg_kms(&dev_priv->drm, "probing SDVOC\n");
			found = intel_sdvo_init(dev_priv, GEN3_SDVOC, PORT_C);
		}

		if (!found && (intel_de_read(dev_priv, GEN3_SDVOC) & SDVO_DETECTED)) {

			if (IS_G4X(dev_priv)) {
				drm_dbg_kms(&dev_priv->drm,
					    "probing HDMI on SDVOC\n");
				g4x_hdmi_init(dev_priv, GEN4_HDMIC, PORT_C);
			}
			if (IS_G4X(dev_priv))
				g4x_dp_init(dev_priv, DP_C, PORT_C);
		}

		if (IS_G4X(dev_priv) && (intel_de_read(dev_priv, DP_D) & DP_DETECTED))
			g4x_dp_init(dev_priv, DP_D, PORT_D);

		if (SUPPORTS_TV(dev_priv))
			intel_tv_init(dev_priv);
	} else if (DISPLAY_VER(dev_priv) == 2) {
		if (IS_I85X(dev_priv))
			intel_lvds_init(dev_priv);

		intel_crt_init(dev_priv);
		intel_dvo_init(dev_priv);
	}

	for_each_intel_encoder(&dev_priv->drm, encoder) {
		encoder->base.possible_crtcs =
			intel_encoder_possible_crtcs(encoder);
		encoder->base.possible_clones =
			intel_encoder_possible_clones(encoder);
	}

	intel_init_pch_refclk(dev_priv);

	drm_helper_move_panel_connectors_to_head(&dev_priv->drm);
}

static void intel_user_framebuffer_destroy(struct drm_framebuffer *fb)
{
	struct intel_framebuffer *intel_fb = to_intel_framebuffer(fb);

	drm_framebuffer_cleanup(fb);

	if (intel_fb_uses_dpt(fb))
		intel_dpt_destroy(intel_fb->dpt_vm);

	intel_frontbuffer_put(intel_fb->frontbuffer);

	kfree(intel_fb);
}

static int intel_user_framebuffer_create_handle(struct drm_framebuffer *fb,
						struct drm_file *file,
						unsigned int *handle)
{
	struct drm_i915_gem_object *obj = intel_fb_obj(fb);
	struct drm_i915_private *i915 = to_i915(obj->base.dev);

	if (i915_gem_object_is_userptr(obj)) {
		drm_dbg(&i915->drm,
			"attempting to use a userptr for a framebuffer, denied\n");
		return -EINVAL;
	}

	return drm_gem_handle_create(file, &obj->base, handle);
}

static int intel_user_framebuffer_dirty(struct drm_framebuffer *fb,
					struct drm_file *file,
					unsigned flags, unsigned color,
					struct drm_clip_rect *clips,
					unsigned num_clips)
{
	struct drm_i915_gem_object *obj = intel_fb_obj(fb);

	i915_gem_object_flush_if_display(obj);
	intel_frontbuffer_flush(to_intel_frontbuffer(fb), ORIGIN_DIRTYFB);

	return 0;
}

static const struct drm_framebuffer_funcs intel_fb_funcs = {
	.destroy = intel_user_framebuffer_destroy,
	.create_handle = intel_user_framebuffer_create_handle,
	.dirty = intel_user_framebuffer_dirty,
};

static int intel_framebuffer_init(struct intel_framebuffer *intel_fb,
				  struct drm_i915_gem_object *obj,
				  struct drm_mode_fb_cmd2 *mode_cmd)
{
	struct drm_i915_private *dev_priv = to_i915(obj->base.dev);
	struct drm_framebuffer *fb = &intel_fb->base;
	u32 max_stride;
	unsigned int tiling, stride;
	int ret = -EINVAL;
	int i;

	intel_fb->frontbuffer = intel_frontbuffer_get(obj);
	if (!intel_fb->frontbuffer)
		return -ENOMEM;

	i915_gem_object_lock(obj, NULL);
	tiling = i915_gem_object_get_tiling(obj);
	stride = i915_gem_object_get_stride(obj);
	i915_gem_object_unlock(obj);

	if (mode_cmd->flags & DRM_MODE_FB_MODIFIERS) {
		/*
		 * If there's a fence, enforce that
		 * the fb modifier and tiling mode match.
		 */
		if (tiling != I915_TILING_NONE &&
		    tiling != intel_fb_modifier_to_tiling(mode_cmd->modifier[0])) {
			drm_dbg_kms(&dev_priv->drm,
				    "tiling_mode doesn't match fb modifier\n");
			goto err;
		}
	} else {
		if (tiling == I915_TILING_X) {
			mode_cmd->modifier[0] = I915_FORMAT_MOD_X_TILED;
		} else if (tiling == I915_TILING_Y) {
			drm_dbg_kms(&dev_priv->drm,
				    "No Y tiling for legacy addfb\n");
			goto err;
		}
	}

	if (!drm_any_plane_has_format(&dev_priv->drm,
				      mode_cmd->pixel_format,
				      mode_cmd->modifier[0])) {
		drm_dbg_kms(&dev_priv->drm,
			    "unsupported pixel format %p4cc / modifier 0x%llx\n",
			    &mode_cmd->pixel_format, mode_cmd->modifier[0]);
		goto err;
	}

	/*
	 * gen2/3 display engine uses the fence if present,
	 * so the tiling mode must match the fb modifier exactly.
	 */
	if (DISPLAY_VER(dev_priv) < 4 &&
	    tiling != intel_fb_modifier_to_tiling(mode_cmd->modifier[0])) {
		drm_dbg_kms(&dev_priv->drm,
			    "tiling_mode must match fb modifier exactly on gen2/3\n");
		goto err;
	}

	max_stride = intel_fb_max_stride(dev_priv, mode_cmd->pixel_format,
					 mode_cmd->modifier[0]);
	if (mode_cmd->pitches[0] > max_stride) {
		drm_dbg_kms(&dev_priv->drm,
			    "%s pitch (%u) must be at most %d\n",
			    mode_cmd->modifier[0] != DRM_FORMAT_MOD_LINEAR ?
			    "tiled" : "linear",
			    mode_cmd->pitches[0], max_stride);
		goto err;
	}

	/*
	 * If there's a fence, enforce that
	 * the fb pitch and fence stride match.
	 */
	if (tiling != I915_TILING_NONE && mode_cmd->pitches[0] != stride) {
		drm_dbg_kms(&dev_priv->drm,
			    "pitch (%d) must match tiling stride (%d)\n",
			    mode_cmd->pitches[0], stride);
		goto err;
	}

	/* FIXME need to adjust LINOFF/TILEOFF accordingly. */
	if (mode_cmd->offsets[0] != 0) {
		drm_dbg_kms(&dev_priv->drm,
			    "plane 0 offset (0x%08x) must be 0\n",
			    mode_cmd->offsets[0]);
		goto err;
	}

	drm_helper_mode_fill_fb_struct(&dev_priv->drm, fb, mode_cmd);

	for (i = 0; i < fb->format->num_planes; i++) {
		u32 stride_alignment;

		if (mode_cmd->handles[i] != mode_cmd->handles[0]) {
			drm_dbg_kms(&dev_priv->drm, "bad plane %d handle\n",
				    i);
			goto err;
		}

		stride_alignment = intel_fb_stride_alignment(fb, i);
		if (fb->pitches[i] & (stride_alignment - 1)) {
			drm_dbg_kms(&dev_priv->drm,
				    "plane %d pitch (%d) must be at least %u byte aligned\n",
				    i, fb->pitches[i], stride_alignment);
			goto err;
		}

		if (is_gen12_ccs_plane(fb, i) && !is_gen12_ccs_cc_plane(fb, i)) {
			int ccs_aux_stride = gen12_ccs_aux_stride(fb, i);

			if (fb->pitches[i] != ccs_aux_stride) {
				drm_dbg_kms(&dev_priv->drm,
					    "ccs aux plane %d pitch (%d) must be %d\n",
					    i,
					    fb->pitches[i], ccs_aux_stride);
				goto err;
			}
		}

		/* TODO: Add POT stride remapping support for CCS formats as well. */
		if (IS_ALDERLAKE_P(dev_priv) &&
		    mode_cmd->modifier[i] != DRM_FORMAT_MOD_LINEAR &&
		    !intel_fb_needs_pot_stride_remap(intel_fb) &&
		    !is_power_of_2(mode_cmd->pitches[i])) {
			drm_dbg_kms(&dev_priv->drm,
				    "plane %d pitch (%d) must be power of two for tiled buffers\n",
				    i, mode_cmd->pitches[i]);
			goto err;
		}

		fb->obj[i] = &obj->base;
	}

	ret = intel_fill_fb_info(dev_priv, intel_fb);
	if (ret)
		goto err;

	if (intel_fb_uses_dpt(fb)) {
		struct i915_address_space *vm;

		vm = intel_dpt_create(intel_fb);
		if (IS_ERR(vm)) {
			ret = PTR_ERR(vm);
			goto err;
		}

		intel_fb->dpt_vm = vm;
	}

	ret = drm_framebuffer_init(&dev_priv->drm, fb, &intel_fb_funcs);
	if (ret) {
		drm_err(&dev_priv->drm, "framebuffer init failed %d\n", ret);
		goto err;
	}

	return 0;

err:
	intel_frontbuffer_put(intel_fb->frontbuffer);
	return ret;
}

static struct drm_framebuffer *
intel_user_framebuffer_create(struct drm_device *dev,
			      struct drm_file *filp,
			      const struct drm_mode_fb_cmd2 *user_mode_cmd)
{
	struct drm_framebuffer *fb;
	struct drm_i915_gem_object *obj;
	struct drm_mode_fb_cmd2 mode_cmd = *user_mode_cmd;
	struct drm_i915_private *i915;

	obj = i915_gem_object_lookup(filp, mode_cmd.handles[0]);
	if (!obj)
		return ERR_PTR(-ENOENT);

	/* object is backed with LMEM for discrete */
	i915 = to_i915(obj->base.dev);
	if (HAS_LMEM(i915) && !i915_gem_object_validates_to_lmem(obj)) {
		/* object is "remote", not in local memory */
		i915_gem_object_put(obj);
		return ERR_PTR(-EREMOTE);
	}

	fb = intel_framebuffer_create(obj, &mode_cmd);
	i915_gem_object_put(obj);

	return fb;
}

static enum drm_mode_status
intel_mode_valid(struct drm_device *dev,
		 const struct drm_display_mode *mode)
{
	struct drm_i915_private *dev_priv = to_i915(dev);
	int hdisplay_max, htotal_max;
	int vdisplay_max, vtotal_max;

	/*
	 * Can't reject DBLSCAN here because Xorg ddxen can add piles
	 * of DBLSCAN modes to the output's mode list when they detect
	 * the scaling mode property on the connector. And they don't
	 * ask the kernel to validate those modes in any way until
	 * modeset time at which point the client gets a protocol error.
	 * So in order to not upset those clients we silently ignore the
	 * DBLSCAN flag on such connectors. For other connectors we will
	 * reject modes with the DBLSCAN flag in encoder->compute_config().
	 * And we always reject DBLSCAN modes in connector->mode_valid()
	 * as we never want such modes on the connector's mode list.
	 */

	if (mode->vscan > 1)
		return MODE_NO_VSCAN;

	if (mode->flags & DRM_MODE_FLAG_HSKEW)
		return MODE_H_ILLEGAL;

	if (mode->flags & (DRM_MODE_FLAG_CSYNC |
			   DRM_MODE_FLAG_NCSYNC |
			   DRM_MODE_FLAG_PCSYNC))
		return MODE_HSYNC;

	if (mode->flags & (DRM_MODE_FLAG_BCAST |
			   DRM_MODE_FLAG_PIXMUX |
			   DRM_MODE_FLAG_CLKDIV2))
		return MODE_BAD;

	/* Transcoder timing limits */
	if (DISPLAY_VER(dev_priv) >= 11) {
		hdisplay_max = 16384;
		vdisplay_max = 8192;
		htotal_max = 16384;
		vtotal_max = 8192;
	} else if (DISPLAY_VER(dev_priv) >= 9 ||
		   IS_BROADWELL(dev_priv) || IS_HASWELL(dev_priv)) {
		hdisplay_max = 8192; /* FDI max 4096 handled elsewhere */
		vdisplay_max = 4096;
		htotal_max = 8192;
		vtotal_max = 8192;
	} else if (DISPLAY_VER(dev_priv) >= 3) {
		hdisplay_max = 4096;
		vdisplay_max = 4096;
		htotal_max = 8192;
		vtotal_max = 8192;
	} else {
		hdisplay_max = 2048;
		vdisplay_max = 2048;
		htotal_max = 4096;
		vtotal_max = 4096;
	}

	if (mode->hdisplay > hdisplay_max ||
	    mode->hsync_start > htotal_max ||
	    mode->hsync_end > htotal_max ||
	    mode->htotal > htotal_max)
		return MODE_H_ILLEGAL;

	if (mode->vdisplay > vdisplay_max ||
	    mode->vsync_start > vtotal_max ||
	    mode->vsync_end > vtotal_max ||
	    mode->vtotal > vtotal_max)
		return MODE_V_ILLEGAL;

	if (DISPLAY_VER(dev_priv) >= 5) {
		if (mode->hdisplay < 64 ||
		    mode->htotal - mode->hdisplay < 32)
			return MODE_H_ILLEGAL;

		if (mode->vtotal - mode->vdisplay < 5)
			return MODE_V_ILLEGAL;
	} else {
		if (mode->htotal - mode->hdisplay < 32)
			return MODE_H_ILLEGAL;

		if (mode->vtotal - mode->vdisplay < 3)
			return MODE_V_ILLEGAL;
	}

	return MODE_OK;
}

enum drm_mode_status
intel_mode_valid_max_plane_size(struct drm_i915_private *dev_priv,
				const struct drm_display_mode *mode,
				bool bigjoiner)
{
	int plane_width_max, plane_height_max;

	/*
	 * intel_mode_valid() should be
	 * sufficient on older platforms.
	 */
	if (DISPLAY_VER(dev_priv) < 9)
		return MODE_OK;

	/*
	 * Most people will probably want a fullscreen
	 * plane so let's not advertize modes that are
	 * too big for that.
	 */
	if (DISPLAY_VER(dev_priv) >= 11) {
		plane_width_max = 5120 << bigjoiner;
		plane_height_max = 4320;
	} else {
		plane_width_max = 5120;
		plane_height_max = 4096;
	}

	if (mode->hdisplay > plane_width_max)
		return MODE_H_ILLEGAL;

	if (mode->vdisplay > plane_height_max)
		return MODE_V_ILLEGAL;

	return MODE_OK;
}

static const struct drm_mode_config_funcs intel_mode_funcs = {
	.fb_create = intel_user_framebuffer_create,
	.get_format_info = intel_get_format_info,
	.output_poll_changed = intel_fbdev_output_poll_changed,
	.mode_valid = intel_mode_valid,
	.atomic_check = intel_atomic_check,
	.atomic_commit = intel_atomic_commit,
	.atomic_state_alloc = intel_atomic_state_alloc,
	.atomic_state_clear = intel_atomic_state_clear,
	.atomic_state_free = intel_atomic_state_free,
};

/**
 * intel_init_display_hooks - initialize the display modesetting hooks
 * @dev_priv: device private
 */
void intel_init_display_hooks(struct drm_i915_private *dev_priv)
{
	if (!HAS_DISPLAY(dev_priv))
		return;

	intel_init_cdclk_hooks(dev_priv);
	intel_init_audio_hooks(dev_priv);

	intel_dpll_init_clock_hook(dev_priv);

	if (DISPLAY_VER(dev_priv) >= 9) {
		dev_priv->display.get_pipe_config = hsw_get_pipe_config;
		dev_priv->display.crtc_enable = hsw_crtc_enable;
		dev_priv->display.crtc_disable = hsw_crtc_disable;
	} else if (HAS_DDI(dev_priv)) {
		dev_priv->display.get_pipe_config = hsw_get_pipe_config;
		dev_priv->display.crtc_enable = hsw_crtc_enable;
		dev_priv->display.crtc_disable = hsw_crtc_disable;
	} else if (HAS_PCH_SPLIT(dev_priv)) {
		dev_priv->display.get_pipe_config = ilk_get_pipe_config;
		dev_priv->display.crtc_enable = ilk_crtc_enable;
		dev_priv->display.crtc_disable = ilk_crtc_disable;
	} else if (IS_CHERRYVIEW(dev_priv) ||
		   IS_VALLEYVIEW(dev_priv)) {
		dev_priv->display.get_pipe_config = i9xx_get_pipe_config;
		dev_priv->display.crtc_enable = valleyview_crtc_enable;
		dev_priv->display.crtc_disable = i9xx_crtc_disable;
	} else {
		dev_priv->display.get_pipe_config = i9xx_get_pipe_config;
		dev_priv->display.crtc_enable = i9xx_crtc_enable;
		dev_priv->display.crtc_disable = i9xx_crtc_disable;
	}

	intel_fdi_init_hook(dev_priv);

	if (DISPLAY_VER(dev_priv) >= 9) {
		dev_priv->display.commit_modeset_enables = skl_commit_modeset_enables;
		dev_priv->display.get_initial_plane_config = skl_get_initial_plane_config;
	} else {
		dev_priv->display.commit_modeset_enables = intel_commit_modeset_enables;
		dev_priv->display.get_initial_plane_config = i9xx_get_initial_plane_config;
	}

}

void intel_modeset_init_hw(struct drm_i915_private *i915)
{
	struct intel_cdclk_state *cdclk_state;

	if (!HAS_DISPLAY(i915))
		return;

	cdclk_state = to_intel_cdclk_state(i915->cdclk.obj.state);

	intel_update_cdclk(i915);
	intel_dump_cdclk_config(&i915->cdclk.hw, "Current CDCLK");
	cdclk_state->logical = cdclk_state->actual = i915->cdclk.hw;
}

static int sanitize_watermarks_add_affected(struct drm_atomic_state *state)
{
	struct drm_plane *plane;
	struct intel_crtc *crtc;

	for_each_intel_crtc(state->dev, crtc) {
		struct intel_crtc_state *crtc_state;

		crtc_state = intel_atomic_get_crtc_state(state, crtc);
		if (IS_ERR(crtc_state))
			return PTR_ERR(crtc_state);

		if (crtc_state->hw.active) {
			/*
			 * Preserve the inherited flag to avoid
			 * taking the full modeset path.
			 */
			crtc_state->inherited = true;
		}
	}

	drm_for_each_plane(plane, state->dev) {
		struct drm_plane_state *plane_state;

		plane_state = drm_atomic_get_plane_state(state, plane);
		if (IS_ERR(plane_state))
			return PTR_ERR(plane_state);
	}

	return 0;
}

/*
 * Calculate what we think the watermarks should be for the state we've read
 * out of the hardware and then immediately program those watermarks so that
 * we ensure the hardware settings match our internal state.
 *
 * We can calculate what we think WM's should be by creating a duplicate of the
 * current state (which was constructed during hardware readout) and running it
 * through the atomic check code to calculate new watermark values in the
 * state object.
 */
static void sanitize_watermarks(struct drm_i915_private *dev_priv)
{
	struct drm_atomic_state *state;
	struct intel_atomic_state *intel_state;
	struct intel_crtc *crtc;
	struct intel_crtc_state *crtc_state;
	struct drm_modeset_acquire_ctx ctx;
	int ret;
	int i;

	/* Only supported on platforms that use atomic watermark design */
	if (!dev_priv->display.optimize_watermarks)
		return;

	state = drm_atomic_state_alloc(&dev_priv->drm);
	if (drm_WARN_ON(&dev_priv->drm, !state))
		return;

	intel_state = to_intel_atomic_state(state);

	drm_modeset_acquire_init(&ctx, 0);

retry:
	state->acquire_ctx = &ctx;

	/*
	 * Hardware readout is the only time we don't want to calculate
	 * intermediate watermarks (since we don't trust the current
	 * watermarks).
	 */
	if (!HAS_GMCH(dev_priv))
		intel_state->skip_intermediate_wm = true;

	ret = sanitize_watermarks_add_affected(state);
	if (ret)
		goto fail;

	ret = intel_atomic_check(&dev_priv->drm, state);
	if (ret)
		goto fail;

	/* Write calculated watermark values back */
	for_each_new_intel_crtc_in_state(intel_state, crtc, crtc_state, i) {
		crtc_state->wm.need_postvbl_update = true;
		dev_priv->display.optimize_watermarks(intel_state, crtc);

		to_intel_crtc_state(crtc->base.state)->wm = crtc_state->wm;
	}

fail:
	if (ret == -EDEADLK) {
		drm_atomic_state_clear(state);
		drm_modeset_backoff(&ctx);
		goto retry;
	}

	/*
	 * If we fail here, it means that the hardware appears to be
	 * programmed in a way that shouldn't be possible, given our
	 * understanding of watermark requirements.  This might mean a
	 * mistake in the hardware readout code or a mistake in the
	 * watermark calculations for a given platform.  Raise a WARN
	 * so that this is noticeable.
	 *
	 * If this actually happens, we'll have to just leave the
	 * BIOS-programmed watermarks untouched and hope for the best.
	 */
	drm_WARN(&dev_priv->drm, ret,
		 "Could not determine valid watermarks for inherited state\n");

	drm_atomic_state_put(state);

	drm_modeset_drop_locks(&ctx);
	drm_modeset_acquire_fini(&ctx);
}

static void intel_update_fdi_pll_freq(struct drm_i915_private *dev_priv)
{
	if (IS_IRONLAKE(dev_priv)) {
		u32 fdi_pll_clk =
			intel_de_read(dev_priv, FDI_PLL_BIOS_0) & FDI_PLL_FB_CLOCK_MASK;

		dev_priv->fdi_pll_freq = (fdi_pll_clk + 2) * 10000;
	} else if (IS_SANDYBRIDGE(dev_priv) || IS_IVYBRIDGE(dev_priv)) {
		dev_priv->fdi_pll_freq = 270000;
	} else {
		return;
	}

	drm_dbg(&dev_priv->drm, "FDI PLL freq=%d\n", dev_priv->fdi_pll_freq);
}

static int intel_initial_commit(struct drm_device *dev)
{
	struct drm_atomic_state *state = NULL;
	struct drm_modeset_acquire_ctx ctx;
	struct intel_crtc *crtc;
	int ret = 0;

	state = drm_atomic_state_alloc(dev);
	if (!state)
		return -ENOMEM;

	drm_modeset_acquire_init(&ctx, 0);

retry:
	state->acquire_ctx = &ctx;

	for_each_intel_crtc(dev, crtc) {
		struct intel_crtc_state *crtc_state =
			intel_atomic_get_crtc_state(state, crtc);

		if (IS_ERR(crtc_state)) {
			ret = PTR_ERR(crtc_state);
			goto out;
		}

		if (crtc_state->hw.active) {
			struct intel_encoder *encoder;

			/*
			 * We've not yet detected sink capabilities
			 * (audio,infoframes,etc.) and thus we don't want to
			 * force a full state recomputation yet. We want that to
			 * happen only for the first real commit from userspace.
			 * So preserve the inherited flag for the time being.
			 */
			crtc_state->inherited = true;

			ret = drm_atomic_add_affected_planes(state, &crtc->base);
			if (ret)
				goto out;

			/*
			 * FIXME hack to force a LUT update to avoid the
			 * plane update forcing the pipe gamma on without
			 * having a proper LUT loaded. Remove once we
			 * have readout for pipe gamma enable.
			 */
			crtc_state->uapi.color_mgmt_changed = true;

			for_each_intel_encoder_mask(dev, encoder,
						    crtc_state->uapi.encoder_mask) {
				if (encoder->initial_fastset_check &&
				    !encoder->initial_fastset_check(encoder, crtc_state)) {
					ret = drm_atomic_add_affected_connectors(state,
										 &crtc->base);
					if (ret)
						goto out;
				}
			}
		}
	}

	ret = drm_atomic_commit(state);

out:
	if (ret == -EDEADLK) {
		drm_atomic_state_clear(state);
		drm_modeset_backoff(&ctx);
		goto retry;
	}

	drm_atomic_state_put(state);

	drm_modeset_drop_locks(&ctx);
	drm_modeset_acquire_fini(&ctx);

	return ret;
}

static void intel_mode_config_init(struct drm_i915_private *i915)
{
	struct drm_mode_config *mode_config = &i915->drm.mode_config;

	drm_mode_config_init(&i915->drm);
	INIT_LIST_HEAD(&i915->global_obj_list);

	mode_config->min_width = 0;
	mode_config->min_height = 0;

	mode_config->preferred_depth = 24;
	mode_config->prefer_shadow = 1;

	mode_config->funcs = &intel_mode_funcs;

	mode_config->async_page_flip = has_async_flips(i915);

	/*
	 * Maximum framebuffer dimensions, chosen to match
	 * the maximum render engine surface size on gen4+.
	 */
	if (DISPLAY_VER(i915) >= 7) {
		mode_config->max_width = 16384;
		mode_config->max_height = 16384;
	} else if (DISPLAY_VER(i915) >= 4) {
		mode_config->max_width = 8192;
		mode_config->max_height = 8192;
	} else if (DISPLAY_VER(i915) == 3) {
		mode_config->max_width = 4096;
		mode_config->max_height = 4096;
	} else {
		mode_config->max_width = 2048;
		mode_config->max_height = 2048;
	}

	if (IS_I845G(i915) || IS_I865G(i915)) {
		mode_config->cursor_width = IS_I845G(i915) ? 64 : 512;
		mode_config->cursor_height = 1023;
	} else if (IS_I830(i915) || IS_I85X(i915) ||
		   IS_I915G(i915) || IS_I915GM(i915)) {
		mode_config->cursor_width = 64;
		mode_config->cursor_height = 64;
	} else {
		mode_config->cursor_width = 256;
		mode_config->cursor_height = 256;
	}
}

static void intel_mode_config_cleanup(struct drm_i915_private *i915)
{
	intel_atomic_global_obj_cleanup(i915);
	drm_mode_config_cleanup(&i915->drm);
}

static void plane_config_fini(struct intel_initial_plane_config *plane_config)
{
	if (plane_config->fb) {
		struct drm_framebuffer *fb = &plane_config->fb->base;

		/* We may only have the stub and not a full framebuffer */
		if (drm_framebuffer_read_refcount(fb))
			drm_framebuffer_put(fb);
		else
			kfree(fb);
	}

	if (plane_config->vma)
		i915_vma_put(plane_config->vma);
}

/* part #1: call before irq install */
int intel_modeset_init_noirq(struct drm_i915_private *i915)
{
	int ret;

	if (i915_inject_probe_failure(i915))
		return -ENODEV;

	if (HAS_DISPLAY(i915)) {
		ret = drm_vblank_init(&i915->drm,
				      INTEL_NUM_PIPES(i915));
		if (ret)
			return ret;
	}

	intel_bios_init(i915);

	ret = intel_vga_register(i915);
	if (ret)
		goto cleanup_bios;

	/* FIXME: completely on the wrong abstraction layer */
	intel_power_domains_init_hw(i915, false);

	if (!HAS_DISPLAY(i915))
		return 0;

	intel_dmc_ucode_init(i915);

	i915->modeset_wq = alloc_ordered_workqueue("i915_modeset", 0);
	i915->flip_wq = alloc_workqueue("i915_flip", WQ_HIGHPRI |
					WQ_UNBOUND, WQ_UNBOUND_MAX_ACTIVE);

	i915->framestart_delay = 1; /* 1-4 */

	i915->window2_delay = 0; /* No DSB so no window2 delay */

	intel_mode_config_init(i915);

	ret = intel_cdclk_init(i915);
	if (ret)
		goto cleanup_vga_client_pw_domain_dmc;

	ret = intel_dbuf_init(i915);
	if (ret)
		goto cleanup_vga_client_pw_domain_dmc;

	ret = intel_bw_init(i915);
	if (ret)
		goto cleanup_vga_client_pw_domain_dmc;

	init_llist_head(&i915->atomic_helper.free_list);
	INIT_WORK(&i915->atomic_helper.free_work,
		  intel_atomic_helper_free_state_worker);

	intel_init_quirks(i915);

	intel_fbc_init(i915);

	return 0;

cleanup_vga_client_pw_domain_dmc:
	intel_dmc_ucode_fini(i915);
	intel_power_domains_driver_remove(i915);
	intel_vga_unregister(i915);
cleanup_bios:
	intel_bios_driver_remove(i915);

	return ret;
}

/* part #2: call after irq install, but before gem init */
int intel_modeset_init_nogem(struct drm_i915_private *i915)
{
	struct drm_device *dev = &i915->drm;
	enum pipe pipe;
	struct intel_crtc *crtc;
	int ret;

	if (!HAS_DISPLAY(i915))
		return 0;

	intel_init_pm(i915);

	intel_panel_sanitize_ssc(i915);

	intel_pps_setup(i915);

	intel_gmbus_setup(i915);

	drm_dbg_kms(&i915->drm, "%d display pipe%s available.\n",
		    INTEL_NUM_PIPES(i915),
		    INTEL_NUM_PIPES(i915) > 1 ? "s" : "");

	for_each_pipe(i915, pipe) {
		ret = intel_crtc_init(i915, pipe);
		if (ret) {
			intel_mode_config_cleanup(i915);
			return ret;
		}
	}

	intel_plane_possible_crtcs_init(i915);
	intel_shared_dpll_init(dev);
	intel_update_fdi_pll_freq(i915);

	intel_update_czclk(i915);
	intel_modeset_init_hw(i915);
	intel_dpll_update_ref_clks(i915);

	intel_hdcp_component_init(i915);

	if (i915->max_cdclk_freq == 0)
		intel_update_max_cdclk(i915);

	/*
	 * If the platform has HTI, we need to find out whether it has reserved
	 * any display resources before we create our display outputs.
	 */
	if (INTEL_INFO(i915)->display.has_hti)
		i915->hti_state = intel_de_read(i915, HDPORT_STATE);

	/* Just disable it once at startup */
	intel_vga_disable(i915);
	intel_setup_outputs(i915);

	drm_modeset_lock_all(dev);
	intel_modeset_setup_hw_state(dev, dev->mode_config.acquire_ctx);
	drm_modeset_unlock_all(dev);

	for_each_intel_crtc(dev, crtc) {
		struct intel_initial_plane_config plane_config = {};

		if (!to_intel_crtc_state(crtc->base.state)->uapi.active)
			continue;

		/*
		 * Note that reserving the BIOS fb up front prevents us
		 * from stuffing other stolen allocations like the ring
		 * on top.  This prevents some ugliness at boot time, and
		 * can even allow for smooth boot transitions if the BIOS
		 * fb is large enough for the active pipe configuration.
		 */
		i915->display.get_initial_plane_config(crtc, &plane_config);

		/*
		 * If the fb is shared between multiple heads, we'll
		 * just get the first one.
		 */
		intel_find_initial_plane_obj(crtc, &plane_config);

		plane_config_fini(&plane_config);
	}

	/*
	 * Make sure hardware watermarks really match the state we read out.
	 * Note that we need to do this after reconstructing the BIOS fb's
	 * since the watermark calculation done here will use pstate->fb.
	 */
	if (!HAS_GMCH(i915))
		sanitize_watermarks(i915);

	return 0;
}

/* part #3: call after gem init */
int intel_modeset_init(struct drm_i915_private *i915)
{
	int ret;

	if (!HAS_DISPLAY(i915))
		return 0;

	/*
	 * Force all active planes to recompute their states. So that on
	 * mode_setcrtc after probe, all the intel_plane_state variables
	 * are already calculated and there is no assert_plane warnings
	 * during bootup.
	 */
	ret = intel_initial_commit(&i915->drm);
	if (ret)
		drm_dbg_kms(&i915->drm, "Initial modeset failed, %d\n", ret);

	intel_overlay_setup(i915);

	ret = intel_fbdev_init(&i915->drm);
	if (ret)
		return ret;

	/* Only enable hotplug handling once the fbdev is fully set up. */
	intel_hpd_init(i915);
	intel_hpd_poll_disable(i915);

	intel_init_ipc(i915);

	return 0;
}

void i830_enable_pipe(struct drm_i915_private *dev_priv, enum pipe pipe)
{
	struct intel_crtc *crtc = intel_get_crtc_for_pipe(dev_priv, pipe);
	/* 640x480@60Hz, ~25175 kHz */
	struct dpll clock = {
		.m1 = 18,
		.m2 = 7,
		.p1 = 13,
		.p2 = 4,
		.n = 2,
	};
	u32 dpll, fp;
	int i;

	drm_WARN_ON(&dev_priv->drm,
		    i9xx_calc_dpll_params(48000, &clock) != 25154);

	drm_dbg_kms(&dev_priv->drm,
		    "enabling pipe %c due to force quirk (vco=%d dot=%d)\n",
		    pipe_name(pipe), clock.vco, clock.dot);

	fp = i9xx_dpll_compute_fp(&clock);
	dpll = DPLL_DVO_2X_MODE |
		DPLL_VGA_MODE_DIS |
		((clock.p1 - 2) << DPLL_FPA01_P1_POST_DIV_SHIFT) |
		PLL_P2_DIVIDE_BY_4 |
		PLL_REF_INPUT_DREFCLK |
		DPLL_VCO_ENABLE;

	intel_de_write(dev_priv, FP0(pipe), fp);
	intel_de_write(dev_priv, FP1(pipe), fp);

	intel_de_write(dev_priv, HTOTAL(pipe), (640 - 1) | ((800 - 1) << 16));
	intel_de_write(dev_priv, HBLANK(pipe), (640 - 1) | ((800 - 1) << 16));
	intel_de_write(dev_priv, HSYNC(pipe), (656 - 1) | ((752 - 1) << 16));
	intel_de_write(dev_priv, VTOTAL(pipe), (480 - 1) | ((525 - 1) << 16));
	intel_de_write(dev_priv, VBLANK(pipe), (480 - 1) | ((525 - 1) << 16));
	intel_de_write(dev_priv, VSYNC(pipe), (490 - 1) | ((492 - 1) << 16));
	intel_de_write(dev_priv, PIPESRC(pipe), ((640 - 1) << 16) | (480 - 1));

	/*
	 * Apparently we need to have VGA mode enabled prior to changing
	 * the P1/P2 dividers. Otherwise the DPLL will keep using the old
	 * dividers, even though the register value does change.
	 */
	intel_de_write(dev_priv, DPLL(pipe), dpll & ~DPLL_VGA_MODE_DIS);
	intel_de_write(dev_priv, DPLL(pipe), dpll);

	/* Wait for the clocks to stabilize. */
	intel_de_posting_read(dev_priv, DPLL(pipe));
	udelay(150);

	/* The pixel multiplier can only be updated once the
	 * DPLL is enabled and the clocks are stable.
	 *
	 * So write it again.
	 */
	intel_de_write(dev_priv, DPLL(pipe), dpll);

	/* We do this three times for luck */
	for (i = 0; i < 3 ; i++) {
		intel_de_write(dev_priv, DPLL(pipe), dpll);
		intel_de_posting_read(dev_priv, DPLL(pipe));
		udelay(150); /* wait for warmup */
	}

	intel_de_write(dev_priv, PIPECONF(pipe),
		       PIPECONF_ENABLE | PIPECONF_PROGRESSIVE);
	intel_de_posting_read(dev_priv, PIPECONF(pipe));

	intel_wait_for_pipe_scanline_moving(crtc);
}

void i830_disable_pipe(struct drm_i915_private *dev_priv, enum pipe pipe)
{
	struct intel_crtc *crtc = intel_get_crtc_for_pipe(dev_priv, pipe);

	drm_dbg_kms(&dev_priv->drm, "disabling pipe %c due to force quirk\n",
		    pipe_name(pipe));

	drm_WARN_ON(&dev_priv->drm,
		    intel_de_read(dev_priv, DSPCNTR(PLANE_A)) &
		    DISPLAY_PLANE_ENABLE);
	drm_WARN_ON(&dev_priv->drm,
		    intel_de_read(dev_priv, DSPCNTR(PLANE_B)) &
		    DISPLAY_PLANE_ENABLE);
	drm_WARN_ON(&dev_priv->drm,
		    intel_de_read(dev_priv, DSPCNTR(PLANE_C)) &
		    DISPLAY_PLANE_ENABLE);
	drm_WARN_ON(&dev_priv->drm,
		    intel_de_read(dev_priv, CURCNTR(PIPE_A)) & MCURSOR_MODE);
	drm_WARN_ON(&dev_priv->drm,
		    intel_de_read(dev_priv, CURCNTR(PIPE_B)) & MCURSOR_MODE);

	intel_de_write(dev_priv, PIPECONF(pipe), 0);
	intel_de_posting_read(dev_priv, PIPECONF(pipe));

	intel_wait_for_pipe_scanline_stopped(crtc);

	intel_de_write(dev_priv, DPLL(pipe), DPLL_VGA_MODE_DIS);
	intel_de_posting_read(dev_priv, DPLL(pipe));
}

static void
intel_sanitize_plane_mapping(struct drm_i915_private *dev_priv)
{
	struct intel_crtc *crtc;

	if (DISPLAY_VER(dev_priv) >= 4)
		return;

	for_each_intel_crtc(&dev_priv->drm, crtc) {
		struct intel_plane *plane =
			to_intel_plane(crtc->base.primary);
		struct intel_crtc *plane_crtc;
		enum pipe pipe;

		if (!plane->get_hw_state(plane, &pipe))
			continue;

		if (pipe == crtc->pipe)
			continue;

		drm_dbg_kms(&dev_priv->drm,
			    "[PLANE:%d:%s] attached to the wrong pipe, disabling plane\n",
			    plane->base.base.id, plane->base.name);

		plane_crtc = intel_get_crtc_for_pipe(dev_priv, pipe);
		intel_plane_disable_noatomic(plane_crtc, plane);
	}
}

static bool intel_crtc_has_encoders(struct intel_crtc *crtc)
{
	struct drm_device *dev = crtc->base.dev;
	struct intel_encoder *encoder;

	for_each_encoder_on_crtc(dev, &crtc->base, encoder)
		return true;

	return false;
}

static struct intel_connector *intel_encoder_find_connector(struct intel_encoder *encoder)
{
	struct drm_device *dev = encoder->base.dev;
	struct intel_connector *connector;

	for_each_connector_on_encoder(dev, &encoder->base, connector)
		return connector;

	return NULL;
}

static bool has_pch_trancoder(struct drm_i915_private *dev_priv,
			      enum pipe pch_transcoder)
{
	return HAS_PCH_IBX(dev_priv) || HAS_PCH_CPT(dev_priv) ||
		(HAS_PCH_LPT_H(dev_priv) && pch_transcoder == PIPE_A);
}

static void intel_sanitize_frame_start_delay(const struct intel_crtc_state *crtc_state)
{
	struct intel_crtc *crtc = to_intel_crtc(crtc_state->uapi.crtc);
	struct drm_i915_private *dev_priv = to_i915(crtc->base.dev);
	enum transcoder cpu_transcoder = crtc_state->cpu_transcoder;

	if (DISPLAY_VER(dev_priv) >= 9 ||
	    IS_BROADWELL(dev_priv) || IS_HASWELL(dev_priv)) {
		i915_reg_t reg = CHICKEN_TRANS(cpu_transcoder);
		u32 val;

		if (transcoder_is_dsi(cpu_transcoder))
			return;

		val = intel_de_read(dev_priv, reg);
		val &= ~HSW_FRAME_START_DELAY_MASK;
		val |= HSW_FRAME_START_DELAY(dev_priv->framestart_delay - 1);
		intel_de_write(dev_priv, reg, val);
	} else {
		i915_reg_t reg = PIPECONF(cpu_transcoder);
		u32 val;

		val = intel_de_read(dev_priv, reg);
		val &= ~PIPECONF_FRAME_START_DELAY_MASK;
		val |= PIPECONF_FRAME_START_DELAY(dev_priv->framestart_delay - 1);
		intel_de_write(dev_priv, reg, val);
	}

	if (!crtc_state->has_pch_encoder)
		return;

	if (HAS_PCH_IBX(dev_priv)) {
		i915_reg_t reg = PCH_TRANSCONF(crtc->pipe);
		u32 val;

		val = intel_de_read(dev_priv, reg);
		val &= ~TRANS_FRAME_START_DELAY_MASK;
		val |= TRANS_FRAME_START_DELAY(dev_priv->framestart_delay - 1);
		intel_de_write(dev_priv, reg, val);
	} else {
		enum pipe pch_transcoder = intel_crtc_pch_transcoder(crtc);
		i915_reg_t reg = TRANS_CHICKEN2(pch_transcoder);
		u32 val;

		val = intel_de_read(dev_priv, reg);
		val &= ~TRANS_CHICKEN2_FRAME_START_DELAY_MASK;
		val |= TRANS_CHICKEN2_FRAME_START_DELAY(dev_priv->framestart_delay - 1);
		intel_de_write(dev_priv, reg, val);
	}
}

static void intel_sanitize_crtc(struct intel_crtc *crtc,
				struct drm_modeset_acquire_ctx *ctx)
{
	struct drm_device *dev = crtc->base.dev;
	struct drm_i915_private *dev_priv = to_i915(dev);
	struct intel_crtc_state *crtc_state = to_intel_crtc_state(crtc->base.state);

	if (crtc_state->hw.active) {
		struct intel_plane *plane;

		/* Clear any frame start delays used for debugging left by the BIOS */
		intel_sanitize_frame_start_delay(crtc_state);

		/* Disable everything but the primary plane */
		for_each_intel_plane_on_crtc(dev, crtc, plane) {
			const struct intel_plane_state *plane_state =
				to_intel_plane_state(plane->base.state);

			if (plane_state->uapi.visible &&
			    plane->base.type != DRM_PLANE_TYPE_PRIMARY)
				intel_plane_disable_noatomic(crtc, plane);
		}

		/*
		 * Disable any background color set by the BIOS, but enable the
		 * gamma and CSC to match how we program our planes.
		 */
		if (DISPLAY_VER(dev_priv) >= 9)
			intel_de_write(dev_priv, SKL_BOTTOM_COLOR(crtc->pipe),
				       SKL_BOTTOM_COLOR_GAMMA_ENABLE | SKL_BOTTOM_COLOR_CSC_ENABLE);
	}

	/* Adjust the state of the output pipe according to whether we
	 * have active connectors/encoders. */
	if (crtc_state->hw.active && !intel_crtc_has_encoders(crtc) &&
	    !crtc_state->bigjoiner_slave)
		intel_crtc_disable_noatomic(crtc, ctx);

	if (crtc_state->hw.active || HAS_GMCH(dev_priv)) {
		/*
		 * We start out with underrun reporting disabled to avoid races.
		 * For correct bookkeeping mark this on active crtcs.
		 *
		 * Also on gmch platforms we dont have any hardware bits to
		 * disable the underrun reporting. Which means we need to start
		 * out with underrun reporting disabled also on inactive pipes,
		 * since otherwise we'll complain about the garbage we read when
		 * e.g. coming up after runtime pm.
		 *
		 * No protection against concurrent access is required - at
		 * worst a fifo underrun happens which also sets this to false.
		 */
		crtc->cpu_fifo_underrun_disabled = true;
		/*
		 * We track the PCH trancoder underrun reporting state
		 * within the crtc. With crtc for pipe A housing the underrun
		 * reporting state for PCH transcoder A, crtc for pipe B housing
		 * it for PCH transcoder B, etc. LPT-H has only PCH transcoder A,
		 * and marking underrun reporting as disabled for the non-existing
		 * PCH transcoders B and C would prevent enabling the south
		 * error interrupt (see cpt_can_enable_serr_int()).
		 */
		if (has_pch_trancoder(dev_priv, crtc->pipe))
			crtc->pch_fifo_underrun_disabled = true;
	}
}

static bool has_bogus_dpll_config(const struct intel_crtc_state *crtc_state)
{
	struct drm_i915_private *dev_priv = to_i915(crtc_state->uapi.crtc->dev);

	/*
	 * Some SNB BIOSen (eg. ASUS K53SV) are known to misprogram
	 * the hardware when a high res displays plugged in. DPLL P
	 * divider is zero, and the pipe timings are bonkers. We'll
	 * try to disable everything in that case.
	 *
	 * FIXME would be nice to be able to sanitize this state
	 * without several WARNs, but for now let's take the easy
	 * road.
	 */
	return IS_SANDYBRIDGE(dev_priv) &&
		crtc_state->hw.active &&
		crtc_state->shared_dpll &&
		crtc_state->port_clock == 0;
}

static void intel_sanitize_encoder(struct intel_encoder *encoder)
{
	struct drm_i915_private *dev_priv = to_i915(encoder->base.dev);
	struct intel_connector *connector;
	struct intel_crtc *crtc = to_intel_crtc(encoder->base.crtc);
	struct intel_crtc_state *crtc_state = crtc ?
		to_intel_crtc_state(crtc->base.state) : NULL;

	/* We need to check both for a crtc link (meaning that the
	 * encoder is active and trying to read from a pipe) and the
	 * pipe itself being active. */
	bool has_active_crtc = crtc_state &&
		crtc_state->hw.active;

	if (crtc_state && has_bogus_dpll_config(crtc_state)) {
		drm_dbg_kms(&dev_priv->drm,
			    "BIOS has misprogrammed the hardware. Disabling pipe %c\n",
			    pipe_name(crtc->pipe));
		has_active_crtc = false;
	}

	connector = intel_encoder_find_connector(encoder);
	if (connector && !has_active_crtc) {
		drm_dbg_kms(&dev_priv->drm,
			    "[ENCODER:%d:%s] has active connectors but no active pipe!\n",
			    encoder->base.base.id,
			    encoder->base.name);

		/* Connector is active, but has no active pipe. This is
		 * fallout from our resume register restoring. Disable
		 * the encoder manually again. */
		if (crtc_state) {
			struct drm_encoder *best_encoder;

			drm_dbg_kms(&dev_priv->drm,
				    "[ENCODER:%d:%s] manually disabled\n",
				    encoder->base.base.id,
				    encoder->base.name);

			/* avoid oopsing in case the hooks consult best_encoder */
			best_encoder = connector->base.state->best_encoder;
			connector->base.state->best_encoder = &encoder->base;

			/* FIXME NULL atomic state passed! */
			if (encoder->disable)
				encoder->disable(NULL, encoder, crtc_state,
						 connector->base.state);
			if (encoder->post_disable)
				encoder->post_disable(NULL, encoder, crtc_state,
						      connector->base.state);

			connector->base.state->best_encoder = best_encoder;
		}
		encoder->base.crtc = NULL;

		/* Inconsistent output/port/pipe state happens presumably due to
		 * a bug in one of the get_hw_state functions. Or someplace else
		 * in our code, like the register restore mess on resume. Clamp
		 * things to off as a safer default. */

		connector->base.dpms = DRM_MODE_DPMS_OFF;
		connector->base.encoder = NULL;
	}

	/* notify opregion of the sanitized encoder state */
	intel_opregion_notify_encoder(encoder, connector && has_active_crtc);

	if (HAS_DDI(dev_priv))
		intel_ddi_sanitize_encoder_pll_mapping(encoder);
}

/* FIXME read out full plane state for all planes */
static void readout_plane_state(struct drm_i915_private *dev_priv)
{
	struct intel_plane *plane;
	struct intel_crtc *crtc;

	for_each_intel_plane(&dev_priv->drm, plane) {
		struct intel_plane_state *plane_state =
			to_intel_plane_state(plane->base.state);
		struct intel_crtc_state *crtc_state;
		enum pipe pipe = PIPE_A;
		bool visible;

		visible = plane->get_hw_state(plane, &pipe);

		crtc = intel_get_crtc_for_pipe(dev_priv, pipe);
		crtc_state = to_intel_crtc_state(crtc->base.state);

		intel_set_plane_visible(crtc_state, plane_state, visible);

		drm_dbg_kms(&dev_priv->drm,
			    "[PLANE:%d:%s] hw state readout: %s, pipe %c\n",
			    plane->base.base.id, plane->base.name,
			    enableddisabled(visible), pipe_name(pipe));
	}

	for_each_intel_crtc(&dev_priv->drm, crtc) {
		struct intel_crtc_state *crtc_state =
			to_intel_crtc_state(crtc->base.state);

		fixup_plane_bitmasks(crtc_state);
	}
}

static void intel_modeset_readout_hw_state(struct drm_device *dev)
{
	struct drm_i915_private *dev_priv = to_i915(dev);
	struct intel_cdclk_state *cdclk_state =
		to_intel_cdclk_state(dev_priv->cdclk.obj.state);
	struct intel_dbuf_state *dbuf_state =
		to_intel_dbuf_state(dev_priv->dbuf.obj.state);
	enum pipe pipe;
	struct intel_crtc *crtc;
	struct intel_encoder *encoder;
	struct intel_connector *connector;
	struct drm_connector_list_iter conn_iter;
	u8 active_pipes = 0;

	for_each_intel_crtc(dev, crtc) {
		struct intel_crtc_state *crtc_state =
			to_intel_crtc_state(crtc->base.state);

		__drm_atomic_helper_crtc_destroy_state(&crtc_state->uapi);
		intel_crtc_free_hw_state(crtc_state);
		intel_crtc_state_reset(crtc_state, crtc);

		intel_crtc_get_pipe_config(crtc_state);

		crtc_state->hw.enable = crtc_state->hw.active;

		crtc->base.enabled = crtc_state->hw.enable;
		crtc->active = crtc_state->hw.active;

		if (crtc_state->hw.active)
			active_pipes |= BIT(crtc->pipe);

		drm_dbg_kms(&dev_priv->drm,
			    "[CRTC:%d:%s] hw state readout: %s\n",
			    crtc->base.base.id, crtc->base.name,
			    enableddisabled(crtc_state->hw.active));
	}

	dev_priv->active_pipes = cdclk_state->active_pipes =
		dbuf_state->active_pipes = active_pipes;

	readout_plane_state(dev_priv);

	for_each_intel_encoder(dev, encoder) {
		pipe = 0;

		if (encoder->get_hw_state(encoder, &pipe)) {
			struct intel_crtc_state *crtc_state;

			crtc = intel_get_crtc_for_pipe(dev_priv, pipe);
			crtc_state = to_intel_crtc_state(crtc->base.state);

			encoder->base.crtc = &crtc->base;
			intel_encoder_get_config(encoder, crtc_state);
			if (encoder->sync_state)
				encoder->sync_state(encoder, crtc_state);

			/* read out to slave crtc as well for bigjoiner */
			if (crtc_state->bigjoiner) {
				/* encoder should read be linked to bigjoiner master */
				WARN_ON(crtc_state->bigjoiner_slave);

				crtc = crtc_state->bigjoiner_linked_crtc;
				crtc_state = to_intel_crtc_state(crtc->base.state);
				intel_encoder_get_config(encoder, crtc_state);
			}
		} else {
			encoder->base.crtc = NULL;
		}

		drm_dbg_kms(&dev_priv->drm,
			    "[ENCODER:%d:%s] hw state readout: %s, pipe %c\n",
			    encoder->base.base.id, encoder->base.name,
			    enableddisabled(encoder->base.crtc),
			    pipe_name(pipe));
	}

	intel_dpll_readout_hw_state(dev_priv);

	drm_connector_list_iter_begin(dev, &conn_iter);
	for_each_intel_connector_iter(connector, &conn_iter) {
		if (connector->get_hw_state(connector)) {
			struct intel_crtc_state *crtc_state;
			struct intel_crtc *crtc;

			connector->base.dpms = DRM_MODE_DPMS_ON;

			encoder = intel_attached_encoder(connector);
			connector->base.encoder = &encoder->base;

			crtc = to_intel_crtc(encoder->base.crtc);
			crtc_state = crtc ? to_intel_crtc_state(crtc->base.state) : NULL;

			if (crtc_state && crtc_state->hw.active) {
				/*
				 * This has to be done during hardware readout
				 * because anything calling .crtc_disable may
				 * rely on the connector_mask being accurate.
				 */
				crtc_state->uapi.connector_mask |=
					drm_connector_mask(&connector->base);
				crtc_state->uapi.encoder_mask |=
					drm_encoder_mask(&encoder->base);
			}
		} else {
			connector->base.dpms = DRM_MODE_DPMS_OFF;
			connector->base.encoder = NULL;
		}
		drm_dbg_kms(&dev_priv->drm,
			    "[CONNECTOR:%d:%s] hw state readout: %s\n",
			    connector->base.base.id, connector->base.name,
			    enableddisabled(connector->base.encoder));
	}
	drm_connector_list_iter_end(&conn_iter);

	for_each_intel_crtc(dev, crtc) {
		struct intel_bw_state *bw_state =
			to_intel_bw_state(dev_priv->bw_obj.state);
		struct intel_crtc_state *crtc_state =
			to_intel_crtc_state(crtc->base.state);
		struct intel_plane *plane;
		int min_cdclk = 0;

		if (crtc_state->bigjoiner_slave)
			continue;

		if (crtc_state->hw.active) {
			/*
			 * The initial mode needs to be set in order to keep
			 * the atomic core happy. It wants a valid mode if the
			 * crtc's enabled, so we do the above call.
			 *
			 * But we don't set all the derived state fully, hence
			 * set a flag to indicate that a full recalculation is
			 * needed on the next commit.
			 */
			crtc_state->inherited = true;

			intel_crtc_update_active_timings(crtc_state);

			intel_crtc_copy_hw_to_uapi_state(crtc_state);
		}

		for_each_intel_plane_on_crtc(&dev_priv->drm, crtc, plane) {
			const struct intel_plane_state *plane_state =
				to_intel_plane_state(plane->base.state);

			/*
			 * FIXME don't have the fb yet, so can't
			 * use intel_plane_data_rate() :(
			 */
			if (plane_state->uapi.visible)
				crtc_state->data_rate[plane->id] =
					4 * crtc_state->pixel_rate;
			/*
			 * FIXME don't have the fb yet, so can't
			 * use plane->min_cdclk() :(
			 */
			if (plane_state->uapi.visible && plane->min_cdclk) {
				if (crtc_state->double_wide || DISPLAY_VER(dev_priv) >= 10)
					crtc_state->min_cdclk[plane->id] =
						DIV_ROUND_UP(crtc_state->pixel_rate, 2);
				else
					crtc_state->min_cdclk[plane->id] =
						crtc_state->pixel_rate;
			}
			drm_dbg_kms(&dev_priv->drm,
				    "[PLANE:%d:%s] min_cdclk %d kHz\n",
				    plane->base.base.id, plane->base.name,
				    crtc_state->min_cdclk[plane->id]);
		}

		if (crtc_state->hw.active) {
			min_cdclk = intel_crtc_compute_min_cdclk(crtc_state);
			if (drm_WARN_ON(dev, min_cdclk < 0))
				min_cdclk = 0;
		}

		cdclk_state->min_cdclk[crtc->pipe] = min_cdclk;
		cdclk_state->min_voltage_level[crtc->pipe] =
			crtc_state->min_voltage_level;

		intel_bw_crtc_update(bw_state, crtc_state);

		intel_pipe_config_sanity_check(dev_priv, crtc_state);

		/* discard our incomplete slave state, copy it from master */
		if (crtc_state->bigjoiner && crtc_state->hw.active) {
			struct intel_crtc *slave = crtc_state->bigjoiner_linked_crtc;
			struct intel_crtc_state *slave_crtc_state =
				to_intel_crtc_state(slave->base.state);

			copy_bigjoiner_crtc_state(slave_crtc_state, crtc_state);
			slave->base.mode = crtc->base.mode;

			cdclk_state->min_cdclk[slave->pipe] = min_cdclk;
			cdclk_state->min_voltage_level[slave->pipe] =
				crtc_state->min_voltage_level;

			for_each_intel_plane_on_crtc(&dev_priv->drm, slave, plane) {
				const struct intel_plane_state *plane_state =
					to_intel_plane_state(plane->base.state);

				/*
				 * FIXME don't have the fb yet, so can't
				 * use intel_plane_data_rate() :(
				 */
				if (plane_state->uapi.visible)
					crtc_state->data_rate[plane->id] =
						4 * crtc_state->pixel_rate;
				else
					crtc_state->data_rate[plane->id] = 0;
			}

			intel_bw_crtc_update(bw_state, slave_crtc_state);
			drm_calc_timestamping_constants(&slave->base,
							&slave_crtc_state->hw.adjusted_mode);
		}
	}
}

static void
get_encoder_power_domains(struct drm_i915_private *dev_priv)
{
	struct intel_encoder *encoder;

	for_each_intel_encoder(&dev_priv->drm, encoder) {
		struct intel_crtc_state *crtc_state;

		if (!encoder->get_power_domains)
			continue;

		/*
		 * MST-primary and inactive encoders don't have a crtc state
		 * and neither of these require any power domain references.
		 */
		if (!encoder->base.crtc)
			continue;

		crtc_state = to_intel_crtc_state(encoder->base.crtc->state);
		encoder->get_power_domains(encoder, crtc_state);
	}
}

static void intel_early_display_was(struct drm_i915_private *dev_priv)
{
	/*
	 * Display WA #1185 WaDisableDARBFClkGating:glk,icl,ehl,tgl
	 * Also known as Wa_14010480278.
	 */
	if (IS_DISPLAY_VER(dev_priv, 10, 12))
		intel_de_write(dev_priv, GEN9_CLKGATE_DIS_0,
			       intel_de_read(dev_priv, GEN9_CLKGATE_DIS_0) | DARBF_GATING_DIS);

	if (IS_HASWELL(dev_priv)) {
		/*
		 * WaRsPkgCStateDisplayPMReq:hsw
		 * System hang if this isn't done before disabling all planes!
		 */
		intel_de_write(dev_priv, CHICKEN_PAR1_1,
			       intel_de_read(dev_priv, CHICKEN_PAR1_1) | FORCE_ARB_IDLE_PLANES);
	}

	if (IS_KABYLAKE(dev_priv) || IS_COFFEELAKE(dev_priv) || IS_COMETLAKE(dev_priv)) {
		/* Display WA #1142:kbl,cfl,cml */
		intel_de_rmw(dev_priv, CHICKEN_PAR1_1,
			     KBL_ARB_FILL_SPARE_22, KBL_ARB_FILL_SPARE_22);
		intel_de_rmw(dev_priv, CHICKEN_MISC_2,
			     KBL_ARB_FILL_SPARE_13 | KBL_ARB_FILL_SPARE_14,
			     KBL_ARB_FILL_SPARE_14);
	}
}

static void ibx_sanitize_pch_hdmi_port(struct drm_i915_private *dev_priv,
				       enum port port, i915_reg_t hdmi_reg)
{
	u32 val = intel_de_read(dev_priv, hdmi_reg);

	if (val & SDVO_ENABLE ||
	    (val & SDVO_PIPE_SEL_MASK) == SDVO_PIPE_SEL(PIPE_A))
		return;

	drm_dbg_kms(&dev_priv->drm,
		    "Sanitizing transcoder select for HDMI %c\n",
		    port_name(port));

	val &= ~SDVO_PIPE_SEL_MASK;
	val |= SDVO_PIPE_SEL(PIPE_A);

	intel_de_write(dev_priv, hdmi_reg, val);
}

static void ibx_sanitize_pch_dp_port(struct drm_i915_private *dev_priv,
				     enum port port, i915_reg_t dp_reg)
{
	u32 val = intel_de_read(dev_priv, dp_reg);

	if (val & DP_PORT_EN ||
	    (val & DP_PIPE_SEL_MASK) == DP_PIPE_SEL(PIPE_A))
		return;

	drm_dbg_kms(&dev_priv->drm,
		    "Sanitizing transcoder select for DP %c\n",
		    port_name(port));

	val &= ~DP_PIPE_SEL_MASK;
	val |= DP_PIPE_SEL(PIPE_A);

	intel_de_write(dev_priv, dp_reg, val);
}

static void ibx_sanitize_pch_ports(struct drm_i915_private *dev_priv)
{
	/*
	 * The BIOS may select transcoder B on some of the PCH
	 * ports even it doesn't enable the port. This would trip
	 * assert_pch_dp_disabled() and assert_pch_hdmi_disabled().
	 * Sanitize the transcoder select bits to prevent that. We
	 * assume that the BIOS never actually enabled the port,
	 * because if it did we'd actually have to toggle the port
	 * on and back off to make the transcoder A select stick
	 * (see. intel_dp_link_down(), intel_disable_hdmi(),
	 * intel_disable_sdvo()).
	 */
	ibx_sanitize_pch_dp_port(dev_priv, PORT_B, PCH_DP_B);
	ibx_sanitize_pch_dp_port(dev_priv, PORT_C, PCH_DP_C);
	ibx_sanitize_pch_dp_port(dev_priv, PORT_D, PCH_DP_D);

	/* PCH SDVOB multiplex with HDMIB */
	ibx_sanitize_pch_hdmi_port(dev_priv, PORT_B, PCH_HDMIB);
	ibx_sanitize_pch_hdmi_port(dev_priv, PORT_C, PCH_HDMIC);
	ibx_sanitize_pch_hdmi_port(dev_priv, PORT_D, PCH_HDMID);
}

/* Scan out the current hw modeset state,
 * and sanitizes it to the current state
 */
static void
intel_modeset_setup_hw_state(struct drm_device *dev,
			     struct drm_modeset_acquire_ctx *ctx)
{
	struct drm_i915_private *dev_priv = to_i915(dev);
	struct intel_encoder *encoder;
	struct intel_crtc *crtc;
	intel_wakeref_t wakeref;

	wakeref = intel_display_power_get(dev_priv, POWER_DOMAIN_INIT);

	intel_early_display_was(dev_priv);
	intel_modeset_readout_hw_state(dev);

	/* HW state is read out, now we need to sanitize this mess. */

	/* Sanitize the TypeC port mode upfront, encoders depend on this */
	for_each_intel_encoder(dev, encoder) {
		enum phy phy = intel_port_to_phy(dev_priv, encoder->port);

		/* We need to sanitize only the MST primary port. */
		if (encoder->type != INTEL_OUTPUT_DP_MST &&
		    intel_phy_is_tc(dev_priv, phy))
			intel_tc_port_sanitize(enc_to_dig_port(encoder));
	}

	get_encoder_power_domains(dev_priv);

	if (HAS_PCH_IBX(dev_priv))
		ibx_sanitize_pch_ports(dev_priv);

	/*
	 * intel_sanitize_plane_mapping() may need to do vblank
	 * waits, so we need vblank interrupts restored beforehand.
	 */
	for_each_intel_crtc(&dev_priv->drm, crtc) {
		struct intel_crtc_state *crtc_state =
			to_intel_crtc_state(crtc->base.state);

		drm_crtc_vblank_reset(&crtc->base);

		if (crtc_state->hw.active)
			intel_crtc_vblank_on(crtc_state);
	}

	intel_sanitize_plane_mapping(dev_priv);

	for_each_intel_encoder(dev, encoder)
		intel_sanitize_encoder(encoder);

	for_each_intel_crtc(&dev_priv->drm, crtc) {
		struct intel_crtc_state *crtc_state =
			to_intel_crtc_state(crtc->base.state);

		intel_sanitize_crtc(crtc, ctx);
		intel_dump_pipe_config(crtc_state, NULL, "[setup_hw_state]");
	}

	intel_modeset_update_connector_atomic_state(dev);

	intel_dpll_sanitize_state(dev_priv);

	if (IS_G4X(dev_priv)) {
		g4x_wm_get_hw_state(dev_priv);
		g4x_wm_sanitize(dev_priv);
	} else if (IS_VALLEYVIEW(dev_priv) || IS_CHERRYVIEW(dev_priv)) {
		vlv_wm_get_hw_state(dev_priv);
		vlv_wm_sanitize(dev_priv);
	} else if (DISPLAY_VER(dev_priv) >= 9) {
		skl_wm_get_hw_state(dev_priv);
	} else if (HAS_PCH_SPLIT(dev_priv)) {
		ilk_wm_get_hw_state(dev_priv);
	}

	for_each_intel_crtc(dev, crtc) {
		struct intel_crtc_state *crtc_state =
			to_intel_crtc_state(crtc->base.state);
		u64 put_domains;

		put_domains = modeset_get_crtc_power_domains(crtc_state);
		if (drm_WARN_ON(dev, put_domains))
			modeset_put_crtc_power_domains(crtc, put_domains);
	}

	intel_display_power_put(dev_priv, POWER_DOMAIN_INIT, wakeref);
}

void intel_display_resume(struct drm_device *dev)
{
	struct drm_i915_private *dev_priv = to_i915(dev);
	struct drm_atomic_state *state = dev_priv->modeset_restore_state;
	struct drm_modeset_acquire_ctx ctx;
	int ret;

	if (!HAS_DISPLAY(dev_priv))
		return;

	dev_priv->modeset_restore_state = NULL;
	if (state)
		state->acquire_ctx = &ctx;

	drm_modeset_acquire_init(&ctx, 0);

	while (1) {
		ret = drm_modeset_lock_all_ctx(dev, &ctx);
		if (ret != -EDEADLK)
			break;

		drm_modeset_backoff(&ctx);
	}

	if (!ret)
		ret = __intel_display_resume(dev, state, &ctx);

	intel_enable_ipc(dev_priv);
	drm_modeset_drop_locks(&ctx);
	drm_modeset_acquire_fini(&ctx);

	if (ret)
		drm_err(&dev_priv->drm,
			"Restoring old state failed with %i\n", ret);
	if (state)
		drm_atomic_state_put(state);
}

static void intel_hpd_poll_fini(struct drm_i915_private *i915)
{
	struct intel_connector *connector;
	struct drm_connector_list_iter conn_iter;

	/* Kill all the work that may have been queued by hpd. */
	drm_connector_list_iter_begin(&i915->drm, &conn_iter);
	for_each_intel_connector_iter(connector, &conn_iter) {
		if (connector->modeset_retry_work.func)
			cancel_work_sync(&connector->modeset_retry_work);
		if (connector->hdcp.shim) {
			cancel_delayed_work_sync(&connector->hdcp.check_work);
			cancel_work_sync(&connector->hdcp.prop_work);
		}
	}
	drm_connector_list_iter_end(&conn_iter);
}

/* part #1: call before irq uninstall */
void intel_modeset_driver_remove(struct drm_i915_private *i915)
{
	if (!HAS_DISPLAY(i915))
		return;

	flush_workqueue(i915->flip_wq);
	flush_workqueue(i915->modeset_wq);

	flush_work(&i915->atomic_helper.free_work);
	drm_WARN_ON(&i915->drm, !llist_empty(&i915->atomic_helper.free_list));
}

/* part #2: call after irq uninstall */
void intel_modeset_driver_remove_noirq(struct drm_i915_private *i915)
{
	if (!HAS_DISPLAY(i915))
		return;

	/*
	 * Due to the hpd irq storm handling the hotplug work can re-arm the
	 * poll handlers. Hence disable polling after hpd handling is shut down.
	 */
	intel_hpd_poll_fini(i915);

	/*
	 * MST topology needs to be suspended so we don't have any calls to
	 * fbdev after it's finalized. MST will be destroyed later as part of
	 * drm_mode_config_cleanup()
	 */
	intel_dp_mst_suspend(i915);

	/* poll work can call into fbdev, hence clean that up afterwards */
	intel_fbdev_fini(i915);

	intel_unregister_dsm_handler();

	intel_fbc_global_disable(i915);

	/* flush any delayed tasks or pending work */
	flush_scheduled_work();

	intel_hdcp_component_fini(i915);

	intel_mode_config_cleanup(i915);

	intel_overlay_cleanup(i915);

	intel_gmbus_teardown(i915);

	destroy_workqueue(i915->flip_wq);
	destroy_workqueue(i915->modeset_wq);

	intel_fbc_cleanup_cfb(i915);
}

/* part #3: call after gem init */
void intel_modeset_driver_remove_nogem(struct drm_i915_private *i915)
{
	intel_dmc_ucode_fini(i915);

	intel_power_domains_driver_remove(i915);

	intel_vga_unregister(i915);

	intel_bios_driver_remove(i915);
}

void intel_display_driver_register(struct drm_i915_private *i915)
{
	if (!HAS_DISPLAY(i915))
		return;

	intel_display_debugfs_register(i915);

	/* Must be done after probing outputs */
	intel_opregion_register(i915);
	acpi_video_register();

	intel_audio_init(i915);

	/*
	 * Some ports require correctly set-up hpd registers for
	 * detection to work properly (leading to ghost connected
	 * connector status), e.g. VGA on gm45.  Hence we can only set
	 * up the initial fbdev config after hpd irqs are fully
	 * enabled. We do it last so that the async config cannot run
	 * before the connectors are registered.
	 */
	intel_fbdev_initial_config_async(&i915->drm);

	/*
	 * We need to coordinate the hotplugs with the asynchronous
	 * fbdev configuration, for which we use the
	 * fbdev->async_cookie.
	 */
	drm_kms_helper_poll_init(&i915->drm);
}

void intel_display_driver_unregister(struct drm_i915_private *i915)
{
	if (!HAS_DISPLAY(i915))
		return;

	intel_fbdev_unregister(i915);
	intel_audio_deinit(i915);

	/*
	 * After flushing the fbdev (incl. a late async config which
	 * will have delayed queuing of a hotplug event), then flush
	 * the hotplug events.
	 */
	drm_kms_helper_poll_fini(&i915->drm);
	drm_atomic_helper_shutdown(&i915->drm);

	acpi_video_unregister();
	intel_opregion_unregister(i915);
}<|MERGE_RESOLUTION|>--- conflicted
+++ resolved
@@ -11517,7 +11517,6 @@
 		intel_ddi_init(dev_priv, PORT_C);
 		intel_ddi_init(dev_priv, PORT_D);
 		intel_ddi_init(dev_priv, PORT_E);
-<<<<<<< HEAD
 		intel_ddi_init(dev_priv, PORT_F);
 	} else if (DISPLAY_VER(dev_priv) >= 9) {
 		intel_ddi_init(dev_priv, PORT_A);
@@ -11525,8 +11524,6 @@
 		intel_ddi_init(dev_priv, PORT_C);
 		intel_ddi_init(dev_priv, PORT_D);
 		intel_ddi_init(dev_priv, PORT_E);
-=======
->>>>>>> 3bfa7d40
 	} else if (HAS_DDI(dev_priv)) {
 		u32 found;
 
