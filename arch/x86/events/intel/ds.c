// SPDX-License-Identifier: GPL-2.0
#include <linux/bitops.h>
#include <linux/types.h>
#include <linux/slab.h>

#include <asm/cpu_entry_area.h>
#include <asm/perf_event.h>
#include <asm/tlbflush.h>
#include <asm/insn.h>
#include <asm/io.h>

#include "../perf_event.h"

/* Waste a full page so it can be mapped into the cpu_entry_area */
DEFINE_PER_CPU_PAGE_ALIGNED(struct debug_store, cpu_debug_store);

/* The size of a BTS record in bytes: */
#define BTS_RECORD_SIZE		24

#define PEBS_FIXUP_SIZE		PAGE_SIZE

/*
 * pebs_record_32 for p4 and core not supported

struct pebs_record_32 {
	u32 flags, ip;
	u32 ax, bc, cx, dx;
	u32 si, di, bp, sp;
};

 */

union intel_x86_pebs_dse {
	u64 val;
	struct {
		unsigned int ld_dse:4;
		unsigned int ld_stlb_miss:1;
		unsigned int ld_locked:1;
		unsigned int ld_data_blk:1;
		unsigned int ld_addr_blk:1;
		unsigned int ld_reserved:24;
	};
	struct {
		unsigned int st_l1d_hit:1;
		unsigned int st_reserved1:3;
		unsigned int st_stlb_miss:1;
		unsigned int st_locked:1;
		unsigned int st_reserved2:26;
	};
	struct {
		unsigned int st_lat_dse:4;
		unsigned int st_lat_stlb_miss:1;
		unsigned int st_lat_locked:1;
		unsigned int ld_reserved3:26;
	};
};


/*
 * Map PEBS Load Latency Data Source encodings to generic
 * memory data source information
 */
#define P(a, b) PERF_MEM_S(a, b)
#define OP_LH (P(OP, LOAD) | P(LVL, HIT))
#define LEVEL(x) P(LVLNUM, x)
#define REM P(REMOTE, REMOTE)
#define SNOOP_NONE_MISS (P(SNOOP, NONE) | P(SNOOP, MISS))

/* Version for Sandy Bridge and later */
static u64 pebs_data_source[] = {
	P(OP, LOAD) | P(LVL, MISS) | LEVEL(L3) | P(SNOOP, NA),/* 0x00:ukn L3 */
	OP_LH | P(LVL, L1)  | LEVEL(L1) | P(SNOOP, NONE),  /* 0x01: L1 local */
	OP_LH | P(LVL, LFB) | LEVEL(LFB) | P(SNOOP, NONE), /* 0x02: LFB hit */
	OP_LH | P(LVL, L2)  | LEVEL(L2) | P(SNOOP, NONE),  /* 0x03: L2 hit */
	OP_LH | P(LVL, L3)  | LEVEL(L3) | P(SNOOP, NONE),  /* 0x04: L3 hit */
	OP_LH | P(LVL, L3)  | LEVEL(L3) | P(SNOOP, MISS),  /* 0x05: L3 hit, snoop miss */
	OP_LH | P(LVL, L3)  | LEVEL(L3) | P(SNOOP, HIT),   /* 0x06: L3 hit, snoop hit */
	OP_LH | P(LVL, L3)  | LEVEL(L3) | P(SNOOP, HITM),  /* 0x07: L3 hit, snoop hitm */
	OP_LH | P(LVL, REM_CCE1) | REM | LEVEL(L3) | P(SNOOP, HIT),  /* 0x08: L3 miss snoop hit */
	OP_LH | P(LVL, REM_CCE1) | REM | LEVEL(L3) | P(SNOOP, HITM), /* 0x09: L3 miss snoop hitm*/
	OP_LH | P(LVL, LOC_RAM)  | LEVEL(RAM) | P(SNOOP, HIT),       /* 0x0a: L3 miss, shared */
	OP_LH | P(LVL, REM_RAM1) | REM | LEVEL(L3) | P(SNOOP, HIT),  /* 0x0b: L3 miss, shared */
	OP_LH | P(LVL, LOC_RAM)  | LEVEL(RAM) | SNOOP_NONE_MISS,     /* 0x0c: L3 miss, excl */
	OP_LH | P(LVL, REM_RAM1) | LEVEL(RAM) | REM | SNOOP_NONE_MISS, /* 0x0d: L3 miss, excl */
	OP_LH | P(LVL, IO)  | LEVEL(NA) | P(SNOOP, NONE), /* 0x0e: I/O */
	OP_LH | P(LVL, UNC) | LEVEL(NA) | P(SNOOP, NONE), /* 0x0f: uncached */
};

/* Patch up minor differences in the bits */
void __init intel_pmu_pebs_data_source_nhm(void)
{
	pebs_data_source[0x05] = OP_LH | P(LVL, L3) | LEVEL(L3) | P(SNOOP, HIT);
	pebs_data_source[0x06] = OP_LH | P(LVL, L3) | LEVEL(L3) | P(SNOOP, HITM);
	pebs_data_source[0x07] = OP_LH | P(LVL, L3) | LEVEL(L3) | P(SNOOP, HITM);
}

static void __init __intel_pmu_pebs_data_source_skl(bool pmem, u64 *data_source)
{
	u64 pmem_or_l4 = pmem ? LEVEL(PMEM) : LEVEL(L4);

	data_source[0x08] = OP_LH | pmem_or_l4 | P(SNOOP, HIT);
	data_source[0x09] = OP_LH | pmem_or_l4 | REM | P(SNOOP, HIT);
	data_source[0x0b] = OP_LH | LEVEL(RAM) | REM | P(SNOOP, NONE);
	data_source[0x0c] = OP_LH | LEVEL(ANY_CACHE) | REM | P(SNOOPX, FWD);
	data_source[0x0d] = OP_LH | LEVEL(ANY_CACHE) | REM | P(SNOOP, HITM);
}

void __init intel_pmu_pebs_data_source_skl(bool pmem)
{
	__intel_pmu_pebs_data_source_skl(pmem, pebs_data_source);
}

<<<<<<< HEAD
static void __init intel_pmu_pebs_data_source_grt(u64 *data_source)
=======
static void __init __intel_pmu_pebs_data_source_grt(u64 *data_source)
>>>>>>> 7365df19
{
	data_source[0x05] = OP_LH | P(LVL, L3) | LEVEL(L3) | P(SNOOP, HIT);
	data_source[0x06] = OP_LH | P(LVL, L3) | LEVEL(L3) | P(SNOOP, HITM);
	data_source[0x08] = OP_LH | P(LVL, L3) | LEVEL(L3) | P(SNOOPX, FWD);
}

<<<<<<< HEAD
=======
void __init intel_pmu_pebs_data_source_grt(void)
{
	__intel_pmu_pebs_data_source_grt(pebs_data_source);
}

>>>>>>> 7365df19
void __init intel_pmu_pebs_data_source_adl(void)
{
	u64 *data_source;

	data_source = x86_pmu.hybrid_pmu[X86_HYBRID_PMU_CORE_IDX].pebs_data_source;
	memcpy(data_source, pebs_data_source, sizeof(pebs_data_source));
	__intel_pmu_pebs_data_source_skl(false, data_source);

	data_source = x86_pmu.hybrid_pmu[X86_HYBRID_PMU_ATOM_IDX].pebs_data_source;
	memcpy(data_source, pebs_data_source, sizeof(pebs_data_source));
<<<<<<< HEAD
	intel_pmu_pebs_data_source_grt(data_source);
=======
	__intel_pmu_pebs_data_source_grt(data_source);
>>>>>>> 7365df19
}

static u64 precise_store_data(u64 status)
{
	union intel_x86_pebs_dse dse;
	u64 val = P(OP, STORE) | P(SNOOP, NA) | P(LVL, L1) | P(TLB, L2);

	dse.val = status;

	/*
	 * bit 4: TLB access
	 * 1 = stored missed 2nd level TLB
	 *
	 * so it either hit the walker or the OS
	 * otherwise hit 2nd level TLB
	 */
	if (dse.st_stlb_miss)
		val |= P(TLB, MISS);
	else
		val |= P(TLB, HIT);

	/*
	 * bit 0: hit L1 data cache
	 * if not set, then all we know is that
	 * it missed L1D
	 */
	if (dse.st_l1d_hit)
		val |= P(LVL, HIT);
	else
		val |= P(LVL, MISS);

	/*
	 * bit 5: Locked prefix
	 */
	if (dse.st_locked)
		val |= P(LOCK, LOCKED);

	return val;
}

static u64 precise_datala_hsw(struct perf_event *event, u64 status)
{
	union perf_mem_data_src dse;

	dse.val = PERF_MEM_NA;

	if (event->hw.flags & PERF_X86_EVENT_PEBS_ST_HSW)
		dse.mem_op = PERF_MEM_OP_STORE;
	else if (event->hw.flags & PERF_X86_EVENT_PEBS_LD_HSW)
		dse.mem_op = PERF_MEM_OP_LOAD;

	/*
	 * L1 info only valid for following events:
	 *
	 * MEM_UOPS_RETIRED.STLB_MISS_STORES
	 * MEM_UOPS_RETIRED.LOCK_STORES
	 * MEM_UOPS_RETIRED.SPLIT_STORES
	 * MEM_UOPS_RETIRED.ALL_STORES
	 */
	if (event->hw.flags & PERF_X86_EVENT_PEBS_ST_HSW) {
		if (status & 1)
			dse.mem_lvl = PERF_MEM_LVL_L1 | PERF_MEM_LVL_HIT;
		else
			dse.mem_lvl = PERF_MEM_LVL_L1 | PERF_MEM_LVL_MISS;
	}
	return dse.val;
}

static inline void pebs_set_tlb_lock(u64 *val, bool tlb, bool lock)
{
	/*
	 * TLB access
	 * 0 = did not miss 2nd level TLB
	 * 1 = missed 2nd level TLB
	 */
	if (tlb)
		*val |= P(TLB, MISS) | P(TLB, L2);
	else
		*val |= P(TLB, HIT) | P(TLB, L1) | P(TLB, L2);

	/* locked prefix */
	if (lock)
		*val |= P(LOCK, LOCKED);
}

/* Retrieve the latency data for e-core of ADL */
u64 adl_latency_data_small(struct perf_event *event, u64 status)
{
	union intel_x86_pebs_dse dse;
	u64 val;

	WARN_ON_ONCE(hybrid_pmu(event->pmu)->cpu_type == hybrid_big);

	dse.val = status;

	val = hybrid_var(event->pmu, pebs_data_source)[dse.ld_dse];

	/*
	 * For the atom core on ADL,
	 * bit 4: lock, bit 5: TLB access.
	 */
	pebs_set_tlb_lock(&val, dse.ld_locked, dse.ld_stlb_miss);

	if (dse.ld_data_blk)
		val |= P(BLK, DATA);
	else
		val |= P(BLK, NA);

	return val;
}

static u64 load_latency_data(struct perf_event *event, u64 status)
{
	union intel_x86_pebs_dse dse;
	u64 val;

	dse.val = status;

	/*
	 * use the mapping table for bit 0-3
	 */
	val = hybrid_var(event->pmu, pebs_data_source)[dse.ld_dse];

	/*
	 * Nehalem models do not support TLB, Lock infos
	 */
	if (x86_pmu.pebs_no_tlb) {
		val |= P(TLB, NA) | P(LOCK, NA);
		return val;
	}

	pebs_set_tlb_lock(&val, dse.ld_stlb_miss, dse.ld_locked);

	/*
	 * Ice Lake and earlier models do not support block infos.
	 */
	if (!x86_pmu.pebs_block) {
		val |= P(BLK, NA);
		return val;
	}
	/*
	 * bit 6: load was blocked since its data could not be forwarded
	 *        from a preceding store
	 */
	if (dse.ld_data_blk)
		val |= P(BLK, DATA);

	/*
	 * bit 7: load was blocked due to potential address conflict with
	 *        a preceding store
	 */
	if (dse.ld_addr_blk)
		val |= P(BLK, ADDR);

	if (!dse.ld_data_blk && !dse.ld_addr_blk)
		val |= P(BLK, NA);

	return val;
}

static u64 store_latency_data(struct perf_event *event, u64 status)
{
	union intel_x86_pebs_dse dse;
	union perf_mem_data_src src;
	u64 val;

	dse.val = status;

	/*
	 * use the mapping table for bit 0-3
	 */
	val = hybrid_var(event->pmu, pebs_data_source)[dse.st_lat_dse];

	pebs_set_tlb_lock(&val, dse.st_lat_stlb_miss, dse.st_lat_locked);
<<<<<<< HEAD
=======

	val |= P(BLK, NA);

	/*
	 * the pebs_data_source table is only for loads
	 * so override the mem_op to say STORE instead
	 */
	src.val = val;
	src.mem_op = P(OP,STORE);
>>>>>>> 7365df19

	return src.val;
}

struct pebs_record_core {
	u64 flags, ip;
	u64 ax, bx, cx, dx;
	u64 si, di, bp, sp;
	u64 r8,  r9,  r10, r11;
	u64 r12, r13, r14, r15;
};

struct pebs_record_nhm {
	u64 flags, ip;
	u64 ax, bx, cx, dx;
	u64 si, di, bp, sp;
	u64 r8,  r9,  r10, r11;
	u64 r12, r13, r14, r15;
	u64 status, dla, dse, lat;
};

/*
 * Same as pebs_record_nhm, with two additional fields.
 */
struct pebs_record_hsw {
	u64 flags, ip;
	u64 ax, bx, cx, dx;
	u64 si, di, bp, sp;
	u64 r8,  r9,  r10, r11;
	u64 r12, r13, r14, r15;
	u64 status, dla, dse, lat;
	u64 real_ip, tsx_tuning;
};

union hsw_tsx_tuning {
	struct {
		u32 cycles_last_block     : 32,
		    hle_abort		  : 1,
		    rtm_abort		  : 1,
		    instruction_abort     : 1,
		    non_instruction_abort : 1,
		    retry		  : 1,
		    data_conflict	  : 1,
		    capacity_writes	  : 1,
		    capacity_reads	  : 1;
	};
	u64	    value;
};

#define PEBS_HSW_TSX_FLAGS	0xff00000000ULL

/* Same as HSW, plus TSC */

struct pebs_record_skl {
	u64 flags, ip;
	u64 ax, bx, cx, dx;
	u64 si, di, bp, sp;
	u64 r8,  r9,  r10, r11;
	u64 r12, r13, r14, r15;
	u64 status, dla, dse, lat;
	u64 real_ip, tsx_tuning;
	u64 tsc;
};

void init_debug_store_on_cpu(int cpu)
{
	struct debug_store *ds = per_cpu(cpu_hw_events, cpu).ds;

	if (!ds)
		return;

	wrmsr_on_cpu(cpu, MSR_IA32_DS_AREA,
		     (u32)((u64)(unsigned long)ds),
		     (u32)((u64)(unsigned long)ds >> 32));
}

void fini_debug_store_on_cpu(int cpu)
{
	if (!per_cpu(cpu_hw_events, cpu).ds)
		return;

	wrmsr_on_cpu(cpu, MSR_IA32_DS_AREA, 0, 0);
}

static DEFINE_PER_CPU(void *, insn_buffer);

static void ds_update_cea(void *cea, void *addr, size_t size, pgprot_t prot)
{
	unsigned long start = (unsigned long)cea;
	phys_addr_t pa;
	size_t msz = 0;

	pa = virt_to_phys(addr);

	preempt_disable();
	for (; msz < size; msz += PAGE_SIZE, pa += PAGE_SIZE, cea += PAGE_SIZE)
		cea_set_pte(cea, pa, prot);

	/*
	 * This is a cross-CPU update of the cpu_entry_area, we must shoot down
	 * all TLB entries for it.
	 */
	flush_tlb_kernel_range(start, start + size);
	preempt_enable();
}

static void ds_clear_cea(void *cea, size_t size)
{
	unsigned long start = (unsigned long)cea;
	size_t msz = 0;

	preempt_disable();
	for (; msz < size; msz += PAGE_SIZE, cea += PAGE_SIZE)
		cea_set_pte(cea, 0, PAGE_NONE);

	flush_tlb_kernel_range(start, start + size);
	preempt_enable();
}

static void *dsalloc_pages(size_t size, gfp_t flags, int cpu)
{
	unsigned int order = get_order(size);
	int node = cpu_to_node(cpu);
	struct page *page;

	page = __alloc_pages_node(node, flags | __GFP_ZERO, order);
	return page ? page_address(page) : NULL;
}

static void dsfree_pages(const void *buffer, size_t size)
{
	if (buffer)
		free_pages((unsigned long)buffer, get_order(size));
}

static int alloc_pebs_buffer(int cpu)
{
	struct cpu_hw_events *hwev = per_cpu_ptr(&cpu_hw_events, cpu);
	struct debug_store *ds = hwev->ds;
	size_t bsiz = x86_pmu.pebs_buffer_size;
	int max, node = cpu_to_node(cpu);
	void *buffer, *insn_buff, *cea;

	if (!x86_pmu.pebs)
		return 0;

	buffer = dsalloc_pages(bsiz, GFP_KERNEL, cpu);
	if (unlikely(!buffer))
		return -ENOMEM;

	/*
	 * HSW+ already provides us the eventing ip; no need to allocate this
	 * buffer then.
	 */
	if (x86_pmu.intel_cap.pebs_format < 2) {
		insn_buff = kzalloc_node(PEBS_FIXUP_SIZE, GFP_KERNEL, node);
		if (!insn_buff) {
			dsfree_pages(buffer, bsiz);
			return -ENOMEM;
		}
		per_cpu(insn_buffer, cpu) = insn_buff;
	}
	hwev->ds_pebs_vaddr = buffer;
	/* Update the cpu entry area mapping */
	cea = &get_cpu_entry_area(cpu)->cpu_debug_buffers.pebs_buffer;
	ds->pebs_buffer_base = (unsigned long) cea;
	ds_update_cea(cea, buffer, bsiz, PAGE_KERNEL);
	ds->pebs_index = ds->pebs_buffer_base;
	max = x86_pmu.pebs_record_size * (bsiz / x86_pmu.pebs_record_size);
	ds->pebs_absolute_maximum = ds->pebs_buffer_base + max;
	return 0;
}

static void release_pebs_buffer(int cpu)
{
	struct cpu_hw_events *hwev = per_cpu_ptr(&cpu_hw_events, cpu);
	void *cea;

	if (!x86_pmu.pebs)
		return;

	kfree(per_cpu(insn_buffer, cpu));
	per_cpu(insn_buffer, cpu) = NULL;

	/* Clear the fixmap */
	cea = &get_cpu_entry_area(cpu)->cpu_debug_buffers.pebs_buffer;
	ds_clear_cea(cea, x86_pmu.pebs_buffer_size);
	dsfree_pages(hwev->ds_pebs_vaddr, x86_pmu.pebs_buffer_size);
	hwev->ds_pebs_vaddr = NULL;
}

static int alloc_bts_buffer(int cpu)
{
	struct cpu_hw_events *hwev = per_cpu_ptr(&cpu_hw_events, cpu);
	struct debug_store *ds = hwev->ds;
	void *buffer, *cea;
	int max;

	if (!x86_pmu.bts)
		return 0;

	buffer = dsalloc_pages(BTS_BUFFER_SIZE, GFP_KERNEL | __GFP_NOWARN, cpu);
	if (unlikely(!buffer)) {
		WARN_ONCE(1, "%s: BTS buffer allocation failure\n", __func__);
		return -ENOMEM;
	}
	hwev->ds_bts_vaddr = buffer;
	/* Update the fixmap */
	cea = &get_cpu_entry_area(cpu)->cpu_debug_buffers.bts_buffer;
	ds->bts_buffer_base = (unsigned long) cea;
	ds_update_cea(cea, buffer, BTS_BUFFER_SIZE, PAGE_KERNEL);
	ds->bts_index = ds->bts_buffer_base;
	max = BTS_BUFFER_SIZE / BTS_RECORD_SIZE;
	ds->bts_absolute_maximum = ds->bts_buffer_base +
					max * BTS_RECORD_SIZE;
	ds->bts_interrupt_threshold = ds->bts_absolute_maximum -
					(max / 16) * BTS_RECORD_SIZE;
	return 0;
}

static void release_bts_buffer(int cpu)
{
	struct cpu_hw_events *hwev = per_cpu_ptr(&cpu_hw_events, cpu);
	void *cea;

	if (!x86_pmu.bts)
		return;

	/* Clear the fixmap */
	cea = &get_cpu_entry_area(cpu)->cpu_debug_buffers.bts_buffer;
	ds_clear_cea(cea, BTS_BUFFER_SIZE);
	dsfree_pages(hwev->ds_bts_vaddr, BTS_BUFFER_SIZE);
	hwev->ds_bts_vaddr = NULL;
}

static int alloc_ds_buffer(int cpu)
{
	struct debug_store *ds = &get_cpu_entry_area(cpu)->cpu_debug_store;

	memset(ds, 0, sizeof(*ds));
	per_cpu(cpu_hw_events, cpu).ds = ds;
	return 0;
}

static void release_ds_buffer(int cpu)
{
	per_cpu(cpu_hw_events, cpu).ds = NULL;
}

void release_ds_buffers(void)
{
	int cpu;

	if (!x86_pmu.bts && !x86_pmu.pebs)
		return;

	for_each_possible_cpu(cpu)
		release_ds_buffer(cpu);

	for_each_possible_cpu(cpu) {
		/*
		 * Again, ignore errors from offline CPUs, they will no longer
		 * observe cpu_hw_events.ds and not program the DS_AREA when
		 * they come up.
		 */
		fini_debug_store_on_cpu(cpu);
	}

	for_each_possible_cpu(cpu) {
		release_pebs_buffer(cpu);
		release_bts_buffer(cpu);
	}
}

void reserve_ds_buffers(void)
{
	int bts_err = 0, pebs_err = 0;
	int cpu;

	x86_pmu.bts_active = 0;
	x86_pmu.pebs_active = 0;

	if (!x86_pmu.bts && !x86_pmu.pebs)
		return;

	if (!x86_pmu.bts)
		bts_err = 1;

	if (!x86_pmu.pebs)
		pebs_err = 1;

	for_each_possible_cpu(cpu) {
		if (alloc_ds_buffer(cpu)) {
			bts_err = 1;
			pebs_err = 1;
		}

		if (!bts_err && alloc_bts_buffer(cpu))
			bts_err = 1;

		if (!pebs_err && alloc_pebs_buffer(cpu))
			pebs_err = 1;

		if (bts_err && pebs_err)
			break;
	}

	if (bts_err) {
		for_each_possible_cpu(cpu)
			release_bts_buffer(cpu);
	}

	if (pebs_err) {
		for_each_possible_cpu(cpu)
			release_pebs_buffer(cpu);
	}

	if (bts_err && pebs_err) {
		for_each_possible_cpu(cpu)
			release_ds_buffer(cpu);
	} else {
		if (x86_pmu.bts && !bts_err)
			x86_pmu.bts_active = 1;

		if (x86_pmu.pebs && !pebs_err)
			x86_pmu.pebs_active = 1;

		for_each_possible_cpu(cpu) {
			/*
			 * Ignores wrmsr_on_cpu() errors for offline CPUs they
			 * will get this call through intel_pmu_cpu_starting().
			 */
			init_debug_store_on_cpu(cpu);
		}
	}
}

/*
 * BTS
 */

struct event_constraint bts_constraint =
	EVENT_CONSTRAINT(0, 1ULL << INTEL_PMC_IDX_FIXED_BTS, 0);

void intel_pmu_enable_bts(u64 config)
{
	unsigned long debugctlmsr;

	debugctlmsr = get_debugctlmsr();

	debugctlmsr |= DEBUGCTLMSR_TR;
	debugctlmsr |= DEBUGCTLMSR_BTS;
	if (config & ARCH_PERFMON_EVENTSEL_INT)
		debugctlmsr |= DEBUGCTLMSR_BTINT;

	if (!(config & ARCH_PERFMON_EVENTSEL_OS))
		debugctlmsr |= DEBUGCTLMSR_BTS_OFF_OS;

	if (!(config & ARCH_PERFMON_EVENTSEL_USR))
		debugctlmsr |= DEBUGCTLMSR_BTS_OFF_USR;

	update_debugctlmsr(debugctlmsr);
}

void intel_pmu_disable_bts(void)
{
	struct cpu_hw_events *cpuc = this_cpu_ptr(&cpu_hw_events);
	unsigned long debugctlmsr;

	if (!cpuc->ds)
		return;

	debugctlmsr = get_debugctlmsr();

	debugctlmsr &=
		~(DEBUGCTLMSR_TR | DEBUGCTLMSR_BTS | DEBUGCTLMSR_BTINT |
		  DEBUGCTLMSR_BTS_OFF_OS | DEBUGCTLMSR_BTS_OFF_USR);

	update_debugctlmsr(debugctlmsr);
}

int intel_pmu_drain_bts_buffer(void)
{
	struct cpu_hw_events *cpuc = this_cpu_ptr(&cpu_hw_events);
	struct debug_store *ds = cpuc->ds;
	struct bts_record {
		u64	from;
		u64	to;
		u64	flags;
	};
	struct perf_event *event = cpuc->events[INTEL_PMC_IDX_FIXED_BTS];
	struct bts_record *at, *base, *top;
	struct perf_output_handle handle;
	struct perf_event_header header;
	struct perf_sample_data data;
	unsigned long skip = 0;
	struct pt_regs regs;

	if (!event)
		return 0;

	if (!x86_pmu.bts_active)
		return 0;

	base = (struct bts_record *)(unsigned long)ds->bts_buffer_base;
	top  = (struct bts_record *)(unsigned long)ds->bts_index;

	if (top <= base)
		return 0;

	memset(&regs, 0, sizeof(regs));

	ds->bts_index = ds->bts_buffer_base;

	perf_sample_data_init(&data, 0, event->hw.last_period);

	/*
	 * BTS leaks kernel addresses in branches across the cpl boundary,
	 * such as traps or system calls, so unless the user is asking for
	 * kernel tracing (and right now it's not possible), we'd need to
	 * filter them out. But first we need to count how many of those we
	 * have in the current batch. This is an extra O(n) pass, however,
	 * it's much faster than the other one especially considering that
	 * n <= 2560 (BTS_BUFFER_SIZE / BTS_RECORD_SIZE * 15/16; see the
	 * alloc_bts_buffer()).
	 */
	for (at = base; at < top; at++) {
		/*
		 * Note that right now *this* BTS code only works if
		 * attr::exclude_kernel is set, but let's keep this extra
		 * check here in case that changes.
		 */
		if (event->attr.exclude_kernel &&
		    (kernel_ip(at->from) || kernel_ip(at->to)))
			skip++;
	}

	/*
	 * Prepare a generic sample, i.e. fill in the invariant fields.
	 * We will overwrite the from and to address before we output
	 * the sample.
	 */
	rcu_read_lock();
	perf_prepare_sample(&header, &data, event, &regs);

	if (perf_output_begin(&handle, &data, event,
			      header.size * (top - base - skip)))
		goto unlock;

	for (at = base; at < top; at++) {
		/* Filter out any records that contain kernel addresses. */
		if (event->attr.exclude_kernel &&
		    (kernel_ip(at->from) || kernel_ip(at->to)))
			continue;

		data.ip		= at->from;
		data.addr	= at->to;

		perf_output_sample(&handle, &header, &data, event);
	}

	perf_output_end(&handle);

	/* There's new data available. */
	event->hw.interrupts++;
	event->pending_kill = POLL_IN;
unlock:
	rcu_read_unlock();
	return 1;
}

static inline void intel_pmu_drain_pebs_buffer(void)
{
	struct perf_sample_data data;

	x86_pmu.drain_pebs(NULL, &data);
}

/*
 * PEBS
 */
struct event_constraint intel_core2_pebs_event_constraints[] = {
	INTEL_FLAGS_UEVENT_CONSTRAINT(0x00c0, 0x1), /* INST_RETIRED.ANY */
	INTEL_FLAGS_UEVENT_CONSTRAINT(0xfec1, 0x1), /* X87_OPS_RETIRED.ANY */
	INTEL_FLAGS_UEVENT_CONSTRAINT(0x00c5, 0x1), /* BR_INST_RETIRED.MISPRED */
	INTEL_FLAGS_UEVENT_CONSTRAINT(0x1fc7, 0x1), /* SIMD_INST_RETURED.ANY */
	INTEL_FLAGS_EVENT_CONSTRAINT(0xcb, 0x1),    /* MEM_LOAD_RETIRED.* */
	/* INST_RETIRED.ANY_P, inv=1, cmask=16 (cycles:p). */
	INTEL_FLAGS_UEVENT_CONSTRAINT(0x108000c0, 0x01),
	EVENT_CONSTRAINT_END
};

struct event_constraint intel_atom_pebs_event_constraints[] = {
	INTEL_FLAGS_UEVENT_CONSTRAINT(0x00c0, 0x1), /* INST_RETIRED.ANY */
	INTEL_FLAGS_UEVENT_CONSTRAINT(0x00c5, 0x1), /* MISPREDICTED_BRANCH_RETIRED */
	INTEL_FLAGS_EVENT_CONSTRAINT(0xcb, 0x1),    /* MEM_LOAD_RETIRED.* */
	/* INST_RETIRED.ANY_P, inv=1, cmask=16 (cycles:p). */
	INTEL_FLAGS_UEVENT_CONSTRAINT(0x108000c0, 0x01),
	/* Allow all events as PEBS with no flags */
	INTEL_ALL_EVENT_CONSTRAINT(0, 0x1),
	EVENT_CONSTRAINT_END
};

struct event_constraint intel_slm_pebs_event_constraints[] = {
	/* INST_RETIRED.ANY_P, inv=1, cmask=16 (cycles:p). */
	INTEL_FLAGS_UEVENT_CONSTRAINT(0x108000c0, 0x1),
	/* Allow all events as PEBS with no flags */
	INTEL_ALL_EVENT_CONSTRAINT(0, 0x1),
	EVENT_CONSTRAINT_END
};

struct event_constraint intel_glm_pebs_event_constraints[] = {
	/* Allow all events as PEBS with no flags */
	INTEL_ALL_EVENT_CONSTRAINT(0, 0x1),
	EVENT_CONSTRAINT_END
};

struct event_constraint intel_grt_pebs_event_constraints[] = {
	/* Allow all events as PEBS with no flags */
<<<<<<< HEAD
	INTEL_HYBRID_LAT_CONSTRAINT(0x5d0, 0xf),
=======
	INTEL_HYBRID_LAT_CONSTRAINT(0x5d0, 0x3),
>>>>>>> 7365df19
	INTEL_HYBRID_LAT_CONSTRAINT(0x6d0, 0xf),
	EVENT_CONSTRAINT_END
};

struct event_constraint intel_nehalem_pebs_event_constraints[] = {
	INTEL_PLD_CONSTRAINT(0x100b, 0xf),      /* MEM_INST_RETIRED.* */
	INTEL_FLAGS_EVENT_CONSTRAINT(0x0f, 0xf),    /* MEM_UNCORE_RETIRED.* */
	INTEL_FLAGS_UEVENT_CONSTRAINT(0x010c, 0xf), /* MEM_STORE_RETIRED.DTLB_MISS */
	INTEL_FLAGS_EVENT_CONSTRAINT(0xc0, 0xf),    /* INST_RETIRED.ANY */
	INTEL_EVENT_CONSTRAINT(0xc2, 0xf),    /* UOPS_RETIRED.* */
	INTEL_FLAGS_EVENT_CONSTRAINT(0xc4, 0xf),    /* BR_INST_RETIRED.* */
	INTEL_FLAGS_UEVENT_CONSTRAINT(0x02c5, 0xf), /* BR_MISP_RETIRED.NEAR_CALL */
	INTEL_FLAGS_EVENT_CONSTRAINT(0xc7, 0xf),    /* SSEX_UOPS_RETIRED.* */
	INTEL_FLAGS_UEVENT_CONSTRAINT(0x20c8, 0xf), /* ITLB_MISS_RETIRED */
	INTEL_FLAGS_EVENT_CONSTRAINT(0xcb, 0xf),    /* MEM_LOAD_RETIRED.* */
	INTEL_FLAGS_EVENT_CONSTRAINT(0xf7, 0xf),    /* FP_ASSIST.* */
	/* INST_RETIRED.ANY_P, inv=1, cmask=16 (cycles:p). */
	INTEL_FLAGS_UEVENT_CONSTRAINT(0x108000c0, 0x0f),
	EVENT_CONSTRAINT_END
};

struct event_constraint intel_westmere_pebs_event_constraints[] = {
	INTEL_PLD_CONSTRAINT(0x100b, 0xf),      /* MEM_INST_RETIRED.* */
	INTEL_FLAGS_EVENT_CONSTRAINT(0x0f, 0xf),    /* MEM_UNCORE_RETIRED.* */
	INTEL_FLAGS_UEVENT_CONSTRAINT(0x010c, 0xf), /* MEM_STORE_RETIRED.DTLB_MISS */
	INTEL_FLAGS_EVENT_CONSTRAINT(0xc0, 0xf),    /* INSTR_RETIRED.* */
	INTEL_EVENT_CONSTRAINT(0xc2, 0xf),    /* UOPS_RETIRED.* */
	INTEL_FLAGS_EVENT_CONSTRAINT(0xc4, 0xf),    /* BR_INST_RETIRED.* */
	INTEL_FLAGS_EVENT_CONSTRAINT(0xc5, 0xf),    /* BR_MISP_RETIRED.* */
	INTEL_FLAGS_EVENT_CONSTRAINT(0xc7, 0xf),    /* SSEX_UOPS_RETIRED.* */
	INTEL_FLAGS_UEVENT_CONSTRAINT(0x20c8, 0xf), /* ITLB_MISS_RETIRED */
	INTEL_FLAGS_EVENT_CONSTRAINT(0xcb, 0xf),    /* MEM_LOAD_RETIRED.* */
	INTEL_FLAGS_EVENT_CONSTRAINT(0xf7, 0xf),    /* FP_ASSIST.* */
	/* INST_RETIRED.ANY_P, inv=1, cmask=16 (cycles:p). */
	INTEL_FLAGS_UEVENT_CONSTRAINT(0x108000c0, 0x0f),
	EVENT_CONSTRAINT_END
};

struct event_constraint intel_snb_pebs_event_constraints[] = {
	INTEL_FLAGS_UEVENT_CONSTRAINT(0x01c0, 0x2), /* INST_RETIRED.PRECDIST */
	INTEL_PLD_CONSTRAINT(0x01cd, 0x8),    /* MEM_TRANS_RETIRED.LAT_ABOVE_THR */
	INTEL_PST_CONSTRAINT(0x02cd, 0x8),    /* MEM_TRANS_RETIRED.PRECISE_STORES */
	/* UOPS_RETIRED.ALL, inv=1, cmask=16 (cycles:p). */
	INTEL_FLAGS_UEVENT_CONSTRAINT(0x108001c2, 0xf),
        INTEL_EXCLEVT_CONSTRAINT(0xd0, 0xf),    /* MEM_UOP_RETIRED.* */
        INTEL_EXCLEVT_CONSTRAINT(0xd1, 0xf),    /* MEM_LOAD_UOPS_RETIRED.* */
        INTEL_EXCLEVT_CONSTRAINT(0xd2, 0xf),    /* MEM_LOAD_UOPS_LLC_HIT_RETIRED.* */
        INTEL_EXCLEVT_CONSTRAINT(0xd3, 0xf),    /* MEM_LOAD_UOPS_LLC_MISS_RETIRED.* */
	/* Allow all events as PEBS with no flags */
	INTEL_ALL_EVENT_CONSTRAINT(0, 0xf),
	EVENT_CONSTRAINT_END
};

struct event_constraint intel_ivb_pebs_event_constraints[] = {
        INTEL_FLAGS_UEVENT_CONSTRAINT(0x01c0, 0x2), /* INST_RETIRED.PRECDIST */
        INTEL_PLD_CONSTRAINT(0x01cd, 0x8),    /* MEM_TRANS_RETIRED.LAT_ABOVE_THR */
	INTEL_PST_CONSTRAINT(0x02cd, 0x8),    /* MEM_TRANS_RETIRED.PRECISE_STORES */
	/* UOPS_RETIRED.ALL, inv=1, cmask=16 (cycles:p). */
	INTEL_FLAGS_UEVENT_CONSTRAINT(0x108001c2, 0xf),
	/* INST_RETIRED.PREC_DIST, inv=1, cmask=16 (cycles:ppp). */
	INTEL_FLAGS_UEVENT_CONSTRAINT(0x108001c0, 0x2),
	INTEL_EXCLEVT_CONSTRAINT(0xd0, 0xf),    /* MEM_UOP_RETIRED.* */
	INTEL_EXCLEVT_CONSTRAINT(0xd1, 0xf),    /* MEM_LOAD_UOPS_RETIRED.* */
	INTEL_EXCLEVT_CONSTRAINT(0xd2, 0xf),    /* MEM_LOAD_UOPS_LLC_HIT_RETIRED.* */
	INTEL_EXCLEVT_CONSTRAINT(0xd3, 0xf),    /* MEM_LOAD_UOPS_LLC_MISS_RETIRED.* */
	/* Allow all events as PEBS with no flags */
	INTEL_ALL_EVENT_CONSTRAINT(0, 0xf),
        EVENT_CONSTRAINT_END
};

struct event_constraint intel_hsw_pebs_event_constraints[] = {
	INTEL_FLAGS_UEVENT_CONSTRAINT(0x01c0, 0x2), /* INST_RETIRED.PRECDIST */
	INTEL_PLD_CONSTRAINT(0x01cd, 0xf),    /* MEM_TRANS_RETIRED.* */
	/* UOPS_RETIRED.ALL, inv=1, cmask=16 (cycles:p). */
	INTEL_FLAGS_UEVENT_CONSTRAINT(0x108001c2, 0xf),
	/* INST_RETIRED.PREC_DIST, inv=1, cmask=16 (cycles:ppp). */
	INTEL_FLAGS_UEVENT_CONSTRAINT(0x108001c0, 0x2),
	INTEL_FLAGS_UEVENT_CONSTRAINT_DATALA_NA(0x01c2, 0xf), /* UOPS_RETIRED.ALL */
	INTEL_FLAGS_UEVENT_CONSTRAINT_DATALA_XLD(0x11d0, 0xf), /* MEM_UOPS_RETIRED.STLB_MISS_LOADS */
	INTEL_FLAGS_UEVENT_CONSTRAINT_DATALA_XLD(0x21d0, 0xf), /* MEM_UOPS_RETIRED.LOCK_LOADS */
	INTEL_FLAGS_UEVENT_CONSTRAINT_DATALA_XLD(0x41d0, 0xf), /* MEM_UOPS_RETIRED.SPLIT_LOADS */
	INTEL_FLAGS_UEVENT_CONSTRAINT_DATALA_XLD(0x81d0, 0xf), /* MEM_UOPS_RETIRED.ALL_LOADS */
	INTEL_FLAGS_UEVENT_CONSTRAINT_DATALA_XST(0x12d0, 0xf), /* MEM_UOPS_RETIRED.STLB_MISS_STORES */
	INTEL_FLAGS_UEVENT_CONSTRAINT_DATALA_XST(0x42d0, 0xf), /* MEM_UOPS_RETIRED.SPLIT_STORES */
	INTEL_FLAGS_UEVENT_CONSTRAINT_DATALA_XST(0x82d0, 0xf), /* MEM_UOPS_RETIRED.ALL_STORES */
	INTEL_FLAGS_EVENT_CONSTRAINT_DATALA_XLD(0xd1, 0xf),    /* MEM_LOAD_UOPS_RETIRED.* */
	INTEL_FLAGS_EVENT_CONSTRAINT_DATALA_XLD(0xd2, 0xf),    /* MEM_LOAD_UOPS_L3_HIT_RETIRED.* */
	INTEL_FLAGS_EVENT_CONSTRAINT_DATALA_XLD(0xd3, 0xf),    /* MEM_LOAD_UOPS_L3_MISS_RETIRED.* */
	/* Allow all events as PEBS with no flags */
	INTEL_ALL_EVENT_CONSTRAINT(0, 0xf),
	EVENT_CONSTRAINT_END
};

struct event_constraint intel_bdw_pebs_event_constraints[] = {
	INTEL_FLAGS_UEVENT_CONSTRAINT(0x01c0, 0x2), /* INST_RETIRED.PRECDIST */
	INTEL_PLD_CONSTRAINT(0x01cd, 0xf),    /* MEM_TRANS_RETIRED.* */
	/* UOPS_RETIRED.ALL, inv=1, cmask=16 (cycles:p). */
	INTEL_FLAGS_UEVENT_CONSTRAINT(0x108001c2, 0xf),
	/* INST_RETIRED.PREC_DIST, inv=1, cmask=16 (cycles:ppp). */
	INTEL_FLAGS_UEVENT_CONSTRAINT(0x108001c0, 0x2),
	INTEL_FLAGS_UEVENT_CONSTRAINT_DATALA_NA(0x01c2, 0xf), /* UOPS_RETIRED.ALL */
	INTEL_FLAGS_UEVENT_CONSTRAINT_DATALA_LD(0x11d0, 0xf), /* MEM_UOPS_RETIRED.STLB_MISS_LOADS */
	INTEL_FLAGS_UEVENT_CONSTRAINT_DATALA_LD(0x21d0, 0xf), /* MEM_UOPS_RETIRED.LOCK_LOADS */
	INTEL_FLAGS_UEVENT_CONSTRAINT_DATALA_LD(0x41d0, 0xf), /* MEM_UOPS_RETIRED.SPLIT_LOADS */
	INTEL_FLAGS_UEVENT_CONSTRAINT_DATALA_LD(0x81d0, 0xf), /* MEM_UOPS_RETIRED.ALL_LOADS */
	INTEL_FLAGS_UEVENT_CONSTRAINT_DATALA_ST(0x12d0, 0xf), /* MEM_UOPS_RETIRED.STLB_MISS_STORES */
	INTEL_FLAGS_UEVENT_CONSTRAINT_DATALA_ST(0x42d0, 0xf), /* MEM_UOPS_RETIRED.SPLIT_STORES */
	INTEL_FLAGS_UEVENT_CONSTRAINT_DATALA_ST(0x82d0, 0xf), /* MEM_UOPS_RETIRED.ALL_STORES */
	INTEL_FLAGS_EVENT_CONSTRAINT_DATALA_LD(0xd1, 0xf),    /* MEM_LOAD_UOPS_RETIRED.* */
	INTEL_FLAGS_EVENT_CONSTRAINT_DATALA_LD(0xd2, 0xf),    /* MEM_LOAD_UOPS_L3_HIT_RETIRED.* */
	INTEL_FLAGS_EVENT_CONSTRAINT_DATALA_LD(0xd3, 0xf),    /* MEM_LOAD_UOPS_L3_MISS_RETIRED.* */
	/* Allow all events as PEBS with no flags */
	INTEL_ALL_EVENT_CONSTRAINT(0, 0xf),
	EVENT_CONSTRAINT_END
};


struct event_constraint intel_skl_pebs_event_constraints[] = {
	INTEL_FLAGS_UEVENT_CONSTRAINT(0x1c0, 0x2),	/* INST_RETIRED.PREC_DIST */
	/* INST_RETIRED.PREC_DIST, inv=1, cmask=16 (cycles:ppp). */
	INTEL_FLAGS_UEVENT_CONSTRAINT(0x108001c0, 0x2),
	/* INST_RETIRED.TOTAL_CYCLES_PS (inv=1, cmask=16) (cycles:p). */
	INTEL_FLAGS_UEVENT_CONSTRAINT(0x108000c0, 0x0f),
	INTEL_PLD_CONSTRAINT(0x1cd, 0xf),		      /* MEM_TRANS_RETIRED.* */
	INTEL_FLAGS_UEVENT_CONSTRAINT_DATALA_LD(0x11d0, 0xf), /* MEM_INST_RETIRED.STLB_MISS_LOADS */
	INTEL_FLAGS_UEVENT_CONSTRAINT_DATALA_ST(0x12d0, 0xf), /* MEM_INST_RETIRED.STLB_MISS_STORES */
	INTEL_FLAGS_UEVENT_CONSTRAINT_DATALA_LD(0x21d0, 0xf), /* MEM_INST_RETIRED.LOCK_LOADS */
	INTEL_FLAGS_UEVENT_CONSTRAINT_DATALA_ST(0x22d0, 0xf), /* MEM_INST_RETIRED.LOCK_STORES */
	INTEL_FLAGS_UEVENT_CONSTRAINT_DATALA_LD(0x41d0, 0xf), /* MEM_INST_RETIRED.SPLIT_LOADS */
	INTEL_FLAGS_UEVENT_CONSTRAINT_DATALA_ST(0x42d0, 0xf), /* MEM_INST_RETIRED.SPLIT_STORES */
	INTEL_FLAGS_UEVENT_CONSTRAINT_DATALA_LD(0x81d0, 0xf), /* MEM_INST_RETIRED.ALL_LOADS */
	INTEL_FLAGS_UEVENT_CONSTRAINT_DATALA_ST(0x82d0, 0xf), /* MEM_INST_RETIRED.ALL_STORES */
	INTEL_FLAGS_EVENT_CONSTRAINT_DATALA_LD(0xd1, 0xf),    /* MEM_LOAD_RETIRED.* */
	INTEL_FLAGS_EVENT_CONSTRAINT_DATALA_LD(0xd2, 0xf),    /* MEM_LOAD_L3_HIT_RETIRED.* */
	INTEL_FLAGS_EVENT_CONSTRAINT_DATALA_LD(0xd3, 0xf),    /* MEM_LOAD_L3_MISS_RETIRED.* */
	/* Allow all events as PEBS with no flags */
	INTEL_ALL_EVENT_CONSTRAINT(0, 0xf),
	EVENT_CONSTRAINT_END
};

struct event_constraint intel_icl_pebs_event_constraints[] = {
	INTEL_FLAGS_UEVENT_CONSTRAINT(0x01c0, 0x100000000ULL),	/* old INST_RETIRED.PREC_DIST */
	INTEL_FLAGS_UEVENT_CONSTRAINT(0x0100, 0x100000000ULL),	/* INST_RETIRED.PREC_DIST */
	INTEL_FLAGS_UEVENT_CONSTRAINT(0x0400, 0x800000000ULL),	/* SLOTS */

	INTEL_PLD_CONSTRAINT(0x1cd, 0xff),			/* MEM_TRANS_RETIRED.LOAD_LATENCY */
	INTEL_FLAGS_UEVENT_CONSTRAINT_DATALA_LD(0x1d0, 0xf),	/* MEM_INST_RETIRED.LOAD */
	INTEL_FLAGS_UEVENT_CONSTRAINT_DATALA_ST(0x2d0, 0xf),	/* MEM_INST_RETIRED.STORE */

	INTEL_FLAGS_EVENT_CONSTRAINT_DATALA_LD_RANGE(0xd1, 0xd4, 0xf), /* MEM_LOAD_*_RETIRED.* */

	INTEL_FLAGS_EVENT_CONSTRAINT(0xd0, 0xf),		/* MEM_INST_RETIRED.* */

	/*
	 * Everything else is handled by PMU_FL_PEBS_ALL, because we
	 * need the full constraints from the main table.
	 */

	EVENT_CONSTRAINT_END
};

struct event_constraint intel_spr_pebs_event_constraints[] = {
	INTEL_FLAGS_UEVENT_CONSTRAINT(0x100, 0x100000000ULL),	/* INST_RETIRED.PREC_DIST */
	INTEL_FLAGS_UEVENT_CONSTRAINT(0x0400, 0x800000000ULL),

	INTEL_FLAGS_EVENT_CONSTRAINT(0xc0, 0xfe),
	INTEL_PLD_CONSTRAINT(0x1cd, 0xfe),
	INTEL_PSD_CONSTRAINT(0x2cd, 0x1),
	INTEL_FLAGS_UEVENT_CONSTRAINT_DATALA_LD(0x1d0, 0xf),
	INTEL_FLAGS_UEVENT_CONSTRAINT_DATALA_ST(0x2d0, 0xf),

	INTEL_FLAGS_EVENT_CONSTRAINT_DATALA_LD_RANGE(0xd1, 0xd4, 0xf),

	INTEL_FLAGS_EVENT_CONSTRAINT(0xd0, 0xf),

	/*
	 * Everything else is handled by PMU_FL_PEBS_ALL, because we
	 * need the full constraints from the main table.
	 */

	EVENT_CONSTRAINT_END
};

struct event_constraint *intel_pebs_constraints(struct perf_event *event)
{
	struct event_constraint *pebs_constraints = hybrid(event->pmu, pebs_constraints);
	struct event_constraint *c;

	if (!event->attr.precise_ip)
		return NULL;

	if (pebs_constraints) {
		for_each_event_constraint(c, pebs_constraints) {
			if (constraint_match(c, event->hw.config)) {
				event->hw.flags |= c->flags;
				return c;
			}
		}
	}

	/*
	 * Extended PEBS support
	 * Makes the PEBS code search the normal constraints.
	 */
	if (x86_pmu.flags & PMU_FL_PEBS_ALL)
		return NULL;

	return &emptyconstraint;
}

/*
 * We need the sched_task callback even for per-cpu events when we use
 * the large interrupt threshold, such that we can provide PID and TID
 * to PEBS samples.
 */
static inline bool pebs_needs_sched_cb(struct cpu_hw_events *cpuc)
{
	if (cpuc->n_pebs == cpuc->n_pebs_via_pt)
		return false;

	return cpuc->n_pebs && (cpuc->n_pebs == cpuc->n_large_pebs);
}

void intel_pmu_pebs_sched_task(struct perf_event_context *ctx, bool sched_in)
{
	struct cpu_hw_events *cpuc = this_cpu_ptr(&cpu_hw_events);

	if (!sched_in && pebs_needs_sched_cb(cpuc))
		intel_pmu_drain_pebs_buffer();
}

static inline void pebs_update_threshold(struct cpu_hw_events *cpuc)
{
	struct debug_store *ds = cpuc->ds;
	int max_pebs_events = hybrid(cpuc->pmu, max_pebs_events);
	int num_counters_fixed = hybrid(cpuc->pmu, num_counters_fixed);
	u64 threshold;
	int reserved;

	if (cpuc->n_pebs_via_pt)
		return;

	if (x86_pmu.flags & PMU_FL_PEBS_ALL)
		reserved = max_pebs_events + num_counters_fixed;
	else
		reserved = max_pebs_events;

	if (cpuc->n_pebs == cpuc->n_large_pebs) {
		threshold = ds->pebs_absolute_maximum -
			reserved * cpuc->pebs_record_size;
	} else {
		threshold = ds->pebs_buffer_base + cpuc->pebs_record_size;
	}

	ds->pebs_interrupt_threshold = threshold;
}

static void adaptive_pebs_record_size_update(void)
{
	struct cpu_hw_events *cpuc = this_cpu_ptr(&cpu_hw_events);
	u64 pebs_data_cfg = cpuc->pebs_data_cfg;
	int sz = sizeof(struct pebs_basic);

	if (pebs_data_cfg & PEBS_DATACFG_MEMINFO)
		sz += sizeof(struct pebs_meminfo);
	if (pebs_data_cfg & PEBS_DATACFG_GP)
		sz += sizeof(struct pebs_gprs);
	if (pebs_data_cfg & PEBS_DATACFG_XMMS)
		sz += sizeof(struct pebs_xmm);
	if (pebs_data_cfg & PEBS_DATACFG_LBRS)
		sz += x86_pmu.lbr_nr * sizeof(struct lbr_entry);

	cpuc->pebs_record_size = sz;
}

#define PERF_PEBS_MEMINFO_TYPE	(PERF_SAMPLE_ADDR | PERF_SAMPLE_DATA_SRC |   \
				PERF_SAMPLE_PHYS_ADDR |			     \
				PERF_SAMPLE_WEIGHT_TYPE |		     \
				PERF_SAMPLE_TRANSACTION |		     \
				PERF_SAMPLE_DATA_PAGE_SIZE)

static u64 pebs_update_adaptive_cfg(struct perf_event *event)
{
	struct perf_event_attr *attr = &event->attr;
	u64 sample_type = attr->sample_type;
	u64 pebs_data_cfg = 0;
	bool gprs, tsx_weight;

	if (!(sample_type & ~(PERF_SAMPLE_IP|PERF_SAMPLE_TIME)) &&
	    attr->precise_ip > 1)
		return pebs_data_cfg;

	if (sample_type & PERF_PEBS_MEMINFO_TYPE)
		pebs_data_cfg |= PEBS_DATACFG_MEMINFO;

	/*
	 * We need GPRs when:
	 * + user requested them
	 * + precise_ip < 2 for the non event IP
	 * + For RTM TSX weight we need GPRs for the abort code.
	 */
	gprs = (sample_type & PERF_SAMPLE_REGS_INTR) &&
	       (attr->sample_regs_intr & PEBS_GP_REGS);

	tsx_weight = (sample_type & PERF_SAMPLE_WEIGHT_TYPE) &&
		     ((attr->config & INTEL_ARCH_EVENT_MASK) ==
		      x86_pmu.rtm_abort_event);

	if (gprs || (attr->precise_ip < 2) || tsx_weight)
		pebs_data_cfg |= PEBS_DATACFG_GP;

	if ((sample_type & PERF_SAMPLE_REGS_INTR) &&
	    (attr->sample_regs_intr & PERF_REG_EXTENDED_MASK))
		pebs_data_cfg |= PEBS_DATACFG_XMMS;

	if (sample_type & PERF_SAMPLE_BRANCH_STACK) {
		/*
		 * For now always log all LBRs. Could configure this
		 * later.
		 */
		pebs_data_cfg |= PEBS_DATACFG_LBRS |
			((x86_pmu.lbr_nr-1) << PEBS_DATACFG_LBR_SHIFT);
	}

	return pebs_data_cfg;
}

static void
pebs_update_state(bool needed_cb, struct cpu_hw_events *cpuc,
		  struct perf_event *event, bool add)
{
	struct pmu *pmu = event->ctx->pmu;
	/*
	 * Make sure we get updated with the first PEBS
	 * event. It will trigger also during removal, but
	 * that does not hurt:
	 */
	bool update = cpuc->n_pebs == 1;

	if (needed_cb != pebs_needs_sched_cb(cpuc)) {
		if (!needed_cb)
			perf_sched_cb_inc(pmu);
		else
			perf_sched_cb_dec(pmu);

		update = true;
	}

	/*
	 * The PEBS record doesn't shrink on pmu::del(). Doing so would require
	 * iterating all remaining PEBS events to reconstruct the config.
	 */
	if (x86_pmu.intel_cap.pebs_baseline && add) {
		u64 pebs_data_cfg;

		/* Clear pebs_data_cfg and pebs_record_size for first PEBS. */
		if (cpuc->n_pebs == 1) {
			cpuc->pebs_data_cfg = 0;
			cpuc->pebs_record_size = sizeof(struct pebs_basic);
		}

		pebs_data_cfg = pebs_update_adaptive_cfg(event);

		/* Update pebs_record_size if new event requires more data. */
		if (pebs_data_cfg & ~cpuc->pebs_data_cfg) {
			cpuc->pebs_data_cfg |= pebs_data_cfg;
			adaptive_pebs_record_size_update();
			update = true;
		}
	}

	if (update)
		pebs_update_threshold(cpuc);
}

void intel_pmu_pebs_add(struct perf_event *event)
{
	struct cpu_hw_events *cpuc = this_cpu_ptr(&cpu_hw_events);
	struct hw_perf_event *hwc = &event->hw;
	bool needed_cb = pebs_needs_sched_cb(cpuc);

	cpuc->n_pebs++;
	if (hwc->flags & PERF_X86_EVENT_LARGE_PEBS)
		cpuc->n_large_pebs++;
	if (hwc->flags & PERF_X86_EVENT_PEBS_VIA_PT)
		cpuc->n_pebs_via_pt++;

	pebs_update_state(needed_cb, cpuc, event, true);
}

static void intel_pmu_pebs_via_pt_disable(struct perf_event *event)
{
	struct cpu_hw_events *cpuc = this_cpu_ptr(&cpu_hw_events);

	if (!is_pebs_pt(event))
		return;

	if (!(cpuc->pebs_enabled & ~PEBS_VIA_PT_MASK))
		cpuc->pebs_enabled &= ~PEBS_VIA_PT_MASK;
}

static void intel_pmu_pebs_via_pt_enable(struct perf_event *event)
{
	struct cpu_hw_events *cpuc = this_cpu_ptr(&cpu_hw_events);
	struct hw_perf_event *hwc = &event->hw;
	struct debug_store *ds = cpuc->ds;
	u64 value = ds->pebs_event_reset[hwc->idx];
	u32 base = MSR_RELOAD_PMC0;
	unsigned int idx = hwc->idx;

	if (!is_pebs_pt(event))
		return;

	if (!(event->hw.flags & PERF_X86_EVENT_LARGE_PEBS))
		cpuc->pebs_enabled |= PEBS_PMI_AFTER_EACH_RECORD;

	cpuc->pebs_enabled |= PEBS_OUTPUT_PT;

	if (hwc->idx >= INTEL_PMC_IDX_FIXED) {
		base = MSR_RELOAD_FIXED_CTR0;
		idx = hwc->idx - INTEL_PMC_IDX_FIXED;
		if (x86_pmu.intel_cap.pebs_format < 5)
			value = ds->pebs_event_reset[MAX_PEBS_EVENTS_FMT4 + idx];
		else
			value = ds->pebs_event_reset[MAX_PEBS_EVENTS + idx];
	}
	wrmsrl(base + idx, value);
}

void intel_pmu_pebs_enable(struct perf_event *event)
{
	struct cpu_hw_events *cpuc = this_cpu_ptr(&cpu_hw_events);
	struct hw_perf_event *hwc = &event->hw;
	struct debug_store *ds = cpuc->ds;
	unsigned int idx = hwc->idx;

	hwc->config &= ~ARCH_PERFMON_EVENTSEL_INT;

	cpuc->pebs_enabled |= 1ULL << hwc->idx;

	if ((event->hw.flags & PERF_X86_EVENT_PEBS_LDLAT) && (x86_pmu.version < 5))
		cpuc->pebs_enabled |= 1ULL << (hwc->idx + 32);
	else if (event->hw.flags & PERF_X86_EVENT_PEBS_ST)
		cpuc->pebs_enabled |= 1ULL << 63;

	if (x86_pmu.intel_cap.pebs_baseline) {
		hwc->config |= ICL_EVENTSEL_ADAPTIVE;
		if (cpuc->pebs_data_cfg != cpuc->active_pebs_data_cfg) {
			wrmsrl(MSR_PEBS_DATA_CFG, cpuc->pebs_data_cfg);
			cpuc->active_pebs_data_cfg = cpuc->pebs_data_cfg;
		}
	}

	if (idx >= INTEL_PMC_IDX_FIXED) {
		if (x86_pmu.intel_cap.pebs_format < 5)
			idx = MAX_PEBS_EVENTS_FMT4 + (idx - INTEL_PMC_IDX_FIXED);
		else
			idx = MAX_PEBS_EVENTS + (idx - INTEL_PMC_IDX_FIXED);
	}

	/*
	 * Use auto-reload if possible to save a MSR write in the PMI.
	 * This must be done in pmu::start(), because PERF_EVENT_IOC_PERIOD.
	 */
	if (hwc->flags & PERF_X86_EVENT_AUTO_RELOAD) {
		ds->pebs_event_reset[idx] =
			(u64)(-hwc->sample_period) & x86_pmu.cntval_mask;
	} else {
		ds->pebs_event_reset[idx] = 0;
	}

	intel_pmu_pebs_via_pt_enable(event);
}

void intel_pmu_pebs_del(struct perf_event *event)
{
	struct cpu_hw_events *cpuc = this_cpu_ptr(&cpu_hw_events);
	struct hw_perf_event *hwc = &event->hw;
	bool needed_cb = pebs_needs_sched_cb(cpuc);

	cpuc->n_pebs--;
	if (hwc->flags & PERF_X86_EVENT_LARGE_PEBS)
		cpuc->n_large_pebs--;
	if (hwc->flags & PERF_X86_EVENT_PEBS_VIA_PT)
		cpuc->n_pebs_via_pt--;

	pebs_update_state(needed_cb, cpuc, event, false);
}

void intel_pmu_pebs_disable(struct perf_event *event)
{
	struct cpu_hw_events *cpuc = this_cpu_ptr(&cpu_hw_events);
	struct hw_perf_event *hwc = &event->hw;

	if (cpuc->n_pebs == cpuc->n_large_pebs &&
	    cpuc->n_pebs != cpuc->n_pebs_via_pt)
		intel_pmu_drain_pebs_buffer();

	cpuc->pebs_enabled &= ~(1ULL << hwc->idx);

	if ((event->hw.flags & PERF_X86_EVENT_PEBS_LDLAT) &&
	    (x86_pmu.version < 5))
		cpuc->pebs_enabled &= ~(1ULL << (hwc->idx + 32));
	else if (event->hw.flags & PERF_X86_EVENT_PEBS_ST)
		cpuc->pebs_enabled &= ~(1ULL << 63);

	intel_pmu_pebs_via_pt_disable(event);

	if (cpuc->enabled)
		wrmsrl(MSR_IA32_PEBS_ENABLE, cpuc->pebs_enabled);

	hwc->config |= ARCH_PERFMON_EVENTSEL_INT;
}

void intel_pmu_pebs_enable_all(void)
{
	struct cpu_hw_events *cpuc = this_cpu_ptr(&cpu_hw_events);

	if (cpuc->pebs_enabled)
		wrmsrl(MSR_IA32_PEBS_ENABLE, cpuc->pebs_enabled);
}

void intel_pmu_pebs_disable_all(void)
{
	struct cpu_hw_events *cpuc = this_cpu_ptr(&cpu_hw_events);

	if (cpuc->pebs_enabled)
		__intel_pmu_pebs_disable_all();
}

static int intel_pmu_pebs_fixup_ip(struct pt_regs *regs)
{
	struct cpu_hw_events *cpuc = this_cpu_ptr(&cpu_hw_events);
	unsigned long from = cpuc->lbr_entries[0].from;
	unsigned long old_to, to = cpuc->lbr_entries[0].to;
	unsigned long ip = regs->ip;
	int is_64bit = 0;
	void *kaddr;
	int size;

	/*
	 * We don't need to fixup if the PEBS assist is fault like
	 */
	if (!x86_pmu.intel_cap.pebs_trap)
		return 1;

	/*
	 * No LBR entry, no basic block, no rewinding
	 */
	if (!cpuc->lbr_stack.nr || !from || !to)
		return 0;

	/*
	 * Basic blocks should never cross user/kernel boundaries
	 */
	if (kernel_ip(ip) != kernel_ip(to))
		return 0;

	/*
	 * unsigned math, either ip is before the start (impossible) or
	 * the basic block is larger than 1 page (sanity)
	 */
	if ((ip - to) > PEBS_FIXUP_SIZE)
		return 0;

	/*
	 * We sampled a branch insn, rewind using the LBR stack
	 */
	if (ip == to) {
		set_linear_ip(regs, from);
		return 1;
	}

	size = ip - to;
	if (!kernel_ip(ip)) {
		int bytes;
		u8 *buf = this_cpu_read(insn_buffer);

		/* 'size' must fit our buffer, see above */
		bytes = copy_from_user_nmi(buf, (void __user *)to, size);
		if (bytes != 0)
			return 0;

		kaddr = buf;
	} else {
		kaddr = (void *)to;
	}

	do {
		struct insn insn;

		old_to = to;

#ifdef CONFIG_X86_64
		is_64bit = kernel_ip(to) || any_64bit_mode(regs);
#endif
		insn_init(&insn, kaddr, size, is_64bit);

		/*
		 * Make sure there was not a problem decoding the instruction.
		 * This is doubly important because we have an infinite loop if
		 * insn.length=0.
		 */
		if (insn_get_length(&insn))
			break;

		to += insn.length;
		kaddr += insn.length;
		size -= insn.length;
	} while (to < ip);

	if (to == ip) {
		set_linear_ip(regs, old_to);
		return 1;
	}

	/*
	 * Even though we decoded the basic block, the instruction stream
	 * never matched the given IP, either the TO or the IP got corrupted.
	 */
	return 0;
}

static inline u64 intel_get_tsx_weight(u64 tsx_tuning)
{
	if (tsx_tuning) {
		union hsw_tsx_tuning tsx = { .value = tsx_tuning };
		return tsx.cycles_last_block;
	}
	return 0;
}

static inline u64 intel_get_tsx_transaction(u64 tsx_tuning, u64 ax)
{
	u64 txn = (tsx_tuning & PEBS_HSW_TSX_FLAGS) >> 32;

	/* For RTM XABORTs also log the abort code from AX */
	if ((txn & PERF_TXN_TRANSACTION) && (ax & 1))
		txn |= ((ax >> 24) & 0xff) << PERF_TXN_ABORT_SHIFT;
	return txn;
}

static inline u64 get_pebs_status(void *n)
{
	if (x86_pmu.intel_cap.pebs_format < 4)
		return ((struct pebs_record_nhm *)n)->status;
	return ((struct pebs_basic *)n)->applicable_counters;
}

#define PERF_X86_EVENT_PEBS_HSW_PREC \
		(PERF_X86_EVENT_PEBS_ST_HSW | \
		 PERF_X86_EVENT_PEBS_LD_HSW | \
		 PERF_X86_EVENT_PEBS_NA_HSW)

static u64 get_data_src(struct perf_event *event, u64 aux)
{
	u64 val = PERF_MEM_NA;
	int fl = event->hw.flags;
	bool fst = fl & (PERF_X86_EVENT_PEBS_ST | PERF_X86_EVENT_PEBS_HSW_PREC);

	if (fl & PERF_X86_EVENT_PEBS_LDLAT)
		val = load_latency_data(event, aux);
	else if (fl & PERF_X86_EVENT_PEBS_STLAT)
		val = store_latency_data(event, aux);
	else if (fl & PERF_X86_EVENT_PEBS_LAT_HYBRID)
		val = x86_pmu.pebs_latency_data(event, aux);
	else if (fst && (fl & PERF_X86_EVENT_PEBS_HSW_PREC))
		val = precise_datala_hsw(event, aux);
	else if (fst)
		val = precise_store_data(aux);
	return val;
}

#define PERF_SAMPLE_ADDR_TYPE	(PERF_SAMPLE_ADDR |		\
				 PERF_SAMPLE_PHYS_ADDR |	\
				 PERF_SAMPLE_DATA_PAGE_SIZE)

static void setup_pebs_fixed_sample_data(struct perf_event *event,
				   struct pt_regs *iregs, void *__pebs,
				   struct perf_sample_data *data,
				   struct pt_regs *regs)
{
	/*
	 * We cast to the biggest pebs_record but are careful not to
	 * unconditionally access the 'extra' entries.
	 */
	struct cpu_hw_events *cpuc = this_cpu_ptr(&cpu_hw_events);
	struct pebs_record_skl *pebs = __pebs;
	u64 sample_type;
	int fll;

	if (pebs == NULL)
		return;

	sample_type = event->attr.sample_type;
	fll = event->hw.flags & PERF_X86_EVENT_PEBS_LDLAT;

	perf_sample_data_init(data, 0, event->hw.last_period);

	data->period = event->hw.last_period;

	/*
	 * Use latency for weight (only avail with PEBS-LL)
	 */
	if (fll && (sample_type & PERF_SAMPLE_WEIGHT_TYPE)) {
		data->weight.full = pebs->lat;
		data->sample_flags |= PERF_SAMPLE_WEIGHT_TYPE;
	}

	/*
	 * data.data_src encodes the data source
	 */
	if (sample_type & PERF_SAMPLE_DATA_SRC) {
		data->data_src.val = get_data_src(event, pebs->dse);
		data->sample_flags |= PERF_SAMPLE_DATA_SRC;
	}

	/*
	 * We must however always use iregs for the unwinder to stay sane; the
	 * record BP,SP,IP can point into thin air when the record is from a
	 * previous PMI context or an (I)RET happened between the record and
	 * PMI.
	 */
	if (sample_type & PERF_SAMPLE_CALLCHAIN) {
		data->callchain = perf_callchain(event, iregs);
		data->sample_flags |= PERF_SAMPLE_CALLCHAIN;
	}

	/*
	 * We use the interrupt regs as a base because the PEBS record does not
	 * contain a full regs set, specifically it seems to lack segment
	 * descriptors, which get used by things like user_mode().
	 *
	 * In the simple case fix up only the IP for PERF_SAMPLE_IP.
	 */
	*regs = *iregs;

	/*
	 * Initialize regs_>flags from PEBS,
	 * Clear exact bit (which uses x86 EFLAGS Reserved bit 3),
	 * i.e., do not rely on it being zero:
	 */
	regs->flags = pebs->flags & ~PERF_EFLAGS_EXACT;

	if (sample_type & PERF_SAMPLE_REGS_INTR) {
		regs->ax = pebs->ax;
		regs->bx = pebs->bx;
		regs->cx = pebs->cx;
		regs->dx = pebs->dx;
		regs->si = pebs->si;
		regs->di = pebs->di;

		regs->bp = pebs->bp;
		regs->sp = pebs->sp;

#ifndef CONFIG_X86_32
		regs->r8 = pebs->r8;
		regs->r9 = pebs->r9;
		regs->r10 = pebs->r10;
		regs->r11 = pebs->r11;
		regs->r12 = pebs->r12;
		regs->r13 = pebs->r13;
		regs->r14 = pebs->r14;
		regs->r15 = pebs->r15;
#endif
	}

	if (event->attr.precise_ip > 1) {
		/*
		 * Haswell and later processors have an 'eventing IP'
		 * (real IP) which fixes the off-by-1 skid in hardware.
		 * Use it when precise_ip >= 2 :
		 */
		if (x86_pmu.intel_cap.pebs_format >= 2) {
			set_linear_ip(regs, pebs->real_ip);
			regs->flags |= PERF_EFLAGS_EXACT;
		} else {
			/* Otherwise, use PEBS off-by-1 IP: */
			set_linear_ip(regs, pebs->ip);

			/*
			 * With precise_ip >= 2, try to fix up the off-by-1 IP
			 * using the LBR. If successful, the fixup function
			 * corrects regs->ip and calls set_linear_ip() on regs:
			 */
			if (intel_pmu_pebs_fixup_ip(regs))
				regs->flags |= PERF_EFLAGS_EXACT;
		}
	} else {
		/*
		 * When precise_ip == 1, return the PEBS off-by-1 IP,
		 * no fixup attempted:
		 */
		set_linear_ip(regs, pebs->ip);
	}


	if ((sample_type & PERF_SAMPLE_ADDR_TYPE) &&
	    x86_pmu.intel_cap.pebs_format >= 1) {
		data->addr = pebs->dla;
		data->sample_flags |= PERF_SAMPLE_ADDR;
	}

	if (x86_pmu.intel_cap.pebs_format >= 2) {
		/* Only set the TSX weight when no memory weight. */
		if ((sample_type & PERF_SAMPLE_WEIGHT_TYPE) && !fll) {
			data->weight.full = intel_get_tsx_weight(pebs->tsx_tuning);
			data->sample_flags |= PERF_SAMPLE_WEIGHT_TYPE;
		}
		if (sample_type & PERF_SAMPLE_TRANSACTION) {
			data->txn = intel_get_tsx_transaction(pebs->tsx_tuning,
							      pebs->ax);
			data->sample_flags |= PERF_SAMPLE_TRANSACTION;
		}
	}

	/*
	 * v3 supplies an accurate time stamp, so we use that
	 * for the time stamp.
	 *
	 * We can only do this for the default trace clock.
	 */
	if (x86_pmu.intel_cap.pebs_format >= 3 &&
		event->attr.use_clockid == 0) {
		data->time = native_sched_clock_from_tsc(pebs->tsc);
		data->sample_flags |= PERF_SAMPLE_TIME;
	}

	if (has_branch_stack(event)) {
		data->br_stack = &cpuc->lbr_stack;
		data->sample_flags |= PERF_SAMPLE_BRANCH_STACK;
	}
}

static void adaptive_pebs_save_regs(struct pt_regs *regs,
				    struct pebs_gprs *gprs)
{
	regs->ax = gprs->ax;
	regs->bx = gprs->bx;
	regs->cx = gprs->cx;
	regs->dx = gprs->dx;
	regs->si = gprs->si;
	regs->di = gprs->di;
	regs->bp = gprs->bp;
	regs->sp = gprs->sp;
#ifndef CONFIG_X86_32
	regs->r8 = gprs->r8;
	regs->r9 = gprs->r9;
	regs->r10 = gprs->r10;
	regs->r11 = gprs->r11;
	regs->r12 = gprs->r12;
	regs->r13 = gprs->r13;
	regs->r14 = gprs->r14;
	regs->r15 = gprs->r15;
#endif
}

#define PEBS_LATENCY_MASK			0xffff
#define PEBS_CACHE_LATENCY_OFFSET		32

/*
 * With adaptive PEBS the layout depends on what fields are configured.
 */

static void setup_pebs_adaptive_sample_data(struct perf_event *event,
					    struct pt_regs *iregs, void *__pebs,
					    struct perf_sample_data *data,
					    struct pt_regs *regs)
{
	struct cpu_hw_events *cpuc = this_cpu_ptr(&cpu_hw_events);
	struct pebs_basic *basic = __pebs;
	void *next_record = basic + 1;
	u64 sample_type;
	u64 format_size;
	struct pebs_meminfo *meminfo = NULL;
	struct pebs_gprs *gprs = NULL;
	struct x86_perf_regs *perf_regs;

	if (basic == NULL)
		return;

	perf_regs = container_of(regs, struct x86_perf_regs, regs);
	perf_regs->xmm_regs = NULL;

	sample_type = event->attr.sample_type;
	format_size = basic->format_size;
	perf_sample_data_init(data, 0, event->hw.last_period);
	data->period = event->hw.last_period;

	if (event->attr.use_clockid == 0) {
		data->time = native_sched_clock_from_tsc(basic->tsc);
		data->sample_flags |= PERF_SAMPLE_TIME;
	}

	/*
	 * We must however always use iregs for the unwinder to stay sane; the
	 * record BP,SP,IP can point into thin air when the record is from a
	 * previous PMI context or an (I)RET happened between the record and
	 * PMI.
	 */
	if (sample_type & PERF_SAMPLE_CALLCHAIN) {
		data->callchain = perf_callchain(event, iregs);
		data->sample_flags |= PERF_SAMPLE_CALLCHAIN;
	}

	*regs = *iregs;
	/* The ip in basic is EventingIP */
	set_linear_ip(regs, basic->ip);
	regs->flags = PERF_EFLAGS_EXACT;

	/*
	 * The record for MEMINFO is in front of GP
	 * But PERF_SAMPLE_TRANSACTION needs gprs->ax.
	 * Save the pointer here but process later.
	 */
	if (format_size & PEBS_DATACFG_MEMINFO) {
		meminfo = next_record;
		next_record = meminfo + 1;
	}

	if (format_size & PEBS_DATACFG_GP) {
		gprs = next_record;
		next_record = gprs + 1;

		if (event->attr.precise_ip < 2) {
			set_linear_ip(regs, gprs->ip);
			regs->flags &= ~PERF_EFLAGS_EXACT;
		}

		if (sample_type & PERF_SAMPLE_REGS_INTR)
			adaptive_pebs_save_regs(regs, gprs);
	}

	if (format_size & PEBS_DATACFG_MEMINFO) {
		if (sample_type & PERF_SAMPLE_WEIGHT_TYPE) {
			u64 weight = meminfo->latency;

			if (x86_pmu.flags & PMU_FL_INSTR_LATENCY) {
				data->weight.var2_w = weight & PEBS_LATENCY_MASK;
				weight >>= PEBS_CACHE_LATENCY_OFFSET;
			}

			/*
			 * Although meminfo::latency is defined as a u64,
			 * only the lower 32 bits include the valid data
			 * in practice on Ice Lake and earlier platforms.
			 */
			if (sample_type & PERF_SAMPLE_WEIGHT) {
				data->weight.full = weight ?:
					intel_get_tsx_weight(meminfo->tsx_tuning);
			} else {
				data->weight.var1_dw = (u32)(weight & PEBS_LATENCY_MASK) ?:
					intel_get_tsx_weight(meminfo->tsx_tuning);
			}
			data->sample_flags |= PERF_SAMPLE_WEIGHT_TYPE;
		}

		if (sample_type & PERF_SAMPLE_DATA_SRC) {
			data->data_src.val = get_data_src(event, meminfo->aux);
			data->sample_flags |= PERF_SAMPLE_DATA_SRC;
		}

		if (sample_type & PERF_SAMPLE_ADDR_TYPE) {
			data->addr = meminfo->address;
			data->sample_flags |= PERF_SAMPLE_ADDR;
		}

		if (sample_type & PERF_SAMPLE_TRANSACTION) {
			data->txn = intel_get_tsx_transaction(meminfo->tsx_tuning,
							  gprs ? gprs->ax : 0);
			data->sample_flags |= PERF_SAMPLE_TRANSACTION;
		}
	}

	if (format_size & PEBS_DATACFG_XMMS) {
		struct pebs_xmm *xmm = next_record;

		next_record = xmm + 1;
		perf_regs->xmm_regs = xmm->xmm;
	}

	if (format_size & PEBS_DATACFG_LBRS) {
		struct lbr_entry *lbr = next_record;
		int num_lbr = ((format_size >> PEBS_DATACFG_LBR_SHIFT)
					& 0xff) + 1;
		next_record = next_record + num_lbr * sizeof(struct lbr_entry);

		if (has_branch_stack(event)) {
			intel_pmu_store_pebs_lbrs(lbr);
			data->br_stack = &cpuc->lbr_stack;
			data->sample_flags |= PERF_SAMPLE_BRANCH_STACK;
		}
	}

	WARN_ONCE(next_record != __pebs + (format_size >> 48),
			"PEBS record size %llu, expected %llu, config %llx\n",
			format_size >> 48,
			(u64)(next_record - __pebs),
			basic->format_size);
}

static inline void *
get_next_pebs_record_by_bit(void *base, void *top, int bit)
{
	struct cpu_hw_events *cpuc = this_cpu_ptr(&cpu_hw_events);
	void *at;
	u64 pebs_status;

	/*
	 * fmt0 does not have a status bitfield (does not use
	 * perf_record_nhm format)
	 */
	if (x86_pmu.intel_cap.pebs_format < 1)
		return base;

	if (base == NULL)
		return NULL;

	for (at = base; at < top; at += cpuc->pebs_record_size) {
		unsigned long status = get_pebs_status(at);

		if (test_bit(bit, (unsigned long *)&status)) {
			/* PEBS v3 has accurate status bits */
			if (x86_pmu.intel_cap.pebs_format >= 3)
				return at;

			if (status == (1 << bit))
				return at;

			/* clear non-PEBS bit and re-check */
			pebs_status = status & cpuc->pebs_enabled;
			pebs_status &= PEBS_COUNTER_MASK;
			if (pebs_status == (1 << bit))
				return at;
		}
	}
	return NULL;
}

void intel_pmu_auto_reload_read(struct perf_event *event)
{
	WARN_ON(!(event->hw.flags & PERF_X86_EVENT_AUTO_RELOAD));

	perf_pmu_disable(event->pmu);
	intel_pmu_drain_pebs_buffer();
	perf_pmu_enable(event->pmu);
}

/*
 * Special variant of intel_pmu_save_and_restart() for auto-reload.
 */
static int
intel_pmu_save_and_restart_reload(struct perf_event *event, int count)
{
	struct hw_perf_event *hwc = &event->hw;
	int shift = 64 - x86_pmu.cntval_bits;
	u64 period = hwc->sample_period;
	u64 prev_raw_count, new_raw_count;
	s64 new, old;

	WARN_ON(!period);

	/*
	 * drain_pebs() only happens when the PMU is disabled.
	 */
	WARN_ON(this_cpu_read(cpu_hw_events.enabled));

	prev_raw_count = local64_read(&hwc->prev_count);
	rdpmcl(hwc->event_base_rdpmc, new_raw_count);
	local64_set(&hwc->prev_count, new_raw_count);

	/*
	 * Since the counter increments a negative counter value and
	 * overflows on the sign switch, giving the interval:
	 *
	 *   [-period, 0]
	 *
	 * the difference between two consecutive reads is:
	 *
	 *   A) value2 - value1;
	 *      when no overflows have happened in between,
	 *
	 *   B) (0 - value1) + (value2 - (-period));
	 *      when one overflow happened in between,
	 *
	 *   C) (0 - value1) + (n - 1) * (period) + (value2 - (-period));
	 *      when @n overflows happened in between.
	 *
	 * Here A) is the obvious difference, B) is the extension to the
	 * discrete interval, where the first term is to the top of the
	 * interval and the second term is from the bottom of the next
	 * interval and C) the extension to multiple intervals, where the
	 * middle term is the whole intervals covered.
	 *
	 * An equivalent of C, by reduction, is:
	 *
	 *   value2 - value1 + n * period
	 */
	new = ((s64)(new_raw_count << shift) >> shift);
	old = ((s64)(prev_raw_count << shift) >> shift);
	local64_add(new - old + count * period, &event->count);

	local64_set(&hwc->period_left, -new);

	perf_event_update_userpage(event);

	return 0;
}

static __always_inline void
__intel_pmu_pebs_event(struct perf_event *event,
		       struct pt_regs *iregs,
		       struct perf_sample_data *data,
		       void *base, void *top,
		       int bit, int count,
		       void (*setup_sample)(struct perf_event *,
					    struct pt_regs *,
					    void *,
					    struct perf_sample_data *,
					    struct pt_regs *))
{
	struct cpu_hw_events *cpuc = this_cpu_ptr(&cpu_hw_events);
	struct hw_perf_event *hwc = &event->hw;
	struct x86_perf_regs perf_regs;
	struct pt_regs *regs = &perf_regs.regs;
	void *at = get_next_pebs_record_by_bit(base, top, bit);
	static struct pt_regs dummy_iregs;

	if (hwc->flags & PERF_X86_EVENT_AUTO_RELOAD) {
		/*
		 * Now, auto-reload is only enabled in fixed period mode.
		 * The reload value is always hwc->sample_period.
		 * May need to change it, if auto-reload is enabled in
		 * freq mode later.
		 */
		intel_pmu_save_and_restart_reload(event, count);
	} else if (!intel_pmu_save_and_restart(event))
		return;

	if (!iregs)
		iregs = &dummy_iregs;

	while (count > 1) {
		setup_sample(event, iregs, at, data, regs);
		perf_event_output(event, data, regs);
		at += cpuc->pebs_record_size;
		at = get_next_pebs_record_by_bit(at, top, bit);
		count--;
	}

	setup_sample(event, iregs, at, data, regs);
	if (iregs == &dummy_iregs) {
		/*
		 * The PEBS records may be drained in the non-overflow context,
		 * e.g., large PEBS + context switch. Perf should treat the
		 * last record the same as other PEBS records, and doesn't
		 * invoke the generic overflow handler.
		 */
		perf_event_output(event, data, regs);
	} else {
		/*
		 * All but the last records are processed.
		 * The last one is left to be able to call the overflow handler.
		 */
		if (perf_event_overflow(event, data, regs))
			x86_pmu_stop(event, 0);
	}
}

static void intel_pmu_drain_pebs_core(struct pt_regs *iregs, struct perf_sample_data *data)
{
	struct cpu_hw_events *cpuc = this_cpu_ptr(&cpu_hw_events);
	struct debug_store *ds = cpuc->ds;
	struct perf_event *event = cpuc->events[0]; /* PMC0 only */
	struct pebs_record_core *at, *top;
	int n;

	if (!x86_pmu.pebs_active)
		return;

	at  = (struct pebs_record_core *)(unsigned long)ds->pebs_buffer_base;
	top = (struct pebs_record_core *)(unsigned long)ds->pebs_index;

	/*
	 * Whatever else happens, drain the thing
	 */
	ds->pebs_index = ds->pebs_buffer_base;

	if (!test_bit(0, cpuc->active_mask))
		return;

	WARN_ON_ONCE(!event);

	if (!event->attr.precise_ip)
		return;

	n = top - at;
	if (n <= 0) {
		if (event->hw.flags & PERF_X86_EVENT_AUTO_RELOAD)
			intel_pmu_save_and_restart_reload(event, 0);
		return;
	}

	__intel_pmu_pebs_event(event, iregs, data, at, top, 0, n,
			       setup_pebs_fixed_sample_data);
}

static void intel_pmu_pebs_event_update_no_drain(struct cpu_hw_events *cpuc, int size)
{
	struct perf_event *event;
	int bit;

	/*
	 * The drain_pebs() could be called twice in a short period
	 * for auto-reload event in pmu::read(). There are no
	 * overflows have happened in between.
	 * It needs to call intel_pmu_save_and_restart_reload() to
	 * update the event->count for this case.
	 */
	for_each_set_bit(bit, (unsigned long *)&cpuc->pebs_enabled, size) {
		event = cpuc->events[bit];
		if (event->hw.flags & PERF_X86_EVENT_AUTO_RELOAD)
			intel_pmu_save_and_restart_reload(event, 0);
	}
}

static void intel_pmu_drain_pebs_nhm(struct pt_regs *iregs, struct perf_sample_data *data)
{
	struct cpu_hw_events *cpuc = this_cpu_ptr(&cpu_hw_events);
	struct debug_store *ds = cpuc->ds;
	struct perf_event *event;
	void *base, *at, *top;
	short counts[INTEL_PMC_IDX_FIXED + MAX_FIXED_PEBS_EVENTS] = {};
	short error[INTEL_PMC_IDX_FIXED + MAX_FIXED_PEBS_EVENTS] = {};
	int bit, i, size;
	u64 mask;

	if (!x86_pmu.pebs_active)
		return;

	base = (struct pebs_record_nhm *)(unsigned long)ds->pebs_buffer_base;
	top = (struct pebs_record_nhm *)(unsigned long)ds->pebs_index;

	ds->pebs_index = ds->pebs_buffer_base;

	mask = (1ULL << x86_pmu.max_pebs_events) - 1;
	size = x86_pmu.max_pebs_events;
	if (x86_pmu.flags & PMU_FL_PEBS_ALL) {
		mask |= ((1ULL << x86_pmu.num_counters_fixed) - 1) << INTEL_PMC_IDX_FIXED;
		size = INTEL_PMC_IDX_FIXED + x86_pmu.num_counters_fixed;
	}

	if (unlikely(base >= top)) {
		intel_pmu_pebs_event_update_no_drain(cpuc, size);
		return;
	}

	for (at = base; at < top; at += x86_pmu.pebs_record_size) {
		struct pebs_record_nhm *p = at;
		u64 pebs_status;

		pebs_status = p->status & cpuc->pebs_enabled;
		pebs_status &= mask;

		/* PEBS v3 has more accurate status bits */
		if (x86_pmu.intel_cap.pebs_format >= 3) {
			for_each_set_bit(bit, (unsigned long *)&pebs_status, size)
				counts[bit]++;

			continue;
		}

		/*
		 * On some CPUs the PEBS status can be zero when PEBS is
		 * racing with clearing of GLOBAL_STATUS.
		 *
		 * Normally we would drop that record, but in the
		 * case when there is only a single active PEBS event
		 * we can assume it's for that event.
		 */
		if (!pebs_status && cpuc->pebs_enabled &&
			!(cpuc->pebs_enabled & (cpuc->pebs_enabled-1)))
			pebs_status = p->status = cpuc->pebs_enabled;

		bit = find_first_bit((unsigned long *)&pebs_status,
					x86_pmu.max_pebs_events);
		if (bit >= x86_pmu.max_pebs_events)
			continue;

		/*
		 * The PEBS hardware does not deal well with the situation
		 * when events happen near to each other and multiple bits
		 * are set. But it should happen rarely.
		 *
		 * If these events include one PEBS and multiple non-PEBS
		 * events, it doesn't impact PEBS record. The record will
		 * be handled normally. (slow path)
		 *
		 * If these events include two or more PEBS events, the
		 * records for the events can be collapsed into a single
		 * one, and it's not possible to reconstruct all events
		 * that caused the PEBS record. It's called collision.
		 * If collision happened, the record will be dropped.
		 */
		if (pebs_status != (1ULL << bit)) {
			for_each_set_bit(i, (unsigned long *)&pebs_status, size)
				error[i]++;
			continue;
		}

		counts[bit]++;
	}

	for_each_set_bit(bit, (unsigned long *)&mask, size) {
		if ((counts[bit] == 0) && (error[bit] == 0))
			continue;

		event = cpuc->events[bit];
		if (WARN_ON_ONCE(!event))
			continue;

		if (WARN_ON_ONCE(!event->attr.precise_ip))
			continue;

		/* log dropped samples number */
		if (error[bit]) {
			perf_log_lost_samples(event, error[bit]);

			if (iregs && perf_event_account_interrupt(event))
				x86_pmu_stop(event, 0);
		}

		if (counts[bit]) {
			__intel_pmu_pebs_event(event, iregs, data, base,
					       top, bit, counts[bit],
					       setup_pebs_fixed_sample_data);
		}
	}
}

static void intel_pmu_drain_pebs_icl(struct pt_regs *iregs, struct perf_sample_data *data)
{
	short counts[INTEL_PMC_IDX_FIXED + MAX_FIXED_PEBS_EVENTS] = {};
	struct cpu_hw_events *cpuc = this_cpu_ptr(&cpu_hw_events);
	int max_pebs_events = hybrid(cpuc->pmu, max_pebs_events);
	int num_counters_fixed = hybrid(cpuc->pmu, num_counters_fixed);
	struct debug_store *ds = cpuc->ds;
	struct perf_event *event;
	void *base, *at, *top;
	int bit, size;
	u64 mask;

	if (!x86_pmu.pebs_active)
		return;

	base = (struct pebs_basic *)(unsigned long)ds->pebs_buffer_base;
	top = (struct pebs_basic *)(unsigned long)ds->pebs_index;

	ds->pebs_index = ds->pebs_buffer_base;

	mask = ((1ULL << max_pebs_events) - 1) |
	       (((1ULL << num_counters_fixed) - 1) << INTEL_PMC_IDX_FIXED);
	size = INTEL_PMC_IDX_FIXED + num_counters_fixed;

	if (unlikely(base >= top)) {
		intel_pmu_pebs_event_update_no_drain(cpuc, size);
		return;
	}

	for (at = base; at < top; at += cpuc->pebs_record_size) {
		u64 pebs_status;

		pebs_status = get_pebs_status(at) & cpuc->pebs_enabled;
		pebs_status &= mask;

		for_each_set_bit(bit, (unsigned long *)&pebs_status, size)
			counts[bit]++;
	}

	for_each_set_bit(bit, (unsigned long *)&mask, size) {
		if (counts[bit] == 0)
			continue;

		event = cpuc->events[bit];
		if (WARN_ON_ONCE(!event))
			continue;

		if (WARN_ON_ONCE(!event->attr.precise_ip))
			continue;

		__intel_pmu_pebs_event(event, iregs, data, base,
				       top, bit, counts[bit],
				       setup_pebs_adaptive_sample_data);
	}
}

/*
 * BTS, PEBS probe and setup
 */

void __init intel_ds_init(void)
{
	/*
	 * No support for 32bit formats
	 */
	if (!boot_cpu_has(X86_FEATURE_DTES64))
		return;

	x86_pmu.bts  = boot_cpu_has(X86_FEATURE_BTS);
	x86_pmu.pebs = boot_cpu_has(X86_FEATURE_PEBS);
	x86_pmu.pebs_buffer_size = PEBS_BUFFER_SIZE;
	if (x86_pmu.version <= 4)
		x86_pmu.pebs_no_isolation = 1;

	if (x86_pmu.pebs) {
		char pebs_type = x86_pmu.intel_cap.pebs_trap ?  '+' : '-';
		char *pebs_qual = "";
		int format = x86_pmu.intel_cap.pebs_format;

		if (format < 4)
			x86_pmu.intel_cap.pebs_baseline = 0;

		switch (format) {
		case 0:
			pr_cont("PEBS fmt0%c, ", pebs_type);
			x86_pmu.pebs_record_size = sizeof(struct pebs_record_core);
			/*
			 * Using >PAGE_SIZE buffers makes the WRMSR to
			 * PERF_GLOBAL_CTRL in intel_pmu_enable_all()
			 * mysteriously hang on Core2.
			 *
			 * As a workaround, we don't do this.
			 */
			x86_pmu.pebs_buffer_size = PAGE_SIZE;
			x86_pmu.drain_pebs = intel_pmu_drain_pebs_core;
			break;

		case 1:
			pr_cont("PEBS fmt1%c, ", pebs_type);
			x86_pmu.pebs_record_size = sizeof(struct pebs_record_nhm);
			x86_pmu.drain_pebs = intel_pmu_drain_pebs_nhm;
			break;

		case 2:
			pr_cont("PEBS fmt2%c, ", pebs_type);
			x86_pmu.pebs_record_size = sizeof(struct pebs_record_hsw);
			x86_pmu.drain_pebs = intel_pmu_drain_pebs_nhm;
			break;

		case 3:
			pr_cont("PEBS fmt3%c, ", pebs_type);
			x86_pmu.pebs_record_size =
						sizeof(struct pebs_record_skl);
			x86_pmu.drain_pebs = intel_pmu_drain_pebs_nhm;
			x86_pmu.large_pebs_flags |= PERF_SAMPLE_TIME;
			break;

		case 4:
		case 5:
			x86_pmu.drain_pebs = intel_pmu_drain_pebs_icl;
			x86_pmu.pebs_record_size = sizeof(struct pebs_basic);
			if (x86_pmu.intel_cap.pebs_baseline) {
				x86_pmu.large_pebs_flags |=
					PERF_SAMPLE_BRANCH_STACK |
					PERF_SAMPLE_TIME;
				x86_pmu.flags |= PMU_FL_PEBS_ALL;
				x86_pmu.pebs_capable = ~0ULL;
				pebs_qual = "-baseline";
				x86_get_pmu(smp_processor_id())->capabilities |= PERF_PMU_CAP_EXTENDED_REGS;
			} else {
				/* Only basic record supported */
				x86_pmu.large_pebs_flags &=
					~(PERF_SAMPLE_ADDR |
					  PERF_SAMPLE_TIME |
					  PERF_SAMPLE_DATA_SRC |
					  PERF_SAMPLE_TRANSACTION |
					  PERF_SAMPLE_REGS_USER |
					  PERF_SAMPLE_REGS_INTR);
			}
			pr_cont("PEBS fmt4%c%s, ", pebs_type, pebs_qual);

			if (!is_hybrid() && x86_pmu.intel_cap.pebs_output_pt_available) {
				pr_cont("PEBS-via-PT, ");
				x86_get_pmu(smp_processor_id())->capabilities |= PERF_PMU_CAP_AUX_OUTPUT;
			}

			break;

		default:
			pr_cont("no PEBS fmt%d%c, ", format, pebs_type);
			x86_pmu.pebs = 0;
		}
	}
}

void perf_restore_debug_store(void)
{
	struct debug_store *ds = __this_cpu_read(cpu_hw_events.ds);

	if (!x86_pmu.bts && !x86_pmu.pebs)
		return;

	wrmsrl(MSR_IA32_DS_AREA, (unsigned long)ds);
}<|MERGE_RESOLUTION|>--- conflicted
+++ resolved
@@ -110,25 +110,18 @@
 	__intel_pmu_pebs_data_source_skl(pmem, pebs_data_source);
 }
 
-<<<<<<< HEAD
-static void __init intel_pmu_pebs_data_source_grt(u64 *data_source)
-=======
 static void __init __intel_pmu_pebs_data_source_grt(u64 *data_source)
->>>>>>> 7365df19
 {
 	data_source[0x05] = OP_LH | P(LVL, L3) | LEVEL(L3) | P(SNOOP, HIT);
 	data_source[0x06] = OP_LH | P(LVL, L3) | LEVEL(L3) | P(SNOOP, HITM);
 	data_source[0x08] = OP_LH | P(LVL, L3) | LEVEL(L3) | P(SNOOPX, FWD);
 }
 
-<<<<<<< HEAD
-=======
 void __init intel_pmu_pebs_data_source_grt(void)
 {
 	__intel_pmu_pebs_data_source_grt(pebs_data_source);
 }
 
->>>>>>> 7365df19
 void __init intel_pmu_pebs_data_source_adl(void)
 {
 	u64 *data_source;
@@ -139,11 +132,7 @@
 
 	data_source = x86_pmu.hybrid_pmu[X86_HYBRID_PMU_ATOM_IDX].pebs_data_source;
 	memcpy(data_source, pebs_data_source, sizeof(pebs_data_source));
-<<<<<<< HEAD
-	intel_pmu_pebs_data_source_grt(data_source);
-=======
 	__intel_pmu_pebs_data_source_grt(data_source);
->>>>>>> 7365df19
 }
 
 static u64 precise_store_data(u64 status)
@@ -318,8 +307,6 @@
 	val = hybrid_var(event->pmu, pebs_data_source)[dse.st_lat_dse];
 
 	pebs_set_tlb_lock(&val, dse.st_lat_stlb_miss, dse.st_lat_locked);
-<<<<<<< HEAD
-=======
 
 	val |= P(BLK, NA);
 
@@ -329,7 +316,6 @@
 	 */
 	src.val = val;
 	src.mem_op = P(OP,STORE);
->>>>>>> 7365df19
 
 	return src.val;
 }
@@ -849,11 +835,7 @@
 
 struct event_constraint intel_grt_pebs_event_constraints[] = {
 	/* Allow all events as PEBS with no flags */
-<<<<<<< HEAD
-	INTEL_HYBRID_LAT_CONSTRAINT(0x5d0, 0xf),
-=======
 	INTEL_HYBRID_LAT_CONSTRAINT(0x5d0, 0x3),
->>>>>>> 7365df19
 	INTEL_HYBRID_LAT_CONSTRAINT(0x6d0, 0xf),
 	EVENT_CONSTRAINT_END
 };
