--- conflicted
+++ resolved
@@ -2525,53 +2525,10 @@
 #define __getname()		kmem_cache_alloc(names_cachep, GFP_KERNEL)
 #define __putname(name)		kmem_cache_free(names_cachep, (void *)(name))
 
-<<<<<<< HEAD
-#ifdef CONFIG_BLOCK
-extern int register_blkdev(unsigned int, const char *);
-extern void unregister_blkdev(unsigned int, const char *);
-extern struct block_device *bdget(dev_t);
-extern struct block_device *bdgrab(struct block_device *bdev);
-extern void bd_set_size(struct block_device *, loff_t size);
-extern void bd_forget(struct inode *inode);
-extern void bdput(struct block_device *);
-extern void invalidate_bdev(struct block_device *);
-extern void iterate_bdevs(void (*)(struct block_device *, void *), void *);
-extern int sync_blockdev(struct block_device *bdev);
-extern struct super_block *freeze_bdev(struct block_device *);
-extern void emergency_thaw_all(void);
-extern void emergency_thaw_bdev(struct super_block *sb);
-extern int thaw_bdev(struct block_device *bdev, struct super_block *sb);
-extern int fsync_bdev(struct block_device *);
-
-=======
->>>>>>> 547bbf7d
 extern struct super_block *blockdev_superblock;
 static inline bool sb_is_blkdev_sb(struct super_block *sb)
 {
-<<<<<<< HEAD
-	return sb == blockdev_superblock;
-}
-#else
-static inline void bd_forget(struct inode *inode) {}
-static inline int sync_blockdev(struct block_device *bdev) { return 0; }
-static inline void invalidate_bdev(struct block_device *bdev) {}
-
-static inline struct super_block *freeze_bdev(struct block_device *sb)
-{
-	return NULL;
-}
-
-static inline int thaw_bdev(struct block_device *bdev, struct super_block *sb)
-{
-	return 0;
-}
-
-static inline int emergency_thaw_bdev(struct super_block *sb)
-{
-	return 0;
-=======
 	return IS_ENABLED(CONFIG_BLOCK) && sb == blockdev_superblock;
->>>>>>> 547bbf7d
 }
 
 void emergency_thaw_all(void);
