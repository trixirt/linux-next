if ARCH_SHMOBILE

comment "SH-Mobile System Type"

config ARCH_SH7372
	bool "SH-Mobile AP4 (SH7372)"
	select ARCH_WANT_OPTIONAL_GPIOLIB
	select ARM_CPU_SUSPEND if PM || CPU_IDLE
	select CPU_V7
	select SH_CLK_CPG

config ARCH_SH73A0
	bool "SH-Mobile AG5 (R8A73A00)"
	select ARCH_WANT_OPTIONAL_GPIOLIB
	select ARM_GIC
	select CPU_V7
	select I2C
	select SH_CLK_CPG
	select RENESAS_INTC_IRQPIN

config ARCH_R8A73A4
	bool "R-Mobile APE6 (R8A73A40)"
	select ARCH_WANT_OPTIONAL_GPIOLIB
	select ARM_GIC
	select CPU_V7
	select ARM_ARCH_TIMER
	select SH_CLK_CPG
	select RENESAS_IRQC

config ARCH_R8A7740
	bool "R-Mobile A1 (R8A77400)"
	select ARCH_WANT_OPTIONAL_GPIOLIB
	select ARM_GIC
	select CPU_V7
	select SH_CLK_CPG
	select RENESAS_INTC_IRQPIN

config ARCH_R8A7778
	bool "R-Car M1 (R8A77780)"
	select CPU_V7
	select SH_CLK_CPG
	select ARM_GIC

config ARCH_R8A7779
	bool "R-Car H1 (R8A77790)"
	select ARCH_WANT_OPTIONAL_GPIOLIB
	select ARM_GIC
	select CPU_V7
	select SH_CLK_CPG
	select USB_ARCH_HAS_EHCI
	select USB_ARCH_HAS_OHCI
	select RENESAS_INTC_IRQPIN

config ARCH_R8A7790
	bool "R-Car H2 (R8A77900)"
	select ARCH_WANT_OPTIONAL_GPIOLIB
	select ARM_GIC
	select CPU_V7
	select ARM_ARCH_TIMER
	select SH_CLK_CPG
	select RENESAS_IRQC

config ARCH_EMEV2
	bool "Emma Mobile EV2"
	select ARCH_WANT_OPTIONAL_GPIOLIB
	select ARM_GIC
	select CPU_V7

comment "SH-Mobile Board Type"

config MACH_AP4EVB
	bool "AP4EVB board"
	depends on ARCH_SH7372
	select ARCH_REQUIRE_GPIOLIB
	select REGULATOR_FIXED_VOLTAGE if REGULATOR
	select SH_LCD_MIPI_DSI
	select SND_SOC_AK4642 if SND_SIMPLE_CARD

choice
	prompt "AP4EVB LCD panel selection"
	default AP4EVB_QHD
	depends on MACH_AP4EVB

config AP4EVB_QHD
	bool "MIPI-DSI QHD (960x540)"

config AP4EVB_WVGA
	bool "Parallel WVGA (800x480)"

endchoice

config MACH_AG5EVM
	bool "AG5EVM board"
	depends on ARCH_SH73A0
	select ARCH_REQUIRE_GPIOLIB
	select REGULATOR_FIXED_VOLTAGE if REGULATOR
	select SH_LCD_MIPI_DSI

config MACH_APE6EVM
	bool "APE6EVM board"
	depends on ARCH_R8A73A4
	select USE_OF

config MACH_MACKEREL
	bool "mackerel board"
	depends on ARCH_SH7372
	select ARCH_REQUIRE_GPIOLIB
	select REGULATOR_FIXED_VOLTAGE if REGULATOR
	select SND_SOC_AK4642 if SND_SIMPLE_CARD
	select USE_OF

config MACH_KOTA2
	bool "KOTA2 board"
	depends on ARCH_SH73A0
	select ARCH_REQUIRE_GPIOLIB
	select REGULATOR_FIXED_VOLTAGE if REGULATOR

config MACH_BONITO
	bool "bonito board"
	depends on ARCH_R8A7740
	select ARCH_REQUIRE_GPIOLIB
	select REGULATOR_FIXED_VOLTAGE if REGULATOR

config MACH_ARMADILLO800EVA
	bool "Armadillo-800 EVA board"
	depends on ARCH_R8A7740
	select ARCH_REQUIRE_GPIOLIB
	select REGULATOR_FIXED_VOLTAGE if REGULATOR
	select SND_SOC_WM8978 if SND_SIMPLE_CARD
	select USE_OF

config MACH_BOCKW
	bool "BOCK-W platform"
	depends on ARCH_R8A7778
	select ARCH_REQUIRE_GPIOLIB
	select RENESAS_INTC_IRQPIN
	select USE_OF

config MACH_MARZEN
	bool "MARZEN board"
	depends on ARCH_R8A7779
	select ARCH_REQUIRE_GPIOLIB
	select REGULATOR_FIXED_VOLTAGE if REGULATOR

config MACH_MARZEN_REFERENCE
	bool "MARZEN board - Reference Device Tree Implementation"
	depends on ARCH_R8A7779
	select ARCH_REQUIRE_GPIOLIB
	select REGULATOR_FIXED_VOLTAGE if REGULATOR
	select USE_OF
	---help---
	   Use reference implementation of Marzen board support
	   which makes use of device tree at the expense
	   of not supporting a number of devices.

	   This is intended to aid developers

<<<<<<< HEAD
=======
config MACH_LAGER
	bool "Lager board"
	depends on ARCH_R8A7790
	select USE_OF

>>>>>>> 9251c6c0
config MACH_KZM9D
	bool "KZM9D board"
	depends on ARCH_EMEV2
	select REGULATOR_FIXED_VOLTAGE if REGULATOR
	select USE_OF

config MACH_KZM9G
	bool "KZM-A9-GT board"
	depends on ARCH_SH73A0
	select ARCH_REQUIRE_GPIOLIB
	select REGULATOR_FIXED_VOLTAGE if REGULATOR
	select SND_SOC_AK4642 if SND_SIMPLE_CARD
	select USE_OF

config MACH_KZM9G_REFERENCE
	bool "KZM-A9-GT board - Reference Device Tree Implementation"
	depends on ARCH_SH73A0
	select ARCH_REQUIRE_GPIOLIB
	select REGULATOR_FIXED_VOLTAGE if REGULATOR
	select SND_SOC_AK4642 if SND_SIMPLE_CARD
	select USE_OF
	---help---
	   Use reference implementation of KZM-A9-GT board support
	   which makes as greater use of device tree at the expense
	   of not supporting a number of devices.

	   This is intended to aid developers

comment "SH-Mobile System Configuration"

config CPU_HAS_INTEVT
        bool
	default y

menu "Memory configuration"

config MEMORY_START
	hex "Physical memory start address"
	default "0x40000000" if MACH_AP4EVB || MACH_AG5EVM || \
				MACH_MACKEREL || MACH_BONITO || \
				MACH_ARMADILLO800EVA || MACH_APE6EVM || \
				MACH_LAGER
	default "0x41000000" if MACH_KOTA2
	default "0x00000000"
	---help---
	  Tweak this only when porting to a new machine which does not
	  already have a defconfig. Changing it from the known correct
	  value on any of the known systems will only lead to disaster.

config MEMORY_SIZE
	hex "Physical memory size"
	default "0x80000000" if MACH_LAGER
	default "0x40000000" if MACH_APE6EVM
	default "0x20000000" if MACH_AG5EVM || MACH_BONITO || \
				MACH_ARMADILLO800EVA
	default "0x1e000000" if MACH_KOTA2
	default "0x10000000" if MACH_AP4EVB || MACH_MACKEREL
	default "0x04000000"
	help
	  This sets the default memory size assumed by your kernel. It can
	  be overridden as normal by the 'mem=' argument on the kernel command
	  line.

endmenu

menu "Timer and clock configuration"

config SHMOBILE_TIMER_HZ
	int "Kernel HZ (jiffies per second)"
	range 32 1024
	default "128"
	help
	  Allows the configuration of the timer frequency. It is customary
	  to have the timer interrupt run at 1000 Hz or 100 Hz, but in the
	  case of low timer frequencies other values may be more suitable.
	  SH-Mobile systems using a 32768 Hz RCLK for clock events may want
	  to select a HZ value such as 128 that can evenly divide RCLK.
	  A HZ value that does not divide evenly may cause timer drift.

config SH_TIMER_CMT
	bool "CMT timer driver"
	default y
	help
	  This enables build of the CMT timer driver.

config SH_TIMER_TMU
	bool "TMU timer driver"
	default y
	help
	  This enables build of the TMU timer driver.

config EM_TIMER_STI
	bool "STI timer driver"
	default y
	help
	  This enables build of the STI timer driver.

endmenu

config SH_CLK_CPG
	bool

source "drivers/sh/Kconfig"

endif<|MERGE_RESOLUTION|>--- conflicted
+++ resolved
@@ -155,14 +155,11 @@
 
 	   This is intended to aid developers
 
-<<<<<<< HEAD
-=======
 config MACH_LAGER
 	bool "Lager board"
 	depends on ARCH_R8A7790
 	select USE_OF
 
->>>>>>> 9251c6c0
 config MACH_KZM9D
 	bool "KZM9D board"
 	depends on ARCH_EMEV2
