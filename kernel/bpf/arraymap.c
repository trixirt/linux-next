--- conflicted
+++ resolved
@@ -16,11 +16,7 @@
 
 #define ARRAY_CREATE_FLAG_MASK \
 	(BPF_F_NUMA_NODE | BPF_F_MMAPABLE | BPF_F_ACCESS_MASK | \
-<<<<<<< HEAD
-	 BPF_F_PRESERVE_ELEMS)
-=======
 	 BPF_F_PRESERVE_ELEMS | BPF_F_INNER_MAP)
->>>>>>> 105faa87
 
 static void bpf_array_free_percpu(struct bpf_array *array)
 {
@@ -67,10 +63,6 @@
 
 	if (attr->map_type != BPF_MAP_TYPE_ARRAY &&
 	    attr->map_flags & (BPF_F_MMAPABLE | BPF_F_INNER_MAP))
-		return -EINVAL;
-
-	if (attr->map_type != BPF_MAP_TYPE_PERF_EVENT_ARRAY &&
-	    attr->map_flags & BPF_F_PRESERVE_ELEMS)
 		return -EINVAL;
 
 	if (attr->map_type != BPF_MAP_TYPE_PERF_EVENT_ARRAY &&
@@ -507,15 +499,10 @@
 static bool array_map_meta_equal(const struct bpf_map *meta0,
 				 const struct bpf_map *meta1)
 {
-<<<<<<< HEAD
-	return meta0->max_entries == meta1->max_entries &&
-		bpf_map_meta_equal(meta0, meta1);
-=======
 	if (!bpf_map_meta_equal(meta0, meta1))
 		return false;
 	return meta0->map_flags & BPF_F_INNER_MAP ? true :
 	       meta0->max_entries == meta1->max_entries;
->>>>>>> 105faa87
 }
 
 struct bpf_iter_seq_array_map_info {
