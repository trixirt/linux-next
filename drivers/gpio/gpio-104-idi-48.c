// SPDX-License-Identifier: GPL-2.0-only
/*
 * GPIO driver for the ACCES 104-IDI-48 family
 * Copyright (C) 2015 William Breathitt Gray
 *
 * This driver supports the following ACCES devices: 104-IDI-48A,
 * 104-IDI-48AC, 104-IDI-48B, and 104-IDI-48BC.
 */
#include <linux/bits.h>
#include <linux/device.h>
#include <linux/errno.h>
#include <linux/gpio/driver.h>
#include <linux/io.h>
#include <linux/ioport.h>
#include <linux/interrupt.h>
#include <linux/irqdesc.h>
#include <linux/isa.h>
#include <linux/kernel.h>
#include <linux/module.h>
#include <linux/moduleparam.h>
#include <linux/spinlock.h>
#include <linux/types.h>

#include "gpio-i8255.h"

MODULE_IMPORT_NS(I8255);

#define IDI_48_EXTENT 8
#define MAX_NUM_IDI_48 max_num_isa_dev(IDI_48_EXTENT)

static unsigned int base[MAX_NUM_IDI_48];
static unsigned int num_idi_48;
module_param_hw_array(base, uint, ioport, &num_idi_48, 0);
MODULE_PARM_DESC(base, "ACCES 104-IDI-48 base addresses");

static unsigned int irq[MAX_NUM_IDI_48];
static unsigned int num_irq;
module_param_hw_array(irq, uint, irq, &num_irq, 0);
MODULE_PARM_DESC(irq, "ACCES 104-IDI-48 interrupt line numbers");

/**
 * struct idi_48_reg - device register structure
 * @port0:	Port 0 Inputs
 * @unused:	Unused
 * @port1:	Port 1 Inputs
 * @irq:	Read: IRQ Status Register/IRQ Clear
 *		Write: IRQ Enable/Disable
 */
struct idi_48_reg {
	u8 port0[3];
	u8 unused;
	u8 port1[3];
	u8 irq;
};

/**
 * struct idi_48_gpio - GPIO device private data structure
 * @chip:	instance of the gpio_chip
 * @lock:	synchronization lock to prevent I/O race conditions
 * @irq_mask:	input bits affected by interrupts
 * @reg:	I/O address offset for the device registers
 * @cos_enb:	Change-Of-State IRQ enable boundaries mask
 */
struct idi_48_gpio {
	struct gpio_chip chip;
	spinlock_t lock;
	unsigned char irq_mask[6];
	struct idi_48_reg __iomem *reg;
	unsigned char cos_enb;
};

static int idi_48_gpio_get_direction(struct gpio_chip *chip, unsigned int offset)
{
	return GPIO_LINE_DIRECTION_IN;
}

static int idi_48_gpio_direction_input(struct gpio_chip *chip, unsigned int offset)
{
	return 0;
}

static int idi_48_gpio_get(struct gpio_chip *chip, unsigned int offset)
{
	struct idi_48_gpio *const idi48gpio = gpiochip_get_data(chip);
	void __iomem *const ppi = idi48gpio->reg;

	return i8255_get(ppi, offset);
}

static int idi_48_gpio_get_multiple(struct gpio_chip *chip, unsigned long *mask,
	unsigned long *bits)
{
	struct idi_48_gpio *const idi48gpio = gpiochip_get_data(chip);
	void __iomem *const ppi = idi48gpio->reg;

	i8255_get_multiple(ppi, mask, bits, chip->ngpio);

	return 0;
}

static void idi_48_irq_ack(struct irq_data *data)
{
}

static void idi_48_irq_mask(struct irq_data *data)
{
	struct gpio_chip *chip = irq_data_get_irq_chip_data(data);
	struct idi_48_gpio *const idi48gpio = gpiochip_get_data(chip);
	const unsigned int offset = irqd_to_hwirq(data);
	const unsigned long boundary = offset / 8;
	const unsigned long mask = BIT(offset % 8);
	unsigned long flags;

	spin_lock_irqsave(&idi48gpio->lock, flags);

	idi48gpio->irq_mask[boundary] &= ~mask;
<<<<<<< HEAD
=======
	gpiochip_disable_irq(chip, offset);
>>>>>>> 7365df19

	/* Exit early if there are still input lines with IRQ unmasked */
	if (idi48gpio->irq_mask[boundary])
		goto exit;

	idi48gpio->cos_enb &= ~BIT(boundary);

	iowrite8(idi48gpio->cos_enb, &idi48gpio->reg->irq);

exit:
	spin_unlock_irqrestore(&idi48gpio->lock, flags);
}

static void idi_48_irq_unmask(struct irq_data *data)
{
	struct gpio_chip *chip = irq_data_get_irq_chip_data(data);
	struct idi_48_gpio *const idi48gpio = gpiochip_get_data(chip);
	const unsigned int offset = irqd_to_hwirq(data);
	const unsigned long boundary = offset / 8;
	const unsigned long mask = BIT(offset % 8);
	unsigned int prev_irq_mask;
	unsigned long flags;

	spin_lock_irqsave(&idi48gpio->lock, flags);

	prev_irq_mask = idi48gpio->irq_mask[boundary];

<<<<<<< HEAD
=======
	gpiochip_enable_irq(chip, offset);
>>>>>>> 7365df19
	idi48gpio->irq_mask[boundary] |= mask;

	/* Exit early if IRQ was already unmasked for this boundary */
	if (prev_irq_mask)
		goto exit;

	idi48gpio->cos_enb |= BIT(boundary);

	iowrite8(idi48gpio->cos_enb, &idi48gpio->reg->irq);

exit:
	spin_unlock_irqrestore(&idi48gpio->lock, flags);
}

static int idi_48_irq_set_type(struct irq_data *data, unsigned int flow_type)
{
	/* The only valid irq types are none and both-edges */
	if (flow_type != IRQ_TYPE_NONE &&
		(flow_type & IRQ_TYPE_EDGE_BOTH) != IRQ_TYPE_EDGE_BOTH)
		return -EINVAL;

	return 0;
}

static const struct irq_chip idi_48_irqchip = {
	.name = "104-idi-48",
	.irq_ack = idi_48_irq_ack,
	.irq_mask = idi_48_irq_mask,
	.irq_unmask = idi_48_irq_unmask,
	.irq_set_type = idi_48_irq_set_type,
	.flags = IRQCHIP_IMMUTABLE,
	GPIOCHIP_IRQ_RESOURCE_HELPERS,
};

static irqreturn_t idi_48_irq_handler(int irq, void *dev_id)
{
	struct idi_48_gpio *const idi48gpio = dev_id;
	unsigned long cos_status;
	unsigned long boundary;
	unsigned long irq_mask;
	unsigned long bit_num;
	unsigned long gpio;
	struct gpio_chip *const chip = &idi48gpio->chip;

	spin_lock(&idi48gpio->lock);

	cos_status = ioread8(&idi48gpio->reg->irq);

	/* IRQ Status (bit 6) is active low (0 = IRQ generated by device) */
	if (cos_status & BIT(6)) {
		spin_unlock(&idi48gpio->lock);
		return IRQ_NONE;
	}

	/* Bit 0-5 indicate which Change-Of-State boundary triggered the IRQ */
	cos_status &= 0x3F;

	for_each_set_bit(boundary, &cos_status, 6) {
		irq_mask = idi48gpio->irq_mask[boundary];

		for_each_set_bit(bit_num, &irq_mask, 8) {
			gpio = bit_num + boundary * 8;

			generic_handle_domain_irq(chip->irq.domain,
						  gpio);
		}
	}

	spin_unlock(&idi48gpio->lock);

	return IRQ_HANDLED;
}

#define IDI48_NGPIO 48
static const char *idi48_names[IDI48_NGPIO] = {
	"Bit 0 A", "Bit 1 A", "Bit 2 A", "Bit 3 A", "Bit 4 A", "Bit 5 A",
	"Bit 6 A", "Bit 7 A", "Bit 8 A", "Bit 9 A", "Bit 10 A", "Bit 11 A",
	"Bit 12 A", "Bit 13 A", "Bit 14 A", "Bit 15 A",	"Bit 16 A", "Bit 17 A",
	"Bit 18 A", "Bit 19 A", "Bit 20 A", "Bit 21 A", "Bit 22 A", "Bit 23 A",
	"Bit 0 B", "Bit 1 B", "Bit 2 B", "Bit 3 B", "Bit 4 B", "Bit 5 B",
	"Bit 6 B", "Bit 7 B", "Bit 8 B", "Bit 9 B", "Bit 10 B", "Bit 11 B",
	"Bit 12 B", "Bit 13 B", "Bit 14 B", "Bit 15 B",	"Bit 16 B", "Bit 17 B",
	"Bit 18 B", "Bit 19 B", "Bit 20 B", "Bit 21 B", "Bit 22 B", "Bit 23 B"
};

static int idi_48_irq_init_hw(struct gpio_chip *gc)
{
	struct idi_48_gpio *const idi48gpio = gpiochip_get_data(gc);

	/* Disable IRQ by default */
	iowrite8(0, &idi48gpio->reg->irq);
	ioread8(&idi48gpio->reg->irq);

	return 0;
}

static int idi_48_probe(struct device *dev, unsigned int id)
{
	struct idi_48_gpio *idi48gpio;
	const char *const name = dev_name(dev);
	struct gpio_irq_chip *girq;
	int err;

	idi48gpio = devm_kzalloc(dev, sizeof(*idi48gpio), GFP_KERNEL);
	if (!idi48gpio)
		return -ENOMEM;

	if (!devm_request_region(dev, base[id], IDI_48_EXTENT, name)) {
		dev_err(dev, "Unable to lock port addresses (0x%X-0x%X)\n",
			base[id], base[id] + IDI_48_EXTENT);
		return -EBUSY;
	}

	idi48gpio->reg = devm_ioport_map(dev, base[id], IDI_48_EXTENT);
	if (!idi48gpio->reg)
		return -ENOMEM;

	idi48gpio->chip.label = name;
	idi48gpio->chip.parent = dev;
	idi48gpio->chip.owner = THIS_MODULE;
	idi48gpio->chip.base = -1;
	idi48gpio->chip.ngpio = IDI48_NGPIO;
	idi48gpio->chip.names = idi48_names;
	idi48gpio->chip.get_direction = idi_48_gpio_get_direction;
	idi48gpio->chip.direction_input = idi_48_gpio_direction_input;
	idi48gpio->chip.get = idi_48_gpio_get;
	idi48gpio->chip.get_multiple = idi_48_gpio_get_multiple;

	girq = &idi48gpio->chip.irq;
	gpio_irq_chip_set_chip(girq, &idi_48_irqchip);
	/* This will let us handle the parent IRQ in the driver */
	girq->parent_handler = NULL;
	girq->num_parents = 0;
	girq->parents = NULL;
	girq->default_type = IRQ_TYPE_NONE;
	girq->handler = handle_edge_irq;
	girq->init_hw = idi_48_irq_init_hw;

	spin_lock_init(&idi48gpio->lock);

	err = devm_gpiochip_add_data(dev, &idi48gpio->chip, idi48gpio);
	if (err) {
		dev_err(dev, "GPIO registering failed (%d)\n", err);
		return err;
	}

	err = devm_request_irq(dev, irq[id], idi_48_irq_handler, IRQF_SHARED,
		name, idi48gpio);
	if (err) {
		dev_err(dev, "IRQ handler registering failed (%d)\n", err);
		return err;
	}

	return 0;
}

static struct isa_driver idi_48_driver = {
	.probe = idi_48_probe,
	.driver = {
		.name = "104-idi-48"
	},
};
module_isa_driver_with_irq(idi_48_driver, num_idi_48, num_irq);

MODULE_AUTHOR("William Breathitt Gray <vilhelm.gray@gmail.com>");
MODULE_DESCRIPTION("ACCES 104-IDI-48 GPIO driver");
MODULE_LICENSE("GPL v2");<|MERGE_RESOLUTION|>--- conflicted
+++ resolved
@@ -114,10 +114,7 @@
 	spin_lock_irqsave(&idi48gpio->lock, flags);
 
 	idi48gpio->irq_mask[boundary] &= ~mask;
-<<<<<<< HEAD
-=======
 	gpiochip_disable_irq(chip, offset);
->>>>>>> 7365df19
 
 	/* Exit early if there are still input lines with IRQ unmasked */
 	if (idi48gpio->irq_mask[boundary])
@@ -145,10 +142,7 @@
 
 	prev_irq_mask = idi48gpio->irq_mask[boundary];
 
-<<<<<<< HEAD
-=======
 	gpiochip_enable_irq(chip, offset);
->>>>>>> 7365df19
 	idi48gpio->irq_mask[boundary] |= mask;
 
 	/* Exit early if IRQ was already unmasked for this boundary */
