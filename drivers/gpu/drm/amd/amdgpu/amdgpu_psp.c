--- conflicted
+++ resolved
@@ -1984,11 +1984,7 @@
 
 	ret = psp_tmr_terminate(psp);
 	if (ret) {
-<<<<<<< HEAD
-		DRM_ERROR("Falied to terminate tmr\n");
-=======
 		DRM_ERROR("Failed to terminate tmr\n");
->>>>>>> 9bff0304
 		return ret;
 	}
 
