--- conflicted
+++ resolved
@@ -165,9 +165,5 @@
 extern const struct export_operations cifs_export_ops;
 #endif /* CONFIG_CIFS_NFSD_EXPORT */
 
-<<<<<<< HEAD
-#define CIFS_VERSION   "2.31"
-=======
 #define CIFS_VERSION   "2.32"
->>>>>>> 6be388f4
 #endif				/* _CIFSFS_H */