--- conflicted
+++ resolved
@@ -477,11 +477,7 @@
 	ssize_t count;
 
 	count = edac_dimm_info_location(dimm, data, PAGE_SIZE);
-<<<<<<< HEAD
-	count += snprintf(data + count, PAGE_SIZE - count, "\n");
-=======
 	count += scnprintf(data + count, PAGE_SIZE - count, "\n");
->>>>>>> e6bbde8b
 
 	return count;
 }
@@ -826,30 +822,17 @@
 	int i, n;
 
 	for (i = 0; i < mci->n_layers; i++) {
-<<<<<<< HEAD
-		n = snprintf(p, len, "%s %d ",
-			     edac_layer_name[mci->layers[i].type],
-			     mci->layers[i].size - 1);
-
-		len -= n;
-		if (len < 0)
-=======
 		n = scnprintf(p, len, "%s %d ",
 			      edac_layer_name[mci->layers[i].type],
 			      mci->layers[i].size - 1);
 		len -= n;
 		if (len <= 0)
->>>>>>> e6bbde8b
 			goto out;
 
 		p += n;
 	}
 
-<<<<<<< HEAD
-	p += snprintf(p, len, "\n");
-=======
 	p += scnprintf(p, len, "\n");
->>>>>>> e6bbde8b
 out:
 	return p - data;
 }
