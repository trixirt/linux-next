// SPDX-License-Identifier: GPL-2.0
/*
 * Memory Migration functionality - linux/mm/migrate.c
 *
 * Copyright (C) 2006 Silicon Graphics, Inc., Christoph Lameter
 *
 * Page migration was first developed in the context of the memory hotplug
 * project. The main authors of the migration code are:
 *
 * IWAMOTO Toshihiro <iwamoto@valinux.co.jp>
 * Hirokazu Takahashi <taka@valinux.co.jp>
 * Dave Hansen <haveblue@us.ibm.com>
 * Christoph Lameter
 */

#include <linux/migrate.h>
#include <linux/export.h>
#include <linux/swap.h>
#include <linux/swapops.h>
#include <linux/pagemap.h>
#include <linux/buffer_head.h>
#include <linux/mm_inline.h>
#include <linux/nsproxy.h>
#include <linux/pagevec.h>
#include <linux/ksm.h>
#include <linux/rmap.h>
#include <linux/topology.h>
#include <linux/cpu.h>
#include <linux/cpuset.h>
#include <linux/writeback.h>
#include <linux/mempolicy.h>
#include <linux/vmalloc.h>
#include <linux/security.h>
#include <linux/backing-dev.h>
#include <linux/compaction.h>
#include <linux/syscalls.h>
#include <linux/compat.h>
#include <linux/hugetlb.h>
#include <linux/hugetlb_cgroup.h>
#include <linux/gfp.h>
#include <linux/pagewalk.h>
#include <linux/pfn_t.h>
#include <linux/memremap.h>
#include <linux/userfaultfd_k.h>
#include <linux/balloon_compaction.h>
#include <linux/mmu_notifier.h>
#include <linux/page_idle.h>
#include <linux/page_owner.h>
#include <linux/sched/mm.h>
#include <linux/ptrace.h>
#include <linux/oom.h>

#include <asm/tlbflush.h>

#define CREATE_TRACE_POINTS
#include <trace/events/migrate.h>

#include "internal.h"

int isolate_movable_page(struct page *page, isolate_mode_t mode)
{
	struct address_space *mapping;

	/*
	 * Avoid burning cycles with pages that are yet under __free_pages(),
	 * or just got freed under us.
	 *
	 * In case we 'win' a race for a movable page being freed under us and
	 * raise its refcount preventing __free_pages() from doing its job
	 * the put_page() at the end of this block will take care of
	 * release this page, thus avoiding a nasty leakage.
	 */
	if (unlikely(!get_page_unless_zero(page)))
		goto out;

	/*
	 * Check PageMovable before holding a PG_lock because page's owner
	 * assumes anybody doesn't touch PG_lock of newly allocated page
	 * so unconditionally grabbing the lock ruins page's owner side.
	 */
	if (unlikely(!__PageMovable(page)))
		goto out_putpage;
	/*
	 * As movable pages are not isolated from LRU lists, concurrent
	 * compaction threads can race against page migration functions
	 * as well as race against the releasing a page.
	 *
	 * In order to avoid having an already isolated movable page
	 * being (wrongly) re-isolated while it is under migration,
	 * or to avoid attempting to isolate pages being released,
	 * lets be sure we have the page lock
	 * before proceeding with the movable page isolation steps.
	 */
	if (unlikely(!trylock_page(page)))
		goto out_putpage;

	if (!PageMovable(page) || PageIsolated(page))
		goto out_no_isolated;

	mapping = page_mapping(page);
	VM_BUG_ON_PAGE(!mapping, page);

	if (!mapping->a_ops->isolate_page(page, mode))
		goto out_no_isolated;

	/* Driver shouldn't use PG_isolated bit of page->flags */
	WARN_ON_ONCE(PageIsolated(page));
	__SetPageIsolated(page);
	unlock_page(page);

	return 0;

out_no_isolated:
	unlock_page(page);
out_putpage:
	put_page(page);
out:
	return -EBUSY;
}

static void putback_movable_page(struct page *page)
{
	struct address_space *mapping;

	mapping = page_mapping(page);
	mapping->a_ops->putback_page(page);
	__ClearPageIsolated(page);
}

/*
 * Put previously isolated pages back onto the appropriate lists
 * from where they were once taken off for compaction/migration.
 *
 * This function shall be used whenever the isolated pageset has been
 * built from lru, balloon, hugetlbfs page. See isolate_migratepages_range()
 * and isolate_huge_page().
 */
void putback_movable_pages(struct list_head *l)
{
	struct page *page;
	struct page *page2;

	list_for_each_entry_safe(page, page2, l, lru) {
		if (unlikely(PageHuge(page))) {
			putback_active_hugepage(page);
			continue;
		}
		list_del(&page->lru);
		/*
		 * We isolated non-lru movable page so here we can use
		 * __PageMovable because LRU page's mapping cannot have
		 * PAGE_MAPPING_MOVABLE.
		 */
		if (unlikely(__PageMovable(page))) {
			VM_BUG_ON_PAGE(!PageIsolated(page), page);
			lock_page(page);
			if (PageMovable(page))
				putback_movable_page(page);
			else
				__ClearPageIsolated(page);
			unlock_page(page);
			put_page(page);
		} else {
			mod_node_page_state(page_pgdat(page), NR_ISOLATED_ANON +
					page_is_file_lru(page), -thp_nr_pages(page));
			putback_lru_page(page);
		}
	}
}

/*
 * Restore a potential migration pte to a working pte entry
 */
static bool remove_migration_pte(struct page *page, struct vm_area_struct *vma,
				 unsigned long addr, void *old)
{
	struct page_vma_mapped_walk pvmw = {
		.page = old,
		.vma = vma,
		.address = addr,
		.flags = PVMW_SYNC | PVMW_MIGRATION,
	};
	struct page *new;
	pte_t pte;
	swp_entry_t entry;

	VM_BUG_ON_PAGE(PageTail(page), page);
	while (page_vma_mapped_walk(&pvmw)) {
		if (PageKsm(page))
			new = page;
		else
			new = page - pvmw.page->index +
				linear_page_index(vma, pvmw.address);

#ifdef CONFIG_ARCH_ENABLE_THP_MIGRATION
		/* PMD-mapped THP migration entry */
		if (!pvmw.pte) {
			VM_BUG_ON_PAGE(PageHuge(page) || !PageTransCompound(page), page);
			remove_migration_pmd(&pvmw, new);
			continue;
		}
#endif

		get_page(new);
		pte = pte_mkold(mk_pte(new, READ_ONCE(vma->vm_page_prot)));
		if (pte_swp_soft_dirty(*pvmw.pte))
			pte = pte_mksoft_dirty(pte);

		/*
		 * Recheck VMA as permissions can change since migration started
		 */
		entry = pte_to_swp_entry(*pvmw.pte);
		if (is_writable_migration_entry(entry))
			pte = maybe_mkwrite(pte, vma);
		else if (pte_swp_uffd_wp(*pvmw.pte))
			pte = pte_mkuffd_wp(pte);

		if (unlikely(is_device_private_page(new))) {
			if (pte_write(pte))
				entry = make_writable_device_private_entry(
							page_to_pfn(new));
			else
				entry = make_readable_device_private_entry(
							page_to_pfn(new));
			pte = swp_entry_to_pte(entry);
			if (pte_swp_soft_dirty(*pvmw.pte))
				pte = pte_swp_mksoft_dirty(pte);
			if (pte_swp_uffd_wp(*pvmw.pte))
				pte = pte_swp_mkuffd_wp(pte);
		}

#ifdef CONFIG_HUGETLB_PAGE
		if (PageHuge(new)) {
			unsigned int shift = huge_page_shift(hstate_vma(vma));

			pte = pte_mkhuge(pte);
			pte = arch_make_huge_pte(pte, shift, vma->vm_flags);
			set_huge_pte_at(vma->vm_mm, pvmw.address, pvmw.pte, pte);
			if (PageAnon(new))
				hugepage_add_anon_rmap(new, vma, pvmw.address);
			else
				page_dup_rmap(new, true);
		} else
#endif
		{
			set_pte_at(vma->vm_mm, pvmw.address, pvmw.pte, pte);

			if (PageAnon(new))
				page_add_anon_rmap(new, vma, pvmw.address, false);
			else
				page_add_file_rmap(new, false);
		}
		if (vma->vm_flags & VM_LOCKED && !PageTransCompound(new))
			mlock_vma_page(new);

		if (PageTransHuge(page) && PageMlocked(page))
			clear_page_mlock(page);

		/* No need to invalidate - it was non-present before */
		update_mmu_cache(vma, pvmw.address, pvmw.pte);
	}

	return true;
}

/*
 * Get rid of all migration entries and replace them by
 * references to the indicated page.
 */
void remove_migration_ptes(struct page *old, struct page *new, bool locked)
{
	struct rmap_walk_control rwc = {
		.rmap_one = remove_migration_pte,
		.arg = old,
	};

	if (locked)
		rmap_walk_locked(new, &rwc);
	else
		rmap_walk(new, &rwc);
}

/*
 * Something used the pte of a page under migration. We need to
 * get to the page and wait until migration is finished.
 * When we return from this function the fault will be retried.
 */
void __migration_entry_wait(struct mm_struct *mm, pte_t *ptep,
				spinlock_t *ptl)
{
	pte_t pte;
	swp_entry_t entry;
	struct page *page;

	spin_lock(ptl);
	pte = *ptep;
	if (!is_swap_pte(pte))
		goto out;

	entry = pte_to_swp_entry(pte);
	if (!is_migration_entry(entry))
		goto out;

	page = pfn_swap_entry_to_page(entry);
	page = compound_head(page);

	/*
	 * Once page cache replacement of page migration started, page_count
	 * is zero; but we must not call put_and_wait_on_page_locked() without
	 * a ref. Use get_page_unless_zero(), and just fault again if it fails.
	 */
	if (!get_page_unless_zero(page))
		goto out;
	pte_unmap_unlock(ptep, ptl);
	put_and_wait_on_page_locked(page, TASK_UNINTERRUPTIBLE);
	return;
out:
	pte_unmap_unlock(ptep, ptl);
}

void migration_entry_wait(struct mm_struct *mm, pmd_t *pmd,
				unsigned long address)
{
	spinlock_t *ptl = pte_lockptr(mm, pmd);
	pte_t *ptep = pte_offset_map(pmd, address);
	__migration_entry_wait(mm, ptep, ptl);
}

void migration_entry_wait_huge(struct vm_area_struct *vma,
		struct mm_struct *mm, pte_t *pte)
{
	spinlock_t *ptl = huge_pte_lockptr(hstate_vma(vma), mm, pte);
	__migration_entry_wait(mm, pte, ptl);
}

#ifdef CONFIG_ARCH_ENABLE_THP_MIGRATION
void pmd_migration_entry_wait(struct mm_struct *mm, pmd_t *pmd)
{
	spinlock_t *ptl;
	struct page *page;

	ptl = pmd_lock(mm, pmd);
	if (!is_pmd_migration_entry(*pmd))
		goto unlock;
	page = pfn_swap_entry_to_page(pmd_to_swp_entry(*pmd));
	if (!get_page_unless_zero(page))
		goto unlock;
	spin_unlock(ptl);
	put_and_wait_on_page_locked(page, TASK_UNINTERRUPTIBLE);
	return;
unlock:
	spin_unlock(ptl);
}
#endif

static int expected_page_refs(struct address_space *mapping, struct page *page)
{
	int expected_count = 1;

	/*
	 * Device private pages have an extra refcount as they are
	 * ZONE_DEVICE pages.
	 */
	expected_count += is_device_private_page(page);
	if (mapping)
		expected_count += thp_nr_pages(page) + page_has_private(page);

	return expected_count;
}

/*
 * Replace the page in the mapping.
 *
 * The number of remaining references must be:
 * 1 for anonymous pages without a mapping
 * 2 for pages with a mapping
 * 3 for pages with a mapping and PagePrivate/PagePrivate2 set.
 */
int migrate_page_move_mapping(struct address_space *mapping,
		struct page *newpage, struct page *page, int extra_count)
{
	XA_STATE(xas, &mapping->i_pages, page_index(page));
	struct zone *oldzone, *newzone;
	int dirty;
	int expected_count = expected_page_refs(mapping, page) + extra_count;
	int nr = thp_nr_pages(page);

	if (!mapping) {
		/* Anonymous page without mapping */
		if (page_count(page) != expected_count)
			return -EAGAIN;

		/* No turning back from here */
		newpage->index = page->index;
		newpage->mapping = page->mapping;
		if (PageSwapBacked(page))
			__SetPageSwapBacked(newpage);

		return MIGRATEPAGE_SUCCESS;
	}

	oldzone = page_zone(page);
	newzone = page_zone(newpage);

	xas_lock_irq(&xas);
	if (page_count(page) != expected_count || xas_load(&xas) != page) {
		xas_unlock_irq(&xas);
		return -EAGAIN;
	}

	if (!page_ref_freeze(page, expected_count)) {
		xas_unlock_irq(&xas);
		return -EAGAIN;
	}

	/*
	 * Now we know that no one else is looking at the page:
	 * no turning back from here.
	 */
	newpage->index = page->index;
	newpage->mapping = page->mapping;
	page_ref_add(newpage, nr); /* add cache reference */
	if (PageSwapBacked(page)) {
		__SetPageSwapBacked(newpage);
		if (PageSwapCache(page)) {
			SetPageSwapCache(newpage);
			set_page_private(newpage, page_private(page));
		}
	} else {
		VM_BUG_ON_PAGE(PageSwapCache(page), page);
	}

	/* Move dirty while page refs frozen and newpage not yet exposed */
	dirty = PageDirty(page);
	if (dirty) {
		ClearPageDirty(page);
		SetPageDirty(newpage);
	}

	xas_store(&xas, newpage);
	if (PageTransHuge(page)) {
		int i;

		for (i = 1; i < nr; i++) {
			xas_next(&xas);
			xas_store(&xas, newpage);
		}
	}

	/*
	 * Drop cache reference from old page by unfreezing
	 * to one less reference.
	 * We know this isn't the last reference.
	 */
	page_ref_unfreeze(page, expected_count - nr);

	xas_unlock(&xas);
	/* Leave irq disabled to prevent preemption while updating stats */

	/*
	 * If moved to a different zone then also account
	 * the page for that zone. Other VM counters will be
	 * taken care of when we establish references to the
	 * new page and drop references to the old page.
	 *
	 * Note that anonymous pages are accounted for
	 * via NR_FILE_PAGES and NR_ANON_MAPPED if they
	 * are mapped to swap space.
	 */
	if (newzone != oldzone) {
		struct lruvec *old_lruvec, *new_lruvec;
		struct mem_cgroup *memcg;

		memcg = page_memcg(page);
		old_lruvec = mem_cgroup_lruvec(memcg, oldzone->zone_pgdat);
		new_lruvec = mem_cgroup_lruvec(memcg, newzone->zone_pgdat);

		__mod_lruvec_state(old_lruvec, NR_FILE_PAGES, -nr);
		__mod_lruvec_state(new_lruvec, NR_FILE_PAGES, nr);
		if (PageSwapBacked(page) && !PageSwapCache(page)) {
			__mod_lruvec_state(old_lruvec, NR_SHMEM, -nr);
			__mod_lruvec_state(new_lruvec, NR_SHMEM, nr);
		}
#ifdef CONFIG_SWAP
		if (PageSwapCache(page)) {
			__mod_lruvec_state(old_lruvec, NR_SWAPCACHE, -nr);
			__mod_lruvec_state(new_lruvec, NR_SWAPCACHE, nr);
		}
#endif
		if (dirty && mapping_can_writeback(mapping)) {
			__mod_lruvec_state(old_lruvec, NR_FILE_DIRTY, -nr);
			__mod_zone_page_state(oldzone, NR_ZONE_WRITE_PENDING, -nr);
			__mod_lruvec_state(new_lruvec, NR_FILE_DIRTY, nr);
			__mod_zone_page_state(newzone, NR_ZONE_WRITE_PENDING, nr);
		}
	}
	local_irq_enable();

	return MIGRATEPAGE_SUCCESS;
}
EXPORT_SYMBOL(migrate_page_move_mapping);

/*
 * The expected number of remaining references is the same as that
 * of migrate_page_move_mapping().
 */
int migrate_huge_page_move_mapping(struct address_space *mapping,
				   struct page *newpage, struct page *page)
{
	XA_STATE(xas, &mapping->i_pages, page_index(page));
	int expected_count;

	xas_lock_irq(&xas);
	expected_count = 2 + page_has_private(page);
	if (page_count(page) != expected_count || xas_load(&xas) != page) {
		xas_unlock_irq(&xas);
		return -EAGAIN;
	}

	if (!page_ref_freeze(page, expected_count)) {
		xas_unlock_irq(&xas);
		return -EAGAIN;
	}

	newpage->index = page->index;
	newpage->mapping = page->mapping;

	get_page(newpage);

	xas_store(&xas, newpage);

	page_ref_unfreeze(page, expected_count - 1);

	xas_unlock_irq(&xas);

	return MIGRATEPAGE_SUCCESS;
}

/*
 * Copy the page to its new location
 */
void migrate_page_states(struct page *newpage, struct page *page)
{
	int cpupid;

	if (PageError(page))
		SetPageError(newpage);
	if (PageReferenced(page))
		SetPageReferenced(newpage);
	if (PageUptodate(page))
		SetPageUptodate(newpage);
	if (TestClearPageActive(page)) {
		VM_BUG_ON_PAGE(PageUnevictable(page), page);
		SetPageActive(newpage);
	} else if (TestClearPageUnevictable(page))
		SetPageUnevictable(newpage);
	if (PageWorkingset(page))
		SetPageWorkingset(newpage);
	if (PageChecked(page))
		SetPageChecked(newpage);
	if (PageMappedToDisk(page))
		SetPageMappedToDisk(newpage);

	/* Move dirty on pages not done by migrate_page_move_mapping() */
	if (PageDirty(page))
		SetPageDirty(newpage);

	if (page_is_young(page))
		set_page_young(newpage);
	if (page_is_idle(page))
		set_page_idle(newpage);

	/*
	 * Copy NUMA information to the new page, to prevent over-eager
	 * future migrations of this same page.
	 */
	cpupid = page_cpupid_xchg_last(page, -1);
	page_cpupid_xchg_last(newpage, cpupid);

	ksm_migrate_page(newpage, page);
	/*
	 * Please do not reorder this without considering how mm/ksm.c's
	 * get_ksm_page() depends upon ksm_migrate_page() and PageSwapCache().
	 */
	if (PageSwapCache(page))
		ClearPageSwapCache(page);
	ClearPagePrivate(page);

	/* page->private contains hugetlb specific flags */
	if (!PageHuge(page))
		set_page_private(page, 0);

	/*
	 * If any waiters have accumulated on the new page then
	 * wake them up.
	 */
	if (PageWriteback(newpage))
		end_page_writeback(newpage);

	/*
	 * PG_readahead shares the same bit with PG_reclaim.  The above
	 * end_page_writeback() may clear PG_readahead mistakenly, so set the
	 * bit after that.
	 */
	if (PageReadahead(page))
		SetPageReadahead(newpage);

	copy_page_owner(page, newpage);

	if (!PageHuge(page))
		mem_cgroup_migrate(page, newpage);
}
EXPORT_SYMBOL(migrate_page_states);

void migrate_page_copy(struct page *newpage, struct page *page)
{
	if (PageHuge(page) || PageTransHuge(page))
		copy_huge_page(newpage, page);
	else
		copy_highpage(newpage, page);

	migrate_page_states(newpage, page);
}
EXPORT_SYMBOL(migrate_page_copy);

/************************************************************
 *                    Migration functions
 ***********************************************************/

/*
 * Common logic to directly migrate a single LRU page suitable for
 * pages that do not use PagePrivate/PagePrivate2.
 *
 * Pages are locked upon entry and exit.
 */
int migrate_page(struct address_space *mapping,
		struct page *newpage, struct page *page,
		enum migrate_mode mode)
{
	int rc;

	BUG_ON(PageWriteback(page));	/* Writeback must be complete */

	rc = migrate_page_move_mapping(mapping, newpage, page, 0);

	if (rc != MIGRATEPAGE_SUCCESS)
		return rc;

	if (mode != MIGRATE_SYNC_NO_COPY)
		migrate_page_copy(newpage, page);
	else
		migrate_page_states(newpage, page);
	return MIGRATEPAGE_SUCCESS;
}
EXPORT_SYMBOL(migrate_page);

#ifdef CONFIG_BLOCK
/* Returns true if all buffers are successfully locked */
static bool buffer_migrate_lock_buffers(struct buffer_head *head,
							enum migrate_mode mode)
{
	struct buffer_head *bh = head;

	/* Simple case, sync compaction */
	if (mode != MIGRATE_ASYNC) {
		do {
			lock_buffer(bh);
			bh = bh->b_this_page;

		} while (bh != head);

		return true;
	}

	/* async case, we cannot block on lock_buffer so use trylock_buffer */
	do {
		if (!trylock_buffer(bh)) {
			/*
			 * We failed to lock the buffer and cannot stall in
			 * async migration. Release the taken locks
			 */
			struct buffer_head *failed_bh = bh;
			bh = head;
			while (bh != failed_bh) {
				unlock_buffer(bh);
				bh = bh->b_this_page;
			}
			return false;
		}

		bh = bh->b_this_page;
	} while (bh != head);
	return true;
}

static int __buffer_migrate_page(struct address_space *mapping,
		struct page *newpage, struct page *page, enum migrate_mode mode,
		bool check_refs)
{
	struct buffer_head *bh, *head;
	int rc;
	int expected_count;

	if (!page_has_buffers(page))
		return migrate_page(mapping, newpage, page, mode);

	/* Check whether page does not have extra refs before we do more work */
	expected_count = expected_page_refs(mapping, page);
	if (page_count(page) != expected_count)
		return -EAGAIN;

	head = page_buffers(page);
	if (!buffer_migrate_lock_buffers(head, mode))
		return -EAGAIN;

	if (check_refs) {
		bool busy;
		bool invalidated = false;

recheck_buffers:
		busy = false;
		spin_lock(&mapping->private_lock);
		bh = head;
		do {
			if (atomic_read(&bh->b_count)) {
				busy = true;
				break;
			}
			bh = bh->b_this_page;
		} while (bh != head);
		if (busy) {
			if (invalidated) {
				rc = -EAGAIN;
				goto unlock_buffers;
			}
			spin_unlock(&mapping->private_lock);
			invalidate_bh_lrus();
			invalidated = true;
			goto recheck_buffers;
		}
	}

	rc = migrate_page_move_mapping(mapping, newpage, page, 0);
	if (rc != MIGRATEPAGE_SUCCESS)
		goto unlock_buffers;

	attach_page_private(newpage, detach_page_private(page));

	bh = head;
	do {
		set_bh_page(bh, newpage, bh_offset(bh));
		bh = bh->b_this_page;

	} while (bh != head);

	if (mode != MIGRATE_SYNC_NO_COPY)
		migrate_page_copy(newpage, page);
	else
		migrate_page_states(newpage, page);

	rc = MIGRATEPAGE_SUCCESS;
unlock_buffers:
	if (check_refs)
		spin_unlock(&mapping->private_lock);
	bh = head;
	do {
		unlock_buffer(bh);
		bh = bh->b_this_page;

	} while (bh != head);

	return rc;
}

/*
 * Migration function for pages with buffers. This function can only be used
 * if the underlying filesystem guarantees that no other references to "page"
 * exist. For example attached buffer heads are accessed only under page lock.
 */
int buffer_migrate_page(struct address_space *mapping,
		struct page *newpage, struct page *page, enum migrate_mode mode)
{
	return __buffer_migrate_page(mapping, newpage, page, mode, false);
}
EXPORT_SYMBOL(buffer_migrate_page);

/*
 * Same as above except that this variant is more careful and checks that there
 * are also no buffer head references. This function is the right one for
 * mappings where buffer heads are directly looked up and referenced (such as
 * block device mappings).
 */
int buffer_migrate_page_norefs(struct address_space *mapping,
		struct page *newpage, struct page *page, enum migrate_mode mode)
{
	return __buffer_migrate_page(mapping, newpage, page, mode, true);
}
#endif

/*
 * Writeback a page to clean the dirty state
 */
static int writeout(struct address_space *mapping, struct page *page)
{
	struct writeback_control wbc = {
		.sync_mode = WB_SYNC_NONE,
		.nr_to_write = 1,
		.range_start = 0,
		.range_end = LLONG_MAX,
		.for_reclaim = 1
	};
	int rc;

	if (!mapping->a_ops->writepage)
		/* No write method for the address space */
		return -EINVAL;

	if (!clear_page_dirty_for_io(page))
		/* Someone else already triggered a write */
		return -EAGAIN;

	/*
	 * A dirty page may imply that the underlying filesystem has
	 * the page on some queue. So the page must be clean for
	 * migration. Writeout may mean we loose the lock and the
	 * page state is no longer what we checked for earlier.
	 * At this point we know that the migration attempt cannot
	 * be successful.
	 */
	remove_migration_ptes(page, page, false);

	rc = mapping->a_ops->writepage(page, &wbc);

	if (rc != AOP_WRITEPAGE_ACTIVATE)
		/* unlocked. Relock */
		lock_page(page);

	return (rc < 0) ? -EIO : -EAGAIN;
}

/*
 * Default handling if a filesystem does not provide a migration function.
 */
static int fallback_migrate_page(struct address_space *mapping,
	struct page *newpage, struct page *page, enum migrate_mode mode)
{
	if (PageDirty(page)) {
		/* Only writeback pages in full synchronous migration */
		switch (mode) {
		case MIGRATE_SYNC:
		case MIGRATE_SYNC_NO_COPY:
			break;
		default:
			return -EBUSY;
		}
		return writeout(mapping, page);
	}

	/*
	 * Buffers may be managed in a filesystem specific way.
	 * We must have no buffers or drop them.
	 */
	if (page_has_private(page) &&
	    !try_to_release_page(page, GFP_KERNEL))
		return mode == MIGRATE_SYNC ? -EAGAIN : -EBUSY;

	return migrate_page(mapping, newpage, page, mode);
}

/*
 * Move a page to a newly allocated page
 * The page is locked and all ptes have been successfully removed.
 *
 * The new page will have replaced the old page if this function
 * is successful.
 *
 * Return value:
 *   < 0 - error code
 *  MIGRATEPAGE_SUCCESS - success
 */
static int move_to_new_page(struct page *newpage, struct page *page,
				enum migrate_mode mode)
{
	struct address_space *mapping;
	int rc = -EAGAIN;
	bool is_lru = !__PageMovable(page);

	VM_BUG_ON_PAGE(!PageLocked(page), page);
	VM_BUG_ON_PAGE(!PageLocked(newpage), newpage);

	mapping = page_mapping(page);

	if (likely(is_lru)) {
		if (!mapping)
			rc = migrate_page(mapping, newpage, page, mode);
		else if (mapping->a_ops->migratepage)
			/*
			 * Most pages have a mapping and most filesystems
			 * provide a migratepage callback. Anonymous pages
			 * are part of swap space which also has its own
			 * migratepage callback. This is the most common path
			 * for page migration.
			 */
			rc = mapping->a_ops->migratepage(mapping, newpage,
							page, mode);
		else
			rc = fallback_migrate_page(mapping, newpage,
							page, mode);
	} else {
		/*
		 * In case of non-lru page, it could be released after
		 * isolation step. In that case, we shouldn't try migration.
		 */
		VM_BUG_ON_PAGE(!PageIsolated(page), page);
		if (!PageMovable(page)) {
			rc = MIGRATEPAGE_SUCCESS;
			__ClearPageIsolated(page);
			goto out;
		}

		rc = mapping->a_ops->migratepage(mapping, newpage,
						page, mode);
		WARN_ON_ONCE(rc == MIGRATEPAGE_SUCCESS &&
			!PageIsolated(page));
	}

	/*
	 * When successful, old pagecache page->mapping must be cleared before
	 * page is freed; but stats require that PageAnon be left as PageAnon.
	 */
	if (rc == MIGRATEPAGE_SUCCESS) {
		if (__PageMovable(page)) {
			VM_BUG_ON_PAGE(!PageIsolated(page), page);

			/*
			 * We clear PG_movable under page_lock so any compactor
			 * cannot try to migrate this page.
			 */
			__ClearPageIsolated(page);
		}

		/*
		 * Anonymous and movable page->mapping will be cleared by
		 * free_pages_prepare so don't reset it here for keeping
		 * the type to work PageAnon, for example.
		 */
		if (!PageMappingFlags(page))
			page->mapping = NULL;

		if (likely(!is_zone_device_page(newpage)))
			flush_dcache_page(newpage);

	}
out:
	return rc;
}

static int __unmap_and_move(struct page *page, struct page *newpage,
				int force, enum migrate_mode mode)
{
	int rc = -EAGAIN;
	int page_was_mapped = 0;
	struct anon_vma *anon_vma = NULL;
	bool is_lru = !__PageMovable(page);

	if (!trylock_page(page)) {
		if (!force || mode == MIGRATE_ASYNC)
			goto out;

		/*
		 * It's not safe for direct compaction to call lock_page.
		 * For example, during page readahead pages are added locked
		 * to the LRU. Later, when the IO completes the pages are
		 * marked uptodate and unlocked. However, the queueing
		 * could be merging multiple pages for one bio (e.g.
		 * mpage_readahead). If an allocation happens for the
		 * second or third page, the process can end up locking
		 * the same page twice and deadlocking. Rather than
		 * trying to be clever about what pages can be locked,
		 * avoid the use of lock_page for direct compaction
		 * altogether.
		 */
		if (current->flags & PF_MEMALLOC)
			goto out;

		lock_page(page);
	}

	if (PageWriteback(page)) {
		/*
		 * Only in the case of a full synchronous migration is it
		 * necessary to wait for PageWriteback. In the async case,
		 * the retry loop is too short and in the sync-light case,
		 * the overhead of stalling is too much
		 */
		switch (mode) {
		case MIGRATE_SYNC:
		case MIGRATE_SYNC_NO_COPY:
			break;
		default:
			rc = -EBUSY;
			goto out_unlock;
		}
		if (!force)
			goto out_unlock;
		wait_on_page_writeback(page);
	}

	/*
	 * By try_to_unmap(), page->mapcount goes down to 0 here. In this case,
	 * we cannot notice that anon_vma is freed while we migrates a page.
	 * This get_anon_vma() delays freeing anon_vma pointer until the end
	 * of migration. File cache pages are no problem because of page_lock()
	 * File Caches may use write_page() or lock_page() in migration, then,
	 * just care Anon page here.
	 *
	 * Only page_get_anon_vma() understands the subtleties of
	 * getting a hold on an anon_vma from outside one of its mms.
	 * But if we cannot get anon_vma, then we won't need it anyway,
	 * because that implies that the anon page is no longer mapped
	 * (and cannot be remapped so long as we hold the page lock).
	 */
	if (PageAnon(page) && !PageKsm(page))
		anon_vma = page_get_anon_vma(page);

	/*
	 * Block others from accessing the new page when we get around to
	 * establishing additional references. We are usually the only one
	 * holding a reference to newpage at this point. We used to have a BUG
	 * here if trylock_page(newpage) fails, but would like to allow for
	 * cases where there might be a race with the previous use of newpage.
	 * This is much like races on refcount of oldpage: just don't BUG().
	 */
	if (unlikely(!trylock_page(newpage)))
		goto out_unlock;

	if (unlikely(!is_lru)) {
		rc = move_to_new_page(newpage, page, mode);
		goto out_unlock_both;
	}

	/*
	 * Corner case handling:
	 * 1. When a new swap-cache page is read into, it is added to the LRU
	 * and treated as swapcache but it has no rmap yet.
	 * Calling try_to_unmap() against a page->mapping==NULL page will
	 * trigger a BUG.  So handle it here.
	 * 2. An orphaned page (see truncate_cleanup_page) might have
	 * fs-private metadata. The page can be picked up due to memory
	 * offlining.  Everywhere else except page reclaim, the page is
	 * invisible to the vm, so the page can not be migrated.  So try to
	 * free the metadata, so the page can be freed.
	 */
	if (!page->mapping) {
		VM_BUG_ON_PAGE(PageAnon(page), page);
		if (page_has_private(page)) {
			try_to_free_buffers(page);
			goto out_unlock_both;
		}
	} else if (page_mapped(page)) {
		/* Establish migration ptes */
		VM_BUG_ON_PAGE(PageAnon(page) && !PageKsm(page) && !anon_vma,
				page);
		try_to_migrate(page, 0);
		page_was_mapped = 1;
	}

	if (!page_mapped(page))
		rc = move_to_new_page(newpage, page, mode);

	if (page_was_mapped)
		remove_migration_ptes(page,
			rc == MIGRATEPAGE_SUCCESS ? newpage : page, false);

out_unlock_both:
	unlock_page(newpage);
out_unlock:
	/* Drop an anon_vma reference if we took one */
	if (anon_vma)
		put_anon_vma(anon_vma);
	unlock_page(page);
out:
	/*
	 * If migration is successful, decrease refcount of the newpage
	 * which will not free the page because new page owner increased
	 * refcounter. As well, if it is LRU page, add the page to LRU
	 * list in here. Use the old state of the isolated source page to
	 * determine if we migrated a LRU page. newpage was already unlocked
	 * and possibly modified by its owner - don't rely on the page
	 * state.
	 */
	if (rc == MIGRATEPAGE_SUCCESS) {
		if (unlikely(!is_lru))
			put_page(newpage);
		else
			putback_lru_page(newpage);
	}

	return rc;
}

/*
 * Obtain the lock on page, remove all ptes and migrate the page
 * to the newly allocated page in newpage.
 */
static int unmap_and_move(new_page_t get_new_page,
				   free_page_t put_new_page,
				   unsigned long private, struct page *page,
				   int force, enum migrate_mode mode,
				   enum migrate_reason reason,
				   struct list_head *ret)
{
	int rc = MIGRATEPAGE_SUCCESS;
	struct page *newpage = NULL;

	if (!thp_migration_supported() && PageTransHuge(page))
		return -ENOSYS;

	if (page_count(page) == 1) {
		/* page was freed from under us. So we are done. */
		ClearPageActive(page);
		ClearPageUnevictable(page);
		if (unlikely(__PageMovable(page))) {
			lock_page(page);
			if (!PageMovable(page))
				__ClearPageIsolated(page);
			unlock_page(page);
		}
		goto out;
	}

	newpage = get_new_page(page, private);
	if (!newpage)
		return -ENOMEM;

	rc = __unmap_and_move(page, newpage, force, mode);
	if (rc == MIGRATEPAGE_SUCCESS)
		set_page_owner_migrate_reason(newpage, reason);

out:
	if (rc != -EAGAIN) {
		/*
		 * A page that has been migrated has all references
		 * removed and will be freed. A page that has not been
		 * migrated will have kept its references and be restored.
		 */
		list_del(&page->lru);
	}

	/*
	 * If migration is successful, releases reference grabbed during
	 * isolation. Otherwise, restore the page to right list unless
	 * we want to retry.
	 */
	if (rc == MIGRATEPAGE_SUCCESS) {
		/*
		 * Compaction can migrate also non-LRU pages which are
		 * not accounted to NR_ISOLATED_*. They can be recognized
		 * as __PageMovable
		 */
		if (likely(!__PageMovable(page)))
			mod_node_page_state(page_pgdat(page), NR_ISOLATED_ANON +
					page_is_file_lru(page), -thp_nr_pages(page));

		if (reason != MR_MEMORY_FAILURE)
			/*
			 * We release the page in page_handle_poison.
			 */
			put_page(page);
	} else {
		if (rc != -EAGAIN)
			list_add_tail(&page->lru, ret);

		if (put_new_page)
			put_new_page(newpage, private);
		else
			put_page(newpage);
	}

	return rc;
}

/*
 * Counterpart of unmap_and_move_page() for hugepage migration.
 *
 * This function doesn't wait the completion of hugepage I/O
 * because there is no race between I/O and migration for hugepage.
 * Note that currently hugepage I/O occurs only in direct I/O
 * where no lock is held and PG_writeback is irrelevant,
 * and writeback status of all subpages are counted in the reference
 * count of the head page (i.e. if all subpages of a 2MB hugepage are
 * under direct I/O, the reference of the head page is 512 and a bit more.)
 * This means that when we try to migrate hugepage whose subpages are
 * doing direct I/O, some references remain after try_to_unmap() and
 * hugepage migration fails without data corruption.
 *
 * There is also no race when direct I/O is issued on the page under migration,
 * because then pte is replaced with migration swap entry and direct I/O code
 * will wait in the page fault for migration to complete.
 */
static int unmap_and_move_huge_page(new_page_t get_new_page,
				free_page_t put_new_page, unsigned long private,
				struct page *hpage, int force,
				enum migrate_mode mode, int reason,
				struct list_head *ret)
{
	int rc = -EAGAIN;
	int page_was_mapped = 0;
	struct page *new_hpage;
	struct anon_vma *anon_vma = NULL;
	struct address_space *mapping = NULL;

	/*
	 * Migratability of hugepages depends on architectures and their size.
	 * This check is necessary because some callers of hugepage migration
	 * like soft offline and memory hotremove don't walk through page
	 * tables or check whether the hugepage is pmd-based or not before
	 * kicking migration.
	 */
	if (!hugepage_migration_supported(page_hstate(hpage))) {
		list_move_tail(&hpage->lru, ret);
		return -ENOSYS;
	}

	if (page_count(hpage) == 1) {
		/* page was freed from under us. So we are done. */
		putback_active_hugepage(hpage);
		return MIGRATEPAGE_SUCCESS;
	}

	new_hpage = get_new_page(hpage, private);
	if (!new_hpage)
		return -ENOMEM;

	if (!trylock_page(hpage)) {
		if (!force)
			goto out;
		switch (mode) {
		case MIGRATE_SYNC:
		case MIGRATE_SYNC_NO_COPY:
			break;
		default:
			goto out;
		}
		lock_page(hpage);
	}

	/*
	 * Check for pages which are in the process of being freed.  Without
	 * page_mapping() set, hugetlbfs specific move page routine will not
	 * be called and we could leak usage counts for subpools.
	 */
	if (hugetlb_page_subpool(hpage) && !page_mapping(hpage)) {
		rc = -EBUSY;
		goto out_unlock;
	}

	if (PageAnon(hpage))
		anon_vma = page_get_anon_vma(hpage);

	if (unlikely(!trylock_page(new_hpage)))
		goto put_anon;

	if (page_mapped(hpage)) {
		bool mapping_locked = false;
		enum ttu_flags ttu = 0;

		if (!PageAnon(hpage)) {
			/*
			 * In shared mappings, try_to_unmap could potentially
			 * call huge_pmd_unshare.  Because of this, take
			 * semaphore in write mode here and set TTU_RMAP_LOCKED
			 * to let lower levels know we have taken the lock.
			 */
			mapping = hugetlb_page_mapping_lock_write(hpage);
			if (unlikely(!mapping))
				goto unlock_put_anon;

			mapping_locked = true;
			ttu |= TTU_RMAP_LOCKED;
		}

		try_to_migrate(hpage, ttu);
		page_was_mapped = 1;

		if (mapping_locked)
			i_mmap_unlock_write(mapping);
	}

	if (!page_mapped(hpage))
		rc = move_to_new_page(new_hpage, hpage, mode);

	if (page_was_mapped)
		remove_migration_ptes(hpage,
			rc == MIGRATEPAGE_SUCCESS ? new_hpage : hpage, false);

unlock_put_anon:
	unlock_page(new_hpage);

put_anon:
	if (anon_vma)
		put_anon_vma(anon_vma);

	if (rc == MIGRATEPAGE_SUCCESS) {
		move_hugetlb_state(hpage, new_hpage, reason);
		put_new_page = NULL;
	}

out_unlock:
	unlock_page(hpage);
out:
	if (rc == MIGRATEPAGE_SUCCESS)
		putback_active_hugepage(hpage);
	else if (rc != -EAGAIN)
		list_move_tail(&hpage->lru, ret);

	/*
	 * If migration was not successful and there's a freeing callback, use
	 * it.  Otherwise, put_page() will drop the reference grabbed during
	 * isolation.
	 */
	if (put_new_page)
		put_new_page(new_hpage, private);
	else
		putback_active_hugepage(new_hpage);

	return rc;
}

static inline int try_split_thp(struct page *page, struct page **page2,
				struct list_head *from)
{
	int rc = 0;

	lock_page(page);
	rc = split_huge_page_to_list(page, from);
	unlock_page(page);
	if (!rc)
		list_safe_reset_next(page, *page2, lru);

	return rc;
}

/*
 * migrate_pages - migrate the pages specified in a list, to the free pages
 *		   supplied as the target for the page migration
 *
 * @from:		The list of pages to be migrated.
 * @get_new_page:	The function used to allocate free pages to be used
 *			as the target of the page migration.
 * @put_new_page:	The function used to free target pages if migration
 *			fails, or NULL if no special handling is necessary.
 * @private:		Private data to be passed on to get_new_page()
 * @mode:		The migration mode that specifies the constraints for
 *			page migration, if any.
 * @reason:		The reason for page migration.
 *
 * The function returns after 10 attempts or if no pages are movable any more
 * because the list has become empty or no retryable pages exist any more.
 * It is caller's responsibility to call putback_movable_pages() to return pages
 * to the LRU or free list only if ret != 0.
 *
 * Returns the number of pages that were not migrated, or an error code.
 */
int migrate_pages(struct list_head *from, new_page_t get_new_page,
		free_page_t put_new_page, unsigned long private,
		enum migrate_mode mode, int reason)
{
	int retry = 1;
	int thp_retry = 1;
	int nr_failed = 0;
	int nr_succeeded = 0;
	int nr_thp_succeeded = 0;
	int nr_thp_failed = 0;
	int nr_thp_split = 0;
	int pass = 0;
	bool is_thp = false;
	struct page *page;
	struct page *page2;
	int swapwrite = current->flags & PF_SWAPWRITE;
	int rc, nr_subpages;
	LIST_HEAD(ret_pages);
	bool nosplit = (reason == MR_NUMA_MISPLACED);

	trace_mm_migrate_pages_start(mode, reason);

	if (!swapwrite)
		current->flags |= PF_SWAPWRITE;

	for (pass = 0; pass < 10 && (retry || thp_retry); pass++) {
		retry = 0;
		thp_retry = 0;

		list_for_each_entry_safe(page, page2, from, lru) {
retry:
			/*
			 * THP statistics is based on the source huge page.
			 * Capture required information that might get lost
			 * during migration.
			 */
			is_thp = PageTransHuge(page) && !PageHuge(page);
			nr_subpages = thp_nr_pages(page);
			cond_resched();

			if (PageHuge(page))
				rc = unmap_and_move_huge_page(get_new_page,
						put_new_page, private, page,
						pass > 2, mode, reason,
						&ret_pages);
			else
				rc = unmap_and_move(get_new_page, put_new_page,
						private, page, pass > 2, mode,
						reason, &ret_pages);
			/*
			 * The rules are:
			 *	Success: non hugetlb page will be freed, hugetlb
			 *		 page will be put back
			 *	-EAGAIN: stay on the from list
			 *	-ENOMEM: stay on the from list
			 *	Other errno: put on ret_pages list then splice to
			 *		     from list
			 */
			switch(rc) {
			/*
			 * THP migration might be unsupported or the
			 * allocation could've failed so we should
			 * retry on the same page with the THP split
			 * to base pages.
			 *
			 * Head page is retried immediately and tail
			 * pages are added to the tail of the list so
			 * we encounter them after the rest of the list
			 * is processed.
			 */
			case -ENOSYS:
				/* THP migration is unsupported */
				if (is_thp) {
					if (!try_split_thp(page, &page2, from)) {
						nr_thp_split++;
						goto retry;
					}

					nr_thp_failed++;
					nr_failed += nr_subpages;
					break;
				}

				/* Hugetlb migration is unsupported */
				nr_failed++;
				break;
			case -ENOMEM:
				/*
				 * When memory is low, don't bother to try to migrate
				 * other pages, just exit.
				 * THP NUMA faulting doesn't split THP to retry.
				 */
				if (is_thp && !nosplit) {
					if (!try_split_thp(page, &page2, from)) {
						nr_thp_split++;
						goto retry;
					}

					nr_thp_failed++;
					nr_failed += nr_subpages;
					goto out;
				}
				nr_failed++;
				goto out;
			case -EAGAIN:
				if (is_thp) {
					thp_retry++;
					break;
				}
				retry++;
				break;
			case MIGRATEPAGE_SUCCESS:
				if (is_thp) {
					nr_thp_succeeded++;
					nr_succeeded += nr_subpages;
					break;
				}
				nr_succeeded++;
				break;
			default:
				/*
				 * Permanent failure (-EBUSY, etc.):
				 * unlike -EAGAIN case, the failed page is
				 * removed from migration page list and not
				 * retried in the next outer loop.
				 */
				if (is_thp) {
					nr_thp_failed++;
					nr_failed += nr_subpages;
					break;
				}
				nr_failed++;
				break;
			}
		}
	}
	nr_failed += retry + thp_retry;
	nr_thp_failed += thp_retry;
	rc = nr_failed;
out:
	/*
	 * Put the permanent failure page back to migration list, they
	 * will be put back to the right list by the caller.
	 */
	list_splice(&ret_pages, from);

	count_vm_events(PGMIGRATE_SUCCESS, nr_succeeded);
	count_vm_events(PGMIGRATE_FAIL, nr_failed);
	count_vm_events(THP_MIGRATION_SUCCESS, nr_thp_succeeded);
	count_vm_events(THP_MIGRATION_FAIL, nr_thp_failed);
	count_vm_events(THP_MIGRATION_SPLIT, nr_thp_split);
	trace_mm_migrate_pages(nr_succeeded, nr_failed, nr_thp_succeeded,
			       nr_thp_failed, nr_thp_split, mode, reason);

	if (!swapwrite)
		current->flags &= ~PF_SWAPWRITE;

	return rc;
}

struct page *alloc_migration_target(struct page *page, unsigned long private)
{
	struct migration_target_control *mtc;
	gfp_t gfp_mask;
	unsigned int order = 0;
	struct page *new_page = NULL;
	int nid;
	int zidx;

	mtc = (struct migration_target_control *)private;
	gfp_mask = mtc->gfp_mask;
	nid = mtc->nid;
	if (nid == NUMA_NO_NODE)
		nid = page_to_nid(page);

	if (PageHuge(page)) {
		struct hstate *h = page_hstate(compound_head(page));

		gfp_mask = htlb_modify_alloc_mask(h, gfp_mask);
		return alloc_huge_page_nodemask(h, nid, mtc->nmask, gfp_mask);
	}

	if (PageTransHuge(page)) {
		/*
		 * clear __GFP_RECLAIM to make the migration callback
		 * consistent with regular THP allocations.
		 */
		gfp_mask &= ~__GFP_RECLAIM;
		gfp_mask |= GFP_TRANSHUGE;
		order = HPAGE_PMD_ORDER;
	}
	zidx = zone_idx(page_zone(page));
	if (is_highmem_idx(zidx) || zidx == ZONE_MOVABLE)
		gfp_mask |= __GFP_HIGHMEM;

	new_page = __alloc_pages(gfp_mask, order, nid, mtc->nmask);

	if (new_page && PageTransHuge(new_page))
		prep_transhuge_page(new_page);

	return new_page;
}

#ifdef CONFIG_NUMA

static int store_status(int __user *status, int start, int value, int nr)
{
	while (nr-- > 0) {
		if (put_user(value, status + start))
			return -EFAULT;
		start++;
	}

	return 0;
}

static int do_move_pages_to_node(struct mm_struct *mm,
		struct list_head *pagelist, int node)
{
	int err;
	struct migration_target_control mtc = {
		.nid = node,
		.gfp_mask = GFP_HIGHUSER_MOVABLE | __GFP_THISNODE,
	};

	err = migrate_pages(pagelist, alloc_migration_target, NULL,
			(unsigned long)&mtc, MIGRATE_SYNC, MR_SYSCALL);
	if (err)
		putback_movable_pages(pagelist);
	return err;
}

/*
 * Resolves the given address to a struct page, isolates it from the LRU and
 * puts it to the given pagelist.
 * Returns:
 *     errno - if the page cannot be found/isolated
 *     0 - when it doesn't have to be migrated because it is already on the
 *         target node
 *     1 - when it has been queued
 */
static int add_page_for_migration(struct mm_struct *mm, unsigned long addr,
		int node, struct list_head *pagelist, bool migrate_all)
{
	struct vm_area_struct *vma;
	struct page *page;
	unsigned int follflags;
	int err;

	mmap_read_lock(mm);
	err = -EFAULT;
	vma = find_vma(mm, addr);
	if (!vma || addr < vma->vm_start || !vma_migratable(vma))
		goto out;

	/* FOLL_DUMP to ignore special (like zero) pages */
	follflags = FOLL_GET | FOLL_DUMP;
	page = follow_page(vma, addr, follflags);

	err = PTR_ERR(page);
	if (IS_ERR(page))
		goto out;

	err = -ENOENT;
	if (!page)
		goto out;

	err = 0;
	if (page_to_nid(page) == node)
		goto out_putpage;

	err = -EACCES;
	if (page_mapcount(page) > 1 && !migrate_all)
		goto out_putpage;

	if (PageHuge(page)) {
		if (PageHead(page)) {
			isolate_huge_page(page, pagelist);
			err = 1;
		}
	} else {
		struct page *head;

		head = compound_head(page);
		err = isolate_lru_page(head);
		if (err)
			goto out_putpage;

		err = 1;
		list_add_tail(&head->lru, pagelist);
		mod_node_page_state(page_pgdat(head),
			NR_ISOLATED_ANON + page_is_file_lru(head),
			thp_nr_pages(head));
	}
out_putpage:
	/*
	 * Either remove the duplicate refcount from
	 * isolate_lru_page() or drop the page ref if it was
	 * not isolated.
	 */
	put_page(page);
out:
	mmap_read_unlock(mm);
	return err;
}

static int move_pages_and_store_status(struct mm_struct *mm, int node,
		struct list_head *pagelist, int __user *status,
		int start, int i, unsigned long nr_pages)
{
	int err;

	if (list_empty(pagelist))
		return 0;

	err = do_move_pages_to_node(mm, pagelist, node);
	if (err) {
		/*
		 * Positive err means the number of failed
		 * pages to migrate.  Since we are going to
		 * abort and return the number of non-migrated
		 * pages, so need to include the rest of the
		 * nr_pages that have not been attempted as
		 * well.
		 */
		if (err > 0)
			err += nr_pages - i - 1;
		return err;
	}
	return store_status(status, start, node, i - start);
}

/*
 * Migrate an array of page address onto an array of nodes and fill
 * the corresponding array of status.
 */
static int do_pages_move(struct mm_struct *mm, nodemask_t task_nodes,
			 unsigned long nr_pages,
			 const void __user * __user *pages,
			 const int __user *nodes,
			 int __user *status, int flags)
{
	int current_node = NUMA_NO_NODE;
	LIST_HEAD(pagelist);
	int start, i;
	int err = 0, err1;

	lru_cache_disable();

	for (i = start = 0; i < nr_pages; i++) {
		const void __user *p;
		unsigned long addr;
		int node;

		err = -EFAULT;
		if (get_user(p, pages + i))
			goto out_flush;
		if (get_user(node, nodes + i))
			goto out_flush;
		addr = (unsigned long)untagged_addr(p);

		err = -ENODEV;
		if (node < 0 || node >= MAX_NUMNODES)
			goto out_flush;
		if (!node_state(node, N_MEMORY))
			goto out_flush;

		err = -EACCES;
		if (!node_isset(node, task_nodes))
			goto out_flush;

		if (current_node == NUMA_NO_NODE) {
			current_node = node;
			start = i;
		} else if (node != current_node) {
			err = move_pages_and_store_status(mm, current_node,
					&pagelist, status, start, i, nr_pages);
			if (err)
				goto out;
			start = i;
			current_node = node;
		}

		/*
		 * Errors in the page lookup or isolation are not fatal and we simply
		 * report them via status
		 */
		err = add_page_for_migration(mm, addr, current_node,
				&pagelist, flags & MPOL_MF_MOVE_ALL);

		if (err > 0) {
			/* The page is successfully queued for migration */
			continue;
		}

		/*
		 * If the page is already on the target node (!err), store the
		 * node, otherwise, store the err.
		 */
		err = store_status(status, i, err ? : current_node, 1);
		if (err)
			goto out_flush;

		err = move_pages_and_store_status(mm, current_node, &pagelist,
				status, start, i, nr_pages);
		if (err)
			goto out;
		current_node = NUMA_NO_NODE;
	}
out_flush:
	/* Make sure we do not overwrite the existing error */
	err1 = move_pages_and_store_status(mm, current_node, &pagelist,
				status, start, i, nr_pages);
	if (err >= 0)
		err = err1;
out:
	lru_cache_enable();
	return err;
}

/*
 * Determine the nodes of an array of pages and store it in an array of status.
 */
static void do_pages_stat_array(struct mm_struct *mm, unsigned long nr_pages,
				const void __user **pages, int *status)
{
	unsigned long i;

	mmap_read_lock(mm);

	for (i = 0; i < nr_pages; i++) {
		unsigned long addr = (unsigned long)(*pages);
		struct vm_area_struct *vma;
		struct page *page;
		int err = -EFAULT;

		vma = vma_lookup(mm, addr);
		if (!vma)
			goto set_status;

		/* FOLL_DUMP to ignore special (like zero) pages */
		page = follow_page(vma, addr, FOLL_DUMP);

		err = PTR_ERR(page);
		if (IS_ERR(page))
			goto set_status;

		err = page ? page_to_nid(page) : -ENOENT;
set_status:
		*status = err;

		pages++;
		status++;
	}

	mmap_read_unlock(mm);
}

/*
 * Determine the nodes of a user array of pages and store it in
 * a user array of status.
 */
static int do_pages_stat(struct mm_struct *mm, unsigned long nr_pages,
			 const void __user * __user *pages,
			 int __user *status)
{
#define DO_PAGES_STAT_CHUNK_NR 16
	const void __user *chunk_pages[DO_PAGES_STAT_CHUNK_NR];
	int chunk_status[DO_PAGES_STAT_CHUNK_NR];

	while (nr_pages) {
		unsigned long chunk_nr;

		chunk_nr = nr_pages;
		if (chunk_nr > DO_PAGES_STAT_CHUNK_NR)
			chunk_nr = DO_PAGES_STAT_CHUNK_NR;

		if (copy_from_user(chunk_pages, pages, chunk_nr * sizeof(*chunk_pages)))
			break;

		do_pages_stat_array(mm, chunk_nr, chunk_pages, chunk_status);

		if (copy_to_user(status, chunk_status, chunk_nr * sizeof(*status)))
			break;

		pages += chunk_nr;
		status += chunk_nr;
		nr_pages -= chunk_nr;
	}
	return nr_pages ? -EFAULT : 0;
}

static struct mm_struct *find_mm_struct(pid_t pid, nodemask_t *mem_nodes)
{
	struct task_struct *task;
	struct mm_struct *mm;

	/*
	 * There is no need to check if current process has the right to modify
	 * the specified process when they are same.
	 */
	if (!pid) {
		mmget(current->mm);
		*mem_nodes = cpuset_mems_allowed(current);
		return current->mm;
	}

	/* Find the mm_struct */
	rcu_read_lock();
	task = find_task_by_vpid(pid);
	if (!task) {
		rcu_read_unlock();
		return ERR_PTR(-ESRCH);
	}
	get_task_struct(task);

	/*
	 * Check if this process has the right to modify the specified
	 * process. Use the regular "ptrace_may_access()" checks.
	 */
	if (!ptrace_may_access(task, PTRACE_MODE_READ_REALCREDS)) {
		rcu_read_unlock();
		mm = ERR_PTR(-EPERM);
		goto out;
	}
	rcu_read_unlock();

	mm = ERR_PTR(security_task_movememory(task));
	if (IS_ERR(mm))
		goto out;
	*mem_nodes = cpuset_mems_allowed(task);
	mm = get_task_mm(task);
out:
	put_task_struct(task);
	if (!mm)
		mm = ERR_PTR(-EINVAL);
	return mm;
}

/*
 * Move a list of pages in the address space of the currently executing
 * process.
 */
static int kernel_move_pages(pid_t pid, unsigned long nr_pages,
			     const void __user * __user *pages,
			     const int __user *nodes,
			     int __user *status, int flags)
{
	struct mm_struct *mm;
	int err;
	nodemask_t task_nodes;

	/* Check flags */
	if (flags & ~(MPOL_MF_MOVE|MPOL_MF_MOVE_ALL))
		return -EINVAL;

	if ((flags & MPOL_MF_MOVE_ALL) && !capable(CAP_SYS_NICE))
		return -EPERM;

	mm = find_mm_struct(pid, &task_nodes);
	if (IS_ERR(mm))
		return PTR_ERR(mm);

	if (nodes)
		err = do_pages_move(mm, task_nodes, nr_pages, pages,
				    nodes, status, flags);
	else
		err = do_pages_stat(mm, nr_pages, pages, status);

	mmput(mm);
	return err;
}

SYSCALL_DEFINE6(move_pages, pid_t, pid, unsigned long, nr_pages,
		const void __user * __user *, pages,
		const int __user *, nodes,
		int __user *, status, int, flags)
{
	return kernel_move_pages(pid, nr_pages, pages, nodes, status, flags);
}

#ifdef CONFIG_COMPAT
COMPAT_SYSCALL_DEFINE6(move_pages, pid_t, pid, compat_ulong_t, nr_pages,
		       compat_uptr_t __user *, pages32,
		       const int __user *, nodes,
		       int __user *, status,
		       int, flags)
{
	const void __user * __user *pages;
	int i;

	pages = compat_alloc_user_space(nr_pages * sizeof(void *));
	for (i = 0; i < nr_pages; i++) {
		compat_uptr_t p;

		if (get_user(p, pages32 + i) ||
			put_user(compat_ptr(p), pages + i))
			return -EFAULT;
	}
	return kernel_move_pages(pid, nr_pages, pages, nodes, status, flags);
}
#endif /* CONFIG_COMPAT */

#ifdef CONFIG_NUMA_BALANCING
/*
 * Returns true if this is a safe migration target node for misplaced NUMA
 * pages. Currently it only checks the watermarks which crude
 */
static bool migrate_balanced_pgdat(struct pglist_data *pgdat,
				   unsigned long nr_migrate_pages)
{
	int z;

	for (z = pgdat->nr_zones - 1; z >= 0; z--) {
		struct zone *zone = pgdat->node_zones + z;

		if (!populated_zone(zone))
			continue;

		/* Avoid waking kswapd by allocating pages_to_migrate pages. */
		if (!zone_watermark_ok(zone, 0,
				       high_wmark_pages(zone) +
				       nr_migrate_pages,
				       ZONE_MOVABLE, 0))
			continue;
		return true;
	}
	return false;
}

static struct page *alloc_misplaced_dst_page(struct page *page,
					   unsigned long data)
{
	int nid = (int) data;
	struct page *newpage;

	newpage = __alloc_pages_node(nid,
					 (GFP_HIGHUSER_MOVABLE |
					  __GFP_THISNODE | __GFP_NOMEMALLOC |
					  __GFP_NORETRY | __GFP_NOWARN) &
					 ~__GFP_RECLAIM, 0);

	return newpage;
}

static struct page *alloc_misplaced_dst_page_thp(struct page *page,
						 unsigned long data)
{
	int nid = (int) data;
	struct page *newpage;

	newpage = alloc_pages_node(nid, (GFP_TRANSHUGE_LIGHT | __GFP_THISNODE),
				   HPAGE_PMD_ORDER);
	if (!newpage)
		goto out;

	prep_transhuge_page(newpage);

out:
	return newpage;
}

static int numamigrate_isolate_page(pg_data_t *pgdat, struct page *page)
{
	int page_lru;

	VM_BUG_ON_PAGE(compound_order(page) && !PageTransHuge(page), page);

	/* Do not migrate THP mapped by multiple processes */
	if (PageTransHuge(page) && total_mapcount(page) > 1)
		return 0;

	/* Avoid migrating to a node that is nearly full */
	if (!migrate_balanced_pgdat(pgdat, compound_nr(page)))
		return 0;

	if (isolate_lru_page(page))
		return 0;

	page_lru = page_is_file_lru(page);
	mod_node_page_state(page_pgdat(page), NR_ISOLATED_ANON + page_lru,
				thp_nr_pages(page));

	/*
	 * Isolating the page has taken another reference, so the
	 * caller's reference can be safely dropped without the page
	 * disappearing underneath us during migration.
	 */
	put_page(page);
	return 1;
}

/*
 * Attempt to migrate a misplaced page to the specified destination
 * node. Caller is expected to have an elevated reference count on
 * the page that will be dropped by this function before returning.
 */
int migrate_misplaced_page(struct page *page, struct vm_area_struct *vma,
			   int node)
{
	pg_data_t *pgdat = NODE_DATA(node);
	int isolated;
	int nr_remaining;
	LIST_HEAD(migratepages);
	new_page_t *new;
	bool compound;
<<<<<<< HEAD
	unsigned int nr_pages = thp_nr_pages(page);
=======
	int nr_pages = thp_nr_pages(page);
>>>>>>> f37d84f0

	/*
	 * PTE mapped THP or HugeTLB page can't reach here so the page could
	 * be either base page or THP.  And it must be head page if it is
	 * THP.
	 */
	compound = PageTransHuge(page);

	if (compound)
		new = alloc_misplaced_dst_page_thp;
	else
		new = alloc_misplaced_dst_page;

	/*
	 * Don't migrate file pages that are mapped in multiple processes
	 * with execute permissions as they are probably shared libraries.
	 */
	if (page_mapcount(page) != 1 && page_is_file_lru(page) &&
	    (vma->vm_flags & VM_EXEC))
		goto out;

	/*
	 * Also do not migrate dirty pages as not all filesystems can move
	 * dirty pages in MIGRATE_ASYNC mode which is a waste of cycles.
	 */
	if (page_is_file_lru(page) && PageDirty(page))
		goto out;

	isolated = numamigrate_isolate_page(pgdat, page);
	if (!isolated)
		goto out;

	list_add(&page->lru, &migratepages);
	nr_remaining = migrate_pages(&migratepages, *new, NULL, node,
				     MIGRATE_ASYNC, MR_NUMA_MISPLACED);
	if (nr_remaining) {
		if (!list_empty(&migratepages)) {
			list_del(&page->lru);
			mod_node_page_state(page_pgdat(page), NR_ISOLATED_ANON +
					page_is_file_lru(page), -nr_pages);
			putback_lru_page(page);
		}
		isolated = 0;
	} else
		count_vm_numa_events(NUMA_PAGE_MIGRATE, nr_pages);
	BUG_ON(!list_empty(&migratepages));
	return isolated;

out:
	put_page(page);
	return 0;
}
#endif /* CONFIG_NUMA_BALANCING */
#endif /* CONFIG_NUMA */

#ifdef CONFIG_DEVICE_PRIVATE
static int migrate_vma_collect_skip(unsigned long start,
				    unsigned long end,
				    struct mm_walk *walk)
{
	struct migrate_vma *migrate = walk->private;
	unsigned long addr;

	for (addr = start; addr < end; addr += PAGE_SIZE) {
		migrate->dst[migrate->npages] = 0;
		migrate->src[migrate->npages++] = 0;
	}

	return 0;
}

static int migrate_vma_collect_hole(unsigned long start,
				    unsigned long end,
				    __always_unused int depth,
				    struct mm_walk *walk)
{
	struct migrate_vma *migrate = walk->private;
	unsigned long addr;

	/* Only allow populating anonymous memory. */
	if (!vma_is_anonymous(walk->vma))
		return migrate_vma_collect_skip(start, end, walk);

	for (addr = start; addr < end; addr += PAGE_SIZE) {
		migrate->src[migrate->npages] = MIGRATE_PFN_MIGRATE;
		migrate->dst[migrate->npages] = 0;
		migrate->npages++;
		migrate->cpages++;
	}

	return 0;
}

static int migrate_vma_collect_pmd(pmd_t *pmdp,
				   unsigned long start,
				   unsigned long end,
				   struct mm_walk *walk)
{
	struct migrate_vma *migrate = walk->private;
	struct vm_area_struct *vma = walk->vma;
	struct mm_struct *mm = vma->vm_mm;
	unsigned long addr = start, unmapped = 0;
	spinlock_t *ptl;
	pte_t *ptep;

again:
	if (pmd_none(*pmdp))
		return migrate_vma_collect_hole(start, end, -1, walk);

	if (pmd_trans_huge(*pmdp)) {
		struct page *page;

		ptl = pmd_lock(mm, pmdp);
		if (unlikely(!pmd_trans_huge(*pmdp))) {
			spin_unlock(ptl);
			goto again;
		}

		page = pmd_page(*pmdp);
		if (is_huge_zero_page(page)) {
			spin_unlock(ptl);
			split_huge_pmd(vma, pmdp, addr);
			if (pmd_trans_unstable(pmdp))
				return migrate_vma_collect_skip(start, end,
								walk);
		} else {
			int ret;

			get_page(page);
			spin_unlock(ptl);
			if (unlikely(!trylock_page(page)))
				return migrate_vma_collect_skip(start, end,
								walk);
			ret = split_huge_page(page);
			unlock_page(page);
			put_page(page);
			if (ret)
				return migrate_vma_collect_skip(start, end,
								walk);
			if (pmd_none(*pmdp))
				return migrate_vma_collect_hole(start, end, -1,
								walk);
		}
	}

	if (unlikely(pmd_bad(*pmdp)))
		return migrate_vma_collect_skip(start, end, walk);

	ptep = pte_offset_map_lock(mm, pmdp, addr, &ptl);
	arch_enter_lazy_mmu_mode();

	for (; addr < end; addr += PAGE_SIZE, ptep++) {
		unsigned long mpfn = 0, pfn;
		struct page *page;
		swp_entry_t entry;
		pte_t pte;

		pte = *ptep;

		if (pte_none(pte)) {
			if (vma_is_anonymous(vma)) {
				mpfn = MIGRATE_PFN_MIGRATE;
				migrate->cpages++;
			}
			goto next;
		}

		if (!pte_present(pte)) {
			/*
			 * Only care about unaddressable device page special
			 * page table entry. Other special swap entries are not
			 * migratable, and we ignore regular swapped page.
			 */
			entry = pte_to_swp_entry(pte);
			if (!is_device_private_entry(entry))
				goto next;

			page = pfn_swap_entry_to_page(entry);
			if (!(migrate->flags &
				MIGRATE_VMA_SELECT_DEVICE_PRIVATE) ||
			    page->pgmap->owner != migrate->pgmap_owner)
				goto next;

			mpfn = migrate_pfn(page_to_pfn(page)) |
					MIGRATE_PFN_MIGRATE;
			if (is_writable_device_private_entry(entry))
				mpfn |= MIGRATE_PFN_WRITE;
		} else {
			if (!(migrate->flags & MIGRATE_VMA_SELECT_SYSTEM))
				goto next;
			pfn = pte_pfn(pte);
			if (is_zero_pfn(pfn)) {
				mpfn = MIGRATE_PFN_MIGRATE;
				migrate->cpages++;
				goto next;
			}
			page = vm_normal_page(migrate->vma, addr, pte);
			mpfn = migrate_pfn(pfn) | MIGRATE_PFN_MIGRATE;
			mpfn |= pte_write(pte) ? MIGRATE_PFN_WRITE : 0;
		}

		/* FIXME support THP */
		if (!page || !page->mapping || PageTransCompound(page)) {
			mpfn = 0;
			goto next;
		}

		/*
		 * By getting a reference on the page we pin it and that blocks
		 * any kind of migration. Side effect is that it "freezes" the
		 * pte.
		 *
		 * We drop this reference after isolating the page from the lru
		 * for non device page (device page are not on the lru and thus
		 * can't be dropped from it).
		 */
		get_page(page);
		migrate->cpages++;

		/*
		 * Optimize for the common case where page is only mapped once
		 * in one process. If we can lock the page, then we can safely
		 * set up a special migration page table entry now.
		 */
		if (trylock_page(page)) {
			pte_t swp_pte;

			mpfn |= MIGRATE_PFN_LOCKED;
			ptep_get_and_clear(mm, addr, ptep);

			/* Setup special migration page table entry */
			if (mpfn & MIGRATE_PFN_WRITE)
				entry = make_writable_migration_entry(
							page_to_pfn(page));
			else
				entry = make_readable_migration_entry(
							page_to_pfn(page));
			swp_pte = swp_entry_to_pte(entry);
			if (pte_present(pte)) {
				if (pte_soft_dirty(pte))
					swp_pte = pte_swp_mksoft_dirty(swp_pte);
				if (pte_uffd_wp(pte))
					swp_pte = pte_swp_mkuffd_wp(swp_pte);
			} else {
				if (pte_swp_soft_dirty(pte))
					swp_pte = pte_swp_mksoft_dirty(swp_pte);
				if (pte_swp_uffd_wp(pte))
					swp_pte = pte_swp_mkuffd_wp(swp_pte);
			}
			set_pte_at(mm, addr, ptep, swp_pte);

			/*
			 * This is like regular unmap: we remove the rmap and
			 * drop page refcount. Page won't be freed, as we took
			 * a reference just above.
			 */
			page_remove_rmap(page, false);
			put_page(page);

			if (pte_present(pte))
				unmapped++;
		}

next:
		migrate->dst[migrate->npages] = 0;
		migrate->src[migrate->npages++] = mpfn;
	}
	arch_leave_lazy_mmu_mode();
	pte_unmap_unlock(ptep - 1, ptl);

	/* Only flush the TLB if we actually modified any entries */
	if (unmapped)
		flush_tlb_range(walk->vma, start, end);

	return 0;
}

static const struct mm_walk_ops migrate_vma_walk_ops = {
	.pmd_entry		= migrate_vma_collect_pmd,
	.pte_hole		= migrate_vma_collect_hole,
};

/*
 * migrate_vma_collect() - collect pages over a range of virtual addresses
 * @migrate: migrate struct containing all migration information
 *
 * This will walk the CPU page table. For each virtual address backed by a
 * valid page, it updates the src array and takes a reference on the page, in
 * order to pin the page until we lock it and unmap it.
 */
static void migrate_vma_collect(struct migrate_vma *migrate)
{
	struct mmu_notifier_range range;

	/*
	 * Note that the pgmap_owner is passed to the mmu notifier callback so
	 * that the registered device driver can skip invalidating device
	 * private page mappings that won't be migrated.
	 */
	mmu_notifier_range_init_owner(&range, MMU_NOTIFY_MIGRATE, 0,
		migrate->vma, migrate->vma->vm_mm, migrate->start, migrate->end,
		migrate->pgmap_owner);
	mmu_notifier_invalidate_range_start(&range);

	walk_page_range(migrate->vma->vm_mm, migrate->start, migrate->end,
			&migrate_vma_walk_ops, migrate);

	mmu_notifier_invalidate_range_end(&range);
	migrate->end = migrate->start + (migrate->npages << PAGE_SHIFT);
}

/*
 * migrate_vma_check_page() - check if page is pinned or not
 * @page: struct page to check
 *
 * Pinned pages cannot be migrated. This is the same test as in
 * migrate_page_move_mapping(), except that here we allow migration of a
 * ZONE_DEVICE page.
 */
static bool migrate_vma_check_page(struct page *page)
{
	/*
	 * One extra ref because caller holds an extra reference, either from
	 * isolate_lru_page() for a regular page, or migrate_vma_collect() for
	 * a device page.
	 */
	int extra = 1;

	/*
	 * FIXME support THP (transparent huge page), it is bit more complex to
	 * check them than regular pages, because they can be mapped with a pmd
	 * or with a pte (split pte mapping).
	 */
	if (PageCompound(page))
		return false;

	/* Page from ZONE_DEVICE have one extra reference */
	if (is_zone_device_page(page)) {
		/*
		 * Private page can never be pin as they have no valid pte and
		 * GUP will fail for those. Yet if there is a pending migration
		 * a thread might try to wait on the pte migration entry and
		 * will bump the page reference count. Sadly there is no way to
		 * differentiate a regular pin from migration wait. Hence to
		 * avoid 2 racing thread trying to migrate back to CPU to enter
		 * infinite loop (one stopping migration because the other is
		 * waiting on pte migration entry). We always return true here.
		 *
		 * FIXME proper solution is to rework migration_entry_wait() so
		 * it does not need to take a reference on page.
		 */
		return is_device_private_page(page);
	}

	/* For file back page */
	if (page_mapping(page))
		extra += 1 + page_has_private(page);

	if ((page_count(page) - extra) > page_mapcount(page))
		return false;

	return true;
}

/*
 * migrate_vma_prepare() - lock pages and isolate them from the lru
 * @migrate: migrate struct containing all migration information
 *
 * This locks pages that have been collected by migrate_vma_collect(). Once each
 * page is locked it is isolated from the lru (for non-device pages). Finally,
 * the ref taken by migrate_vma_collect() is dropped, as locked pages cannot be
 * migrated by concurrent kernel threads.
 */
static void migrate_vma_prepare(struct migrate_vma *migrate)
{
	const unsigned long npages = migrate->npages;
	const unsigned long start = migrate->start;
	unsigned long addr, i, restore = 0;
	bool allow_drain = true;

	lru_add_drain();

	for (i = 0; (i < npages) && migrate->cpages; i++) {
		struct page *page = migrate_pfn_to_page(migrate->src[i]);
		bool remap = true;

		if (!page)
			continue;

		if (!(migrate->src[i] & MIGRATE_PFN_LOCKED)) {
			/*
			 * Because we are migrating several pages there can be
			 * a deadlock between 2 concurrent migration where each
			 * are waiting on each other page lock.
			 *
			 * Make migrate_vma() a best effort thing and backoff
			 * for any page we can not lock right away.
			 */
			if (!trylock_page(page)) {
				migrate->src[i] = 0;
				migrate->cpages--;
				put_page(page);
				continue;
			}
			remap = false;
			migrate->src[i] |= MIGRATE_PFN_LOCKED;
		}

		/* ZONE_DEVICE pages are not on LRU */
		if (!is_zone_device_page(page)) {
			if (!PageLRU(page) && allow_drain) {
				/* Drain CPU's pagevec */
				lru_add_drain_all();
				allow_drain = false;
			}

			if (isolate_lru_page(page)) {
				if (remap) {
					migrate->src[i] &= ~MIGRATE_PFN_MIGRATE;
					migrate->cpages--;
					restore++;
				} else {
					migrate->src[i] = 0;
					unlock_page(page);
					migrate->cpages--;
					put_page(page);
				}
				continue;
			}

			/* Drop the reference we took in collect */
			put_page(page);
		}

		if (!migrate_vma_check_page(page)) {
			if (remap) {
				migrate->src[i] &= ~MIGRATE_PFN_MIGRATE;
				migrate->cpages--;
				restore++;

				if (!is_zone_device_page(page)) {
					get_page(page);
					putback_lru_page(page);
				}
			} else {
				migrate->src[i] = 0;
				unlock_page(page);
				migrate->cpages--;

				if (!is_zone_device_page(page))
					putback_lru_page(page);
				else
					put_page(page);
			}
		}
	}

	for (i = 0, addr = start; i < npages && restore; i++, addr += PAGE_SIZE) {
		struct page *page = migrate_pfn_to_page(migrate->src[i]);

		if (!page || (migrate->src[i] & MIGRATE_PFN_MIGRATE))
			continue;

		remove_migration_pte(page, migrate->vma, addr, page);

		migrate->src[i] = 0;
		unlock_page(page);
		put_page(page);
		restore--;
	}
}

/*
 * migrate_vma_unmap() - replace page mapping with special migration pte entry
 * @migrate: migrate struct containing all migration information
 *
 * Replace page mapping (CPU page table pte) with a special migration pte entry
 * and check again if it has been pinned. Pinned pages are restored because we
 * cannot migrate them.
 *
 * This is the last step before we call the device driver callback to allocate
 * destination memory and copy contents of original page over to new page.
 */
static void migrate_vma_unmap(struct migrate_vma *migrate)
{
	const unsigned long npages = migrate->npages;
	const unsigned long start = migrate->start;
	unsigned long addr, i, restore = 0;

	for (i = 0; i < npages; i++) {
		struct page *page = migrate_pfn_to_page(migrate->src[i]);

		if (!page || !(migrate->src[i] & MIGRATE_PFN_MIGRATE))
			continue;

		if (page_mapped(page)) {
			try_to_migrate(page, 0);
			if (page_mapped(page))
				goto restore;
		}

		if (migrate_vma_check_page(page))
			continue;

restore:
		migrate->src[i] &= ~MIGRATE_PFN_MIGRATE;
		migrate->cpages--;
		restore++;
	}

	for (addr = start, i = 0; i < npages && restore; addr += PAGE_SIZE, i++) {
		struct page *page = migrate_pfn_to_page(migrate->src[i]);

		if (!page || (migrate->src[i] & MIGRATE_PFN_MIGRATE))
			continue;

		remove_migration_ptes(page, page, false);

		migrate->src[i] = 0;
		unlock_page(page);
		restore--;

		if (is_zone_device_page(page))
			put_page(page);
		else
			putback_lru_page(page);
	}
}

/**
 * migrate_vma_setup() - prepare to migrate a range of memory
 * @args: contains the vma, start, and pfns arrays for the migration
 *
 * Returns: negative errno on failures, 0 when 0 or more pages were migrated
 * without an error.
 *
 * Prepare to migrate a range of memory virtual address range by collecting all
 * the pages backing each virtual address in the range, saving them inside the
 * src array.  Then lock those pages and unmap them. Once the pages are locked
 * and unmapped, check whether each page is pinned or not.  Pages that aren't
 * pinned have the MIGRATE_PFN_MIGRATE flag set (by this function) in the
 * corresponding src array entry.  Then restores any pages that are pinned, by
 * remapping and unlocking those pages.
 *
 * The caller should then allocate destination memory and copy source memory to
 * it for all those entries (ie with MIGRATE_PFN_VALID and MIGRATE_PFN_MIGRATE
 * flag set).  Once these are allocated and copied, the caller must update each
 * corresponding entry in the dst array with the pfn value of the destination
 * page and with the MIGRATE_PFN_VALID and MIGRATE_PFN_LOCKED flags set
 * (destination pages must have their struct pages locked, via lock_page()).
 *
 * Note that the caller does not have to migrate all the pages that are marked
 * with MIGRATE_PFN_MIGRATE flag in src array unless this is a migration from
 * device memory to system memory.  If the caller cannot migrate a device page
 * back to system memory, then it must return VM_FAULT_SIGBUS, which has severe
 * consequences for the userspace process, so it must be avoided if at all
 * possible.
 *
 * For empty entries inside CPU page table (pte_none() or pmd_none() is true) we
 * do set MIGRATE_PFN_MIGRATE flag inside the corresponding source array thus
 * allowing the caller to allocate device memory for those unbacked virtual
 * addresses.  For this the caller simply has to allocate device memory and
 * properly set the destination entry like for regular migration.  Note that
 * this can still fail, and thus inside the device driver you must check if the
 * migration was successful for those entries after calling migrate_vma_pages(),
 * just like for regular migration.
 *
 * After that, the callers must call migrate_vma_pages() to go over each entry
 * in the src array that has the MIGRATE_PFN_VALID and MIGRATE_PFN_MIGRATE flag
 * set. If the corresponding entry in dst array has MIGRATE_PFN_VALID flag set,
 * then migrate_vma_pages() to migrate struct page information from the source
 * struct page to the destination struct page.  If it fails to migrate the
 * struct page information, then it clears the MIGRATE_PFN_MIGRATE flag in the
 * src array.
 *
 * At this point all successfully migrated pages have an entry in the src
 * array with MIGRATE_PFN_VALID and MIGRATE_PFN_MIGRATE flag set and the dst
 * array entry with MIGRATE_PFN_VALID flag set.
 *
 * Once migrate_vma_pages() returns the caller may inspect which pages were
 * successfully migrated, and which were not.  Successfully migrated pages will
 * have the MIGRATE_PFN_MIGRATE flag set for their src array entry.
 *
 * It is safe to update device page table after migrate_vma_pages() because
 * both destination and source page are still locked, and the mmap_lock is held
 * in read mode (hence no one can unmap the range being migrated).
 *
 * Once the caller is done cleaning up things and updating its page table (if it
 * chose to do so, this is not an obligation) it finally calls
 * migrate_vma_finalize() to update the CPU page table to point to new pages
 * for successfully migrated pages or otherwise restore the CPU page table to
 * point to the original source pages.
 */
int migrate_vma_setup(struct migrate_vma *args)
{
	long nr_pages = (args->end - args->start) >> PAGE_SHIFT;

	args->start &= PAGE_MASK;
	args->end &= PAGE_MASK;
	if (!args->vma || is_vm_hugetlb_page(args->vma) ||
	    (args->vma->vm_flags & VM_SPECIAL) || vma_is_dax(args->vma))
		return -EINVAL;
	if (nr_pages <= 0)
		return -EINVAL;
	if (args->start < args->vma->vm_start ||
	    args->start >= args->vma->vm_end)
		return -EINVAL;
	if (args->end <= args->vma->vm_start || args->end > args->vma->vm_end)
		return -EINVAL;
	if (!args->src || !args->dst)
		return -EINVAL;

	memset(args->src, 0, sizeof(*args->src) * nr_pages);
	args->cpages = 0;
	args->npages = 0;

	migrate_vma_collect(args);

	if (args->cpages)
		migrate_vma_prepare(args);
	if (args->cpages)
		migrate_vma_unmap(args);

	/*
	 * At this point pages are locked and unmapped, and thus they have
	 * stable content and can safely be copied to destination memory that
	 * is allocated by the drivers.
	 */
	return 0;

}
EXPORT_SYMBOL(migrate_vma_setup);

/*
 * This code closely matches the code in:
 *   __handle_mm_fault()
 *     handle_pte_fault()
 *       do_anonymous_page()
 * to map in an anonymous zero page but the struct page will be a ZONE_DEVICE
 * private page.
 */
static void migrate_vma_insert_page(struct migrate_vma *migrate,
				    unsigned long addr,
				    struct page *page,
				    unsigned long *src)
{
	struct vm_area_struct *vma = migrate->vma;
	struct mm_struct *mm = vma->vm_mm;
	bool flush = false;
	spinlock_t *ptl;
	pte_t entry;
	pgd_t *pgdp;
	p4d_t *p4dp;
	pud_t *pudp;
	pmd_t *pmdp;
	pte_t *ptep;

	/* Only allow populating anonymous memory */
	if (!vma_is_anonymous(vma))
		goto abort;

	pgdp = pgd_offset(mm, addr);
	p4dp = p4d_alloc(mm, pgdp, addr);
	if (!p4dp)
		goto abort;
	pudp = pud_alloc(mm, p4dp, addr);
	if (!pudp)
		goto abort;
	pmdp = pmd_alloc(mm, pudp, addr);
	if (!pmdp)
		goto abort;

	if (pmd_trans_huge(*pmdp) || pmd_devmap(*pmdp))
		goto abort;

	/*
	 * Use pte_alloc() instead of pte_alloc_map().  We can't run
	 * pte_offset_map() on pmds where a huge pmd might be created
	 * from a different thread.
	 *
	 * pte_alloc_map() is safe to use under mmap_write_lock(mm) or when
	 * parallel threads are excluded by other means.
	 *
	 * Here we only have mmap_read_lock(mm).
	 */
	if (pte_alloc(mm, pmdp))
		goto abort;

	/* See the comment in pte_alloc_one_map() */
	if (unlikely(pmd_trans_unstable(pmdp)))
		goto abort;

	if (unlikely(anon_vma_prepare(vma)))
		goto abort;
	if (mem_cgroup_charge(page, vma->vm_mm, GFP_KERNEL))
		goto abort;

	/*
	 * The memory barrier inside __SetPageUptodate makes sure that
	 * preceding stores to the page contents become visible before
	 * the set_pte_at() write.
	 */
	__SetPageUptodate(page);

	if (is_zone_device_page(page)) {
		if (is_device_private_page(page)) {
			swp_entry_t swp_entry;

			if (vma->vm_flags & VM_WRITE)
				swp_entry = make_writable_device_private_entry(
							page_to_pfn(page));
			else
				swp_entry = make_readable_device_private_entry(
							page_to_pfn(page));
			entry = swp_entry_to_pte(swp_entry);
		} else {
			/*
			 * For now we only support migrating to un-addressable
			 * device memory.
			 */
			pr_warn_once("Unsupported ZONE_DEVICE page type.\n");
			goto abort;
		}
	} else {
		entry = mk_pte(page, vma->vm_page_prot);
		if (vma->vm_flags & VM_WRITE)
			entry = pte_mkwrite(pte_mkdirty(entry));
	}

	ptep = pte_offset_map_lock(mm, pmdp, addr, &ptl);

	if (check_stable_address_space(mm))
		goto unlock_abort;

	if (pte_present(*ptep)) {
		unsigned long pfn = pte_pfn(*ptep);

		if (!is_zero_pfn(pfn))
			goto unlock_abort;
		flush = true;
	} else if (!pte_none(*ptep))
		goto unlock_abort;

	/*
	 * Check for userfaultfd but do not deliver the fault. Instead,
	 * just back off.
	 */
	if (userfaultfd_missing(vma))
		goto unlock_abort;

	inc_mm_counter(mm, MM_ANONPAGES);
	page_add_new_anon_rmap(page, vma, addr, false);
	if (!is_zone_device_page(page))
		lru_cache_add_inactive_or_unevictable(page, vma);
	get_page(page);

	if (flush) {
		flush_cache_page(vma, addr, pte_pfn(*ptep));
		ptep_clear_flush_notify(vma, addr, ptep);
		set_pte_at_notify(mm, addr, ptep, entry);
		update_mmu_cache(vma, addr, ptep);
	} else {
		/* No need to invalidate - it was non-present before */
		set_pte_at(mm, addr, ptep, entry);
		update_mmu_cache(vma, addr, ptep);
	}

	pte_unmap_unlock(ptep, ptl);
	*src = MIGRATE_PFN_MIGRATE;
	return;

unlock_abort:
	pte_unmap_unlock(ptep, ptl);
abort:
	*src &= ~MIGRATE_PFN_MIGRATE;
}

/**
 * migrate_vma_pages() - migrate meta-data from src page to dst page
 * @migrate: migrate struct containing all migration information
 *
 * This migrates struct page meta-data from source struct page to destination
 * struct page. This effectively finishes the migration from source page to the
 * destination page.
 */
void migrate_vma_pages(struct migrate_vma *migrate)
{
	const unsigned long npages = migrate->npages;
	const unsigned long start = migrate->start;
	struct mmu_notifier_range range;
	unsigned long addr, i;
	bool notified = false;

	for (i = 0, addr = start; i < npages; addr += PAGE_SIZE, i++) {
		struct page *newpage = migrate_pfn_to_page(migrate->dst[i]);
		struct page *page = migrate_pfn_to_page(migrate->src[i]);
		struct address_space *mapping;
		int r;

		if (!newpage) {
			migrate->src[i] &= ~MIGRATE_PFN_MIGRATE;
			continue;
		}

		if (!page) {
			if (!(migrate->src[i] & MIGRATE_PFN_MIGRATE))
				continue;
			if (!notified) {
				notified = true;

				mmu_notifier_range_init_owner(&range,
					MMU_NOTIFY_MIGRATE, 0, migrate->vma,
					migrate->vma->vm_mm, addr, migrate->end,
					migrate->pgmap_owner);
				mmu_notifier_invalidate_range_start(&range);
			}
			migrate_vma_insert_page(migrate, addr, newpage,
						&migrate->src[i]);
			continue;
		}

		mapping = page_mapping(page);

		if (is_zone_device_page(newpage)) {
			if (is_device_private_page(newpage)) {
				/*
				 * For now only support private anonymous when
				 * migrating to un-addressable device memory.
				 */
				if (mapping) {
					migrate->src[i] &= ~MIGRATE_PFN_MIGRATE;
					continue;
				}
			} else {
				/*
				 * Other types of ZONE_DEVICE page are not
				 * supported.
				 */
				migrate->src[i] &= ~MIGRATE_PFN_MIGRATE;
				continue;
			}
		}

		r = migrate_page(mapping, newpage, page, MIGRATE_SYNC_NO_COPY);
		if (r != MIGRATEPAGE_SUCCESS)
			migrate->src[i] &= ~MIGRATE_PFN_MIGRATE;
	}

	/*
	 * No need to double call mmu_notifier->invalidate_range() callback as
	 * the above ptep_clear_flush_notify() inside migrate_vma_insert_page()
	 * did already call it.
	 */
	if (notified)
		mmu_notifier_invalidate_range_only_end(&range);
}
EXPORT_SYMBOL(migrate_vma_pages);

/**
 * migrate_vma_finalize() - restore CPU page table entry
 * @migrate: migrate struct containing all migration information
 *
 * This replaces the special migration pte entry with either a mapping to the
 * new page if migration was successful for that page, or to the original page
 * otherwise.
 *
 * This also unlocks the pages and puts them back on the lru, or drops the extra
 * refcount, for device pages.
 */
void migrate_vma_finalize(struct migrate_vma *migrate)
{
	const unsigned long npages = migrate->npages;
	unsigned long i;

	for (i = 0; i < npages; i++) {
		struct page *newpage = migrate_pfn_to_page(migrate->dst[i]);
		struct page *page = migrate_pfn_to_page(migrate->src[i]);

		if (!page) {
			if (newpage) {
				unlock_page(newpage);
				put_page(newpage);
			}
			continue;
		}

		if (!(migrate->src[i] & MIGRATE_PFN_MIGRATE) || !newpage) {
			if (newpage) {
				unlock_page(newpage);
				put_page(newpage);
			}
			newpage = page;
		}

		remove_migration_ptes(page, newpage, false);
		unlock_page(page);

		if (is_zone_device_page(page))
			put_page(page);
		else
			putback_lru_page(page);

		if (newpage != page) {
			unlock_page(newpage);
			if (is_zone_device_page(newpage))
				put_page(newpage);
			else
				putback_lru_page(newpage);
		}
	}
}
EXPORT_SYMBOL(migrate_vma_finalize);
#endif /* CONFIG_DEVICE_PRIVATE */<|MERGE_RESOLUTION|>--- conflicted
+++ resolved
@@ -2068,11 +2068,7 @@
 	LIST_HEAD(migratepages);
 	new_page_t *new;
 	bool compound;
-<<<<<<< HEAD
-	unsigned int nr_pages = thp_nr_pages(page);
-=======
 	int nr_pages = thp_nr_pages(page);
->>>>>>> f37d84f0
 
 	/*
 	 * PTE mapped THP or HugeTLB page can't reach here so the page could
