# SPDX-License-Identifier: GPL-2.0

icc-bcm-voter-objs			:= bcm-voter.o
qnoc-msm8916-objs			:= msm8916.o
qnoc-msm8939-objs			:= msm8939.o
qnoc-msm8974-objs			:= msm8974.o
icc-osm-l3-objs				:= osm-l3.o
qnoc-qcs404-objs			:= qcs404.o
icc-rpmh-obj				:= icc-rpmh.o
qnoc-sc7180-objs			:= sc7180.o
qnoc-sdm660-objs			:= sdm660.o
qnoc-sdm845-objs			:= sdm845.o
qnoc-sdx55-objs				:= sdx55.o
qnoc-sm8150-objs			:= sm8150.o
qnoc-sm8250-objs			:= sm8250.o
<<<<<<< HEAD
=======
qnoc-sm8350-objs			:= sm8350.o
>>>>>>> 6be388f4
icc-smd-rpm-objs			:= smd-rpm.o icc-rpm.o

obj-$(CONFIG_INTERCONNECT_QCOM_BCM_VOTER) += icc-bcm-voter.o
obj-$(CONFIG_INTERCONNECT_QCOM_MSM8916) += qnoc-msm8916.o
obj-$(CONFIG_INTERCONNECT_QCOM_MSM8939) += qnoc-msm8939.o
obj-$(CONFIG_INTERCONNECT_QCOM_MSM8974) += qnoc-msm8974.o
obj-$(CONFIG_INTERCONNECT_QCOM_OSM_L3) += icc-osm-l3.o
obj-$(CONFIG_INTERCONNECT_QCOM_QCS404) += qnoc-qcs404.o
obj-$(CONFIG_INTERCONNECT_QCOM_RPMH) += icc-rpmh.o
obj-$(CONFIG_INTERCONNECT_QCOM_SC7180) += qnoc-sc7180.o
obj-$(CONFIG_INTERCONNECT_QCOM_SDM660) += qnoc-sdm660.o
obj-$(CONFIG_INTERCONNECT_QCOM_SDM845) += qnoc-sdm845.o
obj-$(CONFIG_INTERCONNECT_QCOM_SDX55) += qnoc-sdx55.o
obj-$(CONFIG_INTERCONNECT_QCOM_SM8150) += qnoc-sm8150.o
obj-$(CONFIG_INTERCONNECT_QCOM_SM8250) += qnoc-sm8250.o
obj-$(CONFIG_INTERCONNECT_QCOM_SM8350) += qnoc-sm8350.o
obj-$(CONFIG_INTERCONNECT_QCOM_SMD_RPM) += icc-smd-rpm.o<|MERGE_RESOLUTION|>--- conflicted
+++ resolved
@@ -13,10 +13,7 @@
 qnoc-sdx55-objs				:= sdx55.o
 qnoc-sm8150-objs			:= sm8150.o
 qnoc-sm8250-objs			:= sm8250.o
-<<<<<<< HEAD
-=======
 qnoc-sm8350-objs			:= sm8350.o
->>>>>>> 6be388f4
 icc-smd-rpm-objs			:= smd-rpm.o icc-rpm.o
 
 obj-$(CONFIG_INTERCONNECT_QCOM_BCM_VOTER) += icc-bcm-voter.o
