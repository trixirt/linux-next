--- conflicted
+++ resolved
@@ -221,14 +221,10 @@
 
 	rq_for_each_segment(bvec, req, iter)
 		flush_dcache_page(bvec.bv_page);
-<<<<<<< HEAD
-	return errno_to_blk_status(ret);
-=======
 
 	blk_mq_end_request(req, errno_to_blk_status(ret));
 
 	return BLK_STS_OK;
->>>>>>> 8455cbb2
 }
 
 static int ubiblock_open(struct block_device *bdev, fmode_t mode)
