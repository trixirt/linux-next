// SPDX-License-Identifier: GPL-2.0-or-later
/*
 * Synopsys DesignWare I2C adapter driver.
 *
 * Based on the TI DAVINCI I2C adapter driver.
 *
 * Copyright (C) 2006 Texas Instruments.
 * Copyright (C) 2007 MontaVista Software Inc.
 * Copyright (C) 2009 Provigent Ltd.
 */
#include <linux/clk.h>
#include <linux/delay.h>
#include <linux/export.h>
#include <linux/errno.h>
#include <linux/err.h>
#include <linux/i2c.h>
#include <linux/interrupt.h>
#include <linux/io.h>
#include <linux/module.h>
#include <linux/pm_runtime.h>
#include <linux/swab.h>

#include "i2c-designware-core.h"

static char *abort_sources[] = {
	[ABRT_7B_ADDR_NOACK] =
		"slave address not acknowledged (7bit mode)",
	[ABRT_10ADDR1_NOACK] =
		"first address byte not acknowledged (10bit mode)",
	[ABRT_10ADDR2_NOACK] =
		"second address byte not acknowledged (10bit mode)",
	[ABRT_TXDATA_NOACK] =
		"data not acknowledged",
	[ABRT_GCALL_NOACK] =
		"no acknowledgement for a general call",
	[ABRT_GCALL_READ] =
		"read after general call",
	[ABRT_SBYTE_ACKDET] =
		"start byte acknowledged",
	[ABRT_SBYTE_NORSTRT] =
		"trying to send start byte when restart is disabled",
	[ABRT_10B_RD_NORSTRT] =
		"trying to read when restart is disabled (10bit mode)",
	[ABRT_MASTER_DIS] =
		"trying to use disabled adapter",
	[ARB_LOST] =
		"lost arbitration",
	[ABRT_SLAVE_FLUSH_TXFIFO] =
		"read command so flush old data in the TX FIFO",
	[ABRT_SLAVE_ARBLOST] =
		"slave lost the bus while transmitting data to a remote master",
	[ABRT_SLAVE_RD_INTX] =
		"incorrect slave-transmitter mode configuration",
};

u32 dw_readl(struct dw_i2c_dev *dev, int offset)
{
	u32 value;

	if (dev->flags & ACCESS_16BIT)
		value = readw_relaxed(dev->base + offset) |
			(readw_relaxed(dev->base + offset + 2) << 16);
	else
		value = readl_relaxed(dev->base + offset);

	if (dev->flags & ACCESS_SWAP)
		return swab32(value);
	else
		return value;
}

void dw_writel(struct dw_i2c_dev *dev, u32 b, int offset)
{
	if (dev->flags & ACCESS_SWAP)
		b = swab32(b);

	if (dev->flags & ACCESS_16BIT) {
		writew_relaxed((u16)b, dev->base + offset);
		writew_relaxed((u16)(b >> 16), dev->base + offset + 2);
	} else {
		writel_relaxed(b, dev->base + offset);
	}
}

/**
 * i2c_dw_set_reg_access() - Set register access flags
 * @dev: device private data
 *
 * Autodetects needed register access mode and sets access flags accordingly.
 * This must be called before doing any other register access.
 */
int i2c_dw_set_reg_access(struct dw_i2c_dev *dev)
{
	u32 reg;
	int ret;

	ret = i2c_dw_acquire_lock(dev);
	if (ret)
		return ret;

	reg = dw_readl(dev, DW_IC_COMP_TYPE);
	i2c_dw_release_lock(dev);

	if (reg == swab32(DW_IC_COMP_TYPE_VALUE)) {
		/* Configure register endianess access */
		dev->flags |= ACCESS_SWAP;
	} else if (reg == (DW_IC_COMP_TYPE_VALUE & 0x0000ffff)) {
		/* Configure register access mode 16bit */
		dev->flags |= ACCESS_16BIT;
	} else if (reg != DW_IC_COMP_TYPE_VALUE) {
		dev_err(dev->dev,
			"Unknown Synopsys component type: 0x%08x\n", reg);
		return -ENODEV;
	}

	return 0;
}

u32 i2c_dw_scl_hcnt(u32 ic_clk, u32 tSYMBOL, u32 tf, int cond, int offset)
{
	/*
	 * DesignWare I2C core doesn't seem to have solid strategy to meet
	 * the tHD;STA timing spec.  Configuring _HCNT based on tHIGH spec
	 * will result in violation of the tHD;STA spec.
	 */
	if (cond)
		/*
		 * Conditional expression:
		 *
		 *   IC_[FS]S_SCL_HCNT + (1+4+3) >= IC_CLK * tHIGH
		 *
		 * This is based on the DW manuals, and represents an ideal
		 * configuration.  The resulting I2C bus speed will be
		 * faster than any of the others.
		 *
		 * If your hardware is free from tHD;STA issue, try this one.
		 */
		return (ic_clk * tSYMBOL + 500000) / 1000000 - 8 + offset;
	else
		/*
		 * Conditional expression:
		 *
		 *   IC_[FS]S_SCL_HCNT + 3 >= IC_CLK * (tHD;STA + tf)
		 *
		 * This is just experimental rule; the tHD;STA period turned
		 * out to be proportinal to (_HCNT + 3).  With this setting,
		 * we could meet both tHIGH and tHD;STA timing specs.
		 *
		 * If unsure, you'd better to take this alternative.
		 *
		 * The reason why we need to take into account "tf" here,
		 * is the same as described in i2c_dw_scl_lcnt().
		 */
		return (ic_clk * (tSYMBOL + tf) + 500000) / 1000000
			- 3 + offset;
}

u32 i2c_dw_scl_lcnt(u32 ic_clk, u32 tLOW, u32 tf, int offset)
{
	/*
	 * Conditional expression:
	 *
	 *   IC_[FS]S_SCL_LCNT + 1 >= IC_CLK * (tLOW + tf)
	 *
	 * DW I2C core starts counting the SCL CNTs for the LOW period
	 * of the SCL clock (tLOW) as soon as it pulls the SCL line.
	 * In order to meet the tLOW timing spec, we need to take into
	 * account the fall time of SCL signal (tf).  Default tf value
	 * should be 0.3 us, for safety.
	 */
	return ((ic_clk * (tLOW + tf) + 500000) / 1000000) - 1 + offset;
}

int i2c_dw_set_sda_hold(struct dw_i2c_dev *dev)
{
	u32 reg;
	int ret;

	ret = i2c_dw_acquire_lock(dev);
	if (ret)
		return ret;

	/* Configure SDA Hold Time if required */
	reg = dw_readl(dev, DW_IC_COMP_VERSION);
	if (reg >= DW_IC_SDA_HOLD_MIN_VERS) {
		if (!dev->sda_hold_time) {
			/* Keep previous hold time setting if no one set it */
			dev->sda_hold_time = dw_readl(dev, DW_IC_SDA_HOLD);
		}

		/*
		 * Workaround for avoiding TX arbitration lost in case I2C
		 * slave pulls SDA down "too quickly" after falling egde of
		 * SCL by enabling non-zero SDA RX hold. Specification says it
		 * extends incoming SDA low to high transition while SCL is
		 * high but it apprears to help also above issue.
		 */
		if (!(dev->sda_hold_time & DW_IC_SDA_HOLD_RX_MASK))
			dev->sda_hold_time |= 1 << DW_IC_SDA_HOLD_RX_SHIFT;

		dev_dbg(dev->dev, "SDA Hold Time TX:RX = %d:%d\n",
			dev->sda_hold_time & ~(u32)DW_IC_SDA_HOLD_RX_MASK,
			dev->sda_hold_time >> DW_IC_SDA_HOLD_RX_SHIFT);
<<<<<<< HEAD
=======
	} else if (dev->set_sda_hold_time) {
		dev->set_sda_hold_time(dev);
>>>>>>> 0fd79184
	} else if (dev->sda_hold_time) {
		dev_warn(dev->dev,
			"Hardware too old to adjust SDA hold time.\n");
		dev->sda_hold_time = 0;
	}

	i2c_dw_release_lock(dev);

	return 0;
}

void __i2c_dw_disable(struct dw_i2c_dev *dev)
{
	int timeout = 100;

	do {
		__i2c_dw_disable_nowait(dev);
		/*
		 * The enable status register may be unimplemented, but
		 * in that case this test reads zero and exits the loop.
		 */
		if ((dw_readl(dev, DW_IC_ENABLE_STATUS) & 1) == 0)
			return;

		/*
		 * Wait 10 times the signaling period of the highest I2C
		 * transfer supported by the driver (for 400KHz this is
		 * 25us) as described in the DesignWare I2C databook.
		 */
		usleep_range(25, 250);
	} while (timeout--);

	dev_warn(dev->dev, "timeout in disabling adapter\n");
}

unsigned long i2c_dw_clk_rate(struct dw_i2c_dev *dev)
{
	/*
	 * Clock is not necessary if we got LCNT/HCNT values directly from
	 * the platform code.
	 */
	if (WARN_ON_ONCE(!dev->get_clk_rate_khz))
		return 0;
	return dev->get_clk_rate_khz(dev);
}

int i2c_dw_prepare_clk(struct dw_i2c_dev *dev, bool prepare)
{
	if (IS_ERR(dev->clk))
		return PTR_ERR(dev->clk);

	if (prepare)
		return clk_prepare_enable(dev->clk);

	clk_disable_unprepare(dev->clk);
	return 0;
}
EXPORT_SYMBOL_GPL(i2c_dw_prepare_clk);

int i2c_dw_acquire_lock(struct dw_i2c_dev *dev)
{
	int ret;

	if (!dev->acquire_lock)
		return 0;

	ret = dev->acquire_lock();
	if (!ret)
		return 0;

	dev_err(dev->dev, "couldn't acquire bus ownership\n");

	return ret;
}

void i2c_dw_release_lock(struct dw_i2c_dev *dev)
{
	if (dev->release_lock)
		dev->release_lock();
}

/*
 * Waiting for bus not busy
 */
int i2c_dw_wait_bus_not_busy(struct dw_i2c_dev *dev)
{
	int timeout = TIMEOUT;

	while (dw_readl(dev, DW_IC_STATUS) & DW_IC_STATUS_ACTIVITY) {
		if (timeout <= 0) {
			dev_warn(dev->dev, "timeout waiting for bus ready\n");
			i2c_recover_bus(&dev->adapter);

			if (dw_readl(dev, DW_IC_STATUS) & DW_IC_STATUS_ACTIVITY)
				return -ETIMEDOUT;
			return 0;
		}
		timeout--;
		usleep_range(1000, 1100);
	}

	return 0;
}

int i2c_dw_handle_tx_abort(struct dw_i2c_dev *dev)
{
	unsigned long abort_source = dev->abort_source;
	int i;

	if (abort_source & DW_IC_TX_ABRT_NOACK) {
		for_each_set_bit(i, &abort_source, ARRAY_SIZE(abort_sources))
			dev_dbg(dev->dev,
				"%s: %s\n", __func__, abort_sources[i]);
		return -EREMOTEIO;
	}

	for_each_set_bit(i, &abort_source, ARRAY_SIZE(abort_sources))
		dev_err(dev->dev, "%s: %s\n", __func__, abort_sources[i]);

	if (abort_source & DW_IC_TX_ARB_LOST)
		return -EAGAIN;
	else if (abort_source & DW_IC_TX_ABRT_GCALL_READ)
		return -EINVAL; /* wrong msgs[] data */
	else
		return -EIO;
}

u32 i2c_dw_func(struct i2c_adapter *adap)
{
	struct dw_i2c_dev *dev = i2c_get_adapdata(adap);

	return dev->functionality;
}

void i2c_dw_disable(struct dw_i2c_dev *dev)
{
	/* Disable controller */
	__i2c_dw_disable(dev);

	/* Disable all interupts */
	dw_writel(dev, 0, DW_IC_INTR_MASK);
	dw_readl(dev, DW_IC_CLR_INTR);
}

void i2c_dw_disable_int(struct dw_i2c_dev *dev)
{
	dw_writel(dev, 0, DW_IC_INTR_MASK);
}

u32 i2c_dw_read_comp_param(struct dw_i2c_dev *dev)
{
	return dw_readl(dev, DW_IC_COMP_PARAM_1);
}
EXPORT_SYMBOL_GPL(i2c_dw_read_comp_param);

MODULE_DESCRIPTION("Synopsys DesignWare I2C bus adapter core");
MODULE_LICENSE("GPL");<|MERGE_RESOLUTION|>--- conflicted
+++ resolved
@@ -201,11 +201,8 @@
 		dev_dbg(dev->dev, "SDA Hold Time TX:RX = %d:%d\n",
 			dev->sda_hold_time & ~(u32)DW_IC_SDA_HOLD_RX_MASK,
 			dev->sda_hold_time >> DW_IC_SDA_HOLD_RX_SHIFT);
-<<<<<<< HEAD
-=======
 	} else if (dev->set_sda_hold_time) {
 		dev->set_sda_hold_time(dev);
->>>>>>> 0fd79184
 	} else if (dev->sda_hold_time) {
 		dev_warn(dev->dev,
 			"Hardware too old to adjust SDA hold time.\n");
