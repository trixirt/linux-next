// SPDX-License-Identifier: GPL-2.0-or-later
/*
 * NetLabel Unlabeled Support
 *
 * This file defines functions for dealing with unlabeled packets for the
 * NetLabel system.  The NetLabel system manages static and dynamic label
 * mappings for network protocols such as CIPSO and RIPSO.
 *
 * Author: Paul Moore <paul@paul-moore.com>
 */

/*
 * (c) Copyright Hewlett-Packard Development Company, L.P., 2006 - 2008
 */

#include <linux/types.h>
#include <linux/rcupdate.h>
#include <linux/list.h>
#include <linux/spinlock.h>
#include <linux/socket.h>
#include <linux/string.h>
#include <linux/skbuff.h>
#include <linux/audit.h>
#include <linux/in.h>
#include <linux/in6.h>
#include <linux/ip.h>
#include <linux/ipv6.h>
#include <linux/notifier.h>
#include <linux/netdevice.h>
#include <linux/security.h>
#include <linux/slab.h>
#include <net/sock.h>
#include <net/netlink.h>
#include <net/genetlink.h>
#include <net/ip.h>
#include <net/ipv6.h>
#include <net/net_namespace.h>
#include <net/netlabel.h>
#include <asm/bug.h>
#include <linux/atomic.h>

#include "netlabel_user.h"
#include "netlabel_addrlist.h"
#include "netlabel_domainhash.h"
#include "netlabel_unlabeled.h"
#include "netlabel_mgmt.h"

/* NOTE: at present we always use init's network namespace since we don't
 *       presently support different namespaces even though the majority of
 *       the functions in this file are "namespace safe" */

/* The unlabeled connection hash table which we use to map network interfaces
 * and addresses of unlabeled packets to a user specified secid value for the
 * LSM.  The hash table is used to lookup the network interface entry
 * (struct netlbl_unlhsh_iface) and then the interface entry is used to
 * lookup an IP address match from an ordered list.  If a network interface
 * match can not be found in the hash table then the default entry
 * (netlbl_unlhsh_def) is used.  The IP address entry list
 * (struct netlbl_unlhsh_addr) is ordered such that the entries with a
 * larger netmask come first.
 */
struct netlbl_unlhsh_tbl {
	struct list_head *tbl;
	u32 size;
};
#define netlbl_unlhsh_addr4_entry(iter) \
	container_of(iter, struct netlbl_unlhsh_addr4, list)
struct netlbl_unlhsh_addr4 {
	u32 secid;

	struct netlbl_af4list list;
	struct rcu_head rcu;
};
#define netlbl_unlhsh_addr6_entry(iter) \
	container_of(iter, struct netlbl_unlhsh_addr6, list)
struct netlbl_unlhsh_addr6 {
	u32 secid;

	struct netlbl_af6list list;
	struct rcu_head rcu;
};
struct netlbl_unlhsh_iface {
	int ifindex;
	struct list_head addr4_list;
	struct list_head addr6_list;

	u32 valid;
	struct list_head list;
	struct rcu_head rcu;
};

/* Argument struct for netlbl_unlhsh_walk() */
struct netlbl_unlhsh_walk_arg {
	struct netlink_callback *nl_cb;
	struct sk_buff *skb;
	u32 seq;
};

/* Unlabeled connection hash table */
/* updates should be so rare that having one spinlock for the entire
 * hash table should be okay */
static DEFINE_SPINLOCK(netlbl_unlhsh_lock);
#define netlbl_unlhsh_rcu_deref(p) \
	rcu_dereference_check(p, lockdep_is_held(&netlbl_unlhsh_lock))
static struct netlbl_unlhsh_tbl __rcu *netlbl_unlhsh;
static struct netlbl_unlhsh_iface __rcu *netlbl_unlhsh_def;

/* Accept unlabeled packets flag */
static u8 netlabel_unlabel_acceptflg;

/* NetLabel Generic NETLINK unlabeled family */
static struct genl_family netlbl_unlabel_gnl_family;

/* NetLabel Netlink attribute policy */
static const struct nla_policy netlbl_unlabel_genl_policy[NLBL_UNLABEL_A_MAX + 1] = {
	[NLBL_UNLABEL_A_ACPTFLG] = { .type = NLA_U8 },
	[NLBL_UNLABEL_A_IPV6ADDR] = { .type = NLA_BINARY,
				      .len = sizeof(struct in6_addr) },
	[NLBL_UNLABEL_A_IPV6MASK] = { .type = NLA_BINARY,
				      .len = sizeof(struct in6_addr) },
	[NLBL_UNLABEL_A_IPV4ADDR] = { .type = NLA_BINARY,
				      .len = sizeof(struct in_addr) },
	[NLBL_UNLABEL_A_IPV4MASK] = { .type = NLA_BINARY,
				      .len = sizeof(struct in_addr) },
	[NLBL_UNLABEL_A_IFACE] = { .type = NLA_NUL_STRING,
				   .len = IFNAMSIZ - 1 },
	[NLBL_UNLABEL_A_SECCTX] = { .type = NLA_BINARY }
};

/*
 * Unlabeled Connection Hash Table Functions
 */

/**
 * netlbl_unlhsh_free_iface - Frees an interface entry from the hash table
 * @entry: the entry's RCU field
 *
 * Description:
 * This function is designed to be used as a callback to the call_rcu()
 * function so that memory allocated to a hash table interface entry can be
 * released safely.  It is important to note that this function does not free
 * the IPv4 and IPv6 address lists contained as part of an interface entry.  It
 * is up to the rest of the code to make sure an interface entry is only freed
 * once it's address lists are empty.
 *
 */
static void netlbl_unlhsh_free_iface(struct rcu_head *entry)
{
	struct netlbl_unlhsh_iface *iface;
	struct netlbl_af4list *iter4;
	struct netlbl_af4list *tmp4;
#if IS_ENABLED(CONFIG_IPV6)
	struct netlbl_af6list *iter6;
	struct netlbl_af6list *tmp6;
#endif /* IPv6 */

	iface = container_of(entry, struct netlbl_unlhsh_iface, rcu);

	/* no need for locks here since we are the only one with access to this
	 * structure */

	netlbl_af4list_foreach_safe(iter4, tmp4, &iface->addr4_list) {
		netlbl_af4list_remove_entry(iter4);
		kfree(netlbl_unlhsh_addr4_entry(iter4));
	}
#if IS_ENABLED(CONFIG_IPV6)
	netlbl_af6list_foreach_safe(iter6, tmp6, &iface->addr6_list) {
		netlbl_af6list_remove_entry(iter6);
		kfree(netlbl_unlhsh_addr6_entry(iter6));
	}
#endif /* IPv6 */
	kfree(iface);
}

/**
 * netlbl_unlhsh_hash - Hashing function for the hash table
 * @ifindex: the network interface/device to hash
 *
 * Description:
 * This is the hashing function for the unlabeled hash table, it returns the
 * bucket number for the given device/interface.  The caller is responsible for
 * ensuring that the hash table is protected with either a RCU read lock or
 * the hash table lock.
 *
 */
static u32 netlbl_unlhsh_hash(int ifindex)
{
	return ifindex & (netlbl_unlhsh_rcu_deref(netlbl_unlhsh)->size - 1);
}

/**
 * netlbl_unlhsh_search_iface - Search for a matching interface entry
 * @ifindex: the network interface
 *
 * Description:
 * Searches the unlabeled connection hash table and returns a pointer to the
 * interface entry which matches @ifindex, otherwise NULL is returned.  The
 * caller is responsible for ensuring that the hash table is protected with
 * either a RCU read lock or the hash table lock.
 *
 */
static struct netlbl_unlhsh_iface *netlbl_unlhsh_search_iface(int ifindex)
{
	u32 bkt;
	struct list_head *bkt_list;
	struct netlbl_unlhsh_iface *iter;

	bkt = netlbl_unlhsh_hash(ifindex);
	bkt_list = &netlbl_unlhsh_rcu_deref(netlbl_unlhsh)->tbl[bkt];
	list_for_each_entry_rcu(iter, bkt_list, list,
				lockdep_is_held(&netlbl_unlhsh_lock))
		if (iter->valid && iter->ifindex == ifindex)
			return iter;

	return NULL;
}

/**
 * netlbl_unlhsh_add_addr4 - Add a new IPv4 address entry to the hash table
 * @iface: the associated interface entry
 * @addr: IPv4 address in network byte order
 * @mask: IPv4 address mask in network byte order
 * @secid: LSM secid value for entry
 *
 * Description:
 * Add a new address entry into the unlabeled connection hash table using the
 * interface entry specified by @iface.  On success zero is returned, otherwise
 * a negative value is returned.
 *
 */
static int netlbl_unlhsh_add_addr4(struct netlbl_unlhsh_iface *iface,
				   const struct in_addr *addr,
				   const struct in_addr *mask,
				   u32 secid)
{
	int ret_val;
	struct netlbl_unlhsh_addr4 *entry;

	entry = kzalloc(sizeof(*entry), GFP_ATOMIC);
	if (entry == NULL)
		return -ENOMEM;

	entry->list.addr = addr->s_addr & mask->s_addr;
	entry->list.mask = mask->s_addr;
	entry->list.valid = 1;
	entry->secid = secid;

	spin_lock(&netlbl_unlhsh_lock);
	ret_val = netlbl_af4list_add(&entry->list, &iface->addr4_list);
	spin_unlock(&netlbl_unlhsh_lock);

	if (ret_val != 0)
		kfree(entry);
	return ret_val;
}

#if IS_ENABLED(CONFIG_IPV6)
/**
 * netlbl_unlhsh_add_addr6 - Add a new IPv6 address entry to the hash table
 * @iface: the associated interface entry
 * @addr: IPv6 address in network byte order
 * @mask: IPv6 address mask in network byte order
 * @secid: LSM secid value for entry
 *
 * Description:
 * Add a new address entry into the unlabeled connection hash table using the
 * interface entry specified by @iface.  On success zero is returned, otherwise
 * a negative value is returned.
 *
 */
static int netlbl_unlhsh_add_addr6(struct netlbl_unlhsh_iface *iface,
				   const struct in6_addr *addr,
				   const struct in6_addr *mask,
				   u32 secid)
{
	int ret_val;
	struct netlbl_unlhsh_addr6 *entry;

	entry = kzalloc(sizeof(*entry), GFP_ATOMIC);
	if (entry == NULL)
		return -ENOMEM;

	entry->list.addr = *addr;
	entry->list.addr.s6_addr32[0] &= mask->s6_addr32[0];
	entry->list.addr.s6_addr32[1] &= mask->s6_addr32[1];
	entry->list.addr.s6_addr32[2] &= mask->s6_addr32[2];
	entry->list.addr.s6_addr32[3] &= mask->s6_addr32[3];
	entry->list.mask = *mask;
	entry->list.valid = 1;
	entry->secid = secid;

	spin_lock(&netlbl_unlhsh_lock);
	ret_val = netlbl_af6list_add(&entry->list, &iface->addr6_list);
	spin_unlock(&netlbl_unlhsh_lock);

	if (ret_val != 0)
		kfree(entry);
	return 0;
}
#endif /* IPv6 */

/**
 * netlbl_unlhsh_add_iface - Adds a new interface entry to the hash table
 * @ifindex: network interface
 *
 * Description:
 * Add a new, empty, interface entry into the unlabeled connection hash table.
 * On success a pointer to the new interface entry is returned, on failure NULL
 * is returned.
 *
 */
static struct netlbl_unlhsh_iface *netlbl_unlhsh_add_iface(int ifindex)
{
	u32 bkt;
	struct netlbl_unlhsh_iface *iface;

	iface = kzalloc(sizeof(*iface), GFP_ATOMIC);
	if (iface == NULL)
		return NULL;

	iface->ifindex = ifindex;
	INIT_LIST_HEAD(&iface->addr4_list);
	INIT_LIST_HEAD(&iface->addr6_list);
	iface->valid = 1;

	spin_lock(&netlbl_unlhsh_lock);
	if (ifindex > 0) {
		bkt = netlbl_unlhsh_hash(ifindex);
		if (netlbl_unlhsh_search_iface(ifindex) != NULL)
			goto add_iface_failure;
		list_add_tail_rcu(&iface->list,
			     &netlbl_unlhsh_rcu_deref(netlbl_unlhsh)->tbl[bkt]);
	} else {
		INIT_LIST_HEAD(&iface->list);
		if (netlbl_unlhsh_rcu_deref(netlbl_unlhsh_def) != NULL)
			goto add_iface_failure;
		rcu_assign_pointer(netlbl_unlhsh_def, iface);
	}
	spin_unlock(&netlbl_unlhsh_lock);

	return iface;

add_iface_failure:
	spin_unlock(&netlbl_unlhsh_lock);
	kfree(iface);
	return NULL;
}

/**
 * netlbl_unlhsh_add - Adds a new entry to the unlabeled connection hash table
 * @net: network namespace
 * @dev_name: interface name
 * @addr: IP address in network byte order
 * @mask: address mask in network byte order
 * @addr_len: length of address/mask (4 for IPv4, 16 for IPv6)
 * @secid: LSM secid value for the entry
 * @audit_info: NetLabel audit information
 *
 * Description:
 * Adds a new entry to the unlabeled connection hash table.  Returns zero on
 * success, negative values on failure.
 *
 */
int netlbl_unlhsh_add(struct net *net,
		      const char *dev_name,
		      const void *addr,
		      const void *mask,
		      u32 addr_len,
		      u32 secid,
		      struct netlbl_audit *audit_info)
{
	int ret_val;
	int ifindex;
	struct net_device *dev;
	struct netlbl_unlhsh_iface *iface;
	struct audit_buffer *audit_buf = NULL;
	char *secctx = NULL;
	u32 secctx_len;

	if (addr_len != sizeof(struct in_addr) &&
	    addr_len != sizeof(struct in6_addr))
		return -EINVAL;

	rcu_read_lock();
	if (dev_name != NULL) {
		dev = dev_get_by_name_rcu(net, dev_name);
		if (dev == NULL) {
			ret_val = -ENODEV;
			goto unlhsh_add_return;
		}
		ifindex = dev->ifindex;
		iface = netlbl_unlhsh_search_iface(ifindex);
	} else {
		ifindex = 0;
		iface = rcu_dereference(netlbl_unlhsh_def);
	}
	if (iface == NULL) {
		iface = netlbl_unlhsh_add_iface(ifindex);
		if (iface == NULL) {
			ret_val = -ENOMEM;
			goto unlhsh_add_return;
		}
	}
	audit_buf = netlbl_audit_start_common(AUDIT_MAC_UNLBL_STCADD,
					      audit_info);
	switch (addr_len) {
	case sizeof(struct in_addr): {
		const struct in_addr *addr4 = addr;
		const struct in_addr *mask4 = mask;

		ret_val = netlbl_unlhsh_add_addr4(iface, addr4, mask4, secid);
		if (audit_buf != NULL)
			netlbl_af4list_audit_addr(audit_buf, 1,
						  dev_name,
						  addr4->s_addr,
						  mask4->s_addr);
		break;
	}
#if IS_ENABLED(CONFIG_IPV6)
	case sizeof(struct in6_addr): {
		const struct in6_addr *addr6 = addr;
		const struct in6_addr *mask6 = mask;

		ret_val = netlbl_unlhsh_add_addr6(iface, addr6, mask6, secid);
		if (audit_buf != NULL)
			netlbl_af6list_audit_addr(audit_buf, 1,
						  dev_name,
						  addr6, mask6);
		break;
	}
#endif /* IPv6 */
	default:
		ret_val = -EINVAL;
	}
	if (ret_val == 0)
		atomic_inc(&netlabel_mgmt_protocount);

unlhsh_add_return:
	rcu_read_unlock();
	if (audit_buf != NULL) {
		if (security_secid_to_secctx(secid,
					     &secctx,
					     &secctx_len) == 0) {
			audit_log_format(audit_buf, " sec_obj=%s", secctx);
			security_release_secctx(secctx, secctx_len);
		}
		audit_log_format(audit_buf, " res=%u", ret_val == 0 ? 1 : 0);
		audit_log_end(audit_buf);
	}
	return ret_val;
}

/**
 * netlbl_unlhsh_remove_addr4 - Remove an IPv4 address entry
 * @net: network namespace
 * @iface: interface entry
 * @addr: IP address
 * @mask: IP address mask
 * @audit_info: NetLabel audit information
 *
 * Description:
 * Remove an IP address entry from the unlabeled connection hash table.
 * Returns zero on success, negative values on failure.
 *
 */
static int netlbl_unlhsh_remove_addr4(struct net *net,
				      struct netlbl_unlhsh_iface *iface,
				      const struct in_addr *addr,
				      const struct in_addr *mask,
				      struct netlbl_audit *audit_info)
{
	struct netlbl_af4list *list_entry;
	struct netlbl_unlhsh_addr4 *entry;
	struct audit_buffer *audit_buf;
	struct net_device *dev;
	char *secctx;
	u32 secctx_len;

	spin_lock(&netlbl_unlhsh_lock);
	list_entry = netlbl_af4list_remove(addr->s_addr, mask->s_addr,
					   &iface->addr4_list);
	spin_unlock(&netlbl_unlhsh_lock);
	if (list_entry != NULL)
		entry = netlbl_unlhsh_addr4_entry(list_entry);
	else
		entry = NULL;

	audit_buf = netlbl_audit_start_common(AUDIT_MAC_UNLBL_STCDEL,
					      audit_info);
	if (audit_buf != NULL) {
		dev = dev_get_by_index(net, iface->ifindex);
		netlbl_af4list_audit_addr(audit_buf, 1,
					  (dev != NULL ? dev->name : NULL),
					  addr->s_addr, mask->s_addr);
		if (dev != NULL)
			dev_put(dev);
		if (entry != NULL &&
		    security_secid_to_secctx(entry->secid,
					     &secctx, &secctx_len) == 0) {
			audit_log_format(audit_buf, " sec_obj=%s", secctx);
			security_release_secctx(secctx, secctx_len);
		}
		audit_log_format(audit_buf, " res=%u", entry != NULL ? 1 : 0);
		audit_log_end(audit_buf);
	}

	if (entry == NULL)
		return -ENOENT;

	kfree_rcu(entry, rcu);
	return 0;
}

#if IS_ENABLED(CONFIG_IPV6)
/**
 * netlbl_unlhsh_remove_addr6 - Remove an IPv6 address entry
 * @net: network namespace
 * @iface: interface entry
 * @addr: IP address
 * @mask: IP address mask
 * @audit_info: NetLabel audit information
 *
 * Description:
 * Remove an IP address entry from the unlabeled connection hash table.
 * Returns zero on success, negative values on failure.
 *
 */
static int netlbl_unlhsh_remove_addr6(struct net *net,
				      struct netlbl_unlhsh_iface *iface,
				      const struct in6_addr *addr,
				      const struct in6_addr *mask,
				      struct netlbl_audit *audit_info)
{
	struct netlbl_af6list *list_entry;
	struct netlbl_unlhsh_addr6 *entry;
	struct audit_buffer *audit_buf;
	struct net_device *dev;
	char *secctx;
	u32 secctx_len;

	spin_lock(&netlbl_unlhsh_lock);
	list_entry = netlbl_af6list_remove(addr, mask, &iface->addr6_list);
	spin_unlock(&netlbl_unlhsh_lock);
	if (list_entry != NULL)
		entry = netlbl_unlhsh_addr6_entry(list_entry);
	else
		entry = NULL;

	audit_buf = netlbl_audit_start_common(AUDIT_MAC_UNLBL_STCDEL,
					      audit_info);
	if (audit_buf != NULL) {
		dev = dev_get_by_index(net, iface->ifindex);
		netlbl_af6list_audit_addr(audit_buf, 1,
					  (dev != NULL ? dev->name : NULL),
					  addr, mask);
		if (dev != NULL)
			dev_put(dev);
		if (entry != NULL &&
		    security_secid_to_secctx(entry->secid,
					     &secctx, &secctx_len) == 0) {
			audit_log_format(audit_buf, " sec_obj=%s", secctx);
			security_release_secctx(secctx, secctx_len);
		}
		audit_log_format(audit_buf, " res=%u", entry != NULL ? 1 : 0);
		audit_log_end(audit_buf);
	}

	if (entry == NULL)
		return -ENOENT;

	kfree_rcu(entry, rcu);
	return 0;
}
#endif /* IPv6 */

/**
 * netlbl_unlhsh_condremove_iface - Remove an interface entry
 * @iface: the interface entry
 *
 * Description:
 * Remove an interface entry from the unlabeled connection hash table if it is
 * empty.  An interface entry is considered to be empty if there are no
 * address entries assigned to it.
 *
 */
static void netlbl_unlhsh_condremove_iface(struct netlbl_unlhsh_iface *iface)
{
	struct netlbl_af4list *iter4;
#if IS_ENABLED(CONFIG_IPV6)
	struct netlbl_af6list *iter6;
#endif /* IPv6 */

	spin_lock(&netlbl_unlhsh_lock);
	netlbl_af4list_foreach_rcu(iter4, &iface->addr4_list)
		goto unlhsh_condremove_failure;
#if IS_ENABLED(CONFIG_IPV6)
	netlbl_af6list_foreach_rcu(iter6, &iface->addr6_list)
		goto unlhsh_condremove_failure;
#endif /* IPv6 */
	iface->valid = 0;
	if (iface->ifindex > 0)
		list_del_rcu(&iface->list);
	else
		RCU_INIT_POINTER(netlbl_unlhsh_def, NULL);
	spin_unlock(&netlbl_unlhsh_lock);

	call_rcu(&iface->rcu, netlbl_unlhsh_free_iface);
	return;

unlhsh_condremove_failure:
	spin_unlock(&netlbl_unlhsh_lock);
}

/**
 * netlbl_unlhsh_remove - Remove an entry from the unlabeled hash table
 * @net: network namespace
 * @dev_name: interface name
 * @addr: IP address in network byte order
 * @mask: address mask in network byte order
 * @addr_len: length of address/mask (4 for IPv4, 16 for IPv6)
 * @audit_info: NetLabel audit information
 *
 * Description:
 * Removes and existing entry from the unlabeled connection hash table.
 * Returns zero on success, negative values on failure.
 *
 */
int netlbl_unlhsh_remove(struct net *net,
			 const char *dev_name,
			 const void *addr,
			 const void *mask,
			 u32 addr_len,
			 struct netlbl_audit *audit_info)
{
	int ret_val;
	struct net_device *dev;
	struct netlbl_unlhsh_iface *iface;

	if (addr_len != sizeof(struct in_addr) &&
	    addr_len != sizeof(struct in6_addr))
		return -EINVAL;

	rcu_read_lock();
	if (dev_name != NULL) {
		dev = dev_get_by_name_rcu(net, dev_name);
		if (dev == NULL) {
			ret_val = -ENODEV;
			goto unlhsh_remove_return;
		}
		iface = netlbl_unlhsh_search_iface(dev->ifindex);
	} else
		iface = rcu_dereference(netlbl_unlhsh_def);
	if (iface == NULL) {
		ret_val = -ENOENT;
		goto unlhsh_remove_return;
	}
	switch (addr_len) {
	case sizeof(struct in_addr):
		ret_val = netlbl_unlhsh_remove_addr4(net,
						     iface, addr, mask,
						     audit_info);
		break;
#if IS_ENABLED(CONFIG_IPV6)
	case sizeof(struct in6_addr):
		ret_val = netlbl_unlhsh_remove_addr6(net,
						     iface, addr, mask,
						     audit_info);
		break;
#endif /* IPv6 */
	default:
		ret_val = -EINVAL;
	}
	if (ret_val == 0) {
		netlbl_unlhsh_condremove_iface(iface);
		atomic_dec(&netlabel_mgmt_protocount);
	}

unlhsh_remove_return:
	rcu_read_unlock();
	return ret_val;
}

/*
 * General Helper Functions
 */

/**
 * netlbl_unlhsh_netdev_handler - Network device notification handler
 * @this: notifier block
 * @event: the event
 * @ptr: the netdevice notifier info (cast to void)
 *
 * Description:
 * Handle network device events, although at present all we care about is a
 * network device going away.  In the case of a device going away we clear any
 * related entries from the unlabeled connection hash table.
 *
 */
static int netlbl_unlhsh_netdev_handler(struct notifier_block *this,
					unsigned long event, void *ptr)
{
	struct net_device *dev = netdev_notifier_info_to_dev(ptr);
	struct netlbl_unlhsh_iface *iface = NULL;

	if (!net_eq(dev_net(dev), &init_net))
		return NOTIFY_DONE;

	/* XXX - should this be a check for NETDEV_DOWN or _UNREGISTER? */
	if (event == NETDEV_DOWN) {
		spin_lock(&netlbl_unlhsh_lock);
		iface = netlbl_unlhsh_search_iface(dev->ifindex);
		if (iface != NULL && iface->valid) {
			iface->valid = 0;
			list_del_rcu(&iface->list);
		} else
			iface = NULL;
		spin_unlock(&netlbl_unlhsh_lock);
	}

	if (iface != NULL)
		call_rcu(&iface->rcu, netlbl_unlhsh_free_iface);

	return NOTIFY_DONE;
}

/**
 * netlbl_unlabel_acceptflg_set - Set the unlabeled accept flag
 * @value: desired value
 * @audit_info: NetLabel audit information
 *
 * Description:
 * Set the value of the unlabeled accept flag to @value.
 *
 */
static void netlbl_unlabel_acceptflg_set(u8 value,
					 struct netlbl_audit *audit_info)
{
	struct audit_buffer *audit_buf;
	u8 old_val;

	old_val = netlabel_unlabel_acceptflg;
	netlabel_unlabel_acceptflg = value;
	audit_buf = netlbl_audit_start_common(AUDIT_MAC_UNLBL_ALLOW,
					      audit_info);
	if (audit_buf != NULL) {
		audit_log_format(audit_buf,
				 " unlbl_accept=%u old=%u", value, old_val);
		audit_log_end(audit_buf);
	}
}

/**
 * netlbl_unlabel_addrinfo_get - Get the IPv4/6 address information
 * @info: the Generic NETLINK info block
 * @addr: the IP address
 * @mask: the IP address mask
 * @len: the address length
 *
 * Description:
 * Examine the Generic NETLINK message and extract the IP address information.
 * Returns zero on success, negative values on failure.
 *
 */
static int netlbl_unlabel_addrinfo_get(struct genl_info *info,
				       void **addr,
				       void **mask,
				       u32 *len)
{
	u32 addr_len;

	if (info->attrs[NLBL_UNLABEL_A_IPV4ADDR] &&
	    info->attrs[NLBL_UNLABEL_A_IPV4MASK]) {
		addr_len = nla_len(info->attrs[NLBL_UNLABEL_A_IPV4ADDR]);
		if (addr_len != sizeof(struct in_addr) &&
		    addr_len != nla_len(info->attrs[NLBL_UNLABEL_A_IPV4MASK]))
			return -EINVAL;
		*len = addr_len;
		*addr = nla_data(info->attrs[NLBL_UNLABEL_A_IPV4ADDR]);
		*mask = nla_data(info->attrs[NLBL_UNLABEL_A_IPV4MASK]);
		return 0;
	} else if (info->attrs[NLBL_UNLABEL_A_IPV6ADDR]) {
		addr_len = nla_len(info->attrs[NLBL_UNLABEL_A_IPV6ADDR]);
		if (addr_len != sizeof(struct in6_addr) &&
		    addr_len != nla_len(info->attrs[NLBL_UNLABEL_A_IPV6MASK]))
			return -EINVAL;
		*len = addr_len;
		*addr = nla_data(info->attrs[NLBL_UNLABEL_A_IPV6ADDR]);
		*mask = nla_data(info->attrs[NLBL_UNLABEL_A_IPV6MASK]);
		return 0;
	}

	return -EINVAL;
}

/*
 * NetLabel Command Handlers
 */

/**
 * netlbl_unlabel_accept - Handle an ACCEPT message
 * @skb: the NETLINK buffer
 * @info: the Generic NETLINK info block
 *
 * Description:
 * Process a user generated ACCEPT message and set the accept flag accordingly.
 * Returns zero on success, negative values on failure.
 *
 */
static int netlbl_unlabel_accept(struct sk_buff *skb, struct genl_info *info)
{
	u8 value;
	struct netlbl_audit audit_info;

	if (info->attrs[NLBL_UNLABEL_A_ACPTFLG]) {
		value = nla_get_u8(info->attrs[NLBL_UNLABEL_A_ACPTFLG]);
		if (value == 1 || value == 0) {
			netlbl_netlink_auditinfo(skb, &audit_info);
			netlbl_unlabel_acceptflg_set(value, &audit_info);
			return 0;
		}
	}

	return -EINVAL;
}

/**
 * netlbl_unlabel_list - Handle a LIST message
 * @skb: the NETLINK buffer
 * @info: the Generic NETLINK info block
 *
 * Description:
 * Process a user generated LIST message and respond with the current status.
 * Returns zero on success, negative values on failure.
 *
 */
static int netlbl_unlabel_list(struct sk_buff *skb, struct genl_info *info)
{
	int ret_val = -EINVAL;
	struct sk_buff *ans_skb;
	void *data;

	ans_skb = nlmsg_new(NLMSG_DEFAULT_SIZE, GFP_KERNEL);
	if (ans_skb == NULL)
		goto list_failure;
	data = genlmsg_put_reply(ans_skb, info, &netlbl_unlabel_gnl_family,
				 0, NLBL_UNLABEL_C_LIST);
	if (data == NULL) {
		ret_val = -ENOMEM;
		goto list_failure;
	}

	ret_val = nla_put_u8(ans_skb,
			     NLBL_UNLABEL_A_ACPTFLG,
			     netlabel_unlabel_acceptflg);
	if (ret_val != 0)
		goto list_failure;

	genlmsg_end(ans_skb, data);
	return genlmsg_reply(ans_skb, info);

list_failure:
	kfree_skb(ans_skb);
	return ret_val;
}

/**
 * netlbl_unlabel_staticadd - Handle a STATICADD message
 * @skb: the NETLINK buffer
 * @info: the Generic NETLINK info block
 *
 * Description:
 * Process a user generated STATICADD message and add a new unlabeled
 * connection entry to the hash table.  Returns zero on success, negative
 * values on failure.
 *
 */
static int netlbl_unlabel_staticadd(struct sk_buff *skb,
				    struct genl_info *info)
{
	int ret_val;
	char *dev_name;
	void *addr;
	void *mask;
	u32 addr_len;
	u32 secid;
	struct netlbl_audit audit_info;

	/* Don't allow users to add both IPv4 and IPv6 addresses for a
	 * single entry.  However, allow users to create two entries, one each
	 * for IPv4 and IPv4, with the same LSM security context which should
	 * achieve the same result. */
	if (!info->attrs[NLBL_UNLABEL_A_SECCTX] ||
	    !info->attrs[NLBL_UNLABEL_A_IFACE] ||
	    !((!info->attrs[NLBL_UNLABEL_A_IPV4ADDR] ||
	       !info->attrs[NLBL_UNLABEL_A_IPV4MASK]) ^
	      (!info->attrs[NLBL_UNLABEL_A_IPV6ADDR] ||
	       !info->attrs[NLBL_UNLABEL_A_IPV6MASK])))
		return -EINVAL;

	netlbl_netlink_auditinfo(skb, &audit_info);

	ret_val = netlbl_unlabel_addrinfo_get(info, &addr, &mask, &addr_len);
	if (ret_val != 0)
		return ret_val;
	dev_name = nla_data(info->attrs[NLBL_UNLABEL_A_IFACE]);
	ret_val = security_secctx_to_secid(
		                  nla_data(info->attrs[NLBL_UNLABEL_A_SECCTX]),
				  nla_len(info->attrs[NLBL_UNLABEL_A_SECCTX]),
				  &secid);
	if (ret_val != 0)
		return ret_val;

	return netlbl_unlhsh_add(&init_net,
				 dev_name, addr, mask, addr_len, secid,
				 &audit_info);
}

/**
 * netlbl_unlabel_staticadddef - Handle a STATICADDDEF message
 * @skb: the NETLINK buffer
 * @info: the Generic NETLINK info block
 *
 * Description:
 * Process a user generated STATICADDDEF message and add a new default
 * unlabeled connection entry.  Returns zero on success, negative values on
 * failure.
 *
 */
static int netlbl_unlabel_staticadddef(struct sk_buff *skb,
				       struct genl_info *info)
{
	int ret_val;
	void *addr;
	void *mask;
	u32 addr_len;
	u32 secid;
	struct netlbl_audit audit_info;

	/* Don't allow users to add both IPv4 and IPv6 addresses for a
	 * single entry.  However, allow users to create two entries, one each
	 * for IPv4 and IPv6, with the same LSM security context which should
	 * achieve the same result. */
	if (!info->attrs[NLBL_UNLABEL_A_SECCTX] ||
	    !((!info->attrs[NLBL_UNLABEL_A_IPV4ADDR] ||
	       !info->attrs[NLBL_UNLABEL_A_IPV4MASK]) ^
	      (!info->attrs[NLBL_UNLABEL_A_IPV6ADDR] ||
	       !info->attrs[NLBL_UNLABEL_A_IPV6MASK])))
		return -EINVAL;

	netlbl_netlink_auditinfo(skb, &audit_info);

	ret_val = netlbl_unlabel_addrinfo_get(info, &addr, &mask, &addr_len);
	if (ret_val != 0)
		return ret_val;
	ret_val = security_secctx_to_secid(
		                  nla_data(info->attrs[NLBL_UNLABEL_A_SECCTX]),
				  nla_len(info->attrs[NLBL_UNLABEL_A_SECCTX]),
				  &secid);
	if (ret_val != 0)
		return ret_val;

	return netlbl_unlhsh_add(&init_net,
				 NULL, addr, mask, addr_len, secid,
				 &audit_info);
}

/**
 * netlbl_unlabel_staticremove - Handle a STATICREMOVE message
 * @skb: the NETLINK buffer
 * @info: the Generic NETLINK info block
 *
 * Description:
 * Process a user generated STATICREMOVE message and remove the specified
 * unlabeled connection entry.  Returns zero on success, negative values on
 * failure.
 *
 */
static int netlbl_unlabel_staticremove(struct sk_buff *skb,
				       struct genl_info *info)
{
	int ret_val;
	char *dev_name;
	void *addr;
	void *mask;
	u32 addr_len;
	struct netlbl_audit audit_info;

	/* See the note in netlbl_unlabel_staticadd() about not allowing both
	 * IPv4 and IPv6 in the same entry. */
	if (!info->attrs[NLBL_UNLABEL_A_IFACE] ||
	    !((!info->attrs[NLBL_UNLABEL_A_IPV4ADDR] ||
	       !info->attrs[NLBL_UNLABEL_A_IPV4MASK]) ^
	      (!info->attrs[NLBL_UNLABEL_A_IPV6ADDR] ||
	       !info->attrs[NLBL_UNLABEL_A_IPV6MASK])))
		return -EINVAL;

	netlbl_netlink_auditinfo(skb, &audit_info);

	ret_val = netlbl_unlabel_addrinfo_get(info, &addr, &mask, &addr_len);
	if (ret_val != 0)
		return ret_val;
	dev_name = nla_data(info->attrs[NLBL_UNLABEL_A_IFACE]);

	return netlbl_unlhsh_remove(&init_net,
				    dev_name, addr, mask, addr_len,
				    &audit_info);
}

/**
 * netlbl_unlabel_staticremovedef - Handle a STATICREMOVEDEF message
 * @skb: the NETLINK buffer
 * @info: the Generic NETLINK info block
 *
 * Description:
 * Process a user generated STATICREMOVEDEF message and remove the default
 * unlabeled connection entry.  Returns zero on success, negative values on
 * failure.
 *
 */
static int netlbl_unlabel_staticremovedef(struct sk_buff *skb,
					  struct genl_info *info)
{
	int ret_val;
	void *addr;
	void *mask;
	u32 addr_len;
	struct netlbl_audit audit_info;

	/* See the note in netlbl_unlabel_staticadd() about not allowing both
	 * IPv4 and IPv6 in the same entry. */
	if (!((!info->attrs[NLBL_UNLABEL_A_IPV4ADDR] ||
	       !info->attrs[NLBL_UNLABEL_A_IPV4MASK]) ^
	      (!info->attrs[NLBL_UNLABEL_A_IPV6ADDR] ||
	       !info->attrs[NLBL_UNLABEL_A_IPV6MASK])))
		return -EINVAL;

	netlbl_netlink_auditinfo(skb, &audit_info);

	ret_val = netlbl_unlabel_addrinfo_get(info, &addr, &mask, &addr_len);
	if (ret_val != 0)
		return ret_val;

	return netlbl_unlhsh_remove(&init_net,
				    NULL, addr, mask, addr_len,
				    &audit_info);
}


/**
 * netlbl_unlabel_staticlist_gen - Generate messages for STATICLIST[DEF]
 * @cmd: command/message
 * @iface: the interface entry
 * @addr4: the IPv4 address entry
 * @addr6: the IPv6 address entry
 * @arg: the netlbl_unlhsh_walk_arg structure
 *
 * Description:
 * This function is designed to be used to generate a response for a
 * STATICLIST or STATICLISTDEF message.  When called either @addr4 or @addr6
 * can be specified, not both, the other unspecified entry should be set to
 * NULL by the caller.  Returns the size of the message on success, negative
 * values on failure.
 *
 */
static int netlbl_unlabel_staticlist_gen(u32 cmd,
				       const struct netlbl_unlhsh_iface *iface,
				       const struct netlbl_unlhsh_addr4 *addr4,
				       const struct netlbl_unlhsh_addr6 *addr6,
				       void *arg)
{
	int ret_val = -ENOMEM;
	struct netlbl_unlhsh_walk_arg *cb_arg = arg;
	struct net_device *dev;
	void *data;
	u32 secid;
	char *secctx;
	u32 secctx_len;

	data = genlmsg_put(cb_arg->skb, NETLINK_CB(cb_arg->nl_cb->skb).portid,
			   cb_arg->seq, &netlbl_unlabel_gnl_family,
			   NLM_F_MULTI, cmd);
	if (data == NULL)
		goto list_cb_failure;

	if (iface->ifindex > 0) {
		dev = dev_get_by_index(&init_net, iface->ifindex);
		if (!dev) {
			ret_val = -ENODEV;
			goto list_cb_failure;
		}
		ret_val = nla_put_string(cb_arg->skb,
					 NLBL_UNLABEL_A_IFACE, dev->name);
		dev_put(dev);
		if (ret_val != 0)
			goto list_cb_failure;
	}

	if (addr4) {
		struct in_addr addr_struct;

		addr_struct.s_addr = addr4->list.addr;
		ret_val = nla_put_in_addr(cb_arg->skb,
					  NLBL_UNLABEL_A_IPV4ADDR,
					  addr_struct.s_addr);
		if (ret_val != 0)
			goto list_cb_failure;

		addr_struct.s_addr = addr4->list.mask;
		ret_val = nla_put_in_addr(cb_arg->skb,
					  NLBL_UNLABEL_A_IPV4MASK,
					  addr_struct.s_addr);
		if (ret_val != 0)
			goto list_cb_failure;

		secid = addr4->secid;
	} else {
		ret_val = nla_put_in6_addr(cb_arg->skb,
					   NLBL_UNLABEL_A_IPV6ADDR,
					   &addr6->list.addr);
		if (ret_val != 0)
			goto list_cb_failure;

		ret_val = nla_put_in6_addr(cb_arg->skb,
					   NLBL_UNLABEL_A_IPV6MASK,
					   &addr6->list.mask);
		if (ret_val != 0)
			goto list_cb_failure;

		secid = addr6->secid;
	}

	ret_val = security_secid_to_secctx(secid, &secctx, &secctx_len);
	if (ret_val != 0)
		goto list_cb_failure;
	ret_val = nla_put(cb_arg->skb,
			  NLBL_UNLABEL_A_SECCTX,
			  secctx_len,
			  secctx);
	security_release_secctx(secctx, secctx_len);
	if (ret_val != 0)
		goto list_cb_failure;

	cb_arg->seq++;
	genlmsg_end(cb_arg->skb, data);
	return 0;

list_cb_failure:
	genlmsg_cancel(cb_arg->skb, data);
	return ret_val;
}

/**
 * netlbl_unlabel_staticlist - Handle a STATICLIST message
 * @skb: the NETLINK buffer
 * @cb: the NETLINK callback
 *
 * Description:
 * Process a user generated STATICLIST message and dump the unlabeled
 * connection hash table in a form suitable for use in a kernel generated
 * STATICLIST message.  Returns the length of @skb.
 *
 */
static int netlbl_unlabel_staticlist(struct sk_buff *skb,
				     struct netlink_callback *cb)
{
	struct netlbl_unlhsh_walk_arg cb_arg;
	u32 skip_bkt = cb->args[0];
	u32 skip_chain = cb->args[1];
	u32 skip_addr4 = cb->args[2];
<<<<<<< HEAD
	u32 iter_bkt, iter_chain, iter_addr4 = 0, iter_addr6 = 0;
=======
	u32 iter_bkt, iter_chain = 0, iter_addr4 = 0, iter_addr6 = 0;
>>>>>>> 334d09c2
	struct netlbl_unlhsh_iface *iface;
	struct list_head *iter_list;
	struct netlbl_af4list *addr4;
#if IS_ENABLED(CONFIG_IPV6)
	u32 skip_addr6 = cb->args[3];
	struct netlbl_af6list *addr6;
#endif

	cb_arg.nl_cb = cb;
	cb_arg.skb = skb;
	cb_arg.seq = cb->nlh->nlmsg_seq;

	rcu_read_lock();
	for (iter_bkt = skip_bkt;
	     iter_bkt < rcu_dereference(netlbl_unlhsh)->size;
	     iter_bkt++) {
		iter_list = &rcu_dereference(netlbl_unlhsh)->tbl[iter_bkt];
		list_for_each_entry_rcu(iface, iter_list, list) {
			if (!iface->valid ||
			    iter_chain++ < skip_chain)
				continue;
			netlbl_af4list_foreach_rcu(addr4,
						   &iface->addr4_list) {
				if (iter_addr4++ < skip_addr4)
					continue;
				if (netlbl_unlabel_staticlist_gen(
					      NLBL_UNLABEL_C_STATICLIST,
					      iface,
					      netlbl_unlhsh_addr4_entry(addr4),
					      NULL,
					      &cb_arg) < 0) {
					iter_addr4--;
					iter_chain--;
					goto unlabel_staticlist_return;
				}
			}
			iter_addr4 = 0;
			skip_addr4 = 0;
#if IS_ENABLED(CONFIG_IPV6)
			netlbl_af6list_foreach_rcu(addr6,
						   &iface->addr6_list) {
				if (iter_addr6++ < skip_addr6)
					continue;
				if (netlbl_unlabel_staticlist_gen(
					      NLBL_UNLABEL_C_STATICLIST,
					      iface,
					      NULL,
					      netlbl_unlhsh_addr6_entry(addr6),
					      &cb_arg) < 0) {
					iter_addr6--;
					iter_chain--;
					goto unlabel_staticlist_return;
				}
			}
			iter_addr6 = 0;
			skip_addr6 = 0;
#endif /* IPv6 */
		}
		iter_chain = 0;
		skip_chain = 0;
	}

unlabel_staticlist_return:
	rcu_read_unlock();
	cb->args[0] = iter_bkt;
	cb->args[1] = iter_chain;
	cb->args[2] = iter_addr4;
	cb->args[3] = iter_addr6;
	return skb->len;
}

/**
 * netlbl_unlabel_staticlistdef - Handle a STATICLISTDEF message
 * @skb: the NETLINK buffer
 * @cb: the NETLINK callback
 *
 * Description:
 * Process a user generated STATICLISTDEF message and dump the default
 * unlabeled connection entry in a form suitable for use in a kernel generated
 * STATICLISTDEF message.  Returns the length of @skb.
 *
 */
static int netlbl_unlabel_staticlistdef(struct sk_buff *skb,
					struct netlink_callback *cb)
{
	struct netlbl_unlhsh_walk_arg cb_arg;
	struct netlbl_unlhsh_iface *iface;
	u32 iter_addr4 = 0, iter_addr6 = 0;
	struct netlbl_af4list *addr4;
#if IS_ENABLED(CONFIG_IPV6)
	struct netlbl_af6list *addr6;
#endif

	cb_arg.nl_cb = cb;
	cb_arg.skb = skb;
	cb_arg.seq = cb->nlh->nlmsg_seq;

	rcu_read_lock();
	iface = rcu_dereference(netlbl_unlhsh_def);
	if (iface == NULL || !iface->valid)
		goto unlabel_staticlistdef_return;

	netlbl_af4list_foreach_rcu(addr4, &iface->addr4_list) {
		if (iter_addr4++ < cb->args[0])
			continue;
		if (netlbl_unlabel_staticlist_gen(NLBL_UNLABEL_C_STATICLISTDEF,
					      iface,
					      netlbl_unlhsh_addr4_entry(addr4),
					      NULL,
					      &cb_arg) < 0) {
			iter_addr4--;
			goto unlabel_staticlistdef_return;
		}
	}
#if IS_ENABLED(CONFIG_IPV6)
	netlbl_af6list_foreach_rcu(addr6, &iface->addr6_list) {
		if (iter_addr6++ < cb->args[1])
			continue;
		if (netlbl_unlabel_staticlist_gen(NLBL_UNLABEL_C_STATICLISTDEF,
					      iface,
					      NULL,
					      netlbl_unlhsh_addr6_entry(addr6),
					      &cb_arg) < 0) {
			iter_addr6--;
			goto unlabel_staticlistdef_return;
		}
	}
#endif /* IPv6 */

unlabel_staticlistdef_return:
	rcu_read_unlock();
	cb->args[0] = iter_addr4;
	cb->args[1] = iter_addr6;
	return skb->len;
}

/*
 * NetLabel Generic NETLINK Command Definitions
 */

static const struct genl_small_ops netlbl_unlabel_genl_ops[] = {
	{
	.cmd = NLBL_UNLABEL_C_STATICADD,
	.validate = GENL_DONT_VALIDATE_STRICT | GENL_DONT_VALIDATE_DUMP,
	.flags = GENL_ADMIN_PERM,
	.doit = netlbl_unlabel_staticadd,
	.dumpit = NULL,
	},
	{
	.cmd = NLBL_UNLABEL_C_STATICREMOVE,
	.validate = GENL_DONT_VALIDATE_STRICT | GENL_DONT_VALIDATE_DUMP,
	.flags = GENL_ADMIN_PERM,
	.doit = netlbl_unlabel_staticremove,
	.dumpit = NULL,
	},
	{
	.cmd = NLBL_UNLABEL_C_STATICLIST,
	.validate = GENL_DONT_VALIDATE_STRICT | GENL_DONT_VALIDATE_DUMP,
	.flags = 0,
	.doit = NULL,
	.dumpit = netlbl_unlabel_staticlist,
	},
	{
	.cmd = NLBL_UNLABEL_C_STATICADDDEF,
	.validate = GENL_DONT_VALIDATE_STRICT | GENL_DONT_VALIDATE_DUMP,
	.flags = GENL_ADMIN_PERM,
	.doit = netlbl_unlabel_staticadddef,
	.dumpit = NULL,
	},
	{
	.cmd = NLBL_UNLABEL_C_STATICREMOVEDEF,
	.validate = GENL_DONT_VALIDATE_STRICT | GENL_DONT_VALIDATE_DUMP,
	.flags = GENL_ADMIN_PERM,
	.doit = netlbl_unlabel_staticremovedef,
	.dumpit = NULL,
	},
	{
	.cmd = NLBL_UNLABEL_C_STATICLISTDEF,
	.validate = GENL_DONT_VALIDATE_STRICT | GENL_DONT_VALIDATE_DUMP,
	.flags = 0,
	.doit = NULL,
	.dumpit = netlbl_unlabel_staticlistdef,
	},
	{
	.cmd = NLBL_UNLABEL_C_ACCEPT,
	.validate = GENL_DONT_VALIDATE_STRICT | GENL_DONT_VALIDATE_DUMP,
	.flags = GENL_ADMIN_PERM,
	.doit = netlbl_unlabel_accept,
	.dumpit = NULL,
	},
	{
	.cmd = NLBL_UNLABEL_C_LIST,
	.validate = GENL_DONT_VALIDATE_STRICT | GENL_DONT_VALIDATE_DUMP,
	.flags = 0,
	.doit = netlbl_unlabel_list,
	.dumpit = NULL,
	},
};

static struct genl_family netlbl_unlabel_gnl_family __ro_after_init = {
	.hdrsize = 0,
	.name = NETLBL_NLTYPE_UNLABELED_NAME,
	.version = NETLBL_PROTO_VERSION,
	.maxattr = NLBL_UNLABEL_A_MAX,
	.policy = netlbl_unlabel_genl_policy,
	.module = THIS_MODULE,
	.small_ops = netlbl_unlabel_genl_ops,
	.n_small_ops = ARRAY_SIZE(netlbl_unlabel_genl_ops),
};

/*
 * NetLabel Generic NETLINK Protocol Functions
 */

/**
 * netlbl_unlabel_genl_init - Register the Unlabeled NetLabel component
 *
 * Description:
 * Register the unlabeled packet NetLabel component with the Generic NETLINK
 * mechanism.  Returns zero on success, negative values on failure.
 *
 */
int __init netlbl_unlabel_genl_init(void)
{
	return genl_register_family(&netlbl_unlabel_gnl_family);
}

/*
 * NetLabel KAPI Hooks
 */

static struct notifier_block netlbl_unlhsh_netdev_notifier = {
	.notifier_call = netlbl_unlhsh_netdev_handler,
};

/**
 * netlbl_unlabel_init - Initialize the unlabeled connection hash table
 * @size: the number of bits to use for the hash buckets
 *
 * Description:
 * Initializes the unlabeled connection hash table and registers a network
 * device notification handler.  This function should only be called by the
 * NetLabel subsystem itself during initialization.  Returns zero on success,
 * non-zero values on error.
 *
 */
int __init netlbl_unlabel_init(u32 size)
{
	u32 iter;
	struct netlbl_unlhsh_tbl *hsh_tbl;

	if (size == 0)
		return -EINVAL;

	hsh_tbl = kmalloc(sizeof(*hsh_tbl), GFP_KERNEL);
	if (hsh_tbl == NULL)
		return -ENOMEM;
	hsh_tbl->size = 1 << size;
	hsh_tbl->tbl = kcalloc(hsh_tbl->size,
			       sizeof(struct list_head),
			       GFP_KERNEL);
	if (hsh_tbl->tbl == NULL) {
		kfree(hsh_tbl);
		return -ENOMEM;
	}
	for (iter = 0; iter < hsh_tbl->size; iter++)
		INIT_LIST_HEAD(&hsh_tbl->tbl[iter]);

	spin_lock(&netlbl_unlhsh_lock);
	rcu_assign_pointer(netlbl_unlhsh, hsh_tbl);
	spin_unlock(&netlbl_unlhsh_lock);

	register_netdevice_notifier(&netlbl_unlhsh_netdev_notifier);

	return 0;
}

/**
 * netlbl_unlabel_getattr - Get the security attributes for an unlabled packet
 * @skb: the packet
 * @family: protocol family
 * @secattr: the security attributes
 *
 * Description:
 * Determine the security attributes, if any, for an unlabled packet and return
 * them in @secattr.  Returns zero on success and negative values on failure.
 *
 */
int netlbl_unlabel_getattr(const struct sk_buff *skb,
			   u16 family,
			   struct netlbl_lsm_secattr *secattr)
{
	struct netlbl_unlhsh_iface *iface;

	rcu_read_lock();
	iface = netlbl_unlhsh_search_iface(skb->skb_iif);
	if (iface == NULL)
		iface = rcu_dereference(netlbl_unlhsh_def);
	if (iface == NULL || !iface->valid)
		goto unlabel_getattr_nolabel;

#if IS_ENABLED(CONFIG_IPV6)
	/* When resolving a fallback label, check the sk_buff version as
	 * it is possible (e.g. SCTP) to have family = PF_INET6 while
	 * receiving ip_hdr(skb)->version = 4.
	 */
	if (family == PF_INET6 && ip_hdr(skb)->version == 4)
		family = PF_INET;
#endif /* IPv6 */

	switch (family) {
	case PF_INET: {
		struct iphdr *hdr4;
		struct netlbl_af4list *addr4;

		hdr4 = ip_hdr(skb);
		addr4 = netlbl_af4list_search(hdr4->saddr,
					      &iface->addr4_list);
		if (addr4 == NULL)
			goto unlabel_getattr_nolabel;
		secattr->attr.secid = netlbl_unlhsh_addr4_entry(addr4)->secid;
		break;
	}
#if IS_ENABLED(CONFIG_IPV6)
	case PF_INET6: {
		struct ipv6hdr *hdr6;
		struct netlbl_af6list *addr6;

		hdr6 = ipv6_hdr(skb);
		addr6 = netlbl_af6list_search(&hdr6->saddr,
					      &iface->addr6_list);
		if (addr6 == NULL)
			goto unlabel_getattr_nolabel;
		secattr->attr.secid = netlbl_unlhsh_addr6_entry(addr6)->secid;
		break;
	}
#endif /* IPv6 */
	default:
		goto unlabel_getattr_nolabel;
	}
	rcu_read_unlock();

	secattr->flags |= NETLBL_SECATTR_SECID;
	secattr->type = NETLBL_NLTYPE_UNLABELED;
	return 0;

unlabel_getattr_nolabel:
	rcu_read_unlock();
	if (netlabel_unlabel_acceptflg == 0)
		return -ENOMSG;
	secattr->type = NETLBL_NLTYPE_UNLABELED;
	return 0;
}

/**
 * netlbl_unlabel_defconf - Set the default config to allow unlabeled packets
 *
 * Description:
 * Set the default NetLabel configuration to allow incoming unlabeled packets
 * and to send unlabeled network traffic by default.
 *
 */
int __init netlbl_unlabel_defconf(void)
{
	int ret_val;
	struct netlbl_dom_map *entry;
	struct netlbl_audit audit_info;

	/* Only the kernel is allowed to call this function and the only time
	 * it is called is at bootup before the audit subsystem is reporting
	 * messages so don't worry to much about these values. */
	security_task_getsecid(current, &audit_info.secid);
	audit_info.loginuid = GLOBAL_ROOT_UID;
	audit_info.sessionid = 0;

	entry = kzalloc(sizeof(*entry), GFP_KERNEL);
	if (entry == NULL)
		return -ENOMEM;
	entry->family = AF_UNSPEC;
	entry->def.type = NETLBL_NLTYPE_UNLABELED;
	ret_val = netlbl_domhsh_add_default(entry, &audit_info);
	if (ret_val != 0)
		return ret_val;

	netlbl_unlabel_acceptflg_set(1, &audit_info);

	return 0;
}<|MERGE_RESOLUTION|>--- conflicted
+++ resolved
@@ -1167,11 +1167,7 @@
 	u32 skip_bkt = cb->args[0];
 	u32 skip_chain = cb->args[1];
 	u32 skip_addr4 = cb->args[2];
-<<<<<<< HEAD
-	u32 iter_bkt, iter_chain, iter_addr4 = 0, iter_addr6 = 0;
-=======
 	u32 iter_bkt, iter_chain = 0, iter_addr4 = 0, iter_addr6 = 0;
->>>>>>> 334d09c2
 	struct netlbl_unlhsh_iface *iface;
 	struct list_head *iter_list;
 	struct netlbl_af4list *addr4;
