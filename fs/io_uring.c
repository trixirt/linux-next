--- conflicted
+++ resolved
@@ -2866,16 +2866,6 @@
 	return iov_iter_count(&req->io->rw.iter);
 }
 
-static ssize_t io_import_iovec(int rw, struct io_kiocb *req,
-			       struct iovec **iovec, struct iov_iter *iter,
-			       bool needs_lock)
-{
-	if (!req->io)
-		return __io_import_iovec(rw, req, iovec, iter, needs_lock);
-	*iovec = NULL;
-	return iov_iter_count(&req->io->rw.iter);
-}
-
 static inline loff_t *io_kiocb_ppos(struct kiocb *kiocb)
 {
 	return kiocb->ki_filp->f_mode & FMODE_STREAM ? NULL : &kiocb->ki_pos;
@@ -3003,14 +2993,8 @@
 	struct iovec *iov;
 	ssize_t ret;
 
-<<<<<<< HEAD
 	iorw->iter.iov = iov = iorw->fast_iov;
 	ret = __io_import_iovec(rw, req, &iov, &iorw->iter, !force_nonblock);
-=======
-	iorw->iter.iov = iorw->fast_iov;
-	ret = __io_import_iovec(rw, req, (struct iovec **) &iorw->iter.iov,
-				&iorw->iter, !force_nonblock);
->>>>>>> c186eef9
 	if (unlikely(ret < 0))
 		return ret;
 
@@ -3118,10 +3102,7 @@
 	wait->wait.flags = 0;
 	INIT_LIST_HEAD(&wait->wait.entry);
 	kiocb->ki_flags |= IOCB_WAITQ;
-<<<<<<< HEAD
 	kiocb->ki_flags &= ~IOCB_NOWAIT;
-=======
->>>>>>> c186eef9
 	kiocb->ki_waitq = wait;
 
 	io_get_req_task(req);
@@ -8164,7 +8145,6 @@
 	io_timeout_remove_link(ctx, req);
 }
 
-<<<<<<< HEAD
 static void io_cancel_defer_files(struct io_ring_ctx *ctx,
 				  struct files_struct *files)
 {
@@ -8190,8 +8170,6 @@
 	}
 }
 
-=======
->>>>>>> c186eef9
 static void io_uring_cancel_files(struct io_ring_ctx *ctx,
 				  struct files_struct *files)
 {
@@ -8227,11 +8205,8 @@
 		/* cancel this request, or head link requests */
 		io_attempt_cancel(ctx, cancel_req);
 		io_put_req(cancel_req);
-<<<<<<< HEAD
 		/* cancellations _may_ trigger task work */
 		io_run_task_work();
-=======
->>>>>>> c186eef9
 		schedule();
 		finish_wait(&ctx->inflight_wait, &wait);
 	}
