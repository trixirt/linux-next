/* SPDX-License-Identifier: GPL-2.0 */
#ifndef __BLK_NULL_BLK_H
#define __BLK_NULL_BLK_H

#include <linux/blkdev.h>
#include <linux/slab.h>
#include <linux/blk-mq.h>
#include <linux/hrtimer.h>
#include <linux/configfs.h>
#include <linux/badblocks.h>
#include <linux/fault-inject.h>

struct nullb_cmd {
	struct list_head list;
	struct llist_node ll_list;
	struct __call_single_data csd;
	struct request *rq;
	struct bio *bio;
	unsigned int tag;
	blk_status_t error;
	struct nullb_queue *nq;
	struct hrtimer timer;
};

struct nullb_queue {
	unsigned long *tag_map;
	wait_queue_head_t wait;
	unsigned int queue_depth;
	struct nullb_device *dev;
	unsigned int requeue_selection;

	struct nullb_cmd *cmds;
};

struct nullb_device {
	struct nullb *nullb;
	struct config_item item;
	struct radix_tree_root data; /* data stored in the disk */
	struct radix_tree_root cache; /* disk cache data */
	unsigned long flags; /* device flags */
	unsigned int curr_cache;
	struct badblocks badblocks;

	unsigned int nr_zones;
	struct blk_zone *zones;
	sector_t zone_size_sects;

	unsigned long size; /* device size in MB */
	unsigned long completion_nsec; /* time in ns to complete a request */
	unsigned long cache_size; /* disk cache size in MB */
	unsigned long zone_size; /* zone size in MB if device is zoned */
	unsigned int submit_queues; /* number of submission queues */
	unsigned int home_node; /* home node for the device */
	unsigned int queue_mode; /* block interface */
	unsigned int blocksize; /* block size */
	unsigned int irqmode; /* IRQ completion handler */
	unsigned int hw_queue_depth; /* queue depth */
	unsigned int index; /* index of the disk, only valid with a disk */
	unsigned int mbps; /* Bandwidth throttle cap (in MB/s) */
	bool blocking; /* blocking blk-mq device */
	bool use_per_node_hctx; /* use per-node allocation for hardware context */
	bool power; /* power on/off the device */
	bool memory_backed; /* if data is stored in memory */
	bool discard; /* if support discard */
	bool zoned; /* if device is zoned */
};

struct nullb {
	struct nullb_device *dev;
	struct list_head list;
	unsigned int index;
	struct request_queue *q;
	struct gendisk *disk;
	struct blk_mq_tag_set *tag_set;
	struct blk_mq_tag_set __tag_set;
	unsigned int queue_depth;
	atomic_long_t cur_bytes;
	struct hrtimer bw_timer;
	unsigned long cache_flush_pos;
	spinlock_t lock;

	struct nullb_queue *queues;
	unsigned int nr_queues;
	char disk_name[DISK_NAME_LEN];
};

#ifdef CONFIG_BLK_DEV_ZONED
int null_zone_init(struct nullb_device *dev);
void null_zone_exit(struct nullb_device *dev);
<<<<<<< HEAD
blk_status_t null_zone_report(struct nullb *nullb, struct bio *bio);
=======
int null_zone_report(struct gendisk *disk, sector_t sector,
		     struct blk_zone *zones, unsigned int *nr_zones,
		     gfp_t gfp_mask);
>>>>>>> 0fd79184
void null_zone_write(struct nullb_cmd *cmd, sector_t sector,
			unsigned int nr_sectors);
void null_zone_reset(struct nullb_cmd *cmd, sector_t sector);
#else
static inline int null_zone_init(struct nullb_device *dev)
{
	return -EINVAL;
}
static inline void null_zone_exit(struct nullb_device *dev) {}
<<<<<<< HEAD
static inline blk_status_t null_zone_report(struct nullb *nullb,
					    struct bio *bio)
=======
static inline int null_zone_report(struct gendisk *disk, sector_t sector,
				   struct blk_zone *zones,
				   unsigned int *nr_zones, gfp_t gfp_mask)
>>>>>>> 0fd79184
{
	return -EOPNOTSUPP;
}
static inline void null_zone_write(struct nullb_cmd *cmd, sector_t sector,
				   unsigned int nr_sectors)
{
}
static inline void null_zone_reset(struct nullb_cmd *cmd, sector_t sector) {}
#endif /* CONFIG_BLK_DEV_ZONED */
#endif /* __NULL_BLK_H */<|MERGE_RESOLUTION|>--- conflicted
+++ resolved
@@ -87,13 +87,9 @@
 #ifdef CONFIG_BLK_DEV_ZONED
 int null_zone_init(struct nullb_device *dev);
 void null_zone_exit(struct nullb_device *dev);
-<<<<<<< HEAD
-blk_status_t null_zone_report(struct nullb *nullb, struct bio *bio);
-=======
 int null_zone_report(struct gendisk *disk, sector_t sector,
 		     struct blk_zone *zones, unsigned int *nr_zones,
 		     gfp_t gfp_mask);
->>>>>>> 0fd79184
 void null_zone_write(struct nullb_cmd *cmd, sector_t sector,
 			unsigned int nr_sectors);
 void null_zone_reset(struct nullb_cmd *cmd, sector_t sector);
@@ -103,14 +99,9 @@
 	return -EINVAL;
 }
 static inline void null_zone_exit(struct nullb_device *dev) {}
-<<<<<<< HEAD
-static inline blk_status_t null_zone_report(struct nullb *nullb,
-					    struct bio *bio)
-=======
 static inline int null_zone_report(struct gendisk *disk, sector_t sector,
 				   struct blk_zone *zones,
 				   unsigned int *nr_zones, gfp_t gfp_mask)
->>>>>>> 0fd79184
 {
 	return -EOPNOTSUPP;
 }
