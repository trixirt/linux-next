// SPDX-License-Identifier: GPL-2.0

#include "misc.h"
#include "ctree.h"
#include "space-info.h"
#include "sysfs.h"
#include "volumes.h"
#include "free-space-cache.h"
#include "ordered-data.h"
#include "transaction.h"
#include "block-group.h"

/*
 * HOW DOES SPACE RESERVATION WORK
 *
 * If you want to know about delalloc specifically, there is a separate comment
 * for that with the delalloc code.  This comment is about how the whole system
 * works generally.
 *
 * BASIC CONCEPTS
 *
 *   1) space_info.  This is the ultimate arbiter of how much space we can use.
 *   There's a description of the bytes_ fields with the struct declaration,
 *   refer to that for specifics on each field.  Suffice it to say that for
 *   reservations we care about total_bytes - SUM(space_info->bytes_) when
 *   determining if there is space to make an allocation.  There is a space_info
 *   for METADATA, SYSTEM, and DATA areas.
 *
 *   2) block_rsv's.  These are basically buckets for every different type of
 *   metadata reservation we have.  You can see the comment in the block_rsv
 *   code on the rules for each type, but generally block_rsv->reserved is how
 *   much space is accounted for in space_info->bytes_may_use.
 *
 *   3) btrfs_calc*_size.  These are the worst case calculations we used based
 *   on the number of items we will want to modify.  We have one for changing
 *   items, and one for inserting new items.  Generally we use these helpers to
 *   determine the size of the block reserves, and then use the actual bytes
 *   values to adjust the space_info counters.
 *
 * MAKING RESERVATIONS, THE NORMAL CASE
 *
 *   We call into either btrfs_reserve_data_bytes() or
 *   btrfs_reserve_metadata_bytes(), depending on which we're looking for, with
 *   num_bytes we want to reserve.
 *
 *   ->reserve
 *     space_info->bytes_may_reserve += num_bytes
 *
 *   ->extent allocation
 *     Call btrfs_add_reserved_bytes() which does
 *     space_info->bytes_may_reserve -= num_bytes
 *     space_info->bytes_reserved += extent_bytes
 *
 *   ->insert reference
 *     Call btrfs_update_block_group() which does
 *     space_info->bytes_reserved -= extent_bytes
 *     space_info->bytes_used += extent_bytes
 *
 * MAKING RESERVATIONS, FLUSHING NORMALLY (non-priority)
 *
 *   Assume we are unable to simply make the reservation because we do not have
 *   enough space
 *
 *   -> __reserve_bytes
 *     create a reserve_ticket with ->bytes set to our reservation, add it to
 *     the tail of space_info->tickets, kick async flush thread
 *
 *   ->handle_reserve_ticket
 *     wait on ticket->wait for ->bytes to be reduced to 0, or ->error to be set
 *     on the ticket.
 *
 *   -> btrfs_async_reclaim_metadata_space/btrfs_async_reclaim_data_space
 *     Flushes various things attempting to free up space.
 *
 *   -> btrfs_try_granting_tickets()
 *     This is called by anything that either subtracts space from
 *     space_info->bytes_may_use, ->bytes_pinned, etc, or adds to the
 *     space_info->total_bytes.  This loops through the ->priority_tickets and
 *     then the ->tickets list checking to see if the reservation can be
 *     completed.  If it can the space is added to space_info->bytes_may_use and
 *     the ticket is woken up.
 *
 *   -> ticket wakeup
 *     Check if ->bytes == 0, if it does we got our reservation and we can carry
 *     on, if not return the appropriate error (ENOSPC, but can be EINTR if we
 *     were interrupted.)
 *
 * MAKING RESERVATIONS, FLUSHING HIGH PRIORITY
 *
 *   Same as the above, except we add ourselves to the
 *   space_info->priority_tickets, and we do not use ticket->wait, we simply
 *   call flush_space() ourselves for the states that are safe for us to call
 *   without deadlocking and hope for the best.
 *
 * THE FLUSHING STATES
 *
 *   Generally speaking we will have two cases for each state, a "nice" state
 *   and a "ALL THE THINGS" state.  In btrfs we delay a lot of work in order to
 *   reduce the locking over head on the various trees, and even to keep from
 *   doing any work at all in the case of delayed refs.  Each of these delayed
 *   things however hold reservations, and so letting them run allows us to
 *   reclaim space so we can make new reservations.
 *
 *   FLUSH_DELAYED_ITEMS
 *     Every inode has a delayed item to update the inode.  Take a simple write
 *     for example, we would update the inode item at write time to update the
 *     mtime, and then again at finish_ordered_io() time in order to update the
 *     isize or bytes.  We keep these delayed items to coalesce these operations
 *     into a single operation done on demand.  These are an easy way to reclaim
 *     metadata space.
 *
 *   FLUSH_DELALLOC
 *     Look at the delalloc comment to get an idea of how much space is reserved
 *     for delayed allocation.  We can reclaim some of this space simply by
 *     running delalloc, but usually we need to wait for ordered extents to
 *     reclaim the bulk of this space.
 *
 *   FLUSH_DELAYED_REFS
 *     We have a block reserve for the outstanding delayed refs space, and every
 *     delayed ref operation holds a reservation.  Running these is a quick way
 *     to reclaim space, but we want to hold this until the end because COW can
 *     churn a lot and we can avoid making some extent tree modifications if we
 *     are able to delay for as long as possible.
 *
 *   ALLOC_CHUNK
 *     We will skip this the first time through space reservation, because of
 *     overcommit and we don't want to have a lot of useless metadata space when
 *     our worst case reservations will likely never come true.
 *
 *   RUN_DELAYED_IPUTS
 *     If we're freeing inodes we're likely freeing checksums, file extent
 *     items, and extent tree items.  Loads of space could be freed up by these
 *     operations, however they won't be usable until the transaction commits.
 *
 *   COMMIT_TRANS
 *     This will commit the transaction.  Historically we had a lot of logic
 *     surrounding whether or not we'd commit the transaction, but this was born
 *     out of a pre-tickets era where we could end up committing the transaction
 *     thousands of times in a row without making progress.  Now thanks to our
 *     ticketing system we know if we're not making progress and can error
 *     everybody out after a few commits rather than burning the disk hoping for
 *     a different answer.
 *
 * OVERCOMMIT
 *
 *   Because we hold so many reservations for metadata we will allow you to
 *   reserve more space than is currently free in the currently allocate
 *   metadata space.  This only happens with metadata, data does not allow
 *   overcommitting.
 *
 *   You can see the current logic for when we allow overcommit in
 *   btrfs_can_overcommit(), but it only applies to unallocated space.  If there
 *   is no unallocated space to be had, all reservations are kept within the
 *   free space in the allocated metadata chunks.
 *
 *   Because of overcommitting, you generally want to use the
 *   btrfs_can_overcommit() logic for metadata allocations, as it does the right
 *   thing with or without extra unallocated space.
 */

u64 __pure btrfs_space_info_used(struct btrfs_space_info *s_info,
			  bool may_use_included)
{
	ASSERT(s_info);
	return s_info->bytes_used + s_info->bytes_reserved +
		s_info->bytes_pinned + s_info->bytes_readonly +
		s_info->bytes_zone_unusable +
		(may_use_included ? s_info->bytes_may_use : 0);
}

/*
 * after adding space to the filesystem, we need to clear the full flags
 * on all the space infos.
 */
void btrfs_clear_space_info_full(struct btrfs_fs_info *info)
{
	struct list_head *head = &info->space_info;
	struct btrfs_space_info *found;

	list_for_each_entry(found, head, list)
		found->full = 0;
}

static int create_space_info(struct btrfs_fs_info *info, u64 flags)
{

	struct btrfs_space_info *space_info;
	int i;
	int ret;

	space_info = kzalloc(sizeof(*space_info), GFP_NOFS);
	if (!space_info)
		return -ENOMEM;

	for (i = 0; i < BTRFS_NR_RAID_TYPES; i++)
		INIT_LIST_HEAD(&space_info->block_groups[i]);
	init_rwsem(&space_info->groups_sem);
	spin_lock_init(&space_info->lock);
	space_info->flags = flags & BTRFS_BLOCK_GROUP_TYPE_MASK;
	space_info->force_alloc = CHUNK_ALLOC_NO_FORCE;
	INIT_LIST_HEAD(&space_info->ro_bgs);
	INIT_LIST_HEAD(&space_info->tickets);
	INIT_LIST_HEAD(&space_info->priority_tickets);
	space_info->clamp = 1;

	ret = btrfs_sysfs_add_space_info_type(info, space_info);
	if (ret)
		return ret;

	list_add(&space_info->list, &info->space_info);
	if (flags & BTRFS_BLOCK_GROUP_DATA)
		info->data_sinfo = space_info;

	return ret;
}

int btrfs_init_space_info(struct btrfs_fs_info *fs_info)
{
	struct btrfs_super_block *disk_super;
	u64 features;
	u64 flags;
	int mixed = 0;
	int ret;

	disk_super = fs_info->super_copy;
	if (!btrfs_super_root(disk_super))
		return -EINVAL;

	features = btrfs_super_incompat_flags(disk_super);
	if (features & BTRFS_FEATURE_INCOMPAT_MIXED_GROUPS)
		mixed = 1;

	flags = BTRFS_BLOCK_GROUP_SYSTEM;
	ret = create_space_info(fs_info, flags);
	if (ret)
		goto out;

	if (mixed) {
		flags = BTRFS_BLOCK_GROUP_METADATA | BTRFS_BLOCK_GROUP_DATA;
		ret = create_space_info(fs_info, flags);
	} else {
		flags = BTRFS_BLOCK_GROUP_METADATA;
		ret = create_space_info(fs_info, flags);
		if (ret)
			goto out;

		flags = BTRFS_BLOCK_GROUP_DATA;
		ret = create_space_info(fs_info, flags);
	}
out:
	return ret;
}

void btrfs_update_space_info(struct btrfs_fs_info *info, u64 flags,
			     u64 total_bytes, u64 bytes_used,
			     u64 bytes_readonly, u64 bytes_zone_unusable,
			     struct btrfs_space_info **space_info)
{
	struct btrfs_space_info *found;
	int factor;

	factor = btrfs_bg_type_to_factor(flags);

	found = btrfs_find_space_info(info, flags);
	ASSERT(found);
	spin_lock(&found->lock);
	found->total_bytes += total_bytes;
	found->disk_total += total_bytes * factor;
	found->bytes_used += bytes_used;
	found->disk_used += bytes_used * factor;
	found->bytes_readonly += bytes_readonly;
	found->bytes_zone_unusable += bytes_zone_unusable;
	if (total_bytes > 0)
		found->full = 0;
	btrfs_try_granting_tickets(info, found);
	spin_unlock(&found->lock);
	*space_info = found;
}

struct btrfs_space_info *btrfs_find_space_info(struct btrfs_fs_info *info,
					       u64 flags)
{
	struct list_head *head = &info->space_info;
	struct btrfs_space_info *found;

	flags &= BTRFS_BLOCK_GROUP_TYPE_MASK;

	list_for_each_entry(found, head, list) {
		if (found->flags & flags)
			return found;
	}
	return NULL;
}

static u64 calc_available_free_space(struct btrfs_fs_info *fs_info,
			  struct btrfs_space_info *space_info,
			  enum btrfs_reserve_flush_enum flush)
{
	u64 profile;
	u64 avail;
	int factor;

	if (space_info->flags & BTRFS_BLOCK_GROUP_SYSTEM)
		profile = btrfs_system_alloc_profile(fs_info);
	else
		profile = btrfs_metadata_alloc_profile(fs_info);

	avail = atomic64_read(&fs_info->free_chunk_space);

	/*
	 * If we have dup, raid1 or raid10 then only half of the free
	 * space is actually usable.  For raid56, the space info used
	 * doesn't include the parity drive, so we don't have to
	 * change the math
	 */
	factor = btrfs_bg_type_to_factor(profile);
	avail = div_u64(avail, factor);

	/*
	 * If we aren't flushing all things, let us overcommit up to
	 * 1/2th of the space. If we can flush, don't let us overcommit
	 * too much, let it overcommit up to 1/8 of the space.
	 */
	if (flush == BTRFS_RESERVE_FLUSH_ALL)
		avail >>= 3;
	else
		avail >>= 1;
	return avail;
}

int btrfs_can_overcommit(struct btrfs_fs_info *fs_info,
			 struct btrfs_space_info *space_info, u64 bytes,
			 enum btrfs_reserve_flush_enum flush)
{
	u64 avail;
	u64 used;

	/* Don't overcommit when in mixed mode */
	if (space_info->flags & BTRFS_BLOCK_GROUP_DATA)
		return 0;

	used = btrfs_space_info_used(space_info, true);
	avail = calc_available_free_space(fs_info, space_info, flush);

	if (used + bytes < space_info->total_bytes + avail)
		return 1;
	return 0;
}

static void remove_ticket(struct btrfs_space_info *space_info,
			  struct reserve_ticket *ticket)
{
	if (!list_empty(&ticket->list)) {
		list_del_init(&ticket->list);
		ASSERT(space_info->reclaim_size >= ticket->bytes);
		space_info->reclaim_size -= ticket->bytes;
	}
}

/*
 * This is for space we already have accounted in space_info->bytes_may_use, so
 * basically when we're returning space from block_rsv's.
 */
void btrfs_try_granting_tickets(struct btrfs_fs_info *fs_info,
				struct btrfs_space_info *space_info)
{
	struct list_head *head;
	enum btrfs_reserve_flush_enum flush = BTRFS_RESERVE_NO_FLUSH;

	lockdep_assert_held(&space_info->lock);

	head = &space_info->priority_tickets;
again:
	while (!list_empty(head)) {
		struct reserve_ticket *ticket;
		u64 used = btrfs_space_info_used(space_info, true);

		ticket = list_first_entry(head, struct reserve_ticket, list);

		/* Check and see if our ticket can be satisfied now. */
		if ((used + ticket->bytes <= space_info->total_bytes) ||
		    btrfs_can_overcommit(fs_info, space_info, ticket->bytes,
					 flush)) {
			btrfs_space_info_update_bytes_may_use(fs_info,
							      space_info,
							      ticket->bytes);
			remove_ticket(space_info, ticket);
			ticket->bytes = 0;
			space_info->tickets_id++;
			wake_up(&ticket->wait);
		} else {
			break;
		}
	}

	if (head == &space_info->priority_tickets) {
		head = &space_info->tickets;
		flush = BTRFS_RESERVE_FLUSH_ALL;
		goto again;
	}
}

#define DUMP_BLOCK_RSV(fs_info, rsv_name)				\
do {									\
	struct btrfs_block_rsv *__rsv = &(fs_info)->rsv_name;		\
	spin_lock(&__rsv->lock);					\
	btrfs_info(fs_info, #rsv_name ": size %llu reserved %llu",	\
		   __rsv->size, __rsv->reserved);			\
	spin_unlock(&__rsv->lock);					\
} while (0)

static void __btrfs_dump_space_info(struct btrfs_fs_info *fs_info,
				    struct btrfs_space_info *info)
{
	lockdep_assert_held(&info->lock);

	btrfs_info(fs_info, "space_info %llu has %llu free, is %sfull",
		   info->flags,
		   info->total_bytes - btrfs_space_info_used(info, true),
		   info->full ? "" : "not ");
	btrfs_info(fs_info,
		"space_info total=%llu, used=%llu, pinned=%llu, reserved=%llu, may_use=%llu, readonly=%llu zone_unusable=%llu",
		info->total_bytes, info->bytes_used, info->bytes_pinned,
		info->bytes_reserved, info->bytes_may_use,
		info->bytes_readonly, info->bytes_zone_unusable);

	DUMP_BLOCK_RSV(fs_info, global_block_rsv);
	DUMP_BLOCK_RSV(fs_info, trans_block_rsv);
	DUMP_BLOCK_RSV(fs_info, chunk_block_rsv);
	DUMP_BLOCK_RSV(fs_info, delayed_block_rsv);
	DUMP_BLOCK_RSV(fs_info, delayed_refs_rsv);

}

void btrfs_dump_space_info(struct btrfs_fs_info *fs_info,
			   struct btrfs_space_info *info, u64 bytes,
			   int dump_block_groups)
{
	struct btrfs_block_group *cache;
	int index = 0;

	spin_lock(&info->lock);
	__btrfs_dump_space_info(fs_info, info);
	spin_unlock(&info->lock);

	if (!dump_block_groups)
		return;

	down_read(&info->groups_sem);
again:
	list_for_each_entry(cache, &info->block_groups[index], list) {
		spin_lock(&cache->lock);
		btrfs_info(fs_info,
			"block group %llu has %llu bytes, %llu used %llu pinned %llu reserved %llu zone_unusable %s",
			cache->start, cache->length, cache->used, cache->pinned,
			cache->reserved, cache->zone_unusable,
			cache->ro ? "[readonly]" : "");
		spin_unlock(&cache->lock);
		btrfs_dump_free_space(cache, bytes);
	}
	if (++index < BTRFS_NR_RAID_TYPES)
		goto again;
	up_read(&info->groups_sem);
}

static inline u64 calc_reclaim_items_nr(struct btrfs_fs_info *fs_info,
					u64 to_reclaim)
{
	u64 bytes;
	u64 nr;

	bytes = btrfs_calc_insert_metadata_size(fs_info, 1);
	nr = div64_u64(to_reclaim, bytes);
	if (!nr)
		nr = 1;
	return nr;
}

#define EXTENT_SIZE_PER_ITEM	SZ_256K

/*
 * shrink metadata reservation for delalloc
 */
static void shrink_delalloc(struct btrfs_fs_info *fs_info,
			    struct btrfs_space_info *space_info,
			    u64 to_reclaim, bool wait_ordered,
			    bool for_preempt)
{
	struct btrfs_trans_handle *trans;
	u64 delalloc_bytes;
	u64 ordered_bytes;
	u64 items;
	long time_left;
	int loops;

	delalloc_bytes = percpu_counter_sum_positive(&fs_info->delalloc_bytes);
	ordered_bytes = percpu_counter_sum_positive(&fs_info->ordered_bytes);

	/* Calc the number of the pages we need flush for space reservation */
	if (to_reclaim == U64_MAX) {
		items = U64_MAX;
	} else {
		/*
		 * to_reclaim is set to however much metadata we need to
		 * reclaim, but reclaiming that much data doesn't really track
		 * exactly.  What we really want to do is reclaim full inode's
		 * worth of reservations, however that's not available to us
		 * here.  We will take a fraction of the delalloc bytes for our
		 * flushing loops and hope for the best.  Delalloc will expand
		 * the amount we write to cover an entire dirty extent, which
		 * will reclaim the metadata reservation for that range.  If
		 * it's not enough subsequent flush stages will be more
		 * aggressive.
		 */
		to_reclaim = max(to_reclaim, delalloc_bytes >> 3);
		items = calc_reclaim_items_nr(fs_info, to_reclaim) * 2;
	}

	trans = (struct btrfs_trans_handle *)current->journal_info;

	if (delalloc_bytes == 0 && ordered_bytes == 0)
		return;

	/*
	 * If we are doing more ordered than delalloc we need to just wait on
	 * ordered extents, otherwise we'll waste time trying to flush delalloc
	 * that likely won't give us the space back we need.
	 */
	if (ordered_bytes > delalloc_bytes && !for_preempt)
		wait_ordered = true;

	loops = 0;
	while ((delalloc_bytes || ordered_bytes) && loops < 3) {
		u64 temp = min(delalloc_bytes, to_reclaim) >> PAGE_SHIFT;
		long nr_pages = min_t(u64, temp, LONG_MAX);

		btrfs_start_delalloc_roots(fs_info, nr_pages, true);

		loops++;
		if (wait_ordered && !trans) {
			btrfs_wait_ordered_roots(fs_info, items, 0, (u64)-1);
		} else {
			time_left = schedule_timeout_killable(1);
			if (time_left)
				break;
		}

		/*
		 * If we are for preemption we just want a one-shot of delalloc
		 * flushing so we can stop flushing if we decide we don't need
		 * to anymore.
		 */
		if (for_preempt)
			break;

		spin_lock(&space_info->lock);
		if (list_empty(&space_info->tickets) &&
		    list_empty(&space_info->priority_tickets)) {
			spin_unlock(&space_info->lock);
			break;
		}
		spin_unlock(&space_info->lock);

		delalloc_bytes = percpu_counter_sum_positive(
						&fs_info->delalloc_bytes);
		ordered_bytes = percpu_counter_sum_positive(
						&fs_info->ordered_bytes);
	}
}

/*
 * Try to flush some data based on policy set by @state. This is only advisory
 * and may fail for various reasons. The caller is supposed to examine the
 * state of @space_info to detect the outcome.
 */
static void flush_space(struct btrfs_fs_info *fs_info,
		       struct btrfs_space_info *space_info, u64 num_bytes,
		       enum btrfs_flush_state state, bool for_preempt)
{
	struct btrfs_root *root = fs_info->extent_root;
	struct btrfs_trans_handle *trans;
	int nr;
	int ret = 0;

	switch (state) {
	case FLUSH_DELAYED_ITEMS_NR:
	case FLUSH_DELAYED_ITEMS:
		if (state == FLUSH_DELAYED_ITEMS_NR)
			nr = calc_reclaim_items_nr(fs_info, num_bytes) * 2;
		else
			nr = -1;

		trans = btrfs_join_transaction(root);
		if (IS_ERR(trans)) {
			ret = PTR_ERR(trans);
			break;
		}
		ret = btrfs_run_delayed_items_nr(trans, nr);
		btrfs_end_transaction(trans);
		break;
	case FLUSH_DELALLOC:
	case FLUSH_DELALLOC_WAIT:
	case FLUSH_DELALLOC_FULL:
		if (state == FLUSH_DELALLOC_FULL)
			num_bytes = U64_MAX;
		shrink_delalloc(fs_info, space_info, num_bytes,
				state != FLUSH_DELALLOC, for_preempt);
		break;
	case FLUSH_DELAYED_REFS_NR:
	case FLUSH_DELAYED_REFS:
		trans = btrfs_join_transaction(root);
		if (IS_ERR(trans)) {
			ret = PTR_ERR(trans);
			break;
		}
		if (state == FLUSH_DELAYED_REFS_NR)
			nr = calc_reclaim_items_nr(fs_info, num_bytes);
		else
			nr = 0;
		btrfs_run_delayed_refs(trans, nr);
		btrfs_end_transaction(trans);
		break;
	case ALLOC_CHUNK:
	case ALLOC_CHUNK_FORCE:
		trans = btrfs_join_transaction(root);
		if (IS_ERR(trans)) {
			ret = PTR_ERR(trans);
			break;
		}
		ret = btrfs_chunk_alloc(trans,
				btrfs_get_alloc_profile(fs_info, space_info->flags),
				(state == ALLOC_CHUNK) ? CHUNK_ALLOC_NO_FORCE :
					CHUNK_ALLOC_FORCE);
		btrfs_end_transaction(trans);
		if (ret > 0 || ret == -ENOSPC)
			ret = 0;
		break;
	case RUN_DELAYED_IPUTS:
		/*
		 * If we have pending delayed iputs then we could free up a
		 * bunch of pinned space, so make sure we run the iputs before
		 * we do our pinned bytes check below.
		 */
		btrfs_run_delayed_iputs(fs_info);
		btrfs_wait_on_delayed_iputs(fs_info);
		break;
	case COMMIT_TRANS:
		ASSERT(current->journal_info == NULL);
		trans = btrfs_join_transaction(root);
		if (IS_ERR(trans)) {
			ret = PTR_ERR(trans);
			break;
		}
		ret = btrfs_commit_transaction(trans);
		break;
	default:
		ret = -ENOSPC;
		break;
	}

	trace_btrfs_flush_space(fs_info, space_info->flags, num_bytes, state,
				ret, for_preempt);
	return;
}

static inline u64
btrfs_calc_reclaim_metadata_size(struct btrfs_fs_info *fs_info,
				 struct btrfs_space_info *space_info)
{
	u64 used;
	u64 avail;
	u64 to_reclaim = space_info->reclaim_size;

	lockdep_assert_held(&space_info->lock);

	avail = calc_available_free_space(fs_info, space_info,
					  BTRFS_RESERVE_FLUSH_ALL);
	used = btrfs_space_info_used(space_info, true);

	/*
	 * We may be flushing because suddenly we have less space than we had
	 * before, and now we're well over-committed based on our current free
	 * space.  If that's the case add in our overage so we make sure to put
	 * appropriate pressure on the flushing state machine.
	 */
	if (space_info->total_bytes + avail < used)
		to_reclaim += used - (space_info->total_bytes + avail);

	return to_reclaim;
}

static bool need_preemptive_reclaim(struct btrfs_fs_info *fs_info,
				    struct btrfs_space_info *space_info)
{
	u64 global_rsv_size = fs_info->global_block_rsv.reserved;
	u64 ordered, delalloc;
	u64 thresh = div_factor_fine(space_info->total_bytes, 98);
	u64 used;

	/* If we're just plain full then async reclaim just slows us down. */
	if ((space_info->bytes_used + space_info->bytes_reserved +
	     global_rsv_size) >= thresh)
		return false;

	/*
	 * We have tickets queued, bail so we don't compete with the async
	 * flushers.
	 */
	if (space_info->reclaim_size)
		return false;

	/*
	 * If we have over half of the free space occupied by reservations or
	 * pinned then we want to start flushing.
	 *
	 * We do not do the traditional thing here, which is to say
	 *
	 *   if (used >= ((total_bytes + avail) / 2))
	 *     return 1;
	 *
	 * because this doesn't quite work how we want.  If we had more than 50%
	 * of the space_info used by bytes_used and we had 0 available we'd just
	 * constantly run the background flusher.  Instead we want it to kick in
	 * if our reclaimable space exceeds our clamped free space.
	 *
	 * Our clamping range is 2^1 -> 2^8.  Practically speaking that means
	 * the following:
	 *
	 * Amount of RAM        Minimum threshold       Maximum threshold
	 *
	 *        256GiB                     1GiB                  128GiB
	 *        128GiB                   512MiB                   64GiB
	 *         64GiB                   256MiB                   32GiB
	 *         32GiB                   128MiB                   16GiB
	 *         16GiB                    64MiB                    8GiB
	 *
	 * These are the range our thresholds will fall in, corresponding to how
	 * much delalloc we need for the background flusher to kick in.
	 */

	thresh = calc_available_free_space(fs_info, space_info,
					   BTRFS_RESERVE_FLUSH_ALL);
	used = space_info->bytes_used + space_info->bytes_reserved +
	       space_info->bytes_readonly + global_rsv_size;
	if (used < space_info->total_bytes)
		thresh += space_info->total_bytes - used;
	thresh >>= space_info->clamp;

	used = space_info->bytes_pinned;

	/*
	 * If we have more ordered bytes than delalloc bytes then we're either
	 * doing a lot of DIO, or we simply don't have a lot of delalloc waiting
	 * around.  Preemptive flushing is only useful in that it can free up
	 * space before tickets need to wait for things to finish.  In the case
	 * of ordered extents, preemptively waiting on ordered extents gets us
	 * nothing, if our reservations are tied up in ordered extents we'll
	 * simply have to slow down writers by forcing them to wait on ordered
	 * extents.
	 *
	 * In the case that ordered is larger than delalloc, only include the
	 * block reserves that we would actually be able to directly reclaim
	 * from.  In this case if we're heavy on metadata operations this will
	 * clearly be heavy enough to warrant preemptive flushing.  In the case
	 * of heavy DIO or ordered reservations, preemptive flushing will just
	 * waste time and cause us to slow down.
	 *
	 * We want to make sure we truly are maxed out on ordered however, so
	 * cut ordered in half, and if it's still higher than delalloc then we
	 * can keep flushing.  This is to avoid the case where we start
	 * flushing, and now delalloc == ordered and we stop preemptively
	 * flushing when we could still have several gigs of delalloc to flush.
	 */
	ordered = percpu_counter_read_positive(&fs_info->ordered_bytes) >> 1;
	delalloc = percpu_counter_read_positive(&fs_info->delalloc_bytes);
	if (ordered >= delalloc)
		used += fs_info->delayed_refs_rsv.reserved +
			fs_info->delayed_block_rsv.reserved;
	else
		used += space_info->bytes_may_use - global_rsv_size;

	return (used >= thresh && !btrfs_fs_closing(fs_info) &&
		!test_bit(BTRFS_FS_STATE_REMOUNTING, &fs_info->fs_state));
}

static bool steal_from_global_rsv(struct btrfs_fs_info *fs_info,
				  struct btrfs_space_info *space_info,
				  struct reserve_ticket *ticket)
{
	struct btrfs_block_rsv *global_rsv = &fs_info->global_block_rsv;
	u64 min_bytes;

	if (global_rsv->space_info != space_info)
		return false;

	spin_lock(&global_rsv->lock);
	min_bytes = div_factor(global_rsv->size, 1);
	if (global_rsv->reserved < min_bytes + ticket->bytes) {
		spin_unlock(&global_rsv->lock);
		return false;
	}
	global_rsv->reserved -= ticket->bytes;
	remove_ticket(space_info, ticket);
	ticket->bytes = 0;
	wake_up(&ticket->wait);
	space_info->tickets_id++;
	if (global_rsv->reserved < global_rsv->size)
		global_rsv->full = 0;
	spin_unlock(&global_rsv->lock);

	return true;
}

/*
 * maybe_fail_all_tickets - we've exhausted our flushing, start failing tickets
 * @fs_info - fs_info for this fs
 * @space_info - the space info we were flushing
 *
 * We call this when we've exhausted our flushing ability and haven't made
 * progress in satisfying tickets.  The reservation code handles tickets in
 * order, so if there is a large ticket first and then smaller ones we could
 * very well satisfy the smaller tickets.  This will attempt to wake up any
 * tickets in the list to catch this case.
 *
 * This function returns true if it was able to make progress by clearing out
 * other tickets, or if it stumbles across a ticket that was smaller than the
 * first ticket.
 */
static bool maybe_fail_all_tickets(struct btrfs_fs_info *fs_info,
				   struct btrfs_space_info *space_info)
{
	struct reserve_ticket *ticket;
	u64 tickets_id = space_info->tickets_id;
<<<<<<< HEAD
	u64 first_ticket_bytes = 0;
	const bool aborted = btrfs_has_fs_error(fs_info);
=======
>>>>>>> ce252e6b

	if (btrfs_test_opt(fs_info, ENOSPC_DEBUG)) {
		btrfs_info(fs_info, "cannot satisfy tickets, dumping space info");
		__btrfs_dump_space_info(fs_info, space_info);
	}

	while (!list_empty(&space_info->tickets) &&
	       tickets_id == space_info->tickets_id) {
		ticket = list_first_entry(&space_info->tickets,
					  struct reserve_ticket, list);

		if (!aborted && ticket->steal &&
		    steal_from_global_rsv(fs_info, space_info, ticket))
			return true;

<<<<<<< HEAD
		/*
		 * may_commit_transaction will avoid committing the transaction
		 * if it doesn't feel like the space reclaimed by the commit
		 * would result in the ticket succeeding.  However if we have a
		 * smaller ticket in the queue it may be small enough to be
		 * satisfied by committing the transaction, so if any
		 * subsequent ticket is smaller than the first ticket go ahead
		 * and send us back for another loop through the enospc flushing
		 * code.
		 */
		if (first_ticket_bytes == 0)
			first_ticket_bytes = ticket->bytes;
		else if (!aborted && first_ticket_bytes > ticket->bytes)
			return true;

		if (!aborted && btrfs_test_opt(fs_info, ENOSPC_DEBUG))
=======
		if (btrfs_test_opt(fs_info, ENOSPC_DEBUG))
>>>>>>> ce252e6b
			btrfs_info(fs_info, "failing ticket with %llu bytes",
				   ticket->bytes);

		remove_ticket(space_info, ticket);
		if (aborted)
			ticket->error = -EIO;
		else
			ticket->error = -ENOSPC;
		wake_up(&ticket->wait);

		/*
		 * We're just throwing tickets away, so more flushing may not
		 * trip over btrfs_try_granting_tickets, so we need to call it
		 * here to see if we can make progress with the next ticket in
		 * the list.
		 */
		if (!aborted)
			btrfs_try_granting_tickets(fs_info, space_info);
	}
	return (tickets_id != space_info->tickets_id);
}

/*
 * This is for normal flushers, we can wait all goddamned day if we want to.  We
 * will loop and continuously try to flush as long as we are making progress.
 * We count progress as clearing off tickets each time we have to loop.
 */
static void btrfs_async_reclaim_metadata_space(struct work_struct *work)
{
	struct btrfs_fs_info *fs_info;
	struct btrfs_space_info *space_info;
	u64 to_reclaim;
	enum btrfs_flush_state flush_state;
	int commit_cycles = 0;
	u64 last_tickets_id;

	fs_info = container_of(work, struct btrfs_fs_info, async_reclaim_work);
	space_info = btrfs_find_space_info(fs_info, BTRFS_BLOCK_GROUP_METADATA);

	spin_lock(&space_info->lock);
	to_reclaim = btrfs_calc_reclaim_metadata_size(fs_info, space_info);
	if (!to_reclaim) {
		space_info->flush = 0;
		spin_unlock(&space_info->lock);
		return;
	}
	last_tickets_id = space_info->tickets_id;
	spin_unlock(&space_info->lock);

	flush_state = FLUSH_DELAYED_ITEMS_NR;
	do {
		flush_space(fs_info, space_info, to_reclaim, flush_state, false);
		spin_lock(&space_info->lock);
		if (list_empty(&space_info->tickets)) {
			space_info->flush = 0;
			spin_unlock(&space_info->lock);
			return;
		}
		to_reclaim = btrfs_calc_reclaim_metadata_size(fs_info,
							      space_info);
		if (last_tickets_id == space_info->tickets_id) {
			flush_state++;
		} else {
			last_tickets_id = space_info->tickets_id;
			flush_state = FLUSH_DELAYED_ITEMS_NR;
			if (commit_cycles)
				commit_cycles--;
		}

		/*
		 * We do not want to empty the system of delalloc unless we're
		 * under heavy pressure, so allow one trip through the flushing
		 * logic before we start doing a FLUSH_DELALLOC_FULL.
		 */
		if (flush_state == FLUSH_DELALLOC_FULL && !commit_cycles)
			flush_state++;

		/*
		 * We don't want to force a chunk allocation until we've tried
		 * pretty hard to reclaim space.  Think of the case where we
		 * freed up a bunch of space and so have a lot of pinned space
		 * to reclaim.  We would rather use that than possibly create a
		 * underutilized metadata chunk.  So if this is our first run
		 * through the flushing state machine skip ALLOC_CHUNK_FORCE and
		 * commit the transaction.  If nothing has changed the next go
		 * around then we can force a chunk allocation.
		 */
		if (flush_state == ALLOC_CHUNK_FORCE && !commit_cycles)
			flush_state++;

		if (flush_state > COMMIT_TRANS) {
			commit_cycles++;
			if (commit_cycles > 2) {
				if (maybe_fail_all_tickets(fs_info, space_info)) {
					flush_state = FLUSH_DELAYED_ITEMS_NR;
					commit_cycles--;
				} else {
					space_info->flush = 0;
				}
			} else {
				flush_state = FLUSH_DELAYED_ITEMS_NR;
			}
		}
		spin_unlock(&space_info->lock);
	} while (flush_state <= COMMIT_TRANS);
}

/*
 * This handles pre-flushing of metadata space before we get to the point that
 * we need to start blocking threads on tickets.  The logic here is different
 * from the other flush paths because it doesn't rely on tickets to tell us how
 * much we need to flush, instead it attempts to keep us below the 80% full
 * watermark of space by flushing whichever reservation pool is currently the
 * largest.
 */
static void btrfs_preempt_reclaim_metadata_space(struct work_struct *work)
{
	struct btrfs_fs_info *fs_info;
	struct btrfs_space_info *space_info;
	struct btrfs_block_rsv *delayed_block_rsv;
	struct btrfs_block_rsv *delayed_refs_rsv;
	struct btrfs_block_rsv *global_rsv;
	struct btrfs_block_rsv *trans_rsv;
	int loops = 0;

	fs_info = container_of(work, struct btrfs_fs_info,
			       preempt_reclaim_work);
	space_info = btrfs_find_space_info(fs_info, BTRFS_BLOCK_GROUP_METADATA);
	delayed_block_rsv = &fs_info->delayed_block_rsv;
	delayed_refs_rsv = &fs_info->delayed_refs_rsv;
	global_rsv = &fs_info->global_block_rsv;
	trans_rsv = &fs_info->trans_block_rsv;

	spin_lock(&space_info->lock);
	while (need_preemptive_reclaim(fs_info, space_info)) {
		enum btrfs_flush_state flush;
		u64 delalloc_size = 0;
		u64 to_reclaim, block_rsv_size;
		u64 global_rsv_size = global_rsv->reserved;

		loops++;

		/*
		 * We don't have a precise counter for the metadata being
		 * reserved for delalloc, so we'll approximate it by subtracting
		 * out the block rsv's space from the bytes_may_use.  If that
		 * amount is higher than the individual reserves, then we can
		 * assume it's tied up in delalloc reservations.
		 */
		block_rsv_size = global_rsv_size +
			delayed_block_rsv->reserved +
			delayed_refs_rsv->reserved +
			trans_rsv->reserved;
		if (block_rsv_size < space_info->bytes_may_use)
			delalloc_size = space_info->bytes_may_use - block_rsv_size;
		spin_unlock(&space_info->lock);

		/*
		 * We don't want to include the global_rsv in our calculation,
		 * because that's space we can't touch.  Subtract it from the
		 * block_rsv_size for the next checks.
		 */
		block_rsv_size -= global_rsv_size;

		/*
		 * We really want to avoid flushing delalloc too much, as it
		 * could result in poor allocation patterns, so only flush it if
		 * it's larger than the rest of the pools combined.
		 */
		if (delalloc_size > block_rsv_size) {
			to_reclaim = delalloc_size;
			flush = FLUSH_DELALLOC;
		} else if (space_info->bytes_pinned >
			   (delayed_block_rsv->reserved +
			    delayed_refs_rsv->reserved)) {
			to_reclaim = space_info->bytes_pinned;
			flush = COMMIT_TRANS;
		} else if (delayed_block_rsv->reserved >
			   delayed_refs_rsv->reserved) {
			to_reclaim = delayed_block_rsv->reserved;
			flush = FLUSH_DELAYED_ITEMS_NR;
		} else {
			to_reclaim = delayed_refs_rsv->reserved;
			flush = FLUSH_DELAYED_REFS_NR;
		}

		/*
		 * We don't want to reclaim everything, just a portion, so scale
		 * down the to_reclaim by 1/4.  If it takes us down to 0,
		 * reclaim 1 items worth.
		 */
		to_reclaim >>= 2;
		if (!to_reclaim)
			to_reclaim = btrfs_calc_insert_metadata_size(fs_info, 1);
		flush_space(fs_info, space_info, to_reclaim, flush, true);
		cond_resched();
		spin_lock(&space_info->lock);
	}

	/* We only went through once, back off our clamping. */
	if (loops == 1 && !space_info->reclaim_size)
		space_info->clamp = max(1, space_info->clamp - 1);
	trace_btrfs_done_preemptive_reclaim(fs_info, space_info);
	spin_unlock(&space_info->lock);
}

/*
 * FLUSH_DELALLOC_WAIT:
 *   Space is freed from flushing delalloc in one of two ways.
 *
 *   1) compression is on and we allocate less space than we reserved
 *   2) we are overwriting existing space
 *
 *   For #1 that extra space is reclaimed as soon as the delalloc pages are
 *   COWed, by way of btrfs_add_reserved_bytes() which adds the actual extent
 *   length to ->bytes_reserved, and subtracts the reserved space from
 *   ->bytes_may_use.
 *
 *   For #2 this is trickier.  Once the ordered extent runs we will drop the
 *   extent in the range we are overwriting, which creates a delayed ref for
 *   that freed extent.  This however is not reclaimed until the transaction
 *   commits, thus the next stages.
 *
 * RUN_DELAYED_IPUTS
 *   If we are freeing inodes, we want to make sure all delayed iputs have
 *   completed, because they could have been on an inode with i_nlink == 0, and
 *   thus have been truncated and freed up space.  But again this space is not
 *   immediately re-usable, it will be pinned, which will be reclaimed by
 *   committing the transaction.
 *
 * COMMIT_TRANS
 *   This is where we reclaim all of the pinned space generated by running
 *   delayed iputs.
 *
 * ALLOC_CHUNK_FORCE
 *   For data we start with alloc chunk force, however we could have been full
 *   before, and then the transaction commit could have freed new block groups,
 *   so if we now have space to allocate do the force chunk allocation.
 */
static const enum btrfs_flush_state data_flush_states[] = {
	FLUSH_DELALLOC_FULL,
	RUN_DELAYED_IPUTS,
	FLUSH_DELAYED_REFS,
	COMMIT_TRANS,
	ALLOC_CHUNK_FORCE,
};

static void btrfs_async_reclaim_data_space(struct work_struct *work)
{
	struct btrfs_fs_info *fs_info;
	struct btrfs_space_info *space_info;
	u64 last_tickets_id;
	enum btrfs_flush_state flush_state = 0;

	fs_info = container_of(work, struct btrfs_fs_info, async_data_reclaim_work);
	space_info = fs_info->data_sinfo;

	spin_lock(&space_info->lock);
	if (list_empty(&space_info->tickets)) {
		space_info->flush = 0;
		spin_unlock(&space_info->lock);
		return;
	}
	last_tickets_id = space_info->tickets_id;
	spin_unlock(&space_info->lock);

	while (!space_info->full) {
		flush_space(fs_info, space_info, U64_MAX, ALLOC_CHUNK_FORCE, false);
		spin_lock(&space_info->lock);
		if (list_empty(&space_info->tickets)) {
			space_info->flush = 0;
			spin_unlock(&space_info->lock);
			return;
		}

		/* Something happened, fail everything and bail. */
		if (btrfs_has_fs_error(fs_info))
			goto aborted_fs;
		last_tickets_id = space_info->tickets_id;
		spin_unlock(&space_info->lock);
	}

	while (flush_state < ARRAY_SIZE(data_flush_states)) {
		flush_space(fs_info, space_info, U64_MAX,
			    data_flush_states[flush_state], false);
		spin_lock(&space_info->lock);
		if (list_empty(&space_info->tickets)) {
			space_info->flush = 0;
			spin_unlock(&space_info->lock);
			return;
		}

		if (last_tickets_id == space_info->tickets_id) {
			flush_state++;
		} else {
			last_tickets_id = space_info->tickets_id;
			flush_state = 0;
		}

		if (flush_state >= ARRAY_SIZE(data_flush_states)) {
			if (space_info->full) {
				if (maybe_fail_all_tickets(fs_info, space_info))
					flush_state = 0;
				else
					space_info->flush = 0;
			} else {
				flush_state = 0;
			}

			/* Something happened, fail everything and bail. */
			if (btrfs_has_fs_error(fs_info))
				goto aborted_fs;

		}
		spin_unlock(&space_info->lock);
	}
	return;
aborted_fs:
	maybe_fail_all_tickets(fs_info, space_info);
	space_info->flush = 0;
	spin_unlock(&space_info->lock);
}

void btrfs_init_async_reclaim_work(struct btrfs_fs_info *fs_info)
{
	INIT_WORK(&fs_info->async_reclaim_work, btrfs_async_reclaim_metadata_space);
	INIT_WORK(&fs_info->async_data_reclaim_work, btrfs_async_reclaim_data_space);
	INIT_WORK(&fs_info->preempt_reclaim_work,
		  btrfs_preempt_reclaim_metadata_space);
}

static const enum btrfs_flush_state priority_flush_states[] = {
	FLUSH_DELAYED_ITEMS_NR,
	FLUSH_DELAYED_ITEMS,
	ALLOC_CHUNK,
};

static const enum btrfs_flush_state evict_flush_states[] = {
	FLUSH_DELAYED_ITEMS_NR,
	FLUSH_DELAYED_ITEMS,
	FLUSH_DELAYED_REFS_NR,
	FLUSH_DELAYED_REFS,
	FLUSH_DELALLOC,
	FLUSH_DELALLOC_WAIT,
	FLUSH_DELALLOC_FULL,
	ALLOC_CHUNK,
	COMMIT_TRANS,
};

static void priority_reclaim_metadata_space(struct btrfs_fs_info *fs_info,
				struct btrfs_space_info *space_info,
				struct reserve_ticket *ticket,
				const enum btrfs_flush_state *states,
				int states_nr)
{
	u64 to_reclaim;
	int flush_state;

	spin_lock(&space_info->lock);
	to_reclaim = btrfs_calc_reclaim_metadata_size(fs_info, space_info);
	if (!to_reclaim) {
		spin_unlock(&space_info->lock);
		return;
	}
	spin_unlock(&space_info->lock);

	flush_state = 0;
	do {
		flush_space(fs_info, space_info, to_reclaim, states[flush_state],
			    false);
		flush_state++;
		spin_lock(&space_info->lock);
		if (ticket->bytes == 0) {
			spin_unlock(&space_info->lock);
			return;
		}
		spin_unlock(&space_info->lock);
	} while (flush_state < states_nr);
}

static void priority_reclaim_data_space(struct btrfs_fs_info *fs_info,
					struct btrfs_space_info *space_info,
					struct reserve_ticket *ticket)
{
	while (!space_info->full) {
		flush_space(fs_info, space_info, U64_MAX, ALLOC_CHUNK_FORCE, false);
		spin_lock(&space_info->lock);
		if (ticket->bytes == 0) {
			spin_unlock(&space_info->lock);
			return;
		}
		spin_unlock(&space_info->lock);
	}
}

static void wait_reserve_ticket(struct btrfs_fs_info *fs_info,
				struct btrfs_space_info *space_info,
				struct reserve_ticket *ticket)

{
	DEFINE_WAIT(wait);
	int ret = 0;

	spin_lock(&space_info->lock);
	while (ticket->bytes > 0 && ticket->error == 0) {
		ret = prepare_to_wait_event(&ticket->wait, &wait, TASK_KILLABLE);
		if (ret) {
			/*
			 * Delete us from the list. After we unlock the space
			 * info, we don't want the async reclaim job to reserve
			 * space for this ticket. If that would happen, then the
			 * ticket's task would not known that space was reserved
			 * despite getting an error, resulting in a space leak
			 * (bytes_may_use counter of our space_info).
			 */
			remove_ticket(space_info, ticket);
			ticket->error = -EINTR;
			break;
		}
		spin_unlock(&space_info->lock);

		schedule();

		finish_wait(&ticket->wait, &wait);
		spin_lock(&space_info->lock);
	}
	spin_unlock(&space_info->lock);
}

/**
 * Do the appropriate flushing and waiting for a ticket
 *
 * @fs_info:    the filesystem
 * @space_info: space info for the reservation
 * @ticket:     ticket for the reservation
 * @start_ns:   timestamp when the reservation started
 * @orig_bytes: amount of bytes originally reserved
 * @flush:      how much we can flush
 *
 * This does the work of figuring out how to flush for the ticket, waiting for
 * the reservation, and returning the appropriate error if there is one.
 */
static int handle_reserve_ticket(struct btrfs_fs_info *fs_info,
				 struct btrfs_space_info *space_info,
				 struct reserve_ticket *ticket,
				 u64 start_ns, u64 orig_bytes,
				 enum btrfs_reserve_flush_enum flush)
{
	int ret;

	switch (flush) {
	case BTRFS_RESERVE_FLUSH_DATA:
	case BTRFS_RESERVE_FLUSH_ALL:
	case BTRFS_RESERVE_FLUSH_ALL_STEAL:
		wait_reserve_ticket(fs_info, space_info, ticket);
		break;
	case BTRFS_RESERVE_FLUSH_LIMIT:
		priority_reclaim_metadata_space(fs_info, space_info, ticket,
						priority_flush_states,
						ARRAY_SIZE(priority_flush_states));
		break;
	case BTRFS_RESERVE_FLUSH_EVICT:
		priority_reclaim_metadata_space(fs_info, space_info, ticket,
						evict_flush_states,
						ARRAY_SIZE(evict_flush_states));
		break;
	case BTRFS_RESERVE_FLUSH_FREE_SPACE_INODE:
		priority_reclaim_data_space(fs_info, space_info, ticket);
		break;
	default:
		ASSERT(0);
		break;
	}

	spin_lock(&space_info->lock);
	ret = ticket->error;
	if (ticket->bytes || ticket->error) {
		/*
		 * We were a priority ticket, so we need to delete ourselves
		 * from the list.  Because we could have other priority tickets
		 * behind us that require less space, run
		 * btrfs_try_granting_tickets() to see if their reservations can
		 * now be made.
		 */
		if (!list_empty(&ticket->list)) {
			remove_ticket(space_info, ticket);
			btrfs_try_granting_tickets(fs_info, space_info);
		}

		if (!ret)
			ret = -ENOSPC;
	}
	spin_unlock(&space_info->lock);
	ASSERT(list_empty(&ticket->list));
	/*
	 * Check that we can't have an error set if the reservation succeeded,
	 * as that would confuse tasks and lead them to error out without
	 * releasing reserved space (if an error happens the expectation is that
	 * space wasn't reserved at all).
	 */
	ASSERT(!(ticket->bytes == 0 && ticket->error));
	trace_btrfs_reserve_ticket(fs_info, space_info->flags, orig_bytes,
				   start_ns, flush, ticket->error);
	return ret;
}

/*
 * This returns true if this flush state will go through the ordinary flushing
 * code.
 */
static inline bool is_normal_flushing(enum btrfs_reserve_flush_enum flush)
{
	return	(flush == BTRFS_RESERVE_FLUSH_ALL) ||
		(flush == BTRFS_RESERVE_FLUSH_ALL_STEAL);
}

static inline void maybe_clamp_preempt(struct btrfs_fs_info *fs_info,
				       struct btrfs_space_info *space_info)
{
	u64 ordered = percpu_counter_sum_positive(&fs_info->ordered_bytes);
	u64 delalloc = percpu_counter_sum_positive(&fs_info->delalloc_bytes);

	/*
	 * If we're heavy on ordered operations then clamping won't help us.  We
	 * need to clamp specifically to keep up with dirty'ing buffered
	 * writers, because there's not a 1:1 correlation of writing delalloc
	 * and freeing space, like there is with flushing delayed refs or
	 * delayed nodes.  If we're already more ordered than delalloc then
	 * we're keeping up, otherwise we aren't and should probably clamp.
	 */
	if (ordered < delalloc)
		space_info->clamp = min(space_info->clamp + 1, 8);
}

/**
 * Try to reserve bytes from the block_rsv's space
 *
 * @fs_info:    the filesystem
 * @space_info: space info we want to allocate from
 * @orig_bytes: number of bytes we want
 * @flush:      whether or not we can flush to make our reservation
 *
 * This will reserve orig_bytes number of bytes from the space info associated
 * with the block_rsv.  If there is not enough space it will make an attempt to
 * flush out space to make room.  It will do this by flushing delalloc if
 * possible or committing the transaction.  If flush is 0 then no attempts to
 * regain reservations will be made and this will fail if there is not enough
 * space already.
 */
static int __reserve_bytes(struct btrfs_fs_info *fs_info,
			   struct btrfs_space_info *space_info, u64 orig_bytes,
			   enum btrfs_reserve_flush_enum flush)
{
	struct work_struct *async_work;
	struct reserve_ticket ticket;
	u64 start_ns = 0;
	u64 used;
	int ret = 0;
	bool pending_tickets;

	ASSERT(orig_bytes);
	ASSERT(!current->journal_info || flush != BTRFS_RESERVE_FLUSH_ALL);

	if (flush == BTRFS_RESERVE_FLUSH_DATA)
		async_work = &fs_info->async_data_reclaim_work;
	else
		async_work = &fs_info->async_reclaim_work;

	spin_lock(&space_info->lock);
	ret = -ENOSPC;
	used = btrfs_space_info_used(space_info, true);

	/*
	 * We don't want NO_FLUSH allocations to jump everybody, they can
	 * generally handle ENOSPC in a different way, so treat them the same as
	 * normal flushers when it comes to skipping pending tickets.
	 */
	if (is_normal_flushing(flush) || (flush == BTRFS_RESERVE_NO_FLUSH))
		pending_tickets = !list_empty(&space_info->tickets) ||
			!list_empty(&space_info->priority_tickets);
	else
		pending_tickets = !list_empty(&space_info->priority_tickets);

	/*
	 * Carry on if we have enough space (short-circuit) OR call
	 * can_overcommit() to ensure we can overcommit to continue.
	 */
	if (!pending_tickets &&
	    ((used + orig_bytes <= space_info->total_bytes) ||
	     btrfs_can_overcommit(fs_info, space_info, orig_bytes, flush))) {
		btrfs_space_info_update_bytes_may_use(fs_info, space_info,
						      orig_bytes);
		ret = 0;
	}

	/*
	 * If we couldn't make a reservation then setup our reservation ticket
	 * and kick the async worker if it's not already running.
	 *
	 * If we are a priority flusher then we just need to add our ticket to
	 * the list and we will do our own flushing further down.
	 */
	if (ret && flush != BTRFS_RESERVE_NO_FLUSH) {
		ticket.bytes = orig_bytes;
		ticket.error = 0;
		space_info->reclaim_size += ticket.bytes;
		init_waitqueue_head(&ticket.wait);
		ticket.steal = (flush == BTRFS_RESERVE_FLUSH_ALL_STEAL);
		if (trace_btrfs_reserve_ticket_enabled())
			start_ns = ktime_get_ns();

		if (flush == BTRFS_RESERVE_FLUSH_ALL ||
		    flush == BTRFS_RESERVE_FLUSH_ALL_STEAL ||
		    flush == BTRFS_RESERVE_FLUSH_DATA) {
			list_add_tail(&ticket.list, &space_info->tickets);
			if (!space_info->flush) {
				/*
				 * We were forced to add a reserve ticket, so
				 * our preemptive flushing is unable to keep
				 * up.  Clamp down on the threshold for the
				 * preemptive flushing in order to keep up with
				 * the workload.
				 */
				maybe_clamp_preempt(fs_info, space_info);

				space_info->flush = 1;
				trace_btrfs_trigger_flush(fs_info,
							  space_info->flags,
							  orig_bytes, flush,
							  "enospc");
				queue_work(system_unbound_wq, async_work);
			}
		} else {
			list_add_tail(&ticket.list,
				      &space_info->priority_tickets);
		}
	} else if (!ret && space_info->flags & BTRFS_BLOCK_GROUP_METADATA) {
		used += orig_bytes;
		/*
		 * We will do the space reservation dance during log replay,
		 * which means we won't have fs_info->fs_root set, so don't do
		 * the async reclaim as we will panic.
		 */
		if (!test_bit(BTRFS_FS_LOG_RECOVERING, &fs_info->flags) &&
		    !work_busy(&fs_info->preempt_reclaim_work) &&
		    need_preemptive_reclaim(fs_info, space_info)) {
			trace_btrfs_trigger_flush(fs_info, space_info->flags,
						  orig_bytes, flush, "preempt");
			queue_work(system_unbound_wq,
				   &fs_info->preempt_reclaim_work);
		}
	}
	spin_unlock(&space_info->lock);
	if (!ret || flush == BTRFS_RESERVE_NO_FLUSH)
		return ret;

	return handle_reserve_ticket(fs_info, space_info, &ticket, start_ns,
				     orig_bytes, flush);
}

/**
 * Trye to reserve metadata bytes from the block_rsv's space
 *
 * @root:       the root we're allocating for
 * @block_rsv:  block_rsv we're allocating for
 * @orig_bytes: number of bytes we want
 * @flush:      whether or not we can flush to make our reservation
 *
 * This will reserve orig_bytes number of bytes from the space info associated
 * with the block_rsv.  If there is not enough space it will make an attempt to
 * flush out space to make room.  It will do this by flushing delalloc if
 * possible or committing the transaction.  If flush is 0 then no attempts to
 * regain reservations will be made and this will fail if there is not enough
 * space already.
 */
int btrfs_reserve_metadata_bytes(struct btrfs_root *root,
				 struct btrfs_block_rsv *block_rsv,
				 u64 orig_bytes,
				 enum btrfs_reserve_flush_enum flush)
{
	struct btrfs_fs_info *fs_info = root->fs_info;
	struct btrfs_block_rsv *global_rsv = &fs_info->global_block_rsv;
	int ret;

	ret = __reserve_bytes(fs_info, block_rsv->space_info, orig_bytes, flush);
	if (ret == -ENOSPC &&
	    unlikely(root->orphan_cleanup_state == ORPHAN_CLEANUP_STARTED)) {
		if (block_rsv != global_rsv &&
		    !btrfs_block_rsv_use_bytes(global_rsv, orig_bytes))
			ret = 0;
	}
	if (ret == -ENOSPC) {
		trace_btrfs_space_reservation(fs_info, "space_info:enospc",
					      block_rsv->space_info->flags,
					      orig_bytes, 1);

		if (btrfs_test_opt(fs_info, ENOSPC_DEBUG))
			btrfs_dump_space_info(fs_info, block_rsv->space_info,
					      orig_bytes, 0);
	}
	return ret;
}

/**
 * Try to reserve data bytes for an allocation
 *
 * @fs_info: the filesystem
 * @bytes:   number of bytes we need
 * @flush:   how we are allowed to flush
 *
 * This will reserve bytes from the data space info.  If there is not enough
 * space then we will attempt to flush space as specified by flush.
 */
int btrfs_reserve_data_bytes(struct btrfs_fs_info *fs_info, u64 bytes,
			     enum btrfs_reserve_flush_enum flush)
{
	struct btrfs_space_info *data_sinfo = fs_info->data_sinfo;
	int ret;

	ASSERT(flush == BTRFS_RESERVE_FLUSH_DATA ||
	       flush == BTRFS_RESERVE_FLUSH_FREE_SPACE_INODE);
	ASSERT(!current->journal_info || flush != BTRFS_RESERVE_FLUSH_DATA);

	ret = __reserve_bytes(fs_info, data_sinfo, bytes, flush);
	if (ret == -ENOSPC) {
		trace_btrfs_space_reservation(fs_info, "space_info:enospc",
					      data_sinfo->flags, bytes, 1);
		if (btrfs_test_opt(fs_info, ENOSPC_DEBUG))
			btrfs_dump_space_info(fs_info, data_sinfo, bytes, 0);
	}
	return ret;
}<|MERGE_RESOLUTION|>--- conflicted
+++ resolved
@@ -831,11 +831,7 @@
 {
 	struct reserve_ticket *ticket;
 	u64 tickets_id = space_info->tickets_id;
-<<<<<<< HEAD
-	u64 first_ticket_bytes = 0;
 	const bool aborted = btrfs_has_fs_error(fs_info);
-=======
->>>>>>> ce252e6b
 
 	if (btrfs_test_opt(fs_info, ENOSPC_DEBUG)) {
 		btrfs_info(fs_info, "cannot satisfy tickets, dumping space info");
@@ -851,26 +847,7 @@
 		    steal_from_global_rsv(fs_info, space_info, ticket))
 			return true;
 
-<<<<<<< HEAD
-		/*
-		 * may_commit_transaction will avoid committing the transaction
-		 * if it doesn't feel like the space reclaimed by the commit
-		 * would result in the ticket succeeding.  However if we have a
-		 * smaller ticket in the queue it may be small enough to be
-		 * satisfied by committing the transaction, so if any
-		 * subsequent ticket is smaller than the first ticket go ahead
-		 * and send us back for another loop through the enospc flushing
-		 * code.
-		 */
-		if (first_ticket_bytes == 0)
-			first_ticket_bytes = ticket->bytes;
-		else if (!aborted && first_ticket_bytes > ticket->bytes)
-			return true;
-
-		if (!aborted && btrfs_test_opt(fs_info, ENOSPC_DEBUG))
-=======
 		if (btrfs_test_opt(fs_info, ENOSPC_DEBUG))
->>>>>>> ce252e6b
 			btrfs_info(fs_info, "failing ticket with %llu bytes",
 				   ticket->bytes);
 
