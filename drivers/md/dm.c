/*
 * Copyright (C) 2001, 2002 Sistina Software (UK) Limited.
 * Copyright (C) 2004-2008 Red Hat, Inc. All rights reserved.
 *
 * This file is released under the GPL.
 */

#include "dm-core.h"
#include "dm-rq.h"
#include "dm-uevent.h"
#include "dm-ima.h"

#include <linux/init.h>
#include <linux/module.h>
#include <linux/mutex.h>
#include <linux/sched/mm.h>
#include <linux/sched/signal.h>
#include <linux/blkpg.h>
#include <linux/bio.h>
#include <linux/mempool.h>
#include <linux/dax.h>
#include <linux/slab.h>
#include <linux/idr.h>
#include <linux/uio.h>
#include <linux/hdreg.h>
#include <linux/delay.h>
#include <linux/wait.h>
#include <linux/pr.h>
#include <linux/refcount.h>
#include <linux/part_stat.h>
#include <linux/blk-crypto.h>
#include <linux/blk-crypto-profile.h>

#define DM_MSG_PREFIX "core"

/*
 * Cookies are numeric values sent with CHANGE and REMOVE
 * uevents while resuming, removing or renaming the device.
 */
#define DM_COOKIE_ENV_VAR_NAME "DM_COOKIE"
#define DM_COOKIE_LENGTH 24

/*
 * For REQ_POLLED fs bio, this flag is set if we link mapped underlying
 * dm_io into one list, and reuse bio->bi_private as the list head. Before
 * ending this fs bio, we will recover its ->bi_private.
 */
#define REQ_DM_POLL_LIST	REQ_DRV

static const char *_name = DM_NAME;

static unsigned int major = 0;
static unsigned int _major = 0;

static DEFINE_IDR(_minor_idr);

static DEFINE_SPINLOCK(_minor_lock);

static void do_deferred_remove(struct work_struct *w);

static DECLARE_WORK(deferred_remove_work, do_deferred_remove);

static struct workqueue_struct *deferred_remove_workqueue;

atomic_t dm_global_event_nr = ATOMIC_INIT(0);
DECLARE_WAIT_QUEUE_HEAD(dm_global_eventq);

void dm_issue_global_event(void)
{
	atomic_inc(&dm_global_event_nr);
	wake_up(&dm_global_eventq);
}

DEFINE_STATIC_KEY_FALSE(stats_enabled);
DEFINE_STATIC_KEY_FALSE(swap_bios_enabled);
DEFINE_STATIC_KEY_FALSE(zoned_enabled);

/*
 * One of these is allocated (on-stack) per original bio.
 */
struct clone_info {
	struct dm_table *map;
	struct bio *bio;
	struct dm_io *io;
	sector_t sector;
	unsigned sector_count;
	bool submit_as_polled;
};

#define DM_TARGET_IO_BIO_OFFSET (offsetof(struct dm_target_io, clone))
#define DM_IO_BIO_OFFSET \
	(offsetof(struct dm_target_io, clone) + offsetof(struct dm_io, tio))

static inline struct dm_target_io *clone_to_tio(struct bio *clone)
{
	return container_of(clone, struct dm_target_io, clone);
}

void *dm_per_bio_data(struct bio *bio, size_t data_size)
{
	if (!dm_tio_flagged(clone_to_tio(bio), DM_TIO_INSIDE_DM_IO))
		return (char *)bio - DM_TARGET_IO_BIO_OFFSET - data_size;
	return (char *)bio - DM_IO_BIO_OFFSET - data_size;
}
EXPORT_SYMBOL_GPL(dm_per_bio_data);

struct bio *dm_bio_from_per_bio_data(void *data, size_t data_size)
{
	struct dm_io *io = (struct dm_io *)((char *)data + data_size);
	if (io->magic == DM_IO_MAGIC)
		return (struct bio *)((char *)io + DM_IO_BIO_OFFSET);
	BUG_ON(io->magic != DM_TIO_MAGIC);
	return (struct bio *)((char *)io + DM_TARGET_IO_BIO_OFFSET);
}
EXPORT_SYMBOL_GPL(dm_bio_from_per_bio_data);

unsigned dm_bio_get_target_bio_nr(const struct bio *bio)
{
	return container_of(bio, struct dm_target_io, clone)->target_bio_nr;
}
EXPORT_SYMBOL_GPL(dm_bio_get_target_bio_nr);

#define MINOR_ALLOCED ((void *)-1)

#define DM_NUMA_NODE NUMA_NO_NODE
static int dm_numa_node = DM_NUMA_NODE;

#define DEFAULT_SWAP_BIOS	(8 * 1048576 / PAGE_SIZE)
static int swap_bios = DEFAULT_SWAP_BIOS;
static int get_swap_bios(void)
{
	int latch = READ_ONCE(swap_bios);
	if (unlikely(latch <= 0))
		latch = DEFAULT_SWAP_BIOS;
	return latch;
}

/*
 * For mempools pre-allocation at the table loading time.
 */
struct dm_md_mempools {
	struct bio_set bs;
	struct bio_set io_bs;
};

struct table_device {
	struct list_head list;
	refcount_t count;
	struct dm_dev dm_dev;
};

/*
 * Bio-based DM's mempools' reserved IOs set by the user.
 */
#define RESERVED_BIO_BASED_IOS		16
static unsigned reserved_bio_based_ios = RESERVED_BIO_BASED_IOS;

static int __dm_get_module_param_int(int *module_param, int min, int max)
{
	int param = READ_ONCE(*module_param);
	int modified_param = 0;
	bool modified = true;

	if (param < min)
		modified_param = min;
	else if (param > max)
		modified_param = max;
	else
		modified = false;

	if (modified) {
		(void)cmpxchg(module_param, param, modified_param);
		param = modified_param;
	}

	return param;
}

unsigned __dm_get_module_param(unsigned *module_param,
			       unsigned def, unsigned max)
{
	unsigned param = READ_ONCE(*module_param);
	unsigned modified_param = 0;

	if (!param)
		modified_param = def;
	else if (param > max)
		modified_param = max;

	if (modified_param) {
		(void)cmpxchg(module_param, param, modified_param);
		param = modified_param;
	}

	return param;
}

unsigned dm_get_reserved_bio_based_ios(void)
{
	return __dm_get_module_param(&reserved_bio_based_ios,
				     RESERVED_BIO_BASED_IOS, DM_RESERVED_MAX_IOS);
}
EXPORT_SYMBOL_GPL(dm_get_reserved_bio_based_ios);

static unsigned dm_get_numa_node(void)
{
	return __dm_get_module_param_int(&dm_numa_node,
					 DM_NUMA_NODE, num_online_nodes() - 1);
}

static int __init local_init(void)
{
	int r;

	r = dm_uevent_init();
	if (r)
		return r;

	deferred_remove_workqueue = alloc_workqueue("kdmremove", WQ_UNBOUND, 1);
	if (!deferred_remove_workqueue) {
		r = -ENOMEM;
		goto out_uevent_exit;
	}

	_major = major;
	r = register_blkdev(_major, _name);
	if (r < 0)
		goto out_free_workqueue;

	if (!_major)
		_major = r;

	return 0;

out_free_workqueue:
	destroy_workqueue(deferred_remove_workqueue);
out_uevent_exit:
	dm_uevent_exit();

	return r;
}

static void local_exit(void)
{
	flush_scheduled_work();
	destroy_workqueue(deferred_remove_workqueue);

	unregister_blkdev(_major, _name);
	dm_uevent_exit();

	_major = 0;

	DMINFO("cleaned up");
}

static int (*_inits[])(void) __initdata = {
	local_init,
	dm_target_init,
	dm_linear_init,
	dm_stripe_init,
	dm_io_init,
	dm_kcopyd_init,
	dm_interface_init,
	dm_statistics_init,
};

static void (*_exits[])(void) = {
	local_exit,
	dm_target_exit,
	dm_linear_exit,
	dm_stripe_exit,
	dm_io_exit,
	dm_kcopyd_exit,
	dm_interface_exit,
	dm_statistics_exit,
};

static int __init dm_init(void)
{
	const int count = ARRAY_SIZE(_inits);
	int r, i;

#if (IS_ENABLED(CONFIG_IMA) && !IS_ENABLED(CONFIG_IMA_DISABLE_HTABLE))
	DMWARN("CONFIG_IMA_DISABLE_HTABLE is disabled."
	       " Duplicate IMA measurements will not be recorded in the IMA log.");
#endif

	for (i = 0; i < count; i++) {
		r = _inits[i]();
		if (r)
			goto bad;
	}

	return 0;
bad:
	while (i--)
		_exits[i]();

	return r;
}

static void __exit dm_exit(void)
{
	int i = ARRAY_SIZE(_exits);

	while (i--)
		_exits[i]();

	/*
	 * Should be empty by this point.
	 */
	idr_destroy(&_minor_idr);
}

/*
 * Block device functions
 */
int dm_deleting_md(struct mapped_device *md)
{
	return test_bit(DMF_DELETING, &md->flags);
}

static int dm_blk_open(struct block_device *bdev, fmode_t mode)
{
	struct mapped_device *md;

	spin_lock(&_minor_lock);

	md = bdev->bd_disk->private_data;
	if (!md)
		goto out;

	if (test_bit(DMF_FREEING, &md->flags) ||
	    dm_deleting_md(md)) {
		md = NULL;
		goto out;
	}

	dm_get(md);
	atomic_inc(&md->open_count);
out:
	spin_unlock(&_minor_lock);

	return md ? 0 : -ENXIO;
}

static void dm_blk_close(struct gendisk *disk, fmode_t mode)
{
	struct mapped_device *md;

	spin_lock(&_minor_lock);

	md = disk->private_data;
	if (WARN_ON(!md))
		goto out;

	if (atomic_dec_and_test(&md->open_count) &&
	    (test_bit(DMF_DEFERRED_REMOVE, &md->flags)))
		queue_work(deferred_remove_workqueue, &deferred_remove_work);

	dm_put(md);
out:
	spin_unlock(&_minor_lock);
}

int dm_open_count(struct mapped_device *md)
{
	return atomic_read(&md->open_count);
}

/*
 * Guarantees nothing is using the device before it's deleted.
 */
int dm_lock_for_deletion(struct mapped_device *md, bool mark_deferred, bool only_deferred)
{
	int r = 0;

	spin_lock(&_minor_lock);

	if (dm_open_count(md)) {
		r = -EBUSY;
		if (mark_deferred)
			set_bit(DMF_DEFERRED_REMOVE, &md->flags);
	} else if (only_deferred && !test_bit(DMF_DEFERRED_REMOVE, &md->flags))
		r = -EEXIST;
	else
		set_bit(DMF_DELETING, &md->flags);

	spin_unlock(&_minor_lock);

	return r;
}

int dm_cancel_deferred_remove(struct mapped_device *md)
{
	int r = 0;

	spin_lock(&_minor_lock);

	if (test_bit(DMF_DELETING, &md->flags))
		r = -EBUSY;
	else
		clear_bit(DMF_DEFERRED_REMOVE, &md->flags);

	spin_unlock(&_minor_lock);

	return r;
}

static void do_deferred_remove(struct work_struct *w)
{
	dm_deferred_remove();
}

static int dm_blk_getgeo(struct block_device *bdev, struct hd_geometry *geo)
{
	struct mapped_device *md = bdev->bd_disk->private_data;

	return dm_get_geometry(md, geo);
}

static int dm_prepare_ioctl(struct mapped_device *md, int *srcu_idx,
			    struct block_device **bdev)
{
	struct dm_target *tgt;
	struct dm_table *map;
	int r;

retry:
	r = -ENOTTY;
	map = dm_get_live_table(md, srcu_idx);
	if (!map || !dm_table_get_size(map))
		return r;

	/* We only support devices that have a single target */
	if (dm_table_get_num_targets(map) != 1)
		return r;

	tgt = dm_table_get_target(map, 0);
	if (!tgt->type->prepare_ioctl)
		return r;

	if (dm_suspended_md(md))
		return -EAGAIN;

	r = tgt->type->prepare_ioctl(tgt, bdev);
	if (r == -ENOTCONN && !fatal_signal_pending(current)) {
		dm_put_live_table(md, *srcu_idx);
		msleep(10);
		goto retry;
	}

	return r;
}

static void dm_unprepare_ioctl(struct mapped_device *md, int srcu_idx)
{
	dm_put_live_table(md, srcu_idx);
}

static int dm_blk_ioctl(struct block_device *bdev, fmode_t mode,
			unsigned int cmd, unsigned long arg)
{
	struct mapped_device *md = bdev->bd_disk->private_data;
	int r, srcu_idx;

	r = dm_prepare_ioctl(md, &srcu_idx, &bdev);
	if (r < 0)
		goto out;

	if (r > 0) {
		/*
		 * Target determined this ioctl is being issued against a
		 * subset of the parent bdev; require extra privileges.
		 */
		if (!capable(CAP_SYS_RAWIO)) {
			DMDEBUG_LIMIT(
	"%s: sending ioctl %x to DM device without required privilege.",
				current->comm, cmd);
			r = -ENOIOCTLCMD;
			goto out;
		}
	}

	if (!bdev->bd_disk->fops->ioctl)
		r = -ENOTTY;
	else
		r = bdev->bd_disk->fops->ioctl(bdev, mode, cmd, arg);
out:
	dm_unprepare_ioctl(md, srcu_idx);
	return r;
}

u64 dm_start_time_ns_from_clone(struct bio *bio)
{
	return jiffies_to_nsecs(clone_to_tio(bio)->io->start_time);
}
EXPORT_SYMBOL_GPL(dm_start_time_ns_from_clone);

static void dm_io_acct(bool end, struct mapped_device *md, struct bio *bio,
		       unsigned long start_time, struct dm_stats_aux *stats_aux)
{
	if (!end)
		bio_start_io_acct_time(bio, start_time);
	else
		bio_end_io_acct(bio, start_time);

	if (static_branch_unlikely(&stats_enabled) &&
	    unlikely(dm_stats_used(&md->stats)))
		dm_stats_account_io(&md->stats, bio_data_dir(bio),
				    bio->bi_iter.bi_sector, bio_sectors(bio),
				    end, start_time, stats_aux);
}

static void __dm_start_io_acct(struct dm_io *io, struct bio *bio)
{
	dm_io_acct(false, io->md, bio, io->start_time, &io->stats_aux);
}

static void dm_start_io_acct(struct dm_io *io, struct bio *orig_bio,
			     struct bio *clone)
{
	/*
	 * Ensure IO accounting is only ever started once.
	 */
	if (dm_io_flagged(io, DM_IO_ACCOUNTED))
		return;

	/* Expect no possibility for race unless DM_TIO_IS_DUPLICATE_BIO. */
	if (!clone || likely(dm_tio_is_normal(clone_to_tio(clone)))) {
		dm_io_set_flag(io, DM_IO_ACCOUNTED);
	} else {
		unsigned long flags;
		/* Can afford locking given DM_TIO_IS_DUPLICATE_BIO */
		spin_lock_irqsave(&io->lock, flags);
		dm_io_set_flag(io, DM_IO_ACCOUNTED);
		spin_unlock_irqrestore(&io->lock, flags);
	}

	/* Must account IO to DM device in terms of orig_bio */
	__dm_start_io_acct(io, orig_bio);
}

static void dm_end_io_acct(struct dm_io *io, struct bio *bio)
{
	dm_io_acct(true, io->md, bio, io->start_time, &io->stats_aux);
}

static struct dm_io *alloc_io(struct mapped_device *md, struct bio *bio)
{
	struct dm_io *io;
	struct dm_target_io *tio;
	struct bio *clone;

	clone = bio_alloc_clone(bio->bi_bdev, bio, GFP_NOIO, &md->io_bs);

	tio = clone_to_tio(clone);
	tio->flags = 0;
	dm_tio_set_flag(tio, DM_TIO_INSIDE_DM_IO);
	tio->io = NULL;

	io = container_of(tio, struct dm_io, tio);
	io->magic = DM_IO_MAGIC;
	io->status = BLK_STS_OK;
	atomic_set(&io->io_count, 1);
	this_cpu_inc(*md->pending_io);
	io->orig_bio = NULL;
	io->md = md;
	io->map_task = current;
	spin_lock_init(&io->lock);
	io->start_time = jiffies;
	io->flags = 0;

	if (static_branch_unlikely(&stats_enabled))
		dm_stats_record_start(&md->stats, &io->stats_aux);

	return io;
}

static void free_io(struct dm_io *io)
{
	bio_put(&io->tio.clone);
}

static struct bio *alloc_tio(struct clone_info *ci, struct dm_target *ti,
		unsigned target_bio_nr, unsigned *len, gfp_t gfp_mask)
{
	struct dm_target_io *tio;
	struct bio *clone;

	if (!ci->io->tio.io) {
		/* the dm_target_io embedded in ci->io is available */
		tio = &ci->io->tio;
		/* alloc_io() already initialized embedded clone */
		clone = &tio->clone;
	} else {
		clone = bio_alloc_clone(ci->bio->bi_bdev, ci->bio,
					gfp_mask, &ci->io->md->bs);
		if (!clone)
			return NULL;

		/* REQ_DM_POLL_LIST shouldn't be inherited */
		clone->bi_opf &= ~REQ_DM_POLL_LIST;

		tio = clone_to_tio(clone);
		tio->flags = 0; /* also clears DM_TIO_INSIDE_DM_IO */
	}

	tio->magic = DM_TIO_MAGIC;
	tio->io = ci->io;
	tio->ti = ti;
	tio->target_bio_nr = target_bio_nr;
	tio->len_ptr = len;
	tio->old_sector = 0;

	if (len) {
		clone->bi_iter.bi_size = to_bytes(*len);
		if (bio_integrity(clone))
			bio_integrity_trim(clone);
	}

	return clone;
}

static void free_tio(struct bio *clone)
{
	struct dm_target_io *tio = clone_to_tio(clone);

	if (dm_tio_flagged(tio, DM_TIO_INSIDE_DM_IO)) {
		dm_tio_set_flag(tio, DM_TIO_IS_FREE);
		return;
	}
	bio_put(clone);
}

/*
 * Add the bio to the list of deferred io.
 */
static void queue_io(struct mapped_device *md, struct bio *bio)
{
	unsigned long flags;

	spin_lock_irqsave(&md->deferred_lock, flags);
	bio_list_add(&md->deferred, bio);
	spin_unlock_irqrestore(&md->deferred_lock, flags);
	queue_work(md->wq, &md->work);
}

/*
 * Everyone (including functions in this file), should use this
 * function to access the md->map field, and make sure they call
 * dm_put_live_table() when finished.
 */
struct dm_table *dm_get_live_table(struct mapped_device *md,
				   int *srcu_idx) __acquires(md->io_barrier)
{
	*srcu_idx = srcu_read_lock(&md->io_barrier);

	return srcu_dereference(md->map, &md->io_barrier);
}

void dm_put_live_table(struct mapped_device *md,
		       int srcu_idx) __releases(md->io_barrier)
{
	srcu_read_unlock(&md->io_barrier, srcu_idx);
}

void dm_sync_table(struct mapped_device *md)
{
	synchronize_srcu(&md->io_barrier);
	synchronize_rcu_expedited();
}

/*
 * A fast alternative to dm_get_live_table/dm_put_live_table.
 * The caller must not block between these two functions.
 */
static struct dm_table *dm_get_live_table_fast(struct mapped_device *md) __acquires(RCU)
{
	rcu_read_lock();
	return rcu_dereference(md->map);
}

static void dm_put_live_table_fast(struct mapped_device *md) __releases(RCU)
{
	rcu_read_unlock();
}

static inline struct dm_table *dm_get_live_table_bio(struct mapped_device *md,
						     int *srcu_idx, struct bio *bio)
{
	if (bio->bi_opf & REQ_NOWAIT)
		return dm_get_live_table_fast(md);
	else
		return dm_get_live_table(md, srcu_idx);
}

static inline void dm_put_live_table_bio(struct mapped_device *md, int srcu_idx,
					 struct bio *bio)
{
	if (bio->bi_opf & REQ_NOWAIT)
		dm_put_live_table_fast(md);
	else
		dm_put_live_table(md, srcu_idx);
}

static char *_dm_claim_ptr = "I belong to device-mapper";

/*
 * Open a table device so we can use it as a map destination.
 */
static int open_table_device(struct table_device *td, dev_t dev,
			     struct mapped_device *md)
{
	struct block_device *bdev;
	u64 part_off;
	int r;

	BUG_ON(td->dm_dev.bdev);

	bdev = blkdev_get_by_dev(dev, td->dm_dev.mode | FMODE_EXCL, _dm_claim_ptr);
	if (IS_ERR(bdev))
		return PTR_ERR(bdev);

	r = bd_link_disk_holder(bdev, dm_disk(md));
	if (r) {
		blkdev_put(bdev, td->dm_dev.mode | FMODE_EXCL);
		return r;
	}

	td->dm_dev.bdev = bdev;
	td->dm_dev.dax_dev = fs_dax_get_by_bdev(bdev, &part_off);
	return 0;
}

/*
 * Close a table device that we've been using.
 */
static void close_table_device(struct table_device *td, struct mapped_device *md)
{
	if (!td->dm_dev.bdev)
		return;

	bd_unlink_disk_holder(td->dm_dev.bdev, dm_disk(md));
	blkdev_put(td->dm_dev.bdev, td->dm_dev.mode | FMODE_EXCL);
	put_dax(td->dm_dev.dax_dev);
	td->dm_dev.bdev = NULL;
	td->dm_dev.dax_dev = NULL;
}

static struct table_device *find_table_device(struct list_head *l, dev_t dev,
					      fmode_t mode)
{
	struct table_device *td;

	list_for_each_entry(td, l, list)
		if (td->dm_dev.bdev->bd_dev == dev && td->dm_dev.mode == mode)
			return td;

	return NULL;
}

int dm_get_table_device(struct mapped_device *md, dev_t dev, fmode_t mode,
			struct dm_dev **result)
{
	int r;
	struct table_device *td;

	mutex_lock(&md->table_devices_lock);
	td = find_table_device(&md->table_devices, dev, mode);
	if (!td) {
		td = kmalloc_node(sizeof(*td), GFP_KERNEL, md->numa_node_id);
		if (!td) {
			mutex_unlock(&md->table_devices_lock);
			return -ENOMEM;
		}

		td->dm_dev.mode = mode;
		td->dm_dev.bdev = NULL;

		if ((r = open_table_device(td, dev, md))) {
			mutex_unlock(&md->table_devices_lock);
			kfree(td);
			return r;
		}

		format_dev_t(td->dm_dev.name, dev);

		refcount_set(&td->count, 1);
		list_add(&td->list, &md->table_devices);
	} else {
		refcount_inc(&td->count);
	}
	mutex_unlock(&md->table_devices_lock);

	*result = &td->dm_dev;
	return 0;
}

void dm_put_table_device(struct mapped_device *md, struct dm_dev *d)
{
	struct table_device *td = container_of(d, struct table_device, dm_dev);

	mutex_lock(&md->table_devices_lock);
	if (refcount_dec_and_test(&td->count)) {
		close_table_device(td, md);
		list_del(&td->list);
		kfree(td);
	}
	mutex_unlock(&md->table_devices_lock);
}

static void free_table_devices(struct list_head *devices)
{
	struct list_head *tmp, *next;

	list_for_each_safe(tmp, next, devices) {
		struct table_device *td = list_entry(tmp, struct table_device, list);

		DMWARN("dm_destroy: %s still exists with %d references",
		       td->dm_dev.name, refcount_read(&td->count));
		kfree(td);
	}
}

/*
 * Get the geometry associated with a dm device
 */
int dm_get_geometry(struct mapped_device *md, struct hd_geometry *geo)
{
	*geo = md->geometry;

	return 0;
}

/*
 * Set the geometry of a device.
 */
int dm_set_geometry(struct mapped_device *md, struct hd_geometry *geo)
{
	sector_t sz = (sector_t)geo->cylinders * geo->heads * geo->sectors;

	if (geo->start > sz) {
		DMWARN("Start sector is beyond the geometry limits.");
		return -EINVAL;
	}

	md->geometry = *geo;

	return 0;
}

static bool bio_is_flush_with_data(struct bio *bio)
{
	return ((bio->bi_opf & REQ_PREFLUSH) && bio->bi_iter.bi_size);
}

static int __noflush_suspending(struct mapped_device *md)
{
	return test_bit(DMF_NOFLUSH_SUSPENDING, &md->flags);
}

static void dm_io_complete(struct dm_io *io)
{
	blk_status_t io_error;
	bool is_flush_with_data;
	struct mapped_device *md = io->md;
	struct bio *bio = io->orig_bio;

	if (io->status == BLK_STS_DM_REQUEUE) {
		unsigned long flags;
		/*
		 * Target requested pushing back the I/O.
		 */
		spin_lock_irqsave(&md->deferred_lock, flags);
		if (__noflush_suspending(md) &&
		    !WARN_ON_ONCE(dm_is_zone_write(md, bio))) {
			/* NOTE early return due to BLK_STS_DM_REQUEUE below */
			bio_list_add_head(&md->deferred, bio);
		} else {
			/*
			 * noflush suspend was interrupted or this is
			 * a write to a zoned target.
			 */
			io->status = BLK_STS_IOERR;
		}
		spin_unlock_irqrestore(&md->deferred_lock, flags);
	}

	io_error = io->status;
	is_flush_with_data = bio_is_flush_with_data(bio);
	if (dm_io_flagged(io, DM_IO_ACCOUNTED))
		dm_end_io_acct(io, bio);
	else if (!io_error && !is_flush_with_data) {
		/*
		 * Must handle target that DM_MAPIO_SUBMITTED only to
		 * then bio_endio() rather than dm_submit_bio_remap()
		 */
		__dm_start_io_acct(io, bio);
		dm_end_io_acct(io, bio);
	}
	free_io(io);
	smp_wmb();
	this_cpu_dec(*md->pending_io);

	/* nudge anyone waiting on suspend queue */
	if (unlikely(wq_has_sleeper(&md->wait)))
		wake_up(&md->wait);

	if (io_error == BLK_STS_DM_REQUEUE) {
		/*
		 * Upper layer won't help us poll split bio, io->orig_bio
		 * may only reflect a subset of the pre-split original,
		 * so clear REQ_POLLED in case of requeue
		 */
		bio_clear_polled(bio);
		return;
	}

	if (is_flush_with_data) {
		/*
		 * Preflush done for flush with data, reissue
		 * without REQ_PREFLUSH.
		 */
		bio->bi_opf &= ~REQ_PREFLUSH;
		queue_io(md, bio);
	} else {
		/* done with normal IO or empty flush */
		if (io_error)
			bio->bi_status = io_error;
		bio_endio(bio);
	}
}

static inline bool dm_io_wait_for_submission(struct dm_io *io)
{
	/* return %false if called from same task that called ->map */
	if (smp_load_acquire(&io->map_task) == current)
		return false;
	/*
	 * Wait for dm_split_and_process_bio() to store io->orig_bio.
	 * Any race between deferred IO submission (or clone_endio) and
	 * dm_split_and_process_bio()'s store is extremely narrow.
	 */
	while (unlikely(!smp_load_acquire(&io->orig_bio)))
		cond_resched();
	return true;
}

void dm_io_inc_pending(struct dm_io *io)
{
	dm_io_set_flag(io, DM_IO_REFFED);
	smp_mb__before_atomic();
	atomic_inc(&io->io_count);
}

static void __dm_io_dec_pending(struct dm_io *io)
{
	if (dm_io_flagged(io, DM_IO_REFFED)) {
		BUG_ON(!atomic_read(&io->io_count));
		if (!atomic_dec_and_test(&io->io_count))
			return;
	} else {
		/* Wait for dm_poll_dm_io() before completing polled IO */
		if (dm_io_flagged(io, DM_IO_COMPLETE_NEEDED))
			goto complete;
		if (dm_io_flagged(io, DM_IO_POLLED)) {
			/* DM_IO_COMPLETE_NEEDED must be set */
			return;
		}
		/*
		 * Wait for dm_split_and_process_bio() before
		 * completing normal IO.
		 */
		BUG_ON(!dm_tio_is_normal(&io->tio));
		if (unlikely(!dm_io_wait_for_submission(io) &&
			     !dm_io_flagged(io, DM_IO_ISSUED))) {
			/*
			 * Still in ->map (e.g. bio_endio()+DM_MAPIO_SUBMITTED),
			 * so dm_split_and_process_bio() must dm_io_complete().
			 */
			dm_io_set_flag(io, DM_IO_COMPLETE_NEEDED);
			return;
		}
	}
complete:
	dm_io_complete(io);
}

static void dm_io_set_error(struct dm_io *io, blk_status_t error)
{
	unsigned long flags;

	/* Push-back supersedes any I/O errors */
	spin_lock_irqsave(&io->lock, flags);
	if (!(io->status == BLK_STS_DM_REQUEUE &&
	      __noflush_suspending(io->md))) {
		io->status = error;
	}
	spin_unlock_irqrestore(&io->lock, flags);
}

static void dm_io_set_error_and_defer_complete(struct dm_io *io,
					       blk_status_t error)
{
	dm_io_set_error(io, error);
	dm_io_set_flag(io, DM_IO_COMPLETE_NEEDED);
}

void dm_io_dec_pending(struct dm_io *io, blk_status_t error)
{
	if (unlikely(error))
		dm_io_set_error(io, error);

	__dm_io_dec_pending(io);
}

void disable_discard(struct mapped_device *md)
{
	struct queue_limits *limits = dm_get_queue_limits(md);

	/* device doesn't really support DISCARD, disable it */
	limits->max_discard_sectors = 0;
	blk_queue_flag_clear(QUEUE_FLAG_DISCARD, md->queue);
}

void disable_write_zeroes(struct mapped_device *md)
{
	struct queue_limits *limits = dm_get_queue_limits(md);

	/* device doesn't really support WRITE ZEROES, disable it */
	limits->max_write_zeroes_sectors = 0;
}

static bool swap_bios_limit(struct dm_target *ti, struct bio *bio)
{
	return unlikely((bio->bi_opf & REQ_SWAP) != 0) && unlikely(ti->limit_swap_bios);
}

static void clone_endio(struct bio *bio)
{
	blk_status_t error = bio->bi_status;
	struct request_queue *q = bio->bi_bdev->bd_disk->queue;
	struct dm_target_io *tio = clone_to_tio(bio);
	struct dm_target *ti = tio->ti;
	dm_endio_fn endio = ti->type->end_io;
	struct dm_io *io = tio->io;
	struct mapped_device *md = io->md;

	if (unlikely(error == BLK_STS_TARGET)) {
		if (bio_op(bio) == REQ_OP_DISCARD &&
		    !q->limits.max_discard_sectors)
			disable_discard(md);
		else if (bio_op(bio) == REQ_OP_WRITE_ZEROES &&
			 !q->limits.max_write_zeroes_sectors)
			disable_write_zeroes(md);
	}

	if (static_branch_unlikely(&zoned_enabled) &&
	    unlikely(blk_queue_is_zoned(q)))
		dm_zone_endio(io, bio);

	if (endio) {
		int r = endio(ti, bio, &error);
		switch (r) {
		case DM_ENDIO_REQUEUE:
			if (static_branch_unlikely(&zoned_enabled)) {
				/*
				 * Requeuing writes to a sequential zone of a zoned
				 * target will break the sequential write pattern:
				 * fail such IO.
				 */
				if (WARN_ON_ONCE(dm_is_zone_write(md, bio)))
					error = BLK_STS_IOERR;
				else
					error = BLK_STS_DM_REQUEUE;
			} else
				error = BLK_STS_DM_REQUEUE;
			fallthrough;
		case DM_ENDIO_DONE:
			break;
		case DM_ENDIO_INCOMPLETE:
			/* The target will handle the io */
			return;
		default:
			DMWARN("unimplemented target endio return value: %d", r);
			BUG();
		}
	}

	if (static_branch_unlikely(&swap_bios_enabled) &&
	    unlikely(swap_bios_limit(ti, bio)))
		up(&md->swap_bios_semaphore);

	free_tio(bio);
	dm_io_dec_pending(io, error);
}

/*
 * Return maximum size of I/O possible at the supplied sector up to the current
 * target boundary.
 */
static inline sector_t max_io_len_target_boundary(struct dm_target *ti,
						  sector_t target_offset)
{
	return ti->len - target_offset;
}

static sector_t max_io_len(struct dm_target *ti, sector_t sector)
{
	sector_t target_offset = dm_target_offset(ti, sector);
	sector_t len = max_io_len_target_boundary(ti, target_offset);
	sector_t max_len;

	/*
	 * Does the target need to split IO even further?
	 * - varied (per target) IO splitting is a tenet of DM; this
	 *   explains why stacked chunk_sectors based splitting via
	 *   blk_max_size_offset() isn't possible here. So pass in
	 *   ti->max_io_len to override stacked chunk_sectors.
	 */
	if (ti->max_io_len) {
		max_len = blk_max_size_offset(ti->table->md->queue,
					      target_offset, ti->max_io_len);
		if (len > max_len)
			len = max_len;
	}

	return len;
}

int dm_set_target_max_io_len(struct dm_target *ti, sector_t len)
{
	if (len > UINT_MAX) {
		DMERR("Specified maximum size of target IO (%llu) exceeds limit (%u)",
		      (unsigned long long)len, UINT_MAX);
		ti->error = "Maximum size of target IO is too large";
		return -EINVAL;
	}

	ti->max_io_len = (uint32_t) len;

	return 0;
}
EXPORT_SYMBOL_GPL(dm_set_target_max_io_len);

static struct dm_target *dm_dax_get_live_target(struct mapped_device *md,
						sector_t sector, int *srcu_idx)
	__acquires(md->io_barrier)
{
	struct dm_table *map;
	struct dm_target *ti;

	map = dm_get_live_table(md, srcu_idx);
	if (!map)
		return NULL;

	ti = dm_table_find_target(map, sector);
	if (!ti)
		return NULL;

	return ti;
}

static long dm_dax_direct_access(struct dax_device *dax_dev, pgoff_t pgoff,
				 long nr_pages, void **kaddr, pfn_t *pfn)
{
	struct mapped_device *md = dax_get_private(dax_dev);
	sector_t sector = pgoff * PAGE_SECTORS;
	struct dm_target *ti;
	long len, ret = -EIO;
	int srcu_idx;

	ti = dm_dax_get_live_target(md, sector, &srcu_idx);

	if (!ti)
		goto out;
	if (!ti->type->direct_access)
		goto out;
	len = max_io_len(ti, sector) / PAGE_SECTORS;
	if (len < 1)
		goto out;
	nr_pages = min(len, nr_pages);
	ret = ti->type->direct_access(ti, pgoff, nr_pages, kaddr, pfn);

 out:
	dm_put_live_table(md, srcu_idx);

	return ret;
}

static int dm_dax_zero_page_range(struct dax_device *dax_dev, pgoff_t pgoff,
				  size_t nr_pages)
{
	struct mapped_device *md = dax_get_private(dax_dev);
	sector_t sector = pgoff * PAGE_SECTORS;
	struct dm_target *ti;
	int ret = -EIO;
	int srcu_idx;

	ti = dm_dax_get_live_target(md, sector, &srcu_idx);

	if (!ti)
		goto out;
	if (WARN_ON(!ti->type->dax_zero_page_range)) {
		/*
		 * ->zero_page_range() is mandatory dax operation. If we are
		 *  here, something is wrong.
		 */
		goto out;
	}
	ret = ti->type->dax_zero_page_range(ti, pgoff, nr_pages);
 out:
	dm_put_live_table(md, srcu_idx);

	return ret;
}

/*
 * A target may call dm_accept_partial_bio only from the map routine.  It is
 * allowed for all bio types except REQ_PREFLUSH, REQ_OP_ZONE_* zone management
 * operations, REQ_OP_ZONE_APPEND (zone append writes) and any bio serviced by
 * __send_duplicate_bios().
 *
 * dm_accept_partial_bio informs the dm that the target only wants to process
 * additional n_sectors sectors of the bio and the rest of the data should be
 * sent in a next bio.
 *
 * A diagram that explains the arithmetics:
 * +--------------------+---------------+-------+
 * |         1          |       2       |   3   |
 * +--------------------+---------------+-------+
 *
 * <-------------- *tio->len_ptr --------------->
 *                      <------- bi_size ------->
 *                      <-- n_sectors -->
 *
 * Region 1 was already iterated over with bio_advance or similar function.
 *	(it may be empty if the target doesn't use bio_advance)
 * Region 2 is the remaining bio size that the target wants to process.
 *	(it may be empty if region 1 is non-empty, although there is no reason
 *	 to make it empty)
 * The target requires that region 3 is to be sent in the next bio.
 *
 * If the target wants to receive multiple copies of the bio (via num_*bios, etc),
 * the partially processed part (the sum of regions 1+2) must be the same for all
 * copies of the bio.
 */
void dm_accept_partial_bio(struct bio *bio, unsigned n_sectors)
{
	struct dm_target_io *tio = clone_to_tio(bio);
	unsigned bi_size = bio->bi_iter.bi_size >> SECTOR_SHIFT;

	BUG_ON(dm_tio_flagged(tio, DM_TIO_IS_DUPLICATE_BIO));
	BUG_ON(op_is_zone_mgmt(bio_op(bio)));
	BUG_ON(bio_op(bio) == REQ_OP_ZONE_APPEND);
	BUG_ON(bi_size > *tio->len_ptr);
	BUG_ON(n_sectors > bi_size);

	*tio->len_ptr -= bi_size - n_sectors;
	bio->bi_iter.bi_size = n_sectors << SECTOR_SHIFT;
}
EXPORT_SYMBOL_GPL(dm_accept_partial_bio);

static inline void __dm_submit_bio_remap(struct bio *clone,
					 dev_t dev, sector_t old_sector)
{
	trace_block_bio_remap(clone, dev, old_sector);
	submit_bio_noacct(clone);
}

/*
 * @clone: clone bio that DM core passed to target's .map function
 * @tgt_clone: clone of @clone bio that target needs submitted
 *
 * Targets should use this interface to submit bios they take
 * ownership of when returning DM_MAPIO_SUBMITTED.
 *
 * Target should also enable ti->accounts_remapped_io
 */
void dm_submit_bio_remap(struct bio *clone, struct bio *tgt_clone)
{
	struct dm_target_io *tio = clone_to_tio(clone);
	struct dm_io *io = tio->io;

	WARN_ON_ONCE(!tio->ti->accounts_remapped_io);

	/* establish bio that will get submitted */
	if (!tgt_clone)
		tgt_clone = clone;

	/*
	 * Account io->origin_bio to DM dev on behalf of target
	 * that took ownership of IO with DM_MAPIO_SUBMITTED.
	 */
	if (!dm_io_wait_for_submission(io)) {
		/* Still in target's map function */
		dm_io_set_flag(io, DM_IO_START_ACCT);
	} else {
		/* Called by another thread, managed by DM target */
		dm_start_io_acct(io, io->orig_bio, clone);
	}

	__dm_submit_bio_remap(tgt_clone, disk_devt(io->md->disk),
			      tio->old_sector);
}
EXPORT_SYMBOL_GPL(dm_submit_bio_remap);

static noinline void __set_swap_bios_limit(struct mapped_device *md, int latch)
{
	mutex_lock(&md->swap_bios_lock);
	while (latch < md->swap_bios) {
		cond_resched();
		down(&md->swap_bios_semaphore);
		md->swap_bios--;
	}
	while (latch > md->swap_bios) {
		cond_resched();
		up(&md->swap_bios_semaphore);
		md->swap_bios++;
	}
	mutex_unlock(&md->swap_bios_lock);
}

static void __map_bio(struct bio *clone)
{
	struct dm_target_io *tio = clone_to_tio(clone);
	struct dm_target *ti = tio->ti;
	struct dm_io *io = tio->io;
	struct mapped_device *md = io->md;
	int r;
	blk_status_t error;

	clone->bi_end_io = clone_endio;

	/*
	 * Map the clone.
	 */
	tio->old_sector = clone->bi_iter.bi_sector;

	if (static_branch_unlikely(&swap_bios_enabled) &&
	    unlikely(swap_bios_limit(ti, clone))) {
		int latch = get_swap_bios();
		if (unlikely(latch != md->swap_bios))
			__set_swap_bios_limit(md, latch);
		down(&md->swap_bios_semaphore);
	}

	if (static_branch_unlikely(&zoned_enabled)) {
		/*
		 * Check if the IO needs a special mapping due to zone append
		 * emulation on zoned target. In this case, dm_zone_map_bio()
		 * calls the target map operation.
		 */
		if (unlikely(dm_emulate_zone_append(md)))
			r = dm_zone_map_bio(tio);
		else
			r = ti->type->map(ti, clone);
	} else
		r = ti->type->map(ti, clone);

	switch (r) {
	case DM_MAPIO_SUBMITTED:
		/* target has assumed ownership of this io */
		if (!ti->accounts_remapped_io)
			dm_io_set_flag(io, DM_IO_START_ACCT);
		dm_io_set_flag(io, DM_IO_ISSUED);
		break;
	case DM_MAPIO_REMAPPED:
		/*
		 * the bio has been remapped so dispatch it, but defer
		 * dm_start_io_acct() until after possible bio_split().
		 */
		__dm_submit_bio_remap(clone, disk_devt(md->disk),
				      tio->old_sector);
		dm_io_set_flag(io, DM_IO_START_ACCT);
		dm_io_set_flag(io, DM_IO_ISSUED);
		break;
	case DM_MAPIO_KILL:
	case DM_MAPIO_REQUEUE:
		if (static_branch_unlikely(&swap_bios_enabled) &&
		    unlikely(swap_bios_limit(ti, clone)))
			up(&md->swap_bios_semaphore);
		free_tio(clone);
		error = (r == DM_MAPIO_KILL) ? BLK_STS_IOERR : BLK_STS_DM_REQUEUE;
		if (dm_tio_is_normal(tio))
			dm_io_set_error_and_defer_complete(io, error);
		else
			dm_io_dec_pending(io, error);
		break;
	default:
		DMWARN("unimplemented target map return value: %d", r);
		BUG();
	}
}

static void alloc_multiple_bios(struct bio_list *blist, struct clone_info *ci,
				struct dm_target *ti, unsigned num_bios,
				unsigned *len)
{
	struct bio *bio;
	int try;

	for (try = 0; try < 2; try++) {
		int bio_nr;

		if (try)
			mutex_lock(&ci->io->md->table_devices_lock);
		for (bio_nr = 0; bio_nr < num_bios; bio_nr++) {
			bio = alloc_tio(ci, ti, bio_nr, len,
					try ? GFP_NOIO : GFP_NOWAIT);
			if (!bio)
				break;

			bio_list_add(blist, bio);
		}
		if (try)
			mutex_unlock(&ci->io->md->table_devices_lock);
		if (bio_nr == num_bios)
			return;

		while ((bio = bio_list_pop(blist)))
			free_tio(bio);
	}
}

static void __send_duplicate_bios(struct clone_info *ci, struct dm_target *ti,
				  unsigned num_bios, unsigned *len)
{
	struct bio_list blist = BIO_EMPTY_LIST;
	struct bio *clone;

	switch (num_bios) {
	case 0:
		break;
	case 1:
		clone = alloc_tio(ci, ti, 0, len, GFP_NOIO);
		dm_tio_set_flag(clone_to_tio(clone), DM_TIO_IS_DUPLICATE_BIO);
		dm_io_inc_pending(ci->io);
		__map_bio(clone);
		break;
	default:
		alloc_multiple_bios(&blist, ci, ti, num_bios, len);
		while ((clone = bio_list_pop(&blist))) {
			dm_tio_set_flag(clone_to_tio(clone), DM_TIO_IS_DUPLICATE_BIO);
			dm_io_inc_pending(ci->io);
			__map_bio(clone);
		}
		break;
	}
}

static void __send_empty_flush(struct clone_info *ci)
{
	unsigned target_nr = 0;
	struct dm_target *ti;
	struct bio flush_bio;

	/*
	 * Use an on-stack bio for this, it's safe since we don't
	 * need to reference it after submit. It's just used as
	 * the basis for the clone(s).
	 */
	bio_init(&flush_bio, ci->io->md->disk->part0, NULL, 0,
		 REQ_OP_WRITE | REQ_PREFLUSH | REQ_SYNC);

	ci->bio = &flush_bio;
	ci->sector_count = 0;

	while ((ti = dm_table_get_target(ci->map, target_nr++)))
		__send_duplicate_bios(ci, ti, ti->num_flush_bios, NULL);

	bio_uninit(ci->bio);
}

static void __send_changing_extent_only(struct clone_info *ci, struct dm_target *ti,
					unsigned num_bios)
{
	unsigned len;

	len = min_t(sector_t, ci->sector_count,
		    max_io_len_target_boundary(ti, dm_target_offset(ti, ci->sector)));

	/*
	 * dm_accept_partial_bio cannot be used with duplicate bios,
	 * so update clone_info cursor before __send_duplicate_bios().
	 */
	ci->sector += len;
	ci->sector_count -= len;

	__send_duplicate_bios(ci, ti, num_bios, &len);
}

static bool is_abnormal_io(struct bio *bio)
{
	unsigned int op = bio_op(bio);

<<<<<<< HEAD
	switch (bio_op(bio)) {
	case REQ_OP_DISCARD:
	case REQ_OP_SECURE_ERASE:
	case REQ_OP_WRITE_ZEROES:
		r = true;
		break;
=======
	if (op != REQ_OP_READ && op != REQ_OP_WRITE && op != REQ_OP_FLUSH) {
		switch (op) {
		case REQ_OP_DISCARD:
		case REQ_OP_SECURE_ERASE:
		case REQ_OP_WRITE_SAME:
		case REQ_OP_WRITE_ZEROES:
			return true;
		default:
			break;
		}
>>>>>>> 6f04f34f
	}

	return false;
}

static bool __process_abnormal_io(struct clone_info *ci, struct dm_target *ti,
				  blk_status_t *status)
{
	unsigned num_bios;

	if (!is_abnormal_io(ci->bio))
		return false;

	switch (bio_op(ci->bio)) {
	case REQ_OP_DISCARD:
		num_bios = ti->num_discard_bios;
		break;
	case REQ_OP_SECURE_ERASE:
		num_bios = ti->num_secure_erase_bios;
		break;
	case REQ_OP_WRITE_ZEROES:
		num_bios = ti->num_write_zeroes_bios;
		break;
	default:
		return false;
	}

	/*
	 * Even though the device advertised support for this type of
	 * request, that does not mean every target supports it, and
	 * reconfiguration might also have changed that since the
	 * check was performed.
	 */
	if (unlikely(!num_bios))
		*status = BLK_STS_NOTSUPP;
	else {
		__send_changing_extent_only(ci, ti, num_bios);
		*status = BLK_STS_OK;
	}
	return true;
}

/*
 * Reuse ->bi_private as hlist head for storing all dm_io instances
 * associated with this bio, and this bio's bi_private needs to be
 * stored in dm_io->data before the reuse.
 *
 * bio->bi_private is owned by fs or upper layer, so block layer won't
 * touch it after splitting. Meantime it won't be changed by anyone after
 * bio is submitted. So this reuse is safe.
 */
static inline struct hlist_head *dm_get_bio_hlist_head(struct bio *bio)
{
	return (struct hlist_head *)&bio->bi_private;
}

static void dm_queue_poll_io(struct bio *bio, struct dm_io *io)
{
	struct hlist_head *head = dm_get_bio_hlist_head(bio);

	WARN_ON_ONCE(!dm_tio_is_normal(&io->tio));
	/*
	 * Set DM_IO_POLLED to prevent completion until DM_IO_COMPLETE_NEEDED,
	 * no further IO submission failures allowed in caller once set!
	 */
	dm_io_set_flag(io, DM_IO_POLLED);

	/*
	 * Add every dm_io instance into the hlist_head which is stored in
	 * bio->bi_private, so that dm_poll_bio can poll them all.
	 */
	if (!(bio->bi_opf & REQ_DM_POLL_LIST)) {
		bio->bi_opf |= REQ_DM_POLL_LIST;
		/*
		 * Save .bi_private into dm_io, so that we can reuse
		 * .bi_private as hlist head for storing dm_io list
		 */
		io->data = bio->bi_private;

		INIT_HLIST_HEAD(head);

		/* tell block layer to poll for completion */
		bio->bi_cookie = ~BLK_QC_T_NONE;
	} else {
		/*
		 * bio recursed due to split, reuse original poll list,
		 * and save bio->bi_private too.
		 */
		io->data = hlist_entry(head->first, struct dm_io, node)->data;
	}

	hlist_add_head(&io->node, head);
}

/*
 * Select the correct strategy for processing a non-flush bio.
 */
static struct bio *__split_and_process_bio(struct clone_info *ci)
{
	struct bio *clone, *orig_bio, *bio = ci->bio;
	struct dm_target *ti;
	unsigned len;
	blk_status_t error = BLK_STS_IOERR;

	ti = dm_table_find_target(ci->map, ci->sector);
	if (unlikely(!ti || __process_abnormal_io(ci, ti, &error))) {
		if (error != BLK_STS_OK)
			dm_io_set_error_and_defer_complete(ci->io, error);
		return bio;
	}

	/*
	 * Only support bio polling for normal IO, and the target io is
	 * exactly inside the dm_io instance (verified in dm_poll_dm_io)
	 */
	ci->submit_as_polled = bio->bi_opf & REQ_POLLED;

	len = min_t(sector_t, max_io_len(ti, ci->sector), ci->sector_count);
	clone = alloc_tio(ci, ti, 0, &len, GFP_NOIO);
	__map_bio(clone);

	ci->sector += len;
	ci->sector_count -= len;
	if (!ci->sector_count)
		return bio;
	/*
	 * Remainder must be passed to submit_bio_noacct() so it gets handled
	 * *after* bios already submitted have been completely processed.
	 * We take a clone of the original to store in io->orig_bio to be
	 * used by dm_end_io_acct() and for dm_io_complete() to use for
	 * completion handling.
	 */
	orig_bio = bio_split(bio, bio_sectors(bio) - ci->sector_count,
			     GFP_NOIO, &ci->io->md->queue->bio_split);
	bio_chain(orig_bio, bio);
	trace_block_split(orig_bio, bio->bi_iter.bi_sector);
	submit_bio_noacct(bio);
	return orig_bio;
}

static void init_clone_info(struct clone_info *ci, struct mapped_device *md,
			    struct dm_table *map, struct bio *bio)
{
	ci->map = map;
	ci->io = alloc_io(md, bio);
	ci->bio = bio;
	ci->submit_as_polled = false;
	ci->sector = bio->bi_iter.bi_sector;
	ci->sector_count = bio_sectors(bio);

	/* Shouldn't happen but sector_count was being set to 0 so... */
	if (static_branch_unlikely(&zoned_enabled) &&
	    WARN_ON_ONCE(op_is_zone_mgmt(bio_op(bio)) && ci->sector_count))
		ci->sector_count = 0;
}

/*
 * Entry point to split a bio into clones and submit them to the targets.
 */
static void dm_split_and_process_bio(struct mapped_device *md,
				     struct dm_table *map, struct bio *bio)
{
	struct clone_info ci;
	struct dm_io *io;
	struct bio *orig_bio;

	init_clone_info(&ci, md, map, bio);
	io = ci.io;

	if (bio->bi_opf & REQ_PREFLUSH) {
		__send_empty_flush(&ci);
		/* dm_io_complete submits any data associated with flush */
		orig_bio = bio;
	} else {
		orig_bio = __split_and_process_bio(&ci);
		if (dm_io_flagged(io, DM_IO_START_ACCT))
			dm_start_io_acct(io, orig_bio, NULL);
	}

	smp_store_release(&io->orig_bio, orig_bio);
	smp_store_release(&io->map_task, NULL);

	if (dm_io_flagged(io, DM_IO_COMPLETE_NEEDED) ||
	    !dm_tio_is_normal(&io->tio)) {
		__dm_io_dec_pending(io);
	} else if (ci.submit_as_polled) {
		dm_queue_poll_io(bio, io);
	}
}

static void dm_submit_bio(struct bio *bio)
{
	struct mapped_device *md = bio->bi_bdev->bd_disk->private_data;
	int srcu_idx;
	struct dm_table *map;

	map = dm_get_live_table_bio(md, &srcu_idx, bio);

	/* If suspended, or map not yet available, queue this IO for later */
	if (unlikely(test_bit(DMF_BLOCK_IO_FOR_SUSPEND, &md->flags)) ||
	    unlikely(!map)) {
		if (bio->bi_opf & REQ_NOWAIT)
			bio_wouldblock_error(bio);
		else if (bio->bi_opf & REQ_RAHEAD)
			bio_io_error(bio);
		else
			queue_io(md, bio);
		goto out;
	}

	/*
	 * Use blk_queue_split() for abnormal IO (e.g. discard, writesame, etc)
	 * otherwise associated queue_limits won't be imposed.
	 */
	if (unlikely(is_abnormal_io(bio)))
		blk_queue_split(&bio);

	dm_split_and_process_bio(md, map, bio);
out:
	dm_put_live_table_bio(md, srcu_idx, bio);
}

static int dm_poll_dm_io(struct dm_io *io, struct io_comp_batch *iob,
			 unsigned int flags)
{
	WARN_ON_ONCE(!dm_io_flagged(io, DM_IO_POLLED));

	/* don't poll if the mapped io is done */
	if (dm_io_flagged(io, DM_IO_COMPLETE_NEEDED))
		return 1;
	if (dm_tio_flagged(&io->tio, DM_TIO_IS_FREE))
		goto out;

	bio_poll(&io->tio.clone, iob, flags);

	if (!dm_tio_flagged(&io->tio, DM_TIO_IS_FREE))
		return 0;
out:
	dm_io_set_flag(io, DM_IO_COMPLETE_NEEDED);
	return 1;
}

static int dm_poll_bio(struct bio *bio, struct io_comp_batch *iob,
		       unsigned int flags)
{
	struct hlist_head *head = dm_get_bio_hlist_head(bio);
	struct hlist_head tmp = HLIST_HEAD_INIT;
	struct hlist_node *next;
	struct dm_io *io;

	/* Only poll normal bio which was marked as REQ_DM_POLL_LIST */
	if (!(bio->bi_opf & REQ_DM_POLL_LIST))
		return 0;

	WARN_ON_ONCE(hlist_empty(head));

	hlist_move_list(head, &tmp);

	/*
	 * Restore .bi_private before possibly completing dm_io.
	 *
	 * bio_poll() is only possible once @bio has been completely
	 * submitted via submit_bio_noacct()'s depth-first submission.
	 * So there is no dm_queue_poll_io() race associated with
	 * clearing REQ_DM_POLL_LIST here.
	 */
	bio->bi_opf &= ~REQ_DM_POLL_LIST;
	bio->bi_private = hlist_entry(tmp.first, struct dm_io, node)->data;

	hlist_for_each_entry_safe(io, next, &tmp, node) {
		if (dm_poll_dm_io(io, iob, flags)) {
			hlist_del_init(&io->node);
			/*
			 * clone_endio() has already occurred, so no
			 * error handling is needed here.
			 */
			__dm_io_dec_pending(io);
		}
	}

	/* Not done? */
	if (!hlist_empty(&tmp)) {
		bio->bi_opf |= REQ_DM_POLL_LIST;
		/* Reset bio->bi_private to dm_io list head */
		hlist_move_list(&tmp, head);
		return 0;
	}
	return 1;
}

/*-----------------------------------------------------------------
 * An IDR is used to keep track of allocated minor numbers.
 *---------------------------------------------------------------*/
static void free_minor(int minor)
{
	spin_lock(&_minor_lock);
	idr_remove(&_minor_idr, minor);
	spin_unlock(&_minor_lock);
}

/*
 * See if the device with a specific minor # is free.
 */
static int specific_minor(int minor)
{
	int r;

	if (minor >= (1 << MINORBITS))
		return -EINVAL;

	idr_preload(GFP_KERNEL);
	spin_lock(&_minor_lock);

	r = idr_alloc(&_minor_idr, MINOR_ALLOCED, minor, minor + 1, GFP_NOWAIT);

	spin_unlock(&_minor_lock);
	idr_preload_end();
	if (r < 0)
		return r == -ENOSPC ? -EBUSY : r;
	return 0;
}

static int next_free_minor(int *minor)
{
	int r;

	idr_preload(GFP_KERNEL);
	spin_lock(&_minor_lock);

	r = idr_alloc(&_minor_idr, MINOR_ALLOCED, 0, 1 << MINORBITS, GFP_NOWAIT);

	spin_unlock(&_minor_lock);
	idr_preload_end();
	if (r < 0)
		return r;
	*minor = r;
	return 0;
}

static const struct block_device_operations dm_blk_dops;
static const struct block_device_operations dm_rq_blk_dops;
static const struct dax_operations dm_dax_ops;

static void dm_wq_work(struct work_struct *work);

#ifdef CONFIG_BLK_INLINE_ENCRYPTION
static void dm_queue_destroy_crypto_profile(struct request_queue *q)
{
	dm_destroy_crypto_profile(q->crypto_profile);
}

#else /* CONFIG_BLK_INLINE_ENCRYPTION */

static inline void dm_queue_destroy_crypto_profile(struct request_queue *q)
{
}
#endif /* !CONFIG_BLK_INLINE_ENCRYPTION */

static void cleanup_mapped_device(struct mapped_device *md)
{
	if (md->wq)
		destroy_workqueue(md->wq);
	bioset_exit(&md->bs);
	bioset_exit(&md->io_bs);

	if (md->dax_dev) {
		dax_remove_host(md->disk);
		kill_dax(md->dax_dev);
		put_dax(md->dax_dev);
		md->dax_dev = NULL;
	}

	dm_cleanup_zoned_dev(md);
	if (md->disk) {
		spin_lock(&_minor_lock);
		md->disk->private_data = NULL;
		spin_unlock(&_minor_lock);
		if (dm_get_md_type(md) != DM_TYPE_NONE) {
			dm_sysfs_exit(md);
			del_gendisk(md->disk);
		}
		dm_queue_destroy_crypto_profile(md->queue);
		blk_cleanup_disk(md->disk);
	}

	if (md->pending_io) {
		free_percpu(md->pending_io);
		md->pending_io = NULL;
	}

	cleanup_srcu_struct(&md->io_barrier);

	mutex_destroy(&md->suspend_lock);
	mutex_destroy(&md->type_lock);
	mutex_destroy(&md->table_devices_lock);
	mutex_destroy(&md->swap_bios_lock);

	dm_mq_cleanup_mapped_device(md);
}

/*
 * Allocate and initialise a blank device with a given minor.
 */
static struct mapped_device *alloc_dev(int minor)
{
	int r, numa_node_id = dm_get_numa_node();
	struct mapped_device *md;
	void *old_md;

	md = kvzalloc_node(sizeof(*md), GFP_KERNEL, numa_node_id);
	if (!md) {
		DMWARN("unable to allocate device, out of memory.");
		return NULL;
	}

	if (!try_module_get(THIS_MODULE))
		goto bad_module_get;

	/* get a minor number for the dev */
	if (minor == DM_ANY_MINOR)
		r = next_free_minor(&minor);
	else
		r = specific_minor(minor);
	if (r < 0)
		goto bad_minor;

	r = init_srcu_struct(&md->io_barrier);
	if (r < 0)
		goto bad_io_barrier;

	md->numa_node_id = numa_node_id;
	md->init_tio_pdu = false;
	md->type = DM_TYPE_NONE;
	mutex_init(&md->suspend_lock);
	mutex_init(&md->type_lock);
	mutex_init(&md->table_devices_lock);
	spin_lock_init(&md->deferred_lock);
	atomic_set(&md->holders, 1);
	atomic_set(&md->open_count, 0);
	atomic_set(&md->event_nr, 0);
	atomic_set(&md->uevent_seq, 0);
	INIT_LIST_HEAD(&md->uevent_list);
	INIT_LIST_HEAD(&md->table_devices);
	spin_lock_init(&md->uevent_lock);

	/*
	 * default to bio-based until DM table is loaded and md->type
	 * established. If request-based table is loaded: blk-mq will
	 * override accordingly.
	 */
	md->disk = blk_alloc_disk(md->numa_node_id);
	if (!md->disk)
		goto bad;
	md->queue = md->disk->queue;

	init_waitqueue_head(&md->wait);
	INIT_WORK(&md->work, dm_wq_work);
	init_waitqueue_head(&md->eventq);
	init_completion(&md->kobj_holder.completion);

	md->swap_bios = get_swap_bios();
	sema_init(&md->swap_bios_semaphore, md->swap_bios);
	mutex_init(&md->swap_bios_lock);

	md->disk->major = _major;
	md->disk->first_minor = minor;
	md->disk->minors = 1;
	md->disk->flags |= GENHD_FL_NO_PART;
	md->disk->fops = &dm_blk_dops;
	md->disk->queue = md->queue;
	md->disk->private_data = md;
	sprintf(md->disk->disk_name, "dm-%d", minor);

	if (IS_ENABLED(CONFIG_FS_DAX)) {
		md->dax_dev = alloc_dax(md, &dm_dax_ops);
		if (IS_ERR(md->dax_dev)) {
			md->dax_dev = NULL;
			goto bad;
		}
		set_dax_nocache(md->dax_dev);
		set_dax_nomc(md->dax_dev);
		if (dax_add_host(md->dax_dev, md->disk))
			goto bad;
	}

	format_dev_t(md->name, MKDEV(_major, minor));

	md->wq = alloc_workqueue("kdmflush/%s", WQ_MEM_RECLAIM, 0, md->name);
	if (!md->wq)
		goto bad;

	md->pending_io = alloc_percpu(unsigned long);
	if (!md->pending_io)
		goto bad;

	dm_stats_init(&md->stats);

	/* Populate the mapping, nobody knows we exist yet */
	spin_lock(&_minor_lock);
	old_md = idr_replace(&_minor_idr, md, minor);
	spin_unlock(&_minor_lock);

	BUG_ON(old_md != MINOR_ALLOCED);

	return md;

bad:
	cleanup_mapped_device(md);
bad_io_barrier:
	free_minor(minor);
bad_minor:
	module_put(THIS_MODULE);
bad_module_get:
	kvfree(md);
	return NULL;
}

static void unlock_fs(struct mapped_device *md);

static void free_dev(struct mapped_device *md)
{
	int minor = MINOR(disk_devt(md->disk));

	unlock_fs(md);

	cleanup_mapped_device(md);

	free_table_devices(&md->table_devices);
	dm_stats_cleanup(&md->stats);
	free_minor(minor);

	module_put(THIS_MODULE);
	kvfree(md);
}

static int __bind_mempools(struct mapped_device *md, struct dm_table *t)
{
	struct dm_md_mempools *p = dm_table_get_md_mempools(t);
	int ret = 0;

	if (dm_table_bio_based(t)) {
		/*
		 * The md may already have mempools that need changing.
		 * If so, reload bioset because front_pad may have changed
		 * because a different table was loaded.
		 */
		bioset_exit(&md->bs);
		bioset_exit(&md->io_bs);

	} else if (bioset_initialized(&md->bs)) {
		/*
		 * There's no need to reload with request-based dm
		 * because the size of front_pad doesn't change.
		 * Note for future: If you are to reload bioset,
		 * prep-ed requests in the queue may refer
		 * to bio from the old bioset, so you must walk
		 * through the queue to unprep.
		 */
		goto out;
	}

	BUG_ON(!p ||
	       bioset_initialized(&md->bs) ||
	       bioset_initialized(&md->io_bs));

	ret = bioset_init_from_src(&md->bs, &p->bs);
	if (ret)
		goto out;
	ret = bioset_init_from_src(&md->io_bs, &p->io_bs);
	if (ret)
		bioset_exit(&md->bs);
out:
	/* mempool bind completed, no longer need any mempools in the table */
	dm_table_free_md_mempools(t);
	return ret;
}

/*
 * Bind a table to the device.
 */
static void event_callback(void *context)
{
	unsigned long flags;
	LIST_HEAD(uevents);
	struct mapped_device *md = (struct mapped_device *) context;

	spin_lock_irqsave(&md->uevent_lock, flags);
	list_splice_init(&md->uevent_list, &uevents);
	spin_unlock_irqrestore(&md->uevent_lock, flags);

	dm_send_uevents(&uevents, &disk_to_dev(md->disk)->kobj);

	atomic_inc(&md->event_nr);
	wake_up(&md->eventq);
	dm_issue_global_event();
}

/*
 * Returns old map, which caller must destroy.
 */
static struct dm_table *__bind(struct mapped_device *md, struct dm_table *t,
			       struct queue_limits *limits)
{
	struct dm_table *old_map;
	sector_t size;
	int ret;

	lockdep_assert_held(&md->suspend_lock);

	size = dm_table_get_size(t);

	/*
	 * Wipe any geometry if the size of the table changed.
	 */
	if (size != dm_get_size(md))
		memset(&md->geometry, 0, sizeof(md->geometry));

	if (!get_capacity(md->disk))
		set_capacity(md->disk, size);
	else
		set_capacity_and_notify(md->disk, size);

	dm_table_event_callback(t, event_callback, md);

	if (dm_table_request_based(t)) {
		/*
		 * Leverage the fact that request-based DM targets are
		 * immutable singletons - used to optimize dm_mq_queue_rq.
		 */
		md->immutable_target = dm_table_get_immutable_target(t);
	}

	ret = __bind_mempools(md, t);
	if (ret) {
		old_map = ERR_PTR(ret);
		goto out;
	}

	ret = dm_table_set_restrictions(t, md->queue, limits);
	if (ret) {
		old_map = ERR_PTR(ret);
		goto out;
	}

	old_map = rcu_dereference_protected(md->map, lockdep_is_held(&md->suspend_lock));
	rcu_assign_pointer(md->map, (void *)t);
	md->immutable_target_type = dm_table_get_immutable_target_type(t);

	if (old_map)
		dm_sync_table(md);
out:
	return old_map;
}

/*
 * Returns unbound table for the caller to free.
 */
static struct dm_table *__unbind(struct mapped_device *md)
{
	struct dm_table *map = rcu_dereference_protected(md->map, 1);

	if (!map)
		return NULL;

	dm_table_event_callback(map, NULL, NULL);
	RCU_INIT_POINTER(md->map, NULL);
	dm_sync_table(md);

	return map;
}

/*
 * Constructor for a new device.
 */
int dm_create(int minor, struct mapped_device **result)
{
	struct mapped_device *md;

	md = alloc_dev(minor);
	if (!md)
		return -ENXIO;

	dm_ima_reset_data(md);

	*result = md;
	return 0;
}

/*
 * Functions to manage md->type.
 * All are required to hold md->type_lock.
 */
void dm_lock_md_type(struct mapped_device *md)
{
	mutex_lock(&md->type_lock);
}

void dm_unlock_md_type(struct mapped_device *md)
{
	mutex_unlock(&md->type_lock);
}

void dm_set_md_type(struct mapped_device *md, enum dm_queue_mode type)
{
	BUG_ON(!mutex_is_locked(&md->type_lock));
	md->type = type;
}

enum dm_queue_mode dm_get_md_type(struct mapped_device *md)
{
	return md->type;
}

struct target_type *dm_get_immutable_target_type(struct mapped_device *md)
{
	return md->immutable_target_type;
}

/*
 * The queue_limits are only valid as long as you have a reference
 * count on 'md'.
 */
struct queue_limits *dm_get_queue_limits(struct mapped_device *md)
{
	BUG_ON(!atomic_read(&md->holders));
	return &md->queue->limits;
}
EXPORT_SYMBOL_GPL(dm_get_queue_limits);

/*
 * Setup the DM device's queue based on md's type
 */
int dm_setup_md_queue(struct mapped_device *md, struct dm_table *t)
{
	enum dm_queue_mode type = dm_table_get_type(t);
	struct queue_limits limits;
	int r;

	switch (type) {
	case DM_TYPE_REQUEST_BASED:
		md->disk->fops = &dm_rq_blk_dops;
		r = dm_mq_init_request_queue(md, t);
		if (r) {
			DMERR("Cannot initialize queue for request-based dm mapped device");
			return r;
		}
		break;
	case DM_TYPE_BIO_BASED:
	case DM_TYPE_DAX_BIO_BASED:
		break;
	case DM_TYPE_NONE:
		WARN_ON_ONCE(true);
		break;
	}

	r = dm_calculate_queue_limits(t, &limits);
	if (r) {
		DMERR("Cannot calculate initial queue limits");
		return r;
	}
	r = dm_table_set_restrictions(t, md->queue, &limits);
	if (r)
		return r;

	r = add_disk(md->disk);
	if (r)
		return r;

	r = dm_sysfs_init(md);
	if (r) {
		del_gendisk(md->disk);
		return r;
	}
	md->type = type;
	return 0;
}

struct mapped_device *dm_get_md(dev_t dev)
{
	struct mapped_device *md;
	unsigned minor = MINOR(dev);

	if (MAJOR(dev) != _major || minor >= (1 << MINORBITS))
		return NULL;

	spin_lock(&_minor_lock);

	md = idr_find(&_minor_idr, minor);
	if (!md || md == MINOR_ALLOCED || (MINOR(disk_devt(dm_disk(md))) != minor) ||
	    test_bit(DMF_FREEING, &md->flags) || dm_deleting_md(md)) {
		md = NULL;
		goto out;
	}
	dm_get(md);
out:
	spin_unlock(&_minor_lock);

	return md;
}
EXPORT_SYMBOL_GPL(dm_get_md);

void *dm_get_mdptr(struct mapped_device *md)
{
	return md->interface_ptr;
}

void dm_set_mdptr(struct mapped_device *md, void *ptr)
{
	md->interface_ptr = ptr;
}

void dm_get(struct mapped_device *md)
{
	atomic_inc(&md->holders);
	BUG_ON(test_bit(DMF_FREEING, &md->flags));
}

int dm_hold(struct mapped_device *md)
{
	spin_lock(&_minor_lock);
	if (test_bit(DMF_FREEING, &md->flags)) {
		spin_unlock(&_minor_lock);
		return -EBUSY;
	}
	dm_get(md);
	spin_unlock(&_minor_lock);
	return 0;
}
EXPORT_SYMBOL_GPL(dm_hold);

const char *dm_device_name(struct mapped_device *md)
{
	return md->name;
}
EXPORT_SYMBOL_GPL(dm_device_name);

static void __dm_destroy(struct mapped_device *md, bool wait)
{
	struct dm_table *map;
	int srcu_idx;

	might_sleep();

	spin_lock(&_minor_lock);
	idr_replace(&_minor_idr, MINOR_ALLOCED, MINOR(disk_devt(dm_disk(md))));
	set_bit(DMF_FREEING, &md->flags);
	spin_unlock(&_minor_lock);

	blk_mark_disk_dead(md->disk);

	/*
	 * Take suspend_lock so that presuspend and postsuspend methods
	 * do not race with internal suspend.
	 */
	mutex_lock(&md->suspend_lock);
	map = dm_get_live_table(md, &srcu_idx);
	if (!dm_suspended_md(md)) {
		dm_table_presuspend_targets(map);
		set_bit(DMF_SUSPENDED, &md->flags);
		set_bit(DMF_POST_SUSPENDING, &md->flags);
		dm_table_postsuspend_targets(map);
	}
	/* dm_put_live_table must be before msleep, otherwise deadlock is possible */
	dm_put_live_table(md, srcu_idx);
	mutex_unlock(&md->suspend_lock);

	/*
	 * Rare, but there may be I/O requests still going to complete,
	 * for example.  Wait for all references to disappear.
	 * No one should increment the reference count of the mapped_device,
	 * after the mapped_device state becomes DMF_FREEING.
	 */
	if (wait)
		while (atomic_read(&md->holders))
			msleep(1);
	else if (atomic_read(&md->holders))
		DMWARN("%s: Forcibly removing mapped_device still in use! (%d users)",
		       dm_device_name(md), atomic_read(&md->holders));

	dm_table_destroy(__unbind(md));
	free_dev(md);
}

void dm_destroy(struct mapped_device *md)
{
	__dm_destroy(md, true);
}

void dm_destroy_immediate(struct mapped_device *md)
{
	__dm_destroy(md, false);
}

void dm_put(struct mapped_device *md)
{
	atomic_dec(&md->holders);
}
EXPORT_SYMBOL_GPL(dm_put);

static bool dm_in_flight_bios(struct mapped_device *md)
{
	int cpu;
	unsigned long sum = 0;

	for_each_possible_cpu(cpu)
		sum += *per_cpu_ptr(md->pending_io, cpu);

	return sum != 0;
}

static int dm_wait_for_bios_completion(struct mapped_device *md, unsigned int task_state)
{
	int r = 0;
	DEFINE_WAIT(wait);

	while (true) {
		prepare_to_wait(&md->wait, &wait, task_state);

		if (!dm_in_flight_bios(md))
			break;

		if (signal_pending_state(task_state, current)) {
			r = -EINTR;
			break;
		}

		io_schedule();
	}
	finish_wait(&md->wait, &wait);

	smp_rmb();

	return r;
}

static int dm_wait_for_completion(struct mapped_device *md, unsigned int task_state)
{
	int r = 0;

	if (!queue_is_mq(md->queue))
		return dm_wait_for_bios_completion(md, task_state);

	while (true) {
		if (!blk_mq_queue_inflight(md->queue))
			break;

		if (signal_pending_state(task_state, current)) {
			r = -EINTR;
			break;
		}

		msleep(5);
	}

	return r;
}

/*
 * Process the deferred bios
 */
static void dm_wq_work(struct work_struct *work)
{
	struct mapped_device *md = container_of(work, struct mapped_device, work);
	struct bio *bio;

	while (!test_bit(DMF_BLOCK_IO_FOR_SUSPEND, &md->flags)) {
		spin_lock_irq(&md->deferred_lock);
		bio = bio_list_pop(&md->deferred);
		spin_unlock_irq(&md->deferred_lock);

		if (!bio)
			break;

		submit_bio_noacct(bio);
	}
}

static void dm_queue_flush(struct mapped_device *md)
{
	clear_bit(DMF_BLOCK_IO_FOR_SUSPEND, &md->flags);
	smp_mb__after_atomic();
	queue_work(md->wq, &md->work);
}

/*
 * Swap in a new table, returning the old one for the caller to destroy.
 */
struct dm_table *dm_swap_table(struct mapped_device *md, struct dm_table *table)
{
	struct dm_table *live_map = NULL, *map = ERR_PTR(-EINVAL);
	struct queue_limits limits;
	int r;

	mutex_lock(&md->suspend_lock);

	/* device must be suspended */
	if (!dm_suspended_md(md))
		goto out;

	/*
	 * If the new table has no data devices, retain the existing limits.
	 * This helps multipath with queue_if_no_path if all paths disappear,
	 * then new I/O is queued based on these limits, and then some paths
	 * reappear.
	 */
	if (dm_table_has_no_data_devices(table)) {
		live_map = dm_get_live_table_fast(md);
		if (live_map)
			limits = md->queue->limits;
		dm_put_live_table_fast(md);
	}

	if (!live_map) {
		r = dm_calculate_queue_limits(table, &limits);
		if (r) {
			map = ERR_PTR(r);
			goto out;
		}
	}

	map = __bind(md, table, &limits);
	dm_issue_global_event();

out:
	mutex_unlock(&md->suspend_lock);
	return map;
}

/*
 * Functions to lock and unlock any filesystem running on the
 * device.
 */
static int lock_fs(struct mapped_device *md)
{
	int r;

	WARN_ON(test_bit(DMF_FROZEN, &md->flags));

	r = freeze_bdev(md->disk->part0);
	if (!r)
		set_bit(DMF_FROZEN, &md->flags);
	return r;
}

static void unlock_fs(struct mapped_device *md)
{
	if (!test_bit(DMF_FROZEN, &md->flags))
		return;
	thaw_bdev(md->disk->part0);
	clear_bit(DMF_FROZEN, &md->flags);
}

/*
 * @suspend_flags: DM_SUSPEND_LOCKFS_FLAG and/or DM_SUSPEND_NOFLUSH_FLAG
 * @task_state: e.g. TASK_INTERRUPTIBLE or TASK_UNINTERRUPTIBLE
 * @dmf_suspended_flag: DMF_SUSPENDED or DMF_SUSPENDED_INTERNALLY
 *
 * If __dm_suspend returns 0, the device is completely quiescent
 * now. There is no request-processing activity. All new requests
 * are being added to md->deferred list.
 */
static int __dm_suspend(struct mapped_device *md, struct dm_table *map,
			unsigned suspend_flags, unsigned int task_state,
			int dmf_suspended_flag)
{
	bool do_lockfs = suspend_flags & DM_SUSPEND_LOCKFS_FLAG;
	bool noflush = suspend_flags & DM_SUSPEND_NOFLUSH_FLAG;
	int r;

	lockdep_assert_held(&md->suspend_lock);

	/*
	 * DMF_NOFLUSH_SUSPENDING must be set before presuspend.
	 * This flag is cleared before dm_suspend returns.
	 */
	if (noflush)
		set_bit(DMF_NOFLUSH_SUSPENDING, &md->flags);
	else
		DMDEBUG("%s: suspending with flush", dm_device_name(md));

	/*
	 * This gets reverted if there's an error later and the targets
	 * provide the .presuspend_undo hook.
	 */
	dm_table_presuspend_targets(map);

	/*
	 * Flush I/O to the device.
	 * Any I/O submitted after lock_fs() may not be flushed.
	 * noflush takes precedence over do_lockfs.
	 * (lock_fs() flushes I/Os and waits for them to complete.)
	 */
	if (!noflush && do_lockfs) {
		r = lock_fs(md);
		if (r) {
			dm_table_presuspend_undo_targets(map);
			return r;
		}
	}

	/*
	 * Here we must make sure that no processes are submitting requests
	 * to target drivers i.e. no one may be executing
	 * dm_split_and_process_bio from dm_submit_bio.
	 *
	 * To get all processes out of dm_split_and_process_bio in dm_submit_bio,
	 * we take the write lock. To prevent any process from reentering
	 * dm_split_and_process_bio from dm_submit_bio and quiesce the thread
	 * (dm_wq_work), we set DMF_BLOCK_IO_FOR_SUSPEND and call
	 * flush_workqueue(md->wq).
	 */
	set_bit(DMF_BLOCK_IO_FOR_SUSPEND, &md->flags);
	if (map)
		synchronize_srcu(&md->io_barrier);

	/*
	 * Stop md->queue before flushing md->wq in case request-based
	 * dm defers requests to md->wq from md->queue.
	 */
	if (dm_request_based(md))
		dm_stop_queue(md->queue);

	flush_workqueue(md->wq);

	/*
	 * At this point no more requests are entering target request routines.
	 * We call dm_wait_for_completion to wait for all existing requests
	 * to finish.
	 */
	r = dm_wait_for_completion(md, task_state);
	if (!r)
		set_bit(dmf_suspended_flag, &md->flags);

	if (noflush)
		clear_bit(DMF_NOFLUSH_SUSPENDING, &md->flags);
	if (map)
		synchronize_srcu(&md->io_barrier);

	/* were we interrupted ? */
	if (r < 0) {
		dm_queue_flush(md);

		if (dm_request_based(md))
			dm_start_queue(md->queue);

		unlock_fs(md);
		dm_table_presuspend_undo_targets(map);
		/* pushback list is already flushed, so skip flush */
	}

	return r;
}

/*
 * We need to be able to change a mapping table under a mounted
 * filesystem.  For example we might want to move some data in
 * the background.  Before the table can be swapped with
 * dm_bind_table, dm_suspend must be called to flush any in
 * flight bios and ensure that any further io gets deferred.
 */
/*
 * Suspend mechanism in request-based dm.
 *
 * 1. Flush all I/Os by lock_fs() if needed.
 * 2. Stop dispatching any I/O by stopping the request_queue.
 * 3. Wait for all in-flight I/Os to be completed or requeued.
 *
 * To abort suspend, start the request_queue.
 */
int dm_suspend(struct mapped_device *md, unsigned suspend_flags)
{
	struct dm_table *map = NULL;
	int r = 0;

retry:
	mutex_lock_nested(&md->suspend_lock, SINGLE_DEPTH_NESTING);

	if (dm_suspended_md(md)) {
		r = -EINVAL;
		goto out_unlock;
	}

	if (dm_suspended_internally_md(md)) {
		/* already internally suspended, wait for internal resume */
		mutex_unlock(&md->suspend_lock);
		r = wait_on_bit(&md->flags, DMF_SUSPENDED_INTERNALLY, TASK_INTERRUPTIBLE);
		if (r)
			return r;
		goto retry;
	}

	map = rcu_dereference_protected(md->map, lockdep_is_held(&md->suspend_lock));

	r = __dm_suspend(md, map, suspend_flags, TASK_INTERRUPTIBLE, DMF_SUSPENDED);
	if (r)
		goto out_unlock;

	set_bit(DMF_POST_SUSPENDING, &md->flags);
	dm_table_postsuspend_targets(map);
	clear_bit(DMF_POST_SUSPENDING, &md->flags);

out_unlock:
	mutex_unlock(&md->suspend_lock);
	return r;
}

static int __dm_resume(struct mapped_device *md, struct dm_table *map)
{
	if (map) {
		int r = dm_table_resume_targets(map);
		if (r)
			return r;
	}

	dm_queue_flush(md);

	/*
	 * Flushing deferred I/Os must be done after targets are resumed
	 * so that mapping of targets can work correctly.
	 * Request-based dm is queueing the deferred I/Os in its request_queue.
	 */
	if (dm_request_based(md))
		dm_start_queue(md->queue);

	unlock_fs(md);

	return 0;
}

int dm_resume(struct mapped_device *md)
{
	int r;
	struct dm_table *map = NULL;

retry:
	r = -EINVAL;
	mutex_lock_nested(&md->suspend_lock, SINGLE_DEPTH_NESTING);

	if (!dm_suspended_md(md))
		goto out;

	if (dm_suspended_internally_md(md)) {
		/* already internally suspended, wait for internal resume */
		mutex_unlock(&md->suspend_lock);
		r = wait_on_bit(&md->flags, DMF_SUSPENDED_INTERNALLY, TASK_INTERRUPTIBLE);
		if (r)
			return r;
		goto retry;
	}

	map = rcu_dereference_protected(md->map, lockdep_is_held(&md->suspend_lock));
	if (!map || !dm_table_get_size(map))
		goto out;

	r = __dm_resume(md, map);
	if (r)
		goto out;

	clear_bit(DMF_SUSPENDED, &md->flags);
out:
	mutex_unlock(&md->suspend_lock);

	return r;
}

/*
 * Internal suspend/resume works like userspace-driven suspend. It waits
 * until all bios finish and prevents issuing new bios to the target drivers.
 * It may be used only from the kernel.
 */

static void __dm_internal_suspend(struct mapped_device *md, unsigned suspend_flags)
{
	struct dm_table *map = NULL;

	lockdep_assert_held(&md->suspend_lock);

	if (md->internal_suspend_count++)
		return; /* nested internal suspend */

	if (dm_suspended_md(md)) {
		set_bit(DMF_SUSPENDED_INTERNALLY, &md->flags);
		return; /* nest suspend */
	}

	map = rcu_dereference_protected(md->map, lockdep_is_held(&md->suspend_lock));

	/*
	 * Using TASK_UNINTERRUPTIBLE because only NOFLUSH internal suspend is
	 * supported.  Properly supporting a TASK_INTERRUPTIBLE internal suspend
	 * would require changing .presuspend to return an error -- avoid this
	 * until there is a need for more elaborate variants of internal suspend.
	 */
	(void) __dm_suspend(md, map, suspend_flags, TASK_UNINTERRUPTIBLE,
			    DMF_SUSPENDED_INTERNALLY);

	set_bit(DMF_POST_SUSPENDING, &md->flags);
	dm_table_postsuspend_targets(map);
	clear_bit(DMF_POST_SUSPENDING, &md->flags);
}

static void __dm_internal_resume(struct mapped_device *md)
{
	BUG_ON(!md->internal_suspend_count);

	if (--md->internal_suspend_count)
		return; /* resume from nested internal suspend */

	if (dm_suspended_md(md))
		goto done; /* resume from nested suspend */

	/*
	 * NOTE: existing callers don't need to call dm_table_resume_targets
	 * (which may fail -- so best to avoid it for now by passing NULL map)
	 */
	(void) __dm_resume(md, NULL);

done:
	clear_bit(DMF_SUSPENDED_INTERNALLY, &md->flags);
	smp_mb__after_atomic();
	wake_up_bit(&md->flags, DMF_SUSPENDED_INTERNALLY);
}

void dm_internal_suspend_noflush(struct mapped_device *md)
{
	mutex_lock(&md->suspend_lock);
	__dm_internal_suspend(md, DM_SUSPEND_NOFLUSH_FLAG);
	mutex_unlock(&md->suspend_lock);
}
EXPORT_SYMBOL_GPL(dm_internal_suspend_noflush);

void dm_internal_resume(struct mapped_device *md)
{
	mutex_lock(&md->suspend_lock);
	__dm_internal_resume(md);
	mutex_unlock(&md->suspend_lock);
}
EXPORT_SYMBOL_GPL(dm_internal_resume);

/*
 * Fast variants of internal suspend/resume hold md->suspend_lock,
 * which prevents interaction with userspace-driven suspend.
 */

void dm_internal_suspend_fast(struct mapped_device *md)
{
	mutex_lock(&md->suspend_lock);
	if (dm_suspended_md(md) || dm_suspended_internally_md(md))
		return;

	set_bit(DMF_BLOCK_IO_FOR_SUSPEND, &md->flags);
	synchronize_srcu(&md->io_barrier);
	flush_workqueue(md->wq);
	dm_wait_for_completion(md, TASK_UNINTERRUPTIBLE);
}
EXPORT_SYMBOL_GPL(dm_internal_suspend_fast);

void dm_internal_resume_fast(struct mapped_device *md)
{
	if (dm_suspended_md(md) || dm_suspended_internally_md(md))
		goto done;

	dm_queue_flush(md);

done:
	mutex_unlock(&md->suspend_lock);
}
EXPORT_SYMBOL_GPL(dm_internal_resume_fast);

/*-----------------------------------------------------------------
 * Event notification.
 *---------------------------------------------------------------*/
int dm_kobject_uevent(struct mapped_device *md, enum kobject_action action,
		       unsigned cookie)
{
	int r;
	unsigned noio_flag;
	char udev_cookie[DM_COOKIE_LENGTH];
	char *envp[] = { udev_cookie, NULL };

	noio_flag = memalloc_noio_save();

	if (!cookie)
		r = kobject_uevent(&disk_to_dev(md->disk)->kobj, action);
	else {
		snprintf(udev_cookie, DM_COOKIE_LENGTH, "%s=%u",
			 DM_COOKIE_ENV_VAR_NAME, cookie);
		r = kobject_uevent_env(&disk_to_dev(md->disk)->kobj,
				       action, envp);
	}

	memalloc_noio_restore(noio_flag);

	return r;
}

uint32_t dm_next_uevent_seq(struct mapped_device *md)
{
	return atomic_add_return(1, &md->uevent_seq);
}

uint32_t dm_get_event_nr(struct mapped_device *md)
{
	return atomic_read(&md->event_nr);
}

int dm_wait_event(struct mapped_device *md, int event_nr)
{
	return wait_event_interruptible(md->eventq,
			(event_nr != atomic_read(&md->event_nr)));
}

void dm_uevent_add(struct mapped_device *md, struct list_head *elist)
{
	unsigned long flags;

	spin_lock_irqsave(&md->uevent_lock, flags);
	list_add(elist, &md->uevent_list);
	spin_unlock_irqrestore(&md->uevent_lock, flags);
}

/*
 * The gendisk is only valid as long as you have a reference
 * count on 'md'.
 */
struct gendisk *dm_disk(struct mapped_device *md)
{
	return md->disk;
}
EXPORT_SYMBOL_GPL(dm_disk);

struct kobject *dm_kobject(struct mapped_device *md)
{
	return &md->kobj_holder.kobj;
}

struct mapped_device *dm_get_from_kobject(struct kobject *kobj)
{
	struct mapped_device *md;

	md = container_of(kobj, struct mapped_device, kobj_holder.kobj);

	spin_lock(&_minor_lock);
	if (test_bit(DMF_FREEING, &md->flags) || dm_deleting_md(md)) {
		md = NULL;
		goto out;
	}
	dm_get(md);
out:
	spin_unlock(&_minor_lock);

	return md;
}

int dm_suspended_md(struct mapped_device *md)
{
	return test_bit(DMF_SUSPENDED, &md->flags);
}

static int dm_post_suspending_md(struct mapped_device *md)
{
	return test_bit(DMF_POST_SUSPENDING, &md->flags);
}

int dm_suspended_internally_md(struct mapped_device *md)
{
	return test_bit(DMF_SUSPENDED_INTERNALLY, &md->flags);
}

int dm_test_deferred_remove_flag(struct mapped_device *md)
{
	return test_bit(DMF_DEFERRED_REMOVE, &md->flags);
}

int dm_suspended(struct dm_target *ti)
{
	return dm_suspended_md(ti->table->md);
}
EXPORT_SYMBOL_GPL(dm_suspended);

int dm_post_suspending(struct dm_target *ti)
{
	return dm_post_suspending_md(ti->table->md);
}
EXPORT_SYMBOL_GPL(dm_post_suspending);

int dm_noflush_suspending(struct dm_target *ti)
{
	return __noflush_suspending(ti->table->md);
}
EXPORT_SYMBOL_GPL(dm_noflush_suspending);

struct dm_md_mempools *dm_alloc_md_mempools(struct mapped_device *md, enum dm_queue_mode type,
					    unsigned per_io_data_size, unsigned min_pool_size,
					    bool integrity, bool poll)
{
	struct dm_md_mempools *pools = kzalloc_node(sizeof(*pools), GFP_KERNEL, md->numa_node_id);
	unsigned int pool_size = 0;
	unsigned int front_pad, io_front_pad;
	int ret;

	if (!pools)
		return NULL;

	switch (type) {
	case DM_TYPE_BIO_BASED:
	case DM_TYPE_DAX_BIO_BASED:
		pool_size = max(dm_get_reserved_bio_based_ios(), min_pool_size);
		front_pad = roundup(per_io_data_size, __alignof__(struct dm_target_io)) + DM_TARGET_IO_BIO_OFFSET;
		io_front_pad = roundup(per_io_data_size,  __alignof__(struct dm_io)) + DM_IO_BIO_OFFSET;
		ret = bioset_init(&pools->io_bs, pool_size, io_front_pad, poll ? BIOSET_PERCPU_CACHE : 0);
		if (ret)
			goto out;
		if (integrity && bioset_integrity_create(&pools->io_bs, pool_size))
			goto out;
		break;
	case DM_TYPE_REQUEST_BASED:
		pool_size = max(dm_get_reserved_rq_based_ios(), min_pool_size);
		front_pad = offsetof(struct dm_rq_clone_bio_info, clone);
		/* per_io_data_size is used for blk-mq pdu at queue allocation */
		break;
	default:
		BUG();
	}

	ret = bioset_init(&pools->bs, pool_size, front_pad, 0);
	if (ret)
		goto out;

	if (integrity && bioset_integrity_create(&pools->bs, pool_size))
		goto out;

	return pools;

out:
	dm_free_md_mempools(pools);

	return NULL;
}

void dm_free_md_mempools(struct dm_md_mempools *pools)
{
	if (!pools)
		return;

	bioset_exit(&pools->bs);
	bioset_exit(&pools->io_bs);

	kfree(pools);
}

struct dm_pr {
	u64	old_key;
	u64	new_key;
	u32	flags;
	bool	fail_early;
};

static int dm_call_pr(struct block_device *bdev, iterate_devices_callout_fn fn,
		      void *data)
{
	struct mapped_device *md = bdev->bd_disk->private_data;
	struct dm_table *table;
	struct dm_target *ti;
	int ret = -ENOTTY, srcu_idx;

	table = dm_get_live_table(md, &srcu_idx);
	if (!table || !dm_table_get_size(table))
		goto out;

	/* We only support devices that have a single target */
	if (dm_table_get_num_targets(table) != 1)
		goto out;
	ti = dm_table_get_target(table, 0);

	ret = -EINVAL;
	if (!ti->type->iterate_devices)
		goto out;

	ret = ti->type->iterate_devices(ti, fn, data);
out:
	dm_put_live_table(md, srcu_idx);
	return ret;
}

/*
 * For register / unregister we need to manually call out to every path.
 */
static int __dm_pr_register(struct dm_target *ti, struct dm_dev *dev,
			    sector_t start, sector_t len, void *data)
{
	struct dm_pr *pr = data;
	const struct pr_ops *ops = dev->bdev->bd_disk->fops->pr_ops;

	if (!ops || !ops->pr_register)
		return -EOPNOTSUPP;
	return ops->pr_register(dev->bdev, pr->old_key, pr->new_key, pr->flags);
}

static int dm_pr_register(struct block_device *bdev, u64 old_key, u64 new_key,
			  u32 flags)
{
	struct dm_pr pr = {
		.old_key	= old_key,
		.new_key	= new_key,
		.flags		= flags,
		.fail_early	= true,
	};
	int ret;

	ret = dm_call_pr(bdev, __dm_pr_register, &pr);
	if (ret && new_key) {
		/* unregister all paths if we failed to register any path */
		pr.old_key = new_key;
		pr.new_key = 0;
		pr.flags = 0;
		pr.fail_early = false;
		dm_call_pr(bdev, __dm_pr_register, &pr);
	}

	return ret;
}

static int dm_pr_reserve(struct block_device *bdev, u64 key, enum pr_type type,
			 u32 flags)
{
	struct mapped_device *md = bdev->bd_disk->private_data;
	const struct pr_ops *ops;
	int r, srcu_idx;

	r = dm_prepare_ioctl(md, &srcu_idx, &bdev);
	if (r < 0)
		goto out;

	ops = bdev->bd_disk->fops->pr_ops;
	if (ops && ops->pr_reserve)
		r = ops->pr_reserve(bdev, key, type, flags);
	else
		r = -EOPNOTSUPP;
out:
	dm_unprepare_ioctl(md, srcu_idx);
	return r;
}

static int dm_pr_release(struct block_device *bdev, u64 key, enum pr_type type)
{
	struct mapped_device *md = bdev->bd_disk->private_data;
	const struct pr_ops *ops;
	int r, srcu_idx;

	r = dm_prepare_ioctl(md, &srcu_idx, &bdev);
	if (r < 0)
		goto out;

	ops = bdev->bd_disk->fops->pr_ops;
	if (ops && ops->pr_release)
		r = ops->pr_release(bdev, key, type);
	else
		r = -EOPNOTSUPP;
out:
	dm_unprepare_ioctl(md, srcu_idx);
	return r;
}

static int dm_pr_preempt(struct block_device *bdev, u64 old_key, u64 new_key,
			 enum pr_type type, bool abort)
{
	struct mapped_device *md = bdev->bd_disk->private_data;
	const struct pr_ops *ops;
	int r, srcu_idx;

	r = dm_prepare_ioctl(md, &srcu_idx, &bdev);
	if (r < 0)
		goto out;

	ops = bdev->bd_disk->fops->pr_ops;
	if (ops && ops->pr_preempt)
		r = ops->pr_preempt(bdev, old_key, new_key, type, abort);
	else
		r = -EOPNOTSUPP;
out:
	dm_unprepare_ioctl(md, srcu_idx);
	return r;
}

static int dm_pr_clear(struct block_device *bdev, u64 key)
{
	struct mapped_device *md = bdev->bd_disk->private_data;
	const struct pr_ops *ops;
	int r, srcu_idx;

	r = dm_prepare_ioctl(md, &srcu_idx, &bdev);
	if (r < 0)
		goto out;

	ops = bdev->bd_disk->fops->pr_ops;
	if (ops && ops->pr_clear)
		r = ops->pr_clear(bdev, key);
	else
		r = -EOPNOTSUPP;
out:
	dm_unprepare_ioctl(md, srcu_idx);
	return r;
}

static const struct pr_ops dm_pr_ops = {
	.pr_register	= dm_pr_register,
	.pr_reserve	= dm_pr_reserve,
	.pr_release	= dm_pr_release,
	.pr_preempt	= dm_pr_preempt,
	.pr_clear	= dm_pr_clear,
};

static const struct block_device_operations dm_blk_dops = {
	.submit_bio = dm_submit_bio,
	.poll_bio = dm_poll_bio,
	.open = dm_blk_open,
	.release = dm_blk_close,
	.ioctl = dm_blk_ioctl,
	.getgeo = dm_blk_getgeo,
	.report_zones = dm_blk_report_zones,
	.pr_ops = &dm_pr_ops,
	.owner = THIS_MODULE
};

static const struct block_device_operations dm_rq_blk_dops = {
	.open = dm_blk_open,
	.release = dm_blk_close,
	.ioctl = dm_blk_ioctl,
	.getgeo = dm_blk_getgeo,
	.pr_ops = &dm_pr_ops,
	.owner = THIS_MODULE
};

static const struct dax_operations dm_dax_ops = {
	.direct_access = dm_dax_direct_access,
	.zero_page_range = dm_dax_zero_page_range,
};

/*
 * module hooks
 */
module_init(dm_init);
module_exit(dm_exit);

module_param(major, uint, 0);
MODULE_PARM_DESC(major, "The major number of the device mapper");

module_param(reserved_bio_based_ios, uint, S_IRUGO | S_IWUSR);
MODULE_PARM_DESC(reserved_bio_based_ios, "Reserved IOs in bio-based mempools");

module_param(dm_numa_node, int, S_IRUGO | S_IWUSR);
MODULE_PARM_DESC(dm_numa_node, "NUMA node for DM device memory allocations");

module_param(swap_bios, int, S_IRUGO | S_IWUSR);
MODULE_PARM_DESC(swap_bios, "Maximum allowed inflight swap IOs");

MODULE_DESCRIPTION(DM_NAME " driver");
MODULE_AUTHOR("Joe Thornber <dm-devel@redhat.com>");
MODULE_LICENSE("GPL");<|MERGE_RESOLUTION|>--- conflicted
+++ resolved
@@ -1495,25 +1495,15 @@
 {
 	unsigned int op = bio_op(bio);
 
-<<<<<<< HEAD
-	switch (bio_op(bio)) {
-	case REQ_OP_DISCARD:
-	case REQ_OP_SECURE_ERASE:
-	case REQ_OP_WRITE_ZEROES:
-		r = true;
-		break;
-=======
 	if (op != REQ_OP_READ && op != REQ_OP_WRITE && op != REQ_OP_FLUSH) {
 		switch (op) {
 		case REQ_OP_DISCARD:
 		case REQ_OP_SECURE_ERASE:
-		case REQ_OP_WRITE_SAME:
 		case REQ_OP_WRITE_ZEROES:
 			return true;
 		default:
 			break;
 		}
->>>>>>> 6f04f34f
 	}
 
 	return false;
