/* SPDX-License-Identifier: GPL-2.0 */
/*
 * Scheduler internal types and methods:
 */
#include <linux/sched.h>

#include <linux/sched/autogroup.h>
#include <linux/sched/clock.h>
#include <linux/sched/coredump.h>
#include <linux/sched/cpufreq.h>
#include <linux/sched/cputime.h>
#include <linux/sched/deadline.h>
#include <linux/sched/debug.h>
#include <linux/sched/hotplug.h>
#include <linux/sched/idle.h>
#include <linux/sched/init.h>
#include <linux/sched/isolation.h>
#include <linux/sched/jobctl.h>
#include <linux/sched/loadavg.h>
#include <linux/sched/mm.h>
#include <linux/sched/nohz.h>
#include <linux/sched/numa_balancing.h>
#include <linux/sched/prio.h>
#include <linux/sched/rt.h>
#include <linux/sched/signal.h>
#include <linux/sched/smt.h>
#include <linux/sched/stat.h>
#include <linux/sched/sysctl.h>
#include <linux/sched/task.h>
#include <linux/sched/task_stack.h>
#include <linux/sched/topology.h>
#include <linux/sched/user.h>
#include <linux/sched/wake_q.h>
#include <linux/sched/xacct.h>

#include <uapi/linux/sched/types.h>

#include <linux/binfmts.h>
#include <linux/blkdev.h>
#include <linux/compat.h>
#include <linux/context_tracking.h>
#include <linux/cpufreq.h>
#include <linux/cpuidle.h>
#include <linux/cpuset.h>
#include <linux/ctype.h>
#include <linux/debugfs.h>
#include <linux/delayacct.h>
#include <linux/energy_model.h>
#include <linux/init_task.h>
#include <linux/kprobes.h>
#include <linux/kthread.h>
#include <linux/membarrier.h>
#include <linux/migrate.h>
#include <linux/mmu_context.h>
#include <linux/nmi.h>
#include <linux/proc_fs.h>
#include <linux/prefetch.h>
#include <linux/profile.h>
#include <linux/psi.h>
#include <linux/rcupdate_wait.h>
#include <linux/security.h>
#include <linux/stop_machine.h>
#include <linux/suspend.h>
#include <linux/swait.h>
#include <linux/syscalls.h>
#include <linux/task_work.h>
#include <linux/tsacct_kern.h>

#include <asm/tlb.h>
#include <asm-generic/vmlinux.lds.h>

#ifdef CONFIG_PARAVIRT
# include <asm/paravirt.h>
#endif

#include "cpupri.h"
#include "cpudeadline.h"

#include <trace/events/sched.h>

#ifdef CONFIG_SCHED_DEBUG
# define SCHED_WARN_ON(x)	WARN_ONCE(x, #x)
#else
# define SCHED_WARN_ON(x)	({ (void)(x), 0; })
#endif

struct rq;
struct cpuidle_state;

/* task_struct::on_rq states: */
#define TASK_ON_RQ_QUEUED	1
#define TASK_ON_RQ_MIGRATING	2

extern __read_mostly int scheduler_running;

extern unsigned long calc_load_update;
extern atomic_long_t calc_load_tasks;

extern void calc_global_load_tick(struct rq *this_rq);
extern long calc_load_fold_active(struct rq *this_rq, long adjust);

extern void call_trace_sched_update_nr_running(struct rq *rq, int count);
/*
 * Helpers for converting nanosecond timing to jiffy resolution
 */
#define NS_TO_JIFFIES(TIME)	((unsigned long)(TIME) / (NSEC_PER_SEC / HZ))

/*
 * Increase resolution of nice-level calculations for 64-bit architectures.
 * The extra resolution improves shares distribution and load balancing of
 * low-weight task groups (eg. nice +19 on an autogroup), deeper taskgroup
 * hierarchies, especially on larger systems. This is not a user-visible change
 * and does not change the user-interface for setting shares/weights.
 *
 * We increase resolution only if we have enough bits to allow this increased
 * resolution (i.e. 64-bit). The costs for increasing resolution when 32-bit
 * are pretty high and the returns do not justify the increased costs.
 *
 * Really only required when CONFIG_FAIR_GROUP_SCHED=y is also set, but to
 * increase coverage and consistency always enable it on 64-bit platforms.
 */
#ifdef CONFIG_64BIT
# define NICE_0_LOAD_SHIFT	(SCHED_FIXEDPOINT_SHIFT + SCHED_FIXEDPOINT_SHIFT)
# define scale_load(w)		((w) << SCHED_FIXEDPOINT_SHIFT)
# define scale_load_down(w) \
({ \
	unsigned long __w = (w); \
	if (__w) \
		__w = max(2UL, __w >> SCHED_FIXEDPOINT_SHIFT); \
	__w; \
})
#else
# define NICE_0_LOAD_SHIFT	(SCHED_FIXEDPOINT_SHIFT)
# define scale_load(w)		(w)
# define scale_load_down(w)	(w)
#endif

/*
 * Task weight (visible to users) and its load (invisible to users) have
 * independent resolution, but they should be well calibrated. We use
 * scale_load() and scale_load_down(w) to convert between them. The
 * following must be true:
 *
 *  scale_load(sched_prio_to_weight[USER_PRIO(NICE_TO_PRIO(0))]) == NICE_0_LOAD
 *
 */
#define NICE_0_LOAD		(1L << NICE_0_LOAD_SHIFT)

/*
 * Single value that decides SCHED_DEADLINE internal math precision.
 * 10 -> just above 1us
 * 9  -> just above 0.5us
 */
#define DL_SCALE		10

/*
 * Single value that denotes runtime == period, ie unlimited time.
 */
#define RUNTIME_INF		((u64)~0ULL)

static inline int idle_policy(int policy)
{
	return policy == SCHED_IDLE;
}
static inline int fair_policy(int policy)
{
	return policy == SCHED_NORMAL || policy == SCHED_BATCH;
}

static inline int rt_policy(int policy)
{
	return policy == SCHED_FIFO || policy == SCHED_RR;
}

static inline int dl_policy(int policy)
{
	return policy == SCHED_DEADLINE;
}
static inline bool valid_policy(int policy)
{
	return idle_policy(policy) || fair_policy(policy) ||
		rt_policy(policy) || dl_policy(policy);
}

static inline int task_has_idle_policy(struct task_struct *p)
{
	return idle_policy(p->policy);
}

static inline int task_has_rt_policy(struct task_struct *p)
{
	return rt_policy(p->policy);
}

static inline int task_has_dl_policy(struct task_struct *p)
{
	return dl_policy(p->policy);
}

#define cap_scale(v, s) ((v)*(s) >> SCHED_CAPACITY_SHIFT)

static inline void update_avg(u64 *avg, u64 sample)
{
	s64 diff = sample - *avg;
	*avg += diff / 8;
}

/*
 * !! For sched_setattr_nocheck() (kernel) only !!
 *
 * This is actually gross. :(
 *
 * It is used to make schedutil kworker(s) higher priority than SCHED_DEADLINE
 * tasks, but still be able to sleep. We need this on platforms that cannot
 * atomically change clock frequency. Remove once fast switching will be
 * available on such platforms.
 *
 * SUGOV stands for SchedUtil GOVernor.
 */
#define SCHED_FLAG_SUGOV	0x10000000

static inline bool dl_entity_is_special(struct sched_dl_entity *dl_se)
{
#ifdef CONFIG_CPU_FREQ_GOV_SCHEDUTIL
	return unlikely(dl_se->flags & SCHED_FLAG_SUGOV);
#else
	return false;
#endif
}

/*
 * Tells if entity @a should preempt entity @b.
 */
static inline bool
dl_entity_preempt(struct sched_dl_entity *a, struct sched_dl_entity *b)
{
	return dl_entity_is_special(a) ||
	       dl_time_before(a->deadline, b->deadline);
}

/*
 * This is the priority-queue data structure of the RT scheduling class:
 */
struct rt_prio_array {
	DECLARE_BITMAP(bitmap, MAX_RT_PRIO+1); /* include 1 bit for delimiter */
	struct list_head queue[MAX_RT_PRIO];
};

struct rt_bandwidth {
	/* nests inside the rq lock: */
	raw_spinlock_t		rt_runtime_lock;
	ktime_t			rt_period;
	u64			rt_runtime;
	struct hrtimer		rt_period_timer;
	unsigned int		rt_period_active;
};

void __dl_clear_params(struct task_struct *p);

/*
 * To keep the bandwidth of -deadline tasks and groups under control
 * we need some place where:
 *  - store the maximum -deadline bandwidth of the system (the group);
 *  - cache the fraction of that bandwidth that is currently allocated.
 *
 * This is all done in the data structure below. It is similar to the
 * one used for RT-throttling (rt_bandwidth), with the main difference
 * that, since here we are only interested in admission control, we
 * do not decrease any runtime while the group "executes", neither we
 * need a timer to replenish it.
 *
 * With respect to SMP, the bandwidth is given on a per-CPU basis,
 * meaning that:
 *  - dl_bw (< 100%) is the bandwidth of the system (group) on each CPU;
 *  - dl_total_bw array contains, in the i-eth element, the currently
 *    allocated bandwidth on the i-eth CPU.
 * Moreover, groups consume bandwidth on each CPU, while tasks only
 * consume bandwidth on the CPU they're running on.
 * Finally, dl_total_bw_cpu is used to cache the index of dl_total_bw
 * that will be shown the next time the proc or cgroup controls will
 * be red. It on its turn can be changed by writing on its own
 * control.
 */
struct dl_bandwidth {
	raw_spinlock_t		dl_runtime_lock;
	u64			dl_runtime;
	u64			dl_period;
};

static inline int dl_bandwidth_enabled(void)
{
	return sysctl_sched_rt_runtime >= 0;
}

struct dl_bw {
	raw_spinlock_t		lock;
	u64			bw;
	u64			total_bw;
};

static inline void __dl_update(struct dl_bw *dl_b, s64 bw);

static inline
void __dl_sub(struct dl_bw *dl_b, u64 tsk_bw, int cpus)
{
	dl_b->total_bw -= tsk_bw;
	__dl_update(dl_b, (s32)tsk_bw / cpus);
}

static inline
void __dl_add(struct dl_bw *dl_b, u64 tsk_bw, int cpus)
{
	dl_b->total_bw += tsk_bw;
	__dl_update(dl_b, -((s32)tsk_bw / cpus));
}

static inline bool __dl_overflow(struct dl_bw *dl_b, unsigned long cap,
				 u64 old_bw, u64 new_bw)
{
	return dl_b->bw != -1 &&
	       cap_scale(dl_b->bw, cap) < dl_b->total_bw - old_bw + new_bw;
}

/*
 * Verify the fitness of task @p to run on @cpu taking into account the
 * CPU original capacity and the runtime/deadline ratio of the task.
 *
 * The function will return true if the CPU original capacity of the
 * @cpu scaled by SCHED_CAPACITY_SCALE >= runtime/deadline ratio of the
 * task and false otherwise.
 */
static inline bool dl_task_fits_capacity(struct task_struct *p, int cpu)
{
	unsigned long cap = arch_scale_cpu_capacity(cpu);

	return cap_scale(p->dl.dl_deadline, cap) >= p->dl.dl_runtime;
}

extern void init_dl_bw(struct dl_bw *dl_b);
extern int  sched_dl_global_validate(void);
extern void sched_dl_do_global(void);
extern int  sched_dl_overflow(struct task_struct *p, int policy, const struct sched_attr *attr);
extern void __setparam_dl(struct task_struct *p, const struct sched_attr *attr);
extern void __getparam_dl(struct task_struct *p, struct sched_attr *attr);
extern bool __checkparam_dl(const struct sched_attr *attr);
extern bool dl_param_changed(struct task_struct *p, const struct sched_attr *attr);
extern int  dl_task_can_attach(struct task_struct *p, const struct cpumask *cs_cpus_allowed);
extern int  dl_cpuset_cpumask_can_shrink(const struct cpumask *cur, const struct cpumask *trial);
extern bool dl_cpu_busy(unsigned int cpu);

#ifdef CONFIG_CGROUP_SCHED

#include <linux/cgroup.h>
#include <linux/psi.h>

struct cfs_rq;
struct rt_rq;

extern struct list_head task_groups;

struct cfs_bandwidth {
#ifdef CONFIG_CFS_BANDWIDTH
	raw_spinlock_t		lock;
	ktime_t			period;
	u64			quota;
	u64			runtime;
	s64			hierarchical_quota;

	u8			idle;
	u8			period_active;
	u8			slack_started;
	struct hrtimer		period_timer;
	struct hrtimer		slack_timer;
	struct list_head	throttled_cfs_rq;

	/* Statistics: */
	int			nr_periods;
	int			nr_throttled;
	u64			throttled_time;
#endif
};

/* Task group related information */
struct task_group {
	struct cgroup_subsys_state css;

#ifdef CONFIG_FAIR_GROUP_SCHED
	/* schedulable entities of this group on each CPU */
	struct sched_entity	**se;
	/* runqueue "owned" by this group on each CPU */
	struct cfs_rq		**cfs_rq;
	unsigned long		shares;

#ifdef	CONFIG_SMP
	/*
	 * load_avg can be heavily contended at clock tick time, so put
	 * it in its own cacheline separated from the fields above which
	 * will also be accessed at each tick.
	 */
	atomic_long_t		load_avg ____cacheline_aligned;
#endif
#endif

#ifdef CONFIG_RT_GROUP_SCHED
	struct sched_rt_entity	**rt_se;
	struct rt_rq		**rt_rq;

	struct rt_bandwidth	rt_bandwidth;
#endif

	struct rcu_head		rcu;
	struct list_head	list;

	struct task_group	*parent;
	struct list_head	siblings;
	struct list_head	children;

#ifdef CONFIG_SCHED_AUTOGROUP
	struct autogroup	*autogroup;
#endif

	struct cfs_bandwidth	cfs_bandwidth;

#ifdef CONFIG_UCLAMP_TASK_GROUP
	/* The two decimal precision [%] value requested from user-space */
	unsigned int		uclamp_pct[UCLAMP_CNT];
	/* Clamp values requested for a task group */
	struct uclamp_se	uclamp_req[UCLAMP_CNT];
	/* Effective clamp values used for a task group */
	struct uclamp_se	uclamp[UCLAMP_CNT];
#endif

};

#ifdef CONFIG_FAIR_GROUP_SCHED
#define ROOT_TASK_GROUP_LOAD	NICE_0_LOAD

/*
 * A weight of 0 or 1 can cause arithmetics problems.
 * A weight of a cfs_rq is the sum of weights of which entities
 * are queued on this cfs_rq, so a weight of a entity should not be
 * too large, so as the shares value of a task group.
 * (The default weight is 1024 - so there's no practical
 *  limitation from this.)
 */
#define MIN_SHARES		(1UL <<  1)
#define MAX_SHARES		(1UL << 18)
#endif

typedef int (*tg_visitor)(struct task_group *, void *);

extern int walk_tg_tree_from(struct task_group *from,
			     tg_visitor down, tg_visitor up, void *data);

/*
 * Iterate the full tree, calling @down when first entering a node and @up when
 * leaving it for the final time.
 *
 * Caller must hold rcu_lock or sufficient equivalent.
 */
static inline int walk_tg_tree(tg_visitor down, tg_visitor up, void *data)
{
	return walk_tg_tree_from(&root_task_group, down, up, data);
}

extern int tg_nop(struct task_group *tg, void *data);

extern void free_fair_sched_group(struct task_group *tg);
extern int alloc_fair_sched_group(struct task_group *tg, struct task_group *parent);
extern void online_fair_sched_group(struct task_group *tg);
extern void unregister_fair_sched_group(struct task_group *tg);
extern void init_tg_cfs_entry(struct task_group *tg, struct cfs_rq *cfs_rq,
			struct sched_entity *se, int cpu,
			struct sched_entity *parent);
extern void init_cfs_bandwidth(struct cfs_bandwidth *cfs_b);

extern void __refill_cfs_bandwidth_runtime(struct cfs_bandwidth *cfs_b);
extern void start_cfs_bandwidth(struct cfs_bandwidth *cfs_b);
extern void unthrottle_cfs_rq(struct cfs_rq *cfs_rq);

extern void free_rt_sched_group(struct task_group *tg);
extern int alloc_rt_sched_group(struct task_group *tg, struct task_group *parent);
extern void init_tg_rt_entry(struct task_group *tg, struct rt_rq *rt_rq,
		struct sched_rt_entity *rt_se, int cpu,
		struct sched_rt_entity *parent);
extern int sched_group_set_rt_runtime(struct task_group *tg, long rt_runtime_us);
extern int sched_group_set_rt_period(struct task_group *tg, u64 rt_period_us);
extern long sched_group_rt_runtime(struct task_group *tg);
extern long sched_group_rt_period(struct task_group *tg);
extern int sched_rt_can_attach(struct task_group *tg, struct task_struct *tsk);

extern struct task_group *sched_create_group(struct task_group *parent);
extern void sched_online_group(struct task_group *tg,
			       struct task_group *parent);
extern void sched_destroy_group(struct task_group *tg);
extern void sched_offline_group(struct task_group *tg);

extern void sched_move_task(struct task_struct *tsk);

#ifdef CONFIG_FAIR_GROUP_SCHED
extern int sched_group_set_shares(struct task_group *tg, unsigned long shares);

#ifdef CONFIG_SMP
extern void set_task_rq_fair(struct sched_entity *se,
			     struct cfs_rq *prev, struct cfs_rq *next);
#else /* !CONFIG_SMP */
static inline void set_task_rq_fair(struct sched_entity *se,
			     struct cfs_rq *prev, struct cfs_rq *next) { }
#endif /* CONFIG_SMP */
#endif /* CONFIG_FAIR_GROUP_SCHED */

#else /* CONFIG_CGROUP_SCHED */

struct cfs_bandwidth { };

#endif	/* CONFIG_CGROUP_SCHED */

/* CFS-related fields in a runqueue */
struct cfs_rq {
	struct load_weight	load;
	unsigned int		nr_running;
	unsigned int		h_nr_running;      /* SCHED_{NORMAL,BATCH,IDLE} */
	unsigned int		idle_h_nr_running; /* SCHED_IDLE */

	u64			exec_clock;
	u64			min_vruntime;
#ifndef CONFIG_64BIT
	u64			min_vruntime_copy;
#endif

	struct rb_root_cached	tasks_timeline;

	/*
	 * 'curr' points to currently running entity on this cfs_rq.
	 * It is set to NULL otherwise (i.e when none are currently running).
	 */
	struct sched_entity	*curr;
	struct sched_entity	*next;
	struct sched_entity	*last;
	struct sched_entity	*skip;

#ifdef	CONFIG_SCHED_DEBUG
	unsigned int		nr_spread_over;
#endif

#ifdef CONFIG_SMP
	/*
	 * CFS load tracking
	 */
	struct sched_avg	avg;
#ifndef CONFIG_64BIT
	u64			load_last_update_time_copy;
#endif
	struct {
		raw_spinlock_t	lock ____cacheline_aligned;
		int		nr;
		unsigned long	load_avg;
		unsigned long	util_avg;
		unsigned long	runnable_avg;
	} removed;

#ifdef CONFIG_FAIR_GROUP_SCHED
	unsigned long		tg_load_avg_contrib;
	long			propagate;
	long			prop_runnable_sum;

	/*
	 *   h_load = weight * f(tg)
	 *
	 * Where f(tg) is the recursive weight fraction assigned to
	 * this group.
	 */
	unsigned long		h_load;
	u64			last_h_load_update;
	struct sched_entity	*h_load_next;
#endif /* CONFIG_FAIR_GROUP_SCHED */
#endif /* CONFIG_SMP */

#ifdef CONFIG_FAIR_GROUP_SCHED
	struct rq		*rq;	/* CPU runqueue to which this cfs_rq is attached */

	/*
	 * leaf cfs_rqs are those that hold tasks (lowest schedulable entity in
	 * a hierarchy). Non-leaf lrqs hold other higher schedulable entities
	 * (like users, containers etc.)
	 *
	 * leaf_cfs_rq_list ties together list of leaf cfs_rq's in a CPU.
	 * This list is used during load balance.
	 */
	int			on_list;
	struct list_head	leaf_cfs_rq_list;
	struct task_group	*tg;	/* group that "owns" this runqueue */

#ifdef CONFIG_CFS_BANDWIDTH
	int			runtime_enabled;
	s64			runtime_remaining;

	u64			throttled_clock;
	u64			throttled_clock_task;
	u64			throttled_clock_task_time;
	int			throttled;
	int			throttle_count;
	struct list_head	throttled_list;
#endif /* CONFIG_CFS_BANDWIDTH */
#endif /* CONFIG_FAIR_GROUP_SCHED */
};

static inline int rt_bandwidth_enabled(void)
{
	return sysctl_sched_rt_runtime >= 0;
}

/* RT IPI pull logic requires IRQ_WORK */
#if defined(CONFIG_IRQ_WORK) && defined(CONFIG_SMP)
# define HAVE_RT_PUSH_IPI
#endif

/* Real-Time classes' related field in a runqueue: */
struct rt_rq {
	struct rt_prio_array	active;
	unsigned int		rt_nr_running;
	unsigned int		rr_nr_running;
#if defined CONFIG_SMP || defined CONFIG_RT_GROUP_SCHED
	struct {
		int		curr; /* highest queued rt task prio */
#ifdef CONFIG_SMP
		int		next; /* next highest */
#endif
	} highest_prio;
#endif
#ifdef CONFIG_SMP
	unsigned long		rt_nr_migratory;
	unsigned long		rt_nr_total;
	int			overloaded;
	struct plist_head	pushable_tasks;

#endif /* CONFIG_SMP */
	int			rt_queued;

	int			rt_throttled;
	u64			rt_time;
	u64			rt_runtime;
	/* Nests inside the rq lock: */
	raw_spinlock_t		rt_runtime_lock;

#ifdef CONFIG_RT_GROUP_SCHED
	unsigned long		rt_nr_boosted;

	struct rq		*rq;
	struct task_group	*tg;
#endif
};

static inline bool rt_rq_is_runnable(struct rt_rq *rt_rq)
{
	return rt_rq->rt_queued && rt_rq->rt_nr_running;
}

/* Deadline class' related fields in a runqueue */
struct dl_rq {
	/* runqueue is an rbtree, ordered by deadline */
	struct rb_root_cached	root;

	unsigned long		dl_nr_running;

#ifdef CONFIG_SMP
	/*
	 * Deadline values of the currently executing and the
	 * earliest ready task on this rq. Caching these facilitates
	 * the decision whether or not a ready but not running task
	 * should migrate somewhere else.
	 */
	struct {
		u64		curr;
		u64		next;
	} earliest_dl;

	unsigned long		dl_nr_migratory;
	int			overloaded;

	/*
	 * Tasks on this rq that can be pushed away. They are kept in
	 * an rb-tree, ordered by tasks' deadlines, with caching
	 * of the leftmost (earliest deadline) element.
	 */
	struct rb_root_cached	pushable_dl_tasks_root;
#else
	struct dl_bw		dl_bw;
#endif
	/*
	 * "Active utilization" for this runqueue: increased when a
	 * task wakes up (becomes TASK_RUNNING) and decreased when a
	 * task blocks
	 */
	u64			running_bw;

	/*
	 * Utilization of the tasks "assigned" to this runqueue (including
	 * the tasks that are in runqueue and the tasks that executed on this
	 * CPU and blocked). Increased when a task moves to this runqueue, and
	 * decreased when the task moves away (migrates, changes scheduling
	 * policy, or terminates).
	 * This is needed to compute the "inactive utilization" for the
	 * runqueue (inactive utilization = this_bw - running_bw).
	 */
	u64			this_bw;
	u64			extra_bw;

	/*
	 * Inverse of the fraction of CPU utilization that can be reclaimed
	 * by the GRUB algorithm.
	 */
	u64			bw_ratio;
};

#ifdef CONFIG_FAIR_GROUP_SCHED
/* An entity is a task if it doesn't "own" a runqueue */
#define entity_is_task(se)	(!se->my_q)

static inline void se_update_runnable(struct sched_entity *se)
{
	if (!entity_is_task(se))
		se->runnable_weight = se->my_q->h_nr_running;
}

static inline long se_runnable(struct sched_entity *se)
{
	if (entity_is_task(se))
		return !!se->on_rq;
	else
		return se->runnable_weight;
}

#else
#define entity_is_task(se)	1

static inline void se_update_runnable(struct sched_entity *se) {}

static inline long se_runnable(struct sched_entity *se)
{
	return !!se->on_rq;
}
#endif

#ifdef CONFIG_SMP
/*
 * XXX we want to get rid of these helpers and use the full load resolution.
 */
static inline long se_weight(struct sched_entity *se)
{
	return scale_load_down(se->load.weight);
}


static inline bool sched_asym_prefer(int a, int b)
{
	return arch_asym_cpu_priority(a) > arch_asym_cpu_priority(b);
}

struct perf_domain {
	struct em_perf_domain *em_pd;
	struct perf_domain *next;
	struct rcu_head rcu;
};

/* Scheduling group status flags */
#define SG_OVERLOAD		0x1 /* More than one runnable task on a CPU. */
#define SG_OVERUTILIZED		0x2 /* One or more CPUs are over-utilized. */

/*
 * We add the notion of a root-domain which will be used to define per-domain
 * variables. Each exclusive cpuset essentially defines an island domain by
 * fully partitioning the member CPUs from any other cpuset. Whenever a new
 * exclusive cpuset is created, we also create and attach a new root-domain
 * object.
 *
 */
struct root_domain {
	atomic_t		refcount;
	atomic_t		rto_count;
	struct rcu_head		rcu;
	cpumask_var_t		span;
	cpumask_var_t		online;

	/*
	 * Indicate pullable load on at least one CPU, e.g:
	 * - More than one runnable task
	 * - Running task is misfit
	 */
	int			overload;

	/* Indicate one or more cpus over-utilized (tipping point) */
	int			overutilized;

	/*
	 * The bit corresponding to a CPU gets set here if such CPU has more
	 * than one runnable -deadline task (as it is below for RT tasks).
	 */
	cpumask_var_t		dlo_mask;
	atomic_t		dlo_count;
	struct dl_bw		dl_bw;
	struct cpudl		cpudl;

#ifdef HAVE_RT_PUSH_IPI
	/*
	 * For IPI pull requests, loop across the rto_mask.
	 */
	struct irq_work		rto_push_work;
	raw_spinlock_t		rto_lock;
	/* These are only updated and read within rto_lock */
	int			rto_loop;
	int			rto_cpu;
	/* These atomics are updated outside of a lock */
	atomic_t		rto_loop_next;
	atomic_t		rto_loop_start;
#endif
	/*
	 * The "RT overload" flag: it gets set if a CPU has more than
	 * one runnable RT task.
	 */
	cpumask_var_t		rto_mask;
	struct cpupri		cpupri;

	unsigned long		max_cpu_capacity;

	/*
	 * NULL-terminated list of performance domains intersecting with the
	 * CPUs of the rd. Protected by RCU.
	 */
	struct perf_domain __rcu *pd;
};

extern void init_defrootdomain(void);
extern int sched_init_domains(const struct cpumask *cpu_map);
extern void rq_attach_root(struct rq *rq, struct root_domain *rd);
extern void sched_get_rd(struct root_domain *rd);
extern void sched_put_rd(struct root_domain *rd);

#ifdef HAVE_RT_PUSH_IPI
extern void rto_push_irq_work_func(struct irq_work *work);
#endif
#endif /* CONFIG_SMP */

#ifdef CONFIG_UCLAMP_TASK
/*
 * struct uclamp_bucket - Utilization clamp bucket
 * @value: utilization clamp value for tasks on this clamp bucket
 * @tasks: number of RUNNABLE tasks on this clamp bucket
 *
 * Keep track of how many tasks are RUNNABLE for a given utilization
 * clamp value.
 */
struct uclamp_bucket {
	unsigned long value : bits_per(SCHED_CAPACITY_SCALE);
	unsigned long tasks : BITS_PER_LONG - bits_per(SCHED_CAPACITY_SCALE);
};

/*
 * struct uclamp_rq - rq's utilization clamp
 * @value: currently active clamp values for a rq
 * @bucket: utilization clamp buckets affecting a rq
 *
 * Keep track of RUNNABLE tasks on a rq to aggregate their clamp values.
 * A clamp value is affecting a rq when there is at least one task RUNNABLE
 * (or actually running) with that value.
 *
 * There are up to UCLAMP_CNT possible different clamp values, currently there
 * are only two: minimum utilization and maximum utilization.
 *
 * All utilization clamping values are MAX aggregated, since:
 * - for util_min: we want to run the CPU at least at the max of the minimum
 *   utilization required by its currently RUNNABLE tasks.
 * - for util_max: we want to allow the CPU to run up to the max of the
 *   maximum utilization allowed by its currently RUNNABLE tasks.
 *
 * Since on each system we expect only a limited number of different
 * utilization clamp values (UCLAMP_BUCKETS), use a simple array to track
 * the metrics required to compute all the per-rq utilization clamp values.
 */
struct uclamp_rq {
	unsigned int value;
	struct uclamp_bucket bucket[UCLAMP_BUCKETS];
};

DECLARE_STATIC_KEY_FALSE(sched_uclamp_used);
#endif /* CONFIG_UCLAMP_TASK */

/*
 * This is the main, per-CPU runqueue data structure.
 *
 * Locking rule: those places that want to lock multiple runqueues
 * (such as the load balancing or the thread migration code), lock
 * acquire operations must be ordered by ascending &runqueue.
 */
struct rq {
	/* runqueue lock: */
	raw_spinlock_t		lock;

	/*
	 * nr_running and cpu_load should be in the same cacheline because
	 * remote CPUs use both these fields when doing load calculation.
	 */
	unsigned int		nr_running;
#ifdef CONFIG_NUMA_BALANCING
	unsigned int		nr_numa_running;
	unsigned int		nr_preferred_running;
	unsigned int		numa_migrate_on;
#endif
#ifdef CONFIG_NO_HZ_COMMON
#ifdef CONFIG_SMP
	unsigned long		last_blocked_load_update_tick;
	unsigned int		has_blocked_load;
	call_single_data_t	nohz_csd;
#endif /* CONFIG_SMP */
	unsigned int		nohz_tick_stopped;
	atomic_t		nohz_flags;
#endif /* CONFIG_NO_HZ_COMMON */

#ifdef CONFIG_SMP
	unsigned int		ttwu_pending;
#endif
	u64			nr_switches;

#ifdef CONFIG_UCLAMP_TASK
	/* Utilization clamp values based on CPU's RUNNABLE tasks */
	struct uclamp_rq	uclamp[UCLAMP_CNT] ____cacheline_aligned;
	unsigned int		uclamp_flags;
#define UCLAMP_FLAG_IDLE 0x01
#endif

	struct cfs_rq		cfs;
	struct rt_rq		rt;
	struct dl_rq		dl;

#ifdef CONFIG_FAIR_GROUP_SCHED
	/* list of leaf cfs_rq on this CPU: */
	struct list_head	leaf_cfs_rq_list;
	struct list_head	*tmp_alone_branch;
#endif /* CONFIG_FAIR_GROUP_SCHED */

	/*
	 * This is part of a global counter where only the total sum
	 * over all CPUs matters. A task can increase this counter on
	 * one CPU and if it got migrated afterwards it may decrease
	 * it on another CPU. Always updated under the runqueue lock:
	 */
	unsigned long		nr_uninterruptible;

	struct task_struct __rcu	*curr;
	struct task_struct	*idle;
	struct task_struct	*stop;
	unsigned long		next_balance;
	struct mm_struct	*prev_mm;

	unsigned int		clock_update_flags;
	u64			clock;
	/* Ensure that all clocks are in the same cache line */
	u64			clock_task ____cacheline_aligned;
	u64			clock_pelt;
	unsigned long		lost_idle_time;

	atomic_t		nr_iowait;

#ifdef CONFIG_MEMBARRIER
	int membarrier_state;
#endif

#ifdef CONFIG_SMP
	struct root_domain		*rd;
	struct sched_domain __rcu	*sd;

	unsigned long		cpu_capacity;
	unsigned long		cpu_capacity_orig;

	struct callback_head	*balance_callback;

	unsigned char		nohz_idle_balance;
	unsigned char		idle_balance;

	unsigned long		misfit_task_load;

	/* For active balancing */
	int			active_balance;
	int			push_cpu;
	struct cpu_stop_work	active_balance_work;

	/* CPU of this runqueue: */
	int			cpu;
	int			online;

	struct list_head cfs_tasks;

	struct sched_avg	avg_rt;
	struct sched_avg	avg_dl;
#ifdef CONFIG_HAVE_SCHED_AVG_IRQ
	struct sched_avg	avg_irq;
#endif
#ifdef CONFIG_SCHED_THERMAL_PRESSURE
	struct sched_avg	avg_thermal;
#endif
	u64			idle_stamp;
	u64			avg_idle;

	/* This is used to determine avg_idle's max value */
	u64			max_idle_balance_cost;
#endif /* CONFIG_SMP */

#ifdef CONFIG_IRQ_TIME_ACCOUNTING
	u64			prev_irq_time;
#endif
#ifdef CONFIG_PARAVIRT
	u64			prev_steal_time;
#endif
#ifdef CONFIG_PARAVIRT_TIME_ACCOUNTING
	u64			prev_steal_time_rq;
#endif

	/* calc_load related fields */
	unsigned long		calc_load_update;
	long			calc_load_active;

#ifdef CONFIG_SCHED_HRTICK
#ifdef CONFIG_SMP
	call_single_data_t	hrtick_csd;
#endif
	struct hrtimer		hrtick_timer;
#endif

#ifdef CONFIG_SCHEDSTATS
	/* latency stats */
	struct sched_info	rq_sched_info;
	unsigned long long	rq_cpu_time;
	/* could above be rq->cfs_rq.exec_clock + rq->rt_rq.rt_runtime ? */

	/* sys_sched_yield() stats */
	unsigned int		yld_count;

	/* schedule() stats */
	unsigned int		sched_count;
	unsigned int		sched_goidle;

	/* try_to_wake_up() stats */
	unsigned int		ttwu_count;
	unsigned int		ttwu_local;
#endif

#ifdef CONFIG_CPU_IDLE
	/* Must be inspected within a rcu lock section */
	struct cpuidle_state	*idle_state;
#endif
};

#ifdef CONFIG_FAIR_GROUP_SCHED

/* CPU runqueue to which this cfs_rq is attached */
static inline struct rq *rq_of(struct cfs_rq *cfs_rq)
{
	return cfs_rq->rq;
}

#else

static inline struct rq *rq_of(struct cfs_rq *cfs_rq)
{
	return container_of(cfs_rq, struct rq, cfs);
}
#endif

static inline int cpu_of(struct rq *rq)
{
#ifdef CONFIG_SMP
	return rq->cpu;
#else
	return 0;
#endif
}


#ifdef CONFIG_SCHED_SMT
extern void __update_idle_core(struct rq *rq);

static inline void update_idle_core(struct rq *rq)
{
	if (static_branch_unlikely(&sched_smt_present))
		__update_idle_core(rq);
}

#else
static inline void update_idle_core(struct rq *rq) { }
#endif

DECLARE_PER_CPU_SHARED_ALIGNED(struct rq, runqueues);

#define cpu_rq(cpu)		(&per_cpu(runqueues, (cpu)))
#define this_rq()		this_cpu_ptr(&runqueues)
#define task_rq(p)		cpu_rq(task_cpu(p))
#define cpu_curr(cpu)		(cpu_rq(cpu)->curr)
#define raw_rq()		raw_cpu_ptr(&runqueues)

extern void update_rq_clock(struct rq *rq);

static inline u64 __rq_clock_broken(struct rq *rq)
{
	return READ_ONCE(rq->clock);
}

/*
 * rq::clock_update_flags bits
 *
 * %RQCF_REQ_SKIP - will request skipping of clock update on the next
 *  call to __schedule(). This is an optimisation to avoid
 *  neighbouring rq clock updates.
 *
 * %RQCF_ACT_SKIP - is set from inside of __schedule() when skipping is
 *  in effect and calls to update_rq_clock() are being ignored.
 *
 * %RQCF_UPDATED - is a debug flag that indicates whether a call has been
 *  made to update_rq_clock() since the last time rq::lock was pinned.
 *
 * If inside of __schedule(), clock_update_flags will have been
 * shifted left (a left shift is a cheap operation for the fast path
 * to promote %RQCF_REQ_SKIP to %RQCF_ACT_SKIP), so you must use,
 *
 *	if (rq-clock_update_flags >= RQCF_UPDATED)
 *
 * to check if %RQCF_UPADTED is set. It'll never be shifted more than
 * one position though, because the next rq_unpin_lock() will shift it
 * back.
 */
#define RQCF_REQ_SKIP		0x01
#define RQCF_ACT_SKIP		0x02
#define RQCF_UPDATED		0x04

static inline void assert_clock_updated(struct rq *rq)
{
	/*
	 * The only reason for not seeing a clock update since the
	 * last rq_pin_lock() is if we're currently skipping updates.
	 */
	SCHED_WARN_ON(rq->clock_update_flags < RQCF_ACT_SKIP);
}

static inline u64 rq_clock(struct rq *rq)
{
	lockdep_assert_held(&rq->lock);
	assert_clock_updated(rq);

	return rq->clock;
}

static inline u64 rq_clock_task(struct rq *rq)
{
	lockdep_assert_held(&rq->lock);
	assert_clock_updated(rq);

	return rq->clock_task;
}

/**
 * By default the decay is the default pelt decay period.
 * The decay shift can change the decay period in
 * multiples of 32.
 *  Decay shift		Decay period(ms)
 *	0			32
 *	1			64
 *	2			128
 *	3			256
 *	4			512
 */
extern int sched_thermal_decay_shift;

static inline u64 rq_clock_thermal(struct rq *rq)
{
	return rq_clock_task(rq) >> sched_thermal_decay_shift;
}

static inline void rq_clock_skip_update(struct rq *rq)
{
	lockdep_assert_held(&rq->lock);
	rq->clock_update_flags |= RQCF_REQ_SKIP;
}

/*
 * See rt task throttling, which is the only time a skip
 * request is cancelled.
 */
static inline void rq_clock_cancel_skipupdate(struct rq *rq)
{
	lockdep_assert_held(&rq->lock);
	rq->clock_update_flags &= ~RQCF_REQ_SKIP;
}

struct rq_flags {
	unsigned long flags;
	struct pin_cookie cookie;
#ifdef CONFIG_SCHED_DEBUG
	/*
	 * A copy of (rq::clock_update_flags & RQCF_UPDATED) for the
	 * current pin context is stashed here in case it needs to be
	 * restored in rq_repin_lock().
	 */
	unsigned int clock_update_flags;
#endif
};

static inline void rq_pin_lock(struct rq *rq, struct rq_flags *rf)
{
	rf->cookie = lockdep_pin_lock(&rq->lock);

#ifdef CONFIG_SCHED_DEBUG
	rq->clock_update_flags &= (RQCF_REQ_SKIP|RQCF_ACT_SKIP);
	rf->clock_update_flags = 0;
#endif
}

static inline void rq_unpin_lock(struct rq *rq, struct rq_flags *rf)
{
#ifdef CONFIG_SCHED_DEBUG
	if (rq->clock_update_flags > RQCF_ACT_SKIP)
		rf->clock_update_flags = RQCF_UPDATED;
#endif

	lockdep_unpin_lock(&rq->lock, rf->cookie);
}

static inline void rq_repin_lock(struct rq *rq, struct rq_flags *rf)
{
	lockdep_repin_lock(&rq->lock, rf->cookie);

#ifdef CONFIG_SCHED_DEBUG
	/*
	 * Restore the value we stashed in @rf for this pin context.
	 */
	rq->clock_update_flags |= rf->clock_update_flags;
#endif
}

struct rq *__task_rq_lock(struct task_struct *p, struct rq_flags *rf)
	__acquires(rq->lock);

struct rq *task_rq_lock(struct task_struct *p, struct rq_flags *rf)
	__acquires(p->pi_lock)
	__acquires(rq->lock);

static inline void __task_rq_unlock(struct rq *rq, struct rq_flags *rf)
	__releases(rq->lock)
{
	rq_unpin_lock(rq, rf);
	raw_spin_unlock(&rq->lock);
}

static inline void
task_rq_unlock(struct rq *rq, struct task_struct *p, struct rq_flags *rf)
	__releases(rq->lock)
	__releases(p->pi_lock)
{
	rq_unpin_lock(rq, rf);
	raw_spin_unlock(&rq->lock);
	raw_spin_unlock_irqrestore(&p->pi_lock, rf->flags);
}

static inline void
rq_lock_irqsave(struct rq *rq, struct rq_flags *rf)
	__acquires(rq->lock)
{
	raw_spin_lock_irqsave(&rq->lock, rf->flags);
	rq_pin_lock(rq, rf);
}

static inline void
rq_lock_irq(struct rq *rq, struct rq_flags *rf)
	__acquires(rq->lock)
{
	raw_spin_lock_irq(&rq->lock);
	rq_pin_lock(rq, rf);
}

static inline void
rq_lock(struct rq *rq, struct rq_flags *rf)
	__acquires(rq->lock)
{
	raw_spin_lock(&rq->lock);
	rq_pin_lock(rq, rf);
}

static inline void
rq_relock(struct rq *rq, struct rq_flags *rf)
	__acquires(rq->lock)
{
	raw_spin_lock(&rq->lock);
	rq_repin_lock(rq, rf);
}

static inline void
rq_unlock_irqrestore(struct rq *rq, struct rq_flags *rf)
	__releases(rq->lock)
{
	rq_unpin_lock(rq, rf);
	raw_spin_unlock_irqrestore(&rq->lock, rf->flags);
}

static inline void
rq_unlock_irq(struct rq *rq, struct rq_flags *rf)
	__releases(rq->lock)
{
	rq_unpin_lock(rq, rf);
	raw_spin_unlock_irq(&rq->lock);
}

static inline void
rq_unlock(struct rq *rq, struct rq_flags *rf)
	__releases(rq->lock)
{
	rq_unpin_lock(rq, rf);
	raw_spin_unlock(&rq->lock);
}

static inline struct rq *
this_rq_lock_irq(struct rq_flags *rf)
	__acquires(rq->lock)
{
	struct rq *rq;

	local_irq_disable();
	rq = this_rq();
	rq_lock(rq, rf);
	return rq;
}

#ifdef CONFIG_NUMA
enum numa_topology_type {
	NUMA_DIRECT,
	NUMA_GLUELESS_MESH,
	NUMA_BACKPLANE,
};
extern enum numa_topology_type sched_numa_topology_type;
extern int sched_max_numa_distance;
extern bool find_numa_distance(int distance);
extern void sched_init_numa(void);
extern void sched_domains_numa_masks_set(unsigned int cpu);
extern void sched_domains_numa_masks_clear(unsigned int cpu);
extern int sched_numa_find_closest(const struct cpumask *cpus, int cpu);
#else
static inline void sched_init_numa(void) { }
static inline void sched_domains_numa_masks_set(unsigned int cpu) { }
static inline void sched_domains_numa_masks_clear(unsigned int cpu) { }
static inline int sched_numa_find_closest(const struct cpumask *cpus, int cpu)
{
	return nr_cpu_ids;
}
#endif

#ifdef CONFIG_NUMA_BALANCING
/* The regions in numa_faults array from task_struct */
enum numa_faults_stats {
	NUMA_MEM = 0,
	NUMA_CPU,
	NUMA_MEMBUF,
	NUMA_CPUBUF
};
extern void sched_setnuma(struct task_struct *p, int node);
extern int migrate_task_to(struct task_struct *p, int cpu);
extern int migrate_swap(struct task_struct *p, struct task_struct *t,
			int cpu, int scpu);
extern void init_numa_balancing(unsigned long clone_flags, struct task_struct *p);
#else
static inline void
init_numa_balancing(unsigned long clone_flags, struct task_struct *p)
{
}
#endif /* CONFIG_NUMA_BALANCING */

#ifdef CONFIG_SMP

static inline void
queue_balance_callback(struct rq *rq,
		       struct callback_head *head,
		       void (*func)(struct rq *rq))
{
	lockdep_assert_held(&rq->lock);

	if (unlikely(head->next))
		return;

	head->func = (void (*)(struct callback_head *))func;
	head->next = rq->balance_callback;
	rq->balance_callback = head;
}

#define rcu_dereference_check_sched_domain(p) \
	rcu_dereference_check((p), \
			      lockdep_is_held(&sched_domains_mutex))

/*
 * The domain tree (rq->sd) is protected by RCU's quiescent state transition.
 * See destroy_sched_domains: call_rcu for details.
 *
 * The domain tree of any CPU may only be accessed from within
 * preempt-disabled sections.
 */
#define for_each_domain(cpu, __sd) \
	for (__sd = rcu_dereference_check_sched_domain(cpu_rq(cpu)->sd); \
			__sd; __sd = __sd->parent)

/**
 * highest_flag_domain - Return highest sched_domain containing flag.
 * @cpu:	The CPU whose highest level of sched domain is to
 *		be returned.
 * @flag:	The flag to check for the highest sched_domain
 *		for the given CPU.
 *
 * Returns the highest sched_domain of a CPU which contains the given flag.
 */
static inline struct sched_domain *highest_flag_domain(int cpu, int flag)
{
	struct sched_domain *sd, *hsd = NULL;

	for_each_domain(cpu, sd) {
		if (!(sd->flags & flag))
			break;
		hsd = sd;
	}

	return hsd;
}

static inline struct sched_domain *lowest_flag_domain(int cpu, int flag)
{
	struct sched_domain *sd;

	for_each_domain(cpu, sd) {
		if (sd->flags & flag)
			break;
	}

	return sd;
}

DECLARE_PER_CPU(struct sched_domain __rcu *, sd_llc);
DECLARE_PER_CPU(int, sd_llc_size);
DECLARE_PER_CPU(int, sd_llc_id);
DECLARE_PER_CPU(struct sched_domain_shared __rcu *, sd_llc_shared);
DECLARE_PER_CPU(struct sched_domain __rcu *, sd_numa);
DECLARE_PER_CPU(struct sched_domain __rcu *, sd_asym_packing);
DECLARE_PER_CPU(struct sched_domain __rcu *, sd_asym_cpucapacity);
extern struct static_key_false sched_asym_cpucapacity;

struct sched_group_capacity {
	atomic_t		ref;
	/*
	 * CPU capacity of this group, SCHED_CAPACITY_SCALE being max capacity
	 * for a single CPU.
	 */
	unsigned long		capacity;
	unsigned long		min_capacity;		/* Min per-CPU capacity in group */
	unsigned long		max_capacity;		/* Max per-CPU capacity in group */
	unsigned long		next_update;
	int			imbalance;		/* XXX unrelated to capacity but shared group state */

#ifdef CONFIG_SCHED_DEBUG
	int			id;
#endif

	unsigned long		cpumask[0];		/* Balance mask */
};

struct sched_group {
	struct sched_group	*next;			/* Must be a circular list */
	atomic_t		ref;

	unsigned int		group_weight;
	struct sched_group_capacity *sgc;
	int			asym_prefer_cpu;	/* CPU of highest priority in group */

	/*
	 * The CPUs this group covers.
	 *
	 * NOTE: this field is variable length. (Allocated dynamically
	 * by attaching extra space to the end of the structure,
	 * depending on how many CPUs the kernel has booted up with)
	 */
	unsigned long		cpumask[];
};

static inline struct cpumask *sched_group_span(struct sched_group *sg)
{
	return to_cpumask(sg->cpumask);
}

/*
 * See build_balance_mask().
 */
static inline struct cpumask *group_balance_mask(struct sched_group *sg)
{
	return to_cpumask(sg->sgc->cpumask);
}

/**
 * group_first_cpu - Returns the first CPU in the cpumask of a sched_group.
 * @group: The group whose first CPU is to be returned.
 */
static inline unsigned int group_first_cpu(struct sched_group *group)
{
	return cpumask_first(sched_group_span(group));
}

extern int group_balance_cpu(struct sched_group *sg);

#if defined(CONFIG_SCHED_DEBUG) && defined(CONFIG_SYSCTL)
void register_sched_domain_sysctl(void);
void dirty_sched_domain_sysctl(int cpu);
void unregister_sched_domain_sysctl(void);
#else
static inline void register_sched_domain_sysctl(void)
{
}
static inline void dirty_sched_domain_sysctl(int cpu)
{
}
static inline void unregister_sched_domain_sysctl(void)
{
}
#endif

extern void flush_smp_call_function_from_idle(void);

#else /* !CONFIG_SMP: */
static inline void flush_smp_call_function_from_idle(void) { }
#endif

#include "stats.h"
#include "autogroup.h"

#ifdef CONFIG_CGROUP_SCHED

/*
 * Return the group to which this tasks belongs.
 *
 * We cannot use task_css() and friends because the cgroup subsystem
 * changes that value before the cgroup_subsys::attach() method is called,
 * therefore we cannot pin it and might observe the wrong value.
 *
 * The same is true for autogroup's p->signal->autogroup->tg, the autogroup
 * core changes this before calling sched_move_task().
 *
 * Instead we use a 'copy' which is updated from sched_move_task() while
 * holding both task_struct::pi_lock and rq::lock.
 */
static inline struct task_group *task_group(struct task_struct *p)
{
	return p->sched_task_group;
}

/* Change a task's cfs_rq and parent entity if it moves across CPUs/groups */
static inline void set_task_rq(struct task_struct *p, unsigned int cpu)
{
#if defined(CONFIG_FAIR_GROUP_SCHED) || defined(CONFIG_RT_GROUP_SCHED)
	struct task_group *tg = task_group(p);
#endif

#ifdef CONFIG_FAIR_GROUP_SCHED
	set_task_rq_fair(&p->se, p->se.cfs_rq, tg->cfs_rq[cpu]);
	p->se.cfs_rq = tg->cfs_rq[cpu];
	p->se.parent = tg->se[cpu];
#endif

#ifdef CONFIG_RT_GROUP_SCHED
	p->rt.rt_rq  = tg->rt_rq[cpu];
	p->rt.parent = tg->rt_se[cpu];
#endif
}

#else /* CONFIG_CGROUP_SCHED */

static inline void set_task_rq(struct task_struct *p, unsigned int cpu) { }
static inline struct task_group *task_group(struct task_struct *p)
{
	return NULL;
}

#endif /* CONFIG_CGROUP_SCHED */

static inline void __set_task_cpu(struct task_struct *p, unsigned int cpu)
{
	set_task_rq(p, cpu);
#ifdef CONFIG_SMP
	/*
	 * After ->cpu is set up to a new value, task_rq_lock(p, ...) can be
	 * successfully executed on another CPU. We must ensure that updates of
	 * per-task data have been completed by this moment.
	 */
	smp_wmb();
#ifdef CONFIG_THREAD_INFO_IN_TASK
	WRITE_ONCE(p->cpu, cpu);
#else
	WRITE_ONCE(task_thread_info(p)->cpu, cpu);
#endif
	p->wake_cpu = cpu;
#endif
}

/*
 * Tunables that become constants when CONFIG_SCHED_DEBUG is off:
 */
#ifdef CONFIG_SCHED_DEBUG
# include <linux/static_key.h>
# define const_debug __read_mostly
#else
# define const_debug const
#endif

#define SCHED_FEAT(name, enabled)	\
	__SCHED_FEAT_##name ,

enum {
#include "features.h"
	__SCHED_FEAT_NR,
};

#undef SCHED_FEAT

#if defined(CONFIG_SCHED_DEBUG) && defined(CONFIG_JUMP_LABEL)

/*
 * To support run-time toggling of sched features, all the translation units
 * (but core.c) reference the sysctl_sched_features defined in core.c.
 */
extern const_debug unsigned int sysctl_sched_features;

#define SCHED_FEAT(name, enabled)					\
static __always_inline bool static_branch_##name(struct static_key *key) \
{									\
	return static_key_##enabled(key);				\
}

#include "features.h"
#undef SCHED_FEAT

extern struct static_key sched_feat_keys[__SCHED_FEAT_NR];
#define sched_feat(x) (static_branch_##x(&sched_feat_keys[__SCHED_FEAT_##x]))

#else /* !(SCHED_DEBUG && CONFIG_JUMP_LABEL) */

/*
 * Each translation unit has its own copy of sysctl_sched_features to allow
 * constants propagation at compile time and compiler optimization based on
 * features default.
 */
#define SCHED_FEAT(name, enabled)	\
	(1UL << __SCHED_FEAT_##name) * enabled |
static const_debug __maybe_unused unsigned int sysctl_sched_features =
#include "features.h"
	0;
#undef SCHED_FEAT

#define sched_feat(x) !!(sysctl_sched_features & (1UL << __SCHED_FEAT_##x))

#endif /* SCHED_DEBUG && CONFIG_JUMP_LABEL */

extern struct static_key_false sched_numa_balancing;
extern struct static_key_false sched_schedstats;

static inline u64 global_rt_period(void)
{
	return (u64)sysctl_sched_rt_period * NSEC_PER_USEC;
}

static inline u64 global_rt_runtime(void)
{
	if (sysctl_sched_rt_runtime < 0)
		return RUNTIME_INF;

	return (u64)sysctl_sched_rt_runtime * NSEC_PER_USEC;
}

static inline int task_current(struct rq *rq, struct task_struct *p)
{
	return rq->curr == p;
}

static inline int task_running(struct rq *rq, struct task_struct *p)
{
#ifdef CONFIG_SMP
	return p->on_cpu;
#else
	return task_current(rq, p);
#endif
}

static inline int task_on_rq_queued(struct task_struct *p)
{
	return p->on_rq == TASK_ON_RQ_QUEUED;
}

static inline int task_on_rq_migrating(struct task_struct *p)
{
	return READ_ONCE(p->on_rq) == TASK_ON_RQ_MIGRATING;
}

/*
 * wake flags
 */
#define WF_SYNC			0x01		/* Waker goes to sleep after wakeup */
#define WF_FORK			0x02		/* Child wakeup after fork */
#define WF_MIGRATED		0x04		/* Internal use, task got migrated */
#define WF_ON_CPU		0x08		/* Wakee is on_cpu */

/*
 * To aid in avoiding the subversion of "niceness" due to uneven distribution
 * of tasks with abnormal "nice" values across CPUs the contribution that
 * each task makes to its run queue's load is weighted according to its
 * scheduling class and "nice" value. For SCHED_NORMAL tasks this is just a
 * scaled version of the new time slice allocation that they receive on time
 * slice expiry etc.
 */

#define WEIGHT_IDLEPRIO		3
#define WMULT_IDLEPRIO		1431655765

extern const int		sched_prio_to_weight[40];
extern const u32		sched_prio_to_wmult[40];

/*
 * {de,en}queue flags:
 *
 * DEQUEUE_SLEEP  - task is no longer runnable
 * ENQUEUE_WAKEUP - task just became runnable
 *
 * SAVE/RESTORE - an otherwise spurious dequeue/enqueue, done to ensure tasks
 *                are in a known state which allows modification. Such pairs
 *                should preserve as much state as possible.
 *
 * MOVE - paired with SAVE/RESTORE, explicitly does not preserve the location
 *        in the runqueue.
 *
 * ENQUEUE_HEAD      - place at front of runqueue (tail if not specified)
 * ENQUEUE_REPLENISH - CBS (replenish runtime and postpone deadline)
 * ENQUEUE_MIGRATED  - the task was migrated during wakeup
 *
 */

#define DEQUEUE_SLEEP		0x01
#define DEQUEUE_SAVE		0x02 /* Matches ENQUEUE_RESTORE */
#define DEQUEUE_MOVE		0x04 /* Matches ENQUEUE_MOVE */
#define DEQUEUE_NOCLOCK		0x08 /* Matches ENQUEUE_NOCLOCK */

#define ENQUEUE_WAKEUP		0x01
#define ENQUEUE_RESTORE		0x02
#define ENQUEUE_MOVE		0x04
#define ENQUEUE_NOCLOCK		0x08

#define ENQUEUE_HEAD		0x10
#define ENQUEUE_REPLENISH	0x20
#ifdef CONFIG_SMP
#define ENQUEUE_MIGRATED	0x40
#else
#define ENQUEUE_MIGRATED	0x00
#endif

#define RETRY_TASK		((void *)-1UL)

struct sched_class {

#ifdef CONFIG_UCLAMP_TASK
	int uclamp_enabled;
#endif

	void (*enqueue_task) (struct rq *rq, struct task_struct *p, int flags);
	void (*dequeue_task) (struct rq *rq, struct task_struct *p, int flags);
	void (*yield_task)   (struct rq *rq);
	bool (*yield_to_task)(struct rq *rq, struct task_struct *p);

	void (*check_preempt_curr)(struct rq *rq, struct task_struct *p, int flags);

	struct task_struct *(*pick_next_task)(struct rq *rq);

	void (*put_prev_task)(struct rq *rq, struct task_struct *p);
	void (*set_next_task)(struct rq *rq, struct task_struct *p, bool first);

#ifdef CONFIG_SMP
	int (*balance)(struct rq *rq, struct task_struct *prev, struct rq_flags *rf);
	int  (*select_task_rq)(struct task_struct *p, int task_cpu, int sd_flag, int flags);
	void (*migrate_task_rq)(struct task_struct *p, int new_cpu);

	void (*task_woken)(struct rq *this_rq, struct task_struct *task);

	void (*set_cpus_allowed)(struct task_struct *p,
				 const struct cpumask *newmask);

	void (*rq_online)(struct rq *rq);
	void (*rq_offline)(struct rq *rq);
#endif

	void (*task_tick)(struct rq *rq, struct task_struct *p, int queued);
	void (*task_fork)(struct task_struct *p);
	void (*task_dead)(struct task_struct *p);

	/*
	 * The switched_from() call is allowed to drop rq->lock, therefore we
	 * cannot assume the switched_from/switched_to pair is serliazed by
	 * rq->lock. They are however serialized by p->pi_lock.
	 */
	void (*switched_from)(struct rq *this_rq, struct task_struct *task);
	void (*switched_to)  (struct rq *this_rq, struct task_struct *task);
	void (*prio_changed) (struct rq *this_rq, struct task_struct *task,
			      int oldprio);

	unsigned int (*get_rr_interval)(struct rq *rq,
					struct task_struct *task);

	void (*update_curr)(struct rq *rq);

#define TASK_SET_GROUP		0
#define TASK_MOVE_GROUP		1

#ifdef CONFIG_FAIR_GROUP_SCHED
	void (*task_change_group)(struct task_struct *p, int type);
#endif
<<<<<<< HEAD
} __aligned(32); /* STRUCT_ALIGN(), vmlinux.lds.h */
=======
} __aligned(STRUCT_ALIGNMENT); /* STRUCT_ALIGN(), vmlinux.lds.h */
>>>>>>> 9d246053

static inline void put_prev_task(struct rq *rq, struct task_struct *prev)
{
	WARN_ON_ONCE(rq->curr != prev);
	prev->sched_class->put_prev_task(rq, prev);
}

static inline void set_next_task(struct rq *rq, struct task_struct *next)
{
	WARN_ON_ONCE(rq->curr != next);
	next->sched_class->set_next_task(rq, next, false);
}

/* Defined in include/asm-generic/vmlinux.lds.h */
extern struct sched_class __begin_sched_classes[];
extern struct sched_class __end_sched_classes[];

#define sched_class_highest (__end_sched_classes - 1)
#define sched_class_lowest  (__begin_sched_classes - 1)

#define for_class_range(class, _from, _to) \
	for (class = (_from); class != (_to); class--)

#define for_each_class(class) \
	for_class_range(class, sched_class_highest, sched_class_lowest)

extern const struct sched_class stop_sched_class;
extern const struct sched_class dl_sched_class;
extern const struct sched_class rt_sched_class;
extern const struct sched_class fair_sched_class;
extern const struct sched_class idle_sched_class;

static inline bool sched_stop_runnable(struct rq *rq)
{
	return rq->stop && task_on_rq_queued(rq->stop);
}

static inline bool sched_dl_runnable(struct rq *rq)
{
	return rq->dl.dl_nr_running > 0;
}

static inline bool sched_rt_runnable(struct rq *rq)
{
	return rq->rt.rt_queued > 0;
}

static inline bool sched_fair_runnable(struct rq *rq)
{
	return rq->cfs.nr_running > 0;
}

extern struct task_struct *pick_next_task_fair(struct rq *rq, struct task_struct *prev, struct rq_flags *rf);
extern struct task_struct *pick_next_task_idle(struct rq *rq);

#ifdef CONFIG_SMP

extern void update_group_capacity(struct sched_domain *sd, int cpu);

extern void trigger_load_balance(struct rq *rq);

extern void set_cpus_allowed_common(struct task_struct *p, const struct cpumask *new_mask);

#endif

#ifdef CONFIG_CPU_IDLE
static inline void idle_set_state(struct rq *rq,
				  struct cpuidle_state *idle_state)
{
	rq->idle_state = idle_state;
}

static inline struct cpuidle_state *idle_get_state(struct rq *rq)
{
	SCHED_WARN_ON(!rcu_read_lock_held());

	return rq->idle_state;
}
#else
static inline void idle_set_state(struct rq *rq,
				  struct cpuidle_state *idle_state)
{
}

static inline struct cpuidle_state *idle_get_state(struct rq *rq)
{
	return NULL;
}
#endif

extern void schedule_idle(void);

extern void sysrq_sched_debug_show(void);
extern void sched_init_granularity(void);
extern void update_max_interval(void);

extern void init_sched_dl_class(void);
extern void init_sched_rt_class(void);
extern void init_sched_fair_class(void);

extern void reweight_task(struct task_struct *p, int prio);

extern void resched_curr(struct rq *rq);
extern void resched_cpu(int cpu);

extern struct rt_bandwidth def_rt_bandwidth;
extern void init_rt_bandwidth(struct rt_bandwidth *rt_b, u64 period, u64 runtime);

extern struct dl_bandwidth def_dl_bandwidth;
extern void init_dl_bandwidth(struct dl_bandwidth *dl_b, u64 period, u64 runtime);
extern void init_dl_task_timer(struct sched_dl_entity *dl_se);
extern void init_dl_inactive_task_timer(struct sched_dl_entity *dl_se);

#define BW_SHIFT		20
#define BW_UNIT			(1 << BW_SHIFT)
#define RATIO_SHIFT		8
#define MAX_BW_BITS		(64 - BW_SHIFT)
#define MAX_BW			((1ULL << MAX_BW_BITS) - 1)
unsigned long to_ratio(u64 period, u64 runtime);

extern void init_entity_runnable_average(struct sched_entity *se);
extern void post_init_entity_util_avg(struct task_struct *p);

#ifdef CONFIG_NO_HZ_FULL
extern bool sched_can_stop_tick(struct rq *rq);
extern int __init sched_tick_offload_init(void);

/*
 * Tick may be needed by tasks in the runqueue depending on their policy and
 * requirements. If tick is needed, lets send the target an IPI to kick it out of
 * nohz mode if necessary.
 */
static inline void sched_update_tick_dependency(struct rq *rq)
{
	int cpu;

	if (!tick_nohz_full_enabled())
		return;

	cpu = cpu_of(rq);

	if (!tick_nohz_full_cpu(cpu))
		return;

	if (sched_can_stop_tick(rq))
		tick_nohz_dep_clear_cpu(cpu, TICK_DEP_BIT_SCHED);
	else
		tick_nohz_dep_set_cpu(cpu, TICK_DEP_BIT_SCHED);
}
#else
static inline int sched_tick_offload_init(void) { return 0; }
static inline void sched_update_tick_dependency(struct rq *rq) { }
#endif

static inline void add_nr_running(struct rq *rq, unsigned count)
{
	unsigned prev_nr = rq->nr_running;

	rq->nr_running = prev_nr + count;
	if (trace_sched_update_nr_running_tp_enabled()) {
		call_trace_sched_update_nr_running(rq, count);
	}

#ifdef CONFIG_SMP
	if (prev_nr < 2 && rq->nr_running >= 2) {
		if (!READ_ONCE(rq->rd->overload))
			WRITE_ONCE(rq->rd->overload, 1);
	}
#endif

	sched_update_tick_dependency(rq);
}

static inline void sub_nr_running(struct rq *rq, unsigned count)
{
	rq->nr_running -= count;
	if (trace_sched_update_nr_running_tp_enabled()) {
		call_trace_sched_update_nr_running(rq, count);
	}

	/* Check if we still need preemption */
	sched_update_tick_dependency(rq);
}

extern void activate_task(struct rq *rq, struct task_struct *p, int flags);
extern void deactivate_task(struct rq *rq, struct task_struct *p, int flags);

extern void check_preempt_curr(struct rq *rq, struct task_struct *p, int flags);

extern const_debug unsigned int sysctl_sched_nr_migrate;
extern const_debug unsigned int sysctl_sched_migration_cost;

#ifdef CONFIG_SCHED_HRTICK

/*
 * Use hrtick when:
 *  - enabled by features
 *  - hrtimer is actually high res
 */
static inline int hrtick_enabled(struct rq *rq)
{
	if (!sched_feat(HRTICK))
		return 0;
	if (!cpu_active(cpu_of(rq)))
		return 0;
	return hrtimer_is_hres_active(&rq->hrtick_timer);
}

void hrtick_start(struct rq *rq, u64 delay);

#else

static inline int hrtick_enabled(struct rq *rq)
{
	return 0;
}

#endif /* CONFIG_SCHED_HRTICK */

#ifndef arch_scale_freq_tick
static __always_inline
void arch_scale_freq_tick(void)
{
}
#endif

#ifndef arch_scale_freq_capacity
static __always_inline
unsigned long arch_scale_freq_capacity(int cpu)
{
	return SCHED_CAPACITY_SCALE;
}
#endif

#ifdef CONFIG_SMP
#ifdef CONFIG_PREEMPTION

static inline void double_rq_lock(struct rq *rq1, struct rq *rq2);

/*
 * fair double_lock_balance: Safely acquires both rq->locks in a fair
 * way at the expense of forcing extra atomic operations in all
 * invocations.  This assures that the double_lock is acquired using the
 * same underlying policy as the spinlock_t on this architecture, which
 * reduces latency compared to the unfair variant below.  However, it
 * also adds more overhead and therefore may reduce throughput.
 */
static inline int _double_lock_balance(struct rq *this_rq, struct rq *busiest)
	__releases(this_rq->lock)
	__acquires(busiest->lock)
	__acquires(this_rq->lock)
{
	raw_spin_unlock(&this_rq->lock);
	double_rq_lock(this_rq, busiest);

	return 1;
}

#else
/*
 * Unfair double_lock_balance: Optimizes throughput at the expense of
 * latency by eliminating extra atomic operations when the locks are
 * already in proper order on entry.  This favors lower CPU-ids and will
 * grant the double lock to lower CPUs over higher ids under contention,
 * regardless of entry order into the function.
 */
static inline int _double_lock_balance(struct rq *this_rq, struct rq *busiest)
	__releases(this_rq->lock)
	__acquires(busiest->lock)
	__acquires(this_rq->lock)
{
	int ret = 0;

	if (unlikely(!raw_spin_trylock(&busiest->lock))) {
		if (busiest < this_rq) {
			raw_spin_unlock(&this_rq->lock);
			raw_spin_lock(&busiest->lock);
			raw_spin_lock_nested(&this_rq->lock,
					      SINGLE_DEPTH_NESTING);
			ret = 1;
		} else
			raw_spin_lock_nested(&busiest->lock,
					      SINGLE_DEPTH_NESTING);
	}
	return ret;
}

#endif /* CONFIG_PREEMPTION */

/*
 * double_lock_balance - lock the busiest runqueue, this_rq is locked already.
 */
static inline int double_lock_balance(struct rq *this_rq, struct rq *busiest)
{
	if (unlikely(!irqs_disabled())) {
		/* printk() doesn't work well under rq->lock */
		raw_spin_unlock(&this_rq->lock);
		BUG_ON(1);
	}

	return _double_lock_balance(this_rq, busiest);
}

static inline void double_unlock_balance(struct rq *this_rq, struct rq *busiest)
	__releases(busiest->lock)
{
	raw_spin_unlock(&busiest->lock);
	lock_set_subclass(&this_rq->lock.dep_map, 0, _RET_IP_);
}

static inline void double_lock(spinlock_t *l1, spinlock_t *l2)
{
	if (l1 > l2)
		swap(l1, l2);

	spin_lock(l1);
	spin_lock_nested(l2, SINGLE_DEPTH_NESTING);
}

static inline void double_lock_irq(spinlock_t *l1, spinlock_t *l2)
{
	if (l1 > l2)
		swap(l1, l2);

	spin_lock_irq(l1);
	spin_lock_nested(l2, SINGLE_DEPTH_NESTING);
}

static inline void double_raw_lock(raw_spinlock_t *l1, raw_spinlock_t *l2)
{
	if (l1 > l2)
		swap(l1, l2);

	raw_spin_lock(l1);
	raw_spin_lock_nested(l2, SINGLE_DEPTH_NESTING);
}

/*
 * double_rq_lock - safely lock two runqueues
 *
 * Note this does not disable interrupts like task_rq_lock,
 * you need to do so manually before calling.
 */
static inline void double_rq_lock(struct rq *rq1, struct rq *rq2)
	__acquires(rq1->lock)
	__acquires(rq2->lock)
{
	BUG_ON(!irqs_disabled());
	if (rq1 == rq2) {
		raw_spin_lock(&rq1->lock);
		__acquire(rq2->lock);	/* Fake it out ;) */
	} else {
		if (rq1 < rq2) {
			raw_spin_lock(&rq1->lock);
			raw_spin_lock_nested(&rq2->lock, SINGLE_DEPTH_NESTING);
		} else {
			raw_spin_lock(&rq2->lock);
			raw_spin_lock_nested(&rq1->lock, SINGLE_DEPTH_NESTING);
		}
	}
}

/*
 * double_rq_unlock - safely unlock two runqueues
 *
 * Note this does not restore interrupts like task_rq_unlock,
 * you need to do so manually after calling.
 */
static inline void double_rq_unlock(struct rq *rq1, struct rq *rq2)
	__releases(rq1->lock)
	__releases(rq2->lock)
{
	raw_spin_unlock(&rq1->lock);
	if (rq1 != rq2)
		raw_spin_unlock(&rq2->lock);
	else
		__release(rq2->lock);
}

extern void set_rq_online (struct rq *rq);
extern void set_rq_offline(struct rq *rq);
extern bool sched_smp_initialized;

#else /* CONFIG_SMP */

/*
 * double_rq_lock - safely lock two runqueues
 *
 * Note this does not disable interrupts like task_rq_lock,
 * you need to do so manually before calling.
 */
static inline void double_rq_lock(struct rq *rq1, struct rq *rq2)
	__acquires(rq1->lock)
	__acquires(rq2->lock)
{
	BUG_ON(!irqs_disabled());
	BUG_ON(rq1 != rq2);
	raw_spin_lock(&rq1->lock);
	__acquire(rq2->lock);	/* Fake it out ;) */
}

/*
 * double_rq_unlock - safely unlock two runqueues
 *
 * Note this does not restore interrupts like task_rq_unlock,
 * you need to do so manually after calling.
 */
static inline void double_rq_unlock(struct rq *rq1, struct rq *rq2)
	__releases(rq1->lock)
	__releases(rq2->lock)
{
	BUG_ON(rq1 != rq2);
	raw_spin_unlock(&rq1->lock);
	__release(rq2->lock);
}

#endif

extern struct sched_entity *__pick_first_entity(struct cfs_rq *cfs_rq);
extern struct sched_entity *__pick_last_entity(struct cfs_rq *cfs_rq);

#ifdef	CONFIG_SCHED_DEBUG
extern bool sched_debug_enabled;

extern void print_cfs_stats(struct seq_file *m, int cpu);
extern void print_rt_stats(struct seq_file *m, int cpu);
extern void print_dl_stats(struct seq_file *m, int cpu);
extern void print_cfs_rq(struct seq_file *m, int cpu, struct cfs_rq *cfs_rq);
extern void print_rt_rq(struct seq_file *m, int cpu, struct rt_rq *rt_rq);
extern void print_dl_rq(struct seq_file *m, int cpu, struct dl_rq *dl_rq);
#ifdef CONFIG_NUMA_BALANCING
extern void
show_numa_stats(struct task_struct *p, struct seq_file *m);
extern void
print_numa_stats(struct seq_file *m, int node, unsigned long tsf,
	unsigned long tpf, unsigned long gsf, unsigned long gpf);
#endif /* CONFIG_NUMA_BALANCING */
#endif /* CONFIG_SCHED_DEBUG */

extern void init_cfs_rq(struct cfs_rq *cfs_rq);
extern void init_rt_rq(struct rt_rq *rt_rq);
extern void init_dl_rq(struct dl_rq *dl_rq);

extern void cfs_bandwidth_usage_inc(void);
extern void cfs_bandwidth_usage_dec(void);

#ifdef CONFIG_NO_HZ_COMMON
#define NOHZ_BALANCE_KICK_BIT	0
#define NOHZ_STATS_KICK_BIT	1

#define NOHZ_BALANCE_KICK	BIT(NOHZ_BALANCE_KICK_BIT)
#define NOHZ_STATS_KICK		BIT(NOHZ_STATS_KICK_BIT)

#define NOHZ_KICK_MASK	(NOHZ_BALANCE_KICK | NOHZ_STATS_KICK)

#define nohz_flags(cpu)	(&cpu_rq(cpu)->nohz_flags)

extern void nohz_balance_exit_idle(struct rq *rq);
#else
static inline void nohz_balance_exit_idle(struct rq *rq) { }
#endif


#ifdef CONFIG_SMP
static inline
void __dl_update(struct dl_bw *dl_b, s64 bw)
{
	struct root_domain *rd = container_of(dl_b, struct root_domain, dl_bw);
	int i;

	RCU_LOCKDEP_WARN(!rcu_read_lock_sched_held(),
			 "sched RCU must be held");
	for_each_cpu_and(i, rd->span, cpu_active_mask) {
		struct rq *rq = cpu_rq(i);

		rq->dl.extra_bw += bw;
	}
}
#else
static inline
void __dl_update(struct dl_bw *dl_b, s64 bw)
{
	struct dl_rq *dl = container_of(dl_b, struct dl_rq, dl_bw);

	dl->extra_bw += bw;
}
#endif


#ifdef CONFIG_IRQ_TIME_ACCOUNTING
struct irqtime {
	u64			total;
	u64			tick_delta;
	u64			irq_start_time;
	struct u64_stats_sync	sync;
};

DECLARE_PER_CPU(struct irqtime, cpu_irqtime);

/*
 * Returns the irqtime minus the softirq time computed by ksoftirqd.
 * Otherwise ksoftirqd's sum_exec_runtime is substracted its own runtime
 * and never move forward.
 */
static inline u64 irq_time_read(int cpu)
{
	struct irqtime *irqtime = &per_cpu(cpu_irqtime, cpu);
	unsigned int seq;
	u64 total;

	do {
		seq = __u64_stats_fetch_begin(&irqtime->sync);
		total = irqtime->total;
	} while (__u64_stats_fetch_retry(&irqtime->sync, seq));

	return total;
}
#endif /* CONFIG_IRQ_TIME_ACCOUNTING */

#ifdef CONFIG_CPU_FREQ
DECLARE_PER_CPU(struct update_util_data __rcu *, cpufreq_update_util_data);

/**
 * cpufreq_update_util - Take a note about CPU utilization changes.
 * @rq: Runqueue to carry out the update for.
 * @flags: Update reason flags.
 *
 * This function is called by the scheduler on the CPU whose utilization is
 * being updated.
 *
 * It can only be called from RCU-sched read-side critical sections.
 *
 * The way cpufreq is currently arranged requires it to evaluate the CPU
 * performance state (frequency/voltage) on a regular basis to prevent it from
 * being stuck in a completely inadequate performance level for too long.
 * That is not guaranteed to happen if the updates are only triggered from CFS
 * and DL, though, because they may not be coming in if only RT tasks are
 * active all the time (or there are RT tasks only).
 *
 * As a workaround for that issue, this function is called periodically by the
 * RT sched class to trigger extra cpufreq updates to prevent it from stalling,
 * but that really is a band-aid.  Going forward it should be replaced with
 * solutions targeted more specifically at RT tasks.
 */
static inline void cpufreq_update_util(struct rq *rq, unsigned int flags)
{
	struct update_util_data *data;

	data = rcu_dereference_sched(*per_cpu_ptr(&cpufreq_update_util_data,
						  cpu_of(rq)));
	if (data)
		data->func(data, rq_clock(rq), flags);
}
#else
static inline void cpufreq_update_util(struct rq *rq, unsigned int flags) {}
#endif /* CONFIG_CPU_FREQ */

#ifdef CONFIG_UCLAMP_TASK
unsigned long uclamp_eff_value(struct task_struct *p, enum uclamp_id clamp_id);

/**
 * uclamp_rq_util_with - clamp @util with @rq and @p effective uclamp values.
 * @rq:		The rq to clamp against. Must not be NULL.
 * @util:	The util value to clamp.
 * @p:		The task to clamp against. Can be NULL if you want to clamp
 *		against @rq only.
 *
 * Clamps the passed @util to the max(@rq, @p) effective uclamp values.
 *
 * If sched_uclamp_used static key is disabled, then just return the util
 * without any clamping since uclamp aggregation at the rq level in the fast
 * path is disabled, rendering this operation a NOP.
 *
 * Use uclamp_eff_value() if you don't care about uclamp values at rq level. It
 * will return the correct effective uclamp value of the task even if the
 * static key is disabled.
 */
static __always_inline
unsigned long uclamp_rq_util_with(struct rq *rq, unsigned long util,
				  struct task_struct *p)
{
	unsigned long min_util;
	unsigned long max_util;

	if (!static_branch_likely(&sched_uclamp_used))
		return util;

	min_util = READ_ONCE(rq->uclamp[UCLAMP_MIN].value);
	max_util = READ_ONCE(rq->uclamp[UCLAMP_MAX].value);

	if (p) {
		min_util = max(min_util, uclamp_eff_value(p, UCLAMP_MIN));
		max_util = max(max_util, uclamp_eff_value(p, UCLAMP_MAX));
	}

	/*
	 * Since CPU's {min,max}_util clamps are MAX aggregated considering
	 * RUNNABLE tasks with _different_ clamps, we can end up with an
	 * inversion. Fix it now when the clamps are applied.
	 */
	if (unlikely(min_util >= max_util))
		return min_util;

	return clamp(util, min_util, max_util);
}

/*
 * When uclamp is compiled in, the aggregation at rq level is 'turned off'
 * by default in the fast path and only gets turned on once userspace performs
 * an operation that requires it.
 *
 * Returns true if userspace opted-in to use uclamp and aggregation at rq level
 * hence is active.
 */
static inline bool uclamp_is_used(void)
{
	return static_branch_likely(&sched_uclamp_used);
}
#else /* CONFIG_UCLAMP_TASK */
static inline
unsigned long uclamp_rq_util_with(struct rq *rq, unsigned long util,
				  struct task_struct *p)
{
	return util;
}

static inline bool uclamp_is_used(void)
{
	return false;
}
#endif /* CONFIG_UCLAMP_TASK */

#ifdef arch_scale_freq_capacity
# ifndef arch_scale_freq_invariant
#  define arch_scale_freq_invariant()	true
# endif
#else
# define arch_scale_freq_invariant()	false
#endif

#ifdef CONFIG_SMP
static inline unsigned long capacity_orig_of(int cpu)
{
	return cpu_rq(cpu)->cpu_capacity_orig;
}
#endif

/**
 * enum schedutil_type - CPU utilization type
 * @FREQUENCY_UTIL:	Utilization used to select frequency
 * @ENERGY_UTIL:	Utilization used during energy calculation
 *
 * The utilization signals of all scheduling classes (CFS/RT/DL) and IRQ time
 * need to be aggregated differently depending on the usage made of them. This
 * enum is used within schedutil_freq_util() to differentiate the types of
 * utilization expected by the callers, and adjust the aggregation accordingly.
 */
enum schedutil_type {
	FREQUENCY_UTIL,
	ENERGY_UTIL,
};

#ifdef CONFIG_CPU_FREQ_GOV_SCHEDUTIL

unsigned long schedutil_cpu_util(int cpu, unsigned long util_cfs,
				 unsigned long max, enum schedutil_type type,
				 struct task_struct *p);

static inline unsigned long cpu_bw_dl(struct rq *rq)
{
	return (rq->dl.running_bw * SCHED_CAPACITY_SCALE) >> BW_SHIFT;
}

static inline unsigned long cpu_util_dl(struct rq *rq)
{
	return READ_ONCE(rq->avg_dl.util_avg);
}

static inline unsigned long cpu_util_cfs(struct rq *rq)
{
	unsigned long util = READ_ONCE(rq->cfs.avg.util_avg);

	if (sched_feat(UTIL_EST)) {
		util = max_t(unsigned long, util,
			     READ_ONCE(rq->cfs.avg.util_est.enqueued));
	}

	return util;
}

static inline unsigned long cpu_util_rt(struct rq *rq)
{
	return READ_ONCE(rq->avg_rt.util_avg);
}
#else /* CONFIG_CPU_FREQ_GOV_SCHEDUTIL */
static inline unsigned long schedutil_cpu_util(int cpu, unsigned long util_cfs,
				 unsigned long max, enum schedutil_type type,
				 struct task_struct *p)
{
	return 0;
}
#endif /* CONFIG_CPU_FREQ_GOV_SCHEDUTIL */

#ifdef CONFIG_HAVE_SCHED_AVG_IRQ
static inline unsigned long cpu_util_irq(struct rq *rq)
{
	return rq->avg_irq.util_avg;
}

static inline
unsigned long scale_irq_capacity(unsigned long util, unsigned long irq, unsigned long max)
{
	util *= (max - irq);
	util /= max;

	return util;

}
#else
static inline unsigned long cpu_util_irq(struct rq *rq)
{
	return 0;
}

static inline
unsigned long scale_irq_capacity(unsigned long util, unsigned long irq, unsigned long max)
{
	return util;
}
#endif

#if defined(CONFIG_ENERGY_MODEL) && defined(CONFIG_CPU_FREQ_GOV_SCHEDUTIL)

#define perf_domain_span(pd) (to_cpumask(((pd)->em_pd->cpus)))

DECLARE_STATIC_KEY_FALSE(sched_energy_present);

static inline bool sched_energy_enabled(void)
{
	return static_branch_unlikely(&sched_energy_present);
}

#else /* ! (CONFIG_ENERGY_MODEL && CONFIG_CPU_FREQ_GOV_SCHEDUTIL) */

#define perf_domain_span(pd) NULL
static inline bool sched_energy_enabled(void) { return false; }

#endif /* CONFIG_ENERGY_MODEL && CONFIG_CPU_FREQ_GOV_SCHEDUTIL */

#ifdef CONFIG_MEMBARRIER
/*
 * The scheduler provides memory barriers required by membarrier between:
 * - prior user-space memory accesses and store to rq->membarrier_state,
 * - store to rq->membarrier_state and following user-space memory accesses.
 * In the same way it provides those guarantees around store to rq->curr.
 */
static inline void membarrier_switch_mm(struct rq *rq,
					struct mm_struct *prev_mm,
					struct mm_struct *next_mm)
{
	int membarrier_state;

	if (prev_mm == next_mm)
		return;

	membarrier_state = atomic_read(&next_mm->membarrier_state);
	if (READ_ONCE(rq->membarrier_state) == membarrier_state)
		return;

	WRITE_ONCE(rq->membarrier_state, membarrier_state);
}
#else
static inline void membarrier_switch_mm(struct rq *rq,
					struct mm_struct *prev_mm,
					struct mm_struct *next_mm)
{
}
#endif

#ifdef CONFIG_SMP
static inline bool is_per_cpu_kthread(struct task_struct *p)
{
	if (!(p->flags & PF_KTHREAD))
		return false;

	if (p->nr_cpus_allowed != 1)
		return false;

	return true;
}
#endif

void swake_up_all_locked(struct swait_queue_head *q);
void __prepare_to_swait(struct swait_queue_head *q, struct swait_queue *wait);<|MERGE_RESOLUTION|>--- conflicted
+++ resolved
@@ -1816,11 +1816,7 @@
 #ifdef CONFIG_FAIR_GROUP_SCHED
 	void (*task_change_group)(struct task_struct *p, int type);
 #endif
-<<<<<<< HEAD
-} __aligned(32); /* STRUCT_ALIGN(), vmlinux.lds.h */
-=======
 } __aligned(STRUCT_ALIGNMENT); /* STRUCT_ALIGN(), vmlinux.lds.h */
->>>>>>> 9d246053
 
 static inline void put_prev_task(struct rq *rq, struct task_struct *prev)
 {
