// SPDX-License-Identifier: GPL-2.0-only
/*
 * Copyright (c) 2015 MediaTek Inc.
 * Author: Leilk Liu <leilk.liu@mediatek.com>
 */

#include <linux/clk.h>
#include <linux/device.h>
#include <linux/err.h>
#include <linux/interrupt.h>
#include <linux/io.h>
#include <linux/ioport.h>
#include <linux/module.h>
#include <linux/of.h>
#include <linux/of_gpio.h>
#include <linux/platform_device.h>
#include <linux/platform_data/spi-mt65xx.h>
#include <linux/pm_runtime.h>
#include <linux/spi/spi.h>
#include <linux/dma-mapping.h>

#define SPI_CFG0_REG                      0x0000
#define SPI_CFG1_REG                      0x0004
#define SPI_TX_SRC_REG                    0x0008
#define SPI_RX_DST_REG                    0x000c
#define SPI_TX_DATA_REG                   0x0010
#define SPI_RX_DATA_REG                   0x0014
#define SPI_CMD_REG                       0x0018
#define SPI_STATUS0_REG                   0x001c
#define SPI_PAD_SEL_REG                   0x0024
#define SPI_CFG2_REG                      0x0028
#define SPI_TX_SRC_REG_64                 0x002c
#define SPI_RX_DST_REG_64                 0x0030

#define SPI_CFG0_SCK_HIGH_OFFSET          0
#define SPI_CFG0_SCK_LOW_OFFSET           8
#define SPI_CFG0_CS_HOLD_OFFSET           16
#define SPI_CFG0_CS_SETUP_OFFSET          24
#define SPI_ADJUST_CFG0_CS_HOLD_OFFSET    0
#define SPI_ADJUST_CFG0_CS_SETUP_OFFSET   16

#define SPI_CFG1_CS_IDLE_OFFSET           0
#define SPI_CFG1_PACKET_LOOP_OFFSET       8
#define SPI_CFG1_PACKET_LENGTH_OFFSET     16
#define SPI_CFG1_GET_TICK_DLY_OFFSET      30

#define SPI_CFG1_CS_IDLE_MASK             0xff
#define SPI_CFG1_PACKET_LOOP_MASK         0xff00
#define SPI_CFG1_PACKET_LENGTH_MASK       0x3ff0000
#define SPI_CFG2_SCK_HIGH_OFFSET          0
#define SPI_CFG2_SCK_LOW_OFFSET           16

#define SPI_CMD_ACT                  BIT(0)
#define SPI_CMD_RESUME               BIT(1)
#define SPI_CMD_RST                  BIT(2)
#define SPI_CMD_PAUSE_EN             BIT(4)
#define SPI_CMD_DEASSERT             BIT(5)
#define SPI_CMD_SAMPLE_SEL           BIT(6)
#define SPI_CMD_CS_POL               BIT(7)
#define SPI_CMD_CPHA                 BIT(8)
#define SPI_CMD_CPOL                 BIT(9)
#define SPI_CMD_RX_DMA               BIT(10)
#define SPI_CMD_TX_DMA               BIT(11)
#define SPI_CMD_TXMSBF               BIT(12)
#define SPI_CMD_RXMSBF               BIT(13)
#define SPI_CMD_RX_ENDIAN            BIT(14)
#define SPI_CMD_TX_ENDIAN            BIT(15)
#define SPI_CMD_FINISH_IE            BIT(16)
#define SPI_CMD_PAUSE_IE             BIT(17)

#define MT8173_SPI_MAX_PAD_SEL 3

#define MTK_SPI_PAUSE_INT_STATUS 0x2

#define MTK_SPI_IDLE 0
#define MTK_SPI_PAUSED 1

#define MTK_SPI_MAX_FIFO_SIZE 32U
#define MTK_SPI_PACKET_SIZE 1024
#define MTK_SPI_32BITS_MASK  (0xffffffff)

#define DMA_ADDR_EXT_BITS (36)
#define DMA_ADDR_DEF_BITS (32)

struct mtk_spi_compatible {
	bool need_pad_sel;
	/* Must explicitly send dummy Tx bytes to do Rx only transfer */
	bool must_tx;
	/* some IC design adjust cfg register to enhance time accuracy */
	bool enhance_timing;
	/* some IC support DMA addr extension */
	bool dma_ext;
};

struct mtk_spi {
	void __iomem *base;
	u32 state;
	int pad_num;
	u32 *pad_sel;
	struct clk *parent_clk, *sel_clk, *spi_clk;
	struct spi_transfer *cur_transfer;
	u32 xfer_len;
	u32 num_xfered;
	struct scatterlist *tx_sgl, *rx_sgl;
	u32 tx_sgl_len, rx_sgl_len;
	const struct mtk_spi_compatible *dev_comp;
};

static const struct mtk_spi_compatible mtk_common_compat;

static const struct mtk_spi_compatible mt2712_compat = {
	.must_tx = true,
};

static const struct mtk_spi_compatible mt6765_compat = {
	.need_pad_sel = true,
	.must_tx = true,
	.enhance_timing = true,
	.dma_ext = true,
};

static const struct mtk_spi_compatible mt7622_compat = {
	.must_tx = true,
	.enhance_timing = true,
};

static const struct mtk_spi_compatible mt8173_compat = {
	.need_pad_sel = true,
	.must_tx = true,
};

static const struct mtk_spi_compatible mt8183_compat = {
	.need_pad_sel = true,
	.must_tx = true,
	.enhance_timing = true,
};

/*
 * A piece of default chip info unless the platform
 * supplies it.
 */
static const struct mtk_chip_config mtk_default_chip_info = {
	.sample_sel = 0,
};

static const struct of_device_id mtk_spi_of_match[] = {
	{ .compatible = "mediatek,mt2701-spi",
		.data = (void *)&mtk_common_compat,
	},
	{ .compatible = "mediatek,mt2712-spi",
		.data = (void *)&mt2712_compat,
	},
	{ .compatible = "mediatek,mt6589-spi",
		.data = (void *)&mtk_common_compat,
	},
	{ .compatible = "mediatek,mt6765-spi",
		.data = (void *)&mt6765_compat,
	},
	{ .compatible = "mediatek,mt7622-spi",
		.data = (void *)&mt7622_compat,
	},
	{ .compatible = "mediatek,mt7629-spi",
		.data = (void *)&mt7622_compat,
	},
	{ .compatible = "mediatek,mt8135-spi",
		.data = (void *)&mtk_common_compat,
	},
	{ .compatible = "mediatek,mt8173-spi",
		.data = (void *)&mt8173_compat,
	},
	{ .compatible = "mediatek,mt8183-spi",
		.data = (void *)&mt8183_compat,
	},
	{ .compatible = "mediatek,mt8192-spi",
		.data = (void *)&mt6765_compat,
	},
	{}
};
MODULE_DEVICE_TABLE(of, mtk_spi_of_match);

static void mtk_spi_reset(struct mtk_spi *mdata)
{
	u32 reg_val;

	/* set the software reset bit in SPI_CMD_REG. */
	reg_val = readl(mdata->base + SPI_CMD_REG);
	reg_val |= SPI_CMD_RST;
	writel(reg_val, mdata->base + SPI_CMD_REG);

	reg_val = readl(mdata->base + SPI_CMD_REG);
	reg_val &= ~SPI_CMD_RST;
	writel(reg_val, mdata->base + SPI_CMD_REG);
}

static int mtk_spi_prepare_message(struct spi_master *master,
				   struct spi_message *msg)
{
	u16 cpha, cpol;
	u32 reg_val;
	struct spi_device *spi = msg->spi;
	struct mtk_chip_config *chip_config = spi->controller_data;
	struct mtk_spi *mdata = spi_master_get_devdata(master);

	cpha = spi->mode & SPI_CPHA ? 1 : 0;
	cpol = spi->mode & SPI_CPOL ? 1 : 0;

	reg_val = readl(mdata->base + SPI_CMD_REG);
	if (cpha)
		reg_val |= SPI_CMD_CPHA;
	else
		reg_val &= ~SPI_CMD_CPHA;
	if (cpol)
		reg_val |= SPI_CMD_CPOL;
	else
		reg_val &= ~SPI_CMD_CPOL;

	/* set the mlsbx and mlsbtx */
	if (spi->mode & SPI_LSB_FIRST) {
		reg_val &= ~SPI_CMD_TXMSBF;
		reg_val &= ~SPI_CMD_RXMSBF;
	} else {
		reg_val |= SPI_CMD_TXMSBF;
		reg_val |= SPI_CMD_RXMSBF;
	}

	/* set the tx/rx endian */
#ifdef __LITTLE_ENDIAN
	reg_val &= ~SPI_CMD_TX_ENDIAN;
	reg_val &= ~SPI_CMD_RX_ENDIAN;
#else
	reg_val |= SPI_CMD_TX_ENDIAN;
	reg_val |= SPI_CMD_RX_ENDIAN;
#endif

	if (mdata->dev_comp->enhance_timing) {
		/* set CS polarity */
		if (spi->mode & SPI_CS_HIGH)
			reg_val |= SPI_CMD_CS_POL;
		else
			reg_val &= ~SPI_CMD_CS_POL;

		if (chip_config->sample_sel)
			reg_val |= SPI_CMD_SAMPLE_SEL;
		else
			reg_val &= ~SPI_CMD_SAMPLE_SEL;
	}

	/* set finish and pause interrupt always enable */
	reg_val |= SPI_CMD_FINISH_IE | SPI_CMD_PAUSE_IE;

	/* disable dma mode */
	reg_val &= ~(SPI_CMD_TX_DMA | SPI_CMD_RX_DMA);

	/* disable deassert mode */
	reg_val &= ~SPI_CMD_DEASSERT;

	writel(reg_val, mdata->base + SPI_CMD_REG);

	/* pad select */
	if (mdata->dev_comp->need_pad_sel)
		writel(mdata->pad_sel[spi->chip_select],
		       mdata->base + SPI_PAD_SEL_REG);

	return 0;
}

static void mtk_spi_set_cs(struct spi_device *spi, bool enable)
{
	u32 reg_val;
	struct mtk_spi *mdata = spi_master_get_devdata(spi->master);

	if (spi->mode & SPI_CS_HIGH)
		enable = !enable;

	reg_val = readl(mdata->base + SPI_CMD_REG);
	if (!enable) {
		reg_val |= SPI_CMD_PAUSE_EN;
		writel(reg_val, mdata->base + SPI_CMD_REG);
	} else {
		reg_val &= ~SPI_CMD_PAUSE_EN;
		writel(reg_val, mdata->base + SPI_CMD_REG);
		mdata->state = MTK_SPI_IDLE;
		mtk_spi_reset(mdata);
	}
}

static void mtk_spi_prepare_transfer(struct spi_master *master,
				     struct spi_transfer *xfer)
{
	u32 spi_clk_hz, div, sck_time, reg_val;
	struct mtk_spi *mdata = spi_master_get_devdata(master);

	spi_clk_hz = clk_get_rate(mdata->spi_clk);
	if (xfer->speed_hz < spi_clk_hz / 2)
		div = DIV_ROUND_UP(spi_clk_hz, xfer->speed_hz);
	else
		div = 1;

	sck_time = (div + 1) / 2;

	if (mdata->dev_comp->enhance_timing) {
		reg_val = readl(mdata->base + SPI_CFG2_REG);
		reg_val &= ~(0xffff << SPI_CFG2_SCK_HIGH_OFFSET);
		reg_val |= (((sck_time - 1) & 0xffff)
			   << SPI_CFG2_SCK_HIGH_OFFSET);
		reg_val &= ~(0xffff << SPI_CFG2_SCK_LOW_OFFSET);
		reg_val |= (((sck_time - 1) & 0xffff)
			   << SPI_CFG2_SCK_LOW_OFFSET);
		writel(reg_val, mdata->base + SPI_CFG2_REG);
	} else {
		reg_val = readl(mdata->base + SPI_CFG0_REG);
		reg_val &= ~(0xff << SPI_CFG0_SCK_HIGH_OFFSET);
		reg_val |= (((sck_time - 1) & 0xff)
			   << SPI_CFG0_SCK_HIGH_OFFSET);
		reg_val &= ~(0xff << SPI_CFG0_SCK_LOW_OFFSET);
		reg_val |= (((sck_time - 1) & 0xff) << SPI_CFG0_SCK_LOW_OFFSET);
		writel(reg_val, mdata->base + SPI_CFG0_REG);
	}
}

static void mtk_spi_setup_packet(struct spi_master *master)
{
	u32 packet_size, packet_loop, reg_val;
	struct mtk_spi *mdata = spi_master_get_devdata(master);

	packet_size = min_t(u32, mdata->xfer_len, MTK_SPI_PACKET_SIZE);
	packet_loop = mdata->xfer_len / packet_size;

	reg_val = readl(mdata->base + SPI_CFG1_REG);
	reg_val &= ~(SPI_CFG1_PACKET_LENGTH_MASK | SPI_CFG1_PACKET_LOOP_MASK);
	reg_val |= (packet_size - 1) << SPI_CFG1_PACKET_LENGTH_OFFSET;
	reg_val |= (packet_loop - 1) << SPI_CFG1_PACKET_LOOP_OFFSET;
	writel(reg_val, mdata->base + SPI_CFG1_REG);
}

static void mtk_spi_enable_transfer(struct spi_master *master)
{
	u32 cmd;
	struct mtk_spi *mdata = spi_master_get_devdata(master);

	cmd = readl(mdata->base + SPI_CMD_REG);
	if (mdata->state == MTK_SPI_IDLE)
		cmd |= SPI_CMD_ACT;
	else
		cmd |= SPI_CMD_RESUME;
	writel(cmd, mdata->base + SPI_CMD_REG);
}

static int mtk_spi_get_mult_delta(u32 xfer_len)
{
	u32 mult_delta;

	if (xfer_len > MTK_SPI_PACKET_SIZE)
		mult_delta = xfer_len % MTK_SPI_PACKET_SIZE;
	else
		mult_delta = 0;

	return mult_delta;
}

static void mtk_spi_update_mdata_len(struct spi_master *master)
{
	int mult_delta;
	struct mtk_spi *mdata = spi_master_get_devdata(master);

	if (mdata->tx_sgl_len && mdata->rx_sgl_len) {
		if (mdata->tx_sgl_len > mdata->rx_sgl_len) {
			mult_delta = mtk_spi_get_mult_delta(mdata->rx_sgl_len);
			mdata->xfer_len = mdata->rx_sgl_len - mult_delta;
			mdata->rx_sgl_len = mult_delta;
			mdata->tx_sgl_len -= mdata->xfer_len;
		} else {
			mult_delta = mtk_spi_get_mult_delta(mdata->tx_sgl_len);
			mdata->xfer_len = mdata->tx_sgl_len - mult_delta;
			mdata->tx_sgl_len = mult_delta;
			mdata->rx_sgl_len -= mdata->xfer_len;
		}
	} else if (mdata->tx_sgl_len) {
		mult_delta = mtk_spi_get_mult_delta(mdata->tx_sgl_len);
		mdata->xfer_len = mdata->tx_sgl_len - mult_delta;
		mdata->tx_sgl_len = mult_delta;
	} else if (mdata->rx_sgl_len) {
		mult_delta = mtk_spi_get_mult_delta(mdata->rx_sgl_len);
		mdata->xfer_len = mdata->rx_sgl_len - mult_delta;
		mdata->rx_sgl_len = mult_delta;
	}
}

static void mtk_spi_setup_dma_addr(struct spi_master *master,
				   struct spi_transfer *xfer)
{
	struct mtk_spi *mdata = spi_master_get_devdata(master);

	if (mdata->tx_sgl) {
		writel((u32)(xfer->tx_dma & MTK_SPI_32BITS_MASK),
		       mdata->base + SPI_TX_SRC_REG);
#ifdef CONFIG_ARCH_DMA_ADDR_T_64BIT
		if (mdata->dev_comp->dma_ext)
			writel((u32)(xfer->tx_dma >> 32),
			       mdata->base + SPI_TX_SRC_REG_64);
#endif
	}

	if (mdata->rx_sgl) {
		writel((u32)(xfer->rx_dma & MTK_SPI_32BITS_MASK),
		       mdata->base + SPI_RX_DST_REG);
#ifdef CONFIG_ARCH_DMA_ADDR_T_64BIT
		if (mdata->dev_comp->dma_ext)
			writel((u32)(xfer->rx_dma >> 32),
			       mdata->base + SPI_RX_DST_REG_64);
#endif
	}
}

static int mtk_spi_fifo_transfer(struct spi_master *master,
				 struct spi_device *spi,
				 struct spi_transfer *xfer)
{
	int cnt, remainder;
	u32 reg_val;
	struct mtk_spi *mdata = spi_master_get_devdata(master);

	mdata->cur_transfer = xfer;
	mdata->xfer_len = min(MTK_SPI_MAX_FIFO_SIZE, xfer->len);
	mdata->num_xfered = 0;
	mtk_spi_prepare_transfer(master, xfer);
	mtk_spi_setup_packet(master);

<<<<<<< HEAD
	cnt = xfer->len / 4;
	if (xfer->tx_buf)
		iowrite32_rep(mdata->base + SPI_TX_DATA_REG, xfer->tx_buf, cnt);

	if (xfer->rx_buf)
		ioread32_rep(mdata->base + SPI_RX_DATA_REG, xfer->rx_buf, cnt);

	remainder = xfer->len % 4;
	if (remainder > 0) {
		reg_val = 0;
		if (xfer->tx_buf) {
			memcpy(&reg_val, xfer->tx_buf + (cnt * 4), remainder);
			writel(reg_val, mdata->base + SPI_TX_DATA_REG);
		}
		if (xfer->rx_buf) {
			reg_val = readl(mdata->base + SPI_RX_DATA_REG);
			memcpy(xfer->rx_buf + (cnt * 4), &reg_val, remainder);
		}
=======
	if (xfer->tx_buf) {
		cnt = xfer->len / 4;
		iowrite32_rep(mdata->base + SPI_TX_DATA_REG, xfer->tx_buf, cnt);
		remainder = xfer->len % 4;
		if (remainder > 0) {
			reg_val = 0;
			memcpy(&reg_val, xfer->tx_buf + (cnt * 4), remainder);
			writel(reg_val, mdata->base + SPI_TX_DATA_REG);
		}
>>>>>>> f37d84f0
	}

	mtk_spi_enable_transfer(master);

	return 1;
}

static int mtk_spi_dma_transfer(struct spi_master *master,
				struct spi_device *spi,
				struct spi_transfer *xfer)
{
	int cmd;
	struct mtk_spi *mdata = spi_master_get_devdata(master);

	mdata->tx_sgl = NULL;
	mdata->rx_sgl = NULL;
	mdata->tx_sgl_len = 0;
	mdata->rx_sgl_len = 0;
	mdata->cur_transfer = xfer;
	mdata->num_xfered = 0;

	mtk_spi_prepare_transfer(master, xfer);

	cmd = readl(mdata->base + SPI_CMD_REG);
	if (xfer->tx_buf)
		cmd |= SPI_CMD_TX_DMA;
	if (xfer->rx_buf)
		cmd |= SPI_CMD_RX_DMA;
	writel(cmd, mdata->base + SPI_CMD_REG);

	if (xfer->tx_buf)
		mdata->tx_sgl = xfer->tx_sg.sgl;
	if (xfer->rx_buf)
		mdata->rx_sgl = xfer->rx_sg.sgl;

	if (mdata->tx_sgl) {
		xfer->tx_dma = sg_dma_address(mdata->tx_sgl);
		mdata->tx_sgl_len = sg_dma_len(mdata->tx_sgl);
	}
	if (mdata->rx_sgl) {
		xfer->rx_dma = sg_dma_address(mdata->rx_sgl);
		mdata->rx_sgl_len = sg_dma_len(mdata->rx_sgl);
	}

	mtk_spi_update_mdata_len(master);
	mtk_spi_setup_packet(master);
	mtk_spi_setup_dma_addr(master, xfer);
	mtk_spi_enable_transfer(master);

	return 1;
}

static int mtk_spi_transfer_one(struct spi_master *master,
				struct spi_device *spi,
				struct spi_transfer *xfer)
{
	if (master->can_dma(master, spi, xfer))
		return mtk_spi_dma_transfer(master, spi, xfer);
	else
		return mtk_spi_fifo_transfer(master, spi, xfer);
}

static bool mtk_spi_can_dma(struct spi_master *master,
			    struct spi_device *spi,
			    struct spi_transfer *xfer)
{
	/* Buffers for DMA transactions must be 4-byte aligned */
	return (xfer->len > MTK_SPI_MAX_FIFO_SIZE &&
		(unsigned long)xfer->tx_buf % 4 == 0 &&
		(unsigned long)xfer->rx_buf % 4 == 0);
}

static int mtk_spi_set_hw_cs_timing(struct spi_device *spi,
				    struct spi_delay *setup,
				    struct spi_delay *hold,
				    struct spi_delay *inactive)
{
	struct mtk_spi *mdata = spi_master_get_devdata(spi->master);
	u16 setup_dly, hold_dly, inactive_dly;
	u32 reg_val;

	if ((setup && setup->unit != SPI_DELAY_UNIT_SCK) ||
	    (hold && hold->unit != SPI_DELAY_UNIT_SCK) ||
	    (inactive && inactive->unit != SPI_DELAY_UNIT_SCK)) {
		dev_err(&spi->dev,
			"Invalid delay unit, should be SPI_DELAY_UNIT_SCK\n");
		return -EINVAL;
	}

	setup_dly = setup ? setup->value : 1;
	hold_dly = hold ? hold->value : 1;
	inactive_dly = inactive ? inactive->value : 1;

	reg_val = readl(mdata->base + SPI_CFG0_REG);
	if (mdata->dev_comp->enhance_timing) {
		reg_val &= ~(0xffff << SPI_ADJUST_CFG0_CS_HOLD_OFFSET);
		reg_val |= (((hold_dly - 1) & 0xffff)
			   << SPI_ADJUST_CFG0_CS_HOLD_OFFSET);
		reg_val &= ~(0xffff << SPI_ADJUST_CFG0_CS_SETUP_OFFSET);
		reg_val |= (((setup_dly - 1) & 0xffff)
			   << SPI_ADJUST_CFG0_CS_SETUP_OFFSET);
	} else {
		reg_val &= ~(0xff << SPI_CFG0_CS_HOLD_OFFSET);
		reg_val |= (((hold_dly - 1) & 0xff) << SPI_CFG0_CS_HOLD_OFFSET);
		reg_val &= ~(0xff << SPI_CFG0_CS_SETUP_OFFSET);
		reg_val |= (((setup_dly - 1) & 0xff)
			    << SPI_CFG0_CS_SETUP_OFFSET);
	}
	writel(reg_val, mdata->base + SPI_CFG0_REG);

	reg_val = readl(mdata->base + SPI_CFG1_REG);
	reg_val &= ~SPI_CFG1_CS_IDLE_MASK;
	reg_val |= (((inactive_dly - 1) & 0xff) << SPI_CFG1_CS_IDLE_OFFSET);
	writel(reg_val, mdata->base + SPI_CFG1_REG);

	return 0;
}

static int mtk_spi_setup(struct spi_device *spi)
{
	struct mtk_spi *mdata = spi_master_get_devdata(spi->master);

	if (!spi->controller_data)
		spi->controller_data = (void *)&mtk_default_chip_info;

	if (mdata->dev_comp->need_pad_sel && gpio_is_valid(spi->cs_gpio))
		gpio_direction_output(spi->cs_gpio, !(spi->mode & SPI_CS_HIGH));

	return 0;
}

static irqreturn_t mtk_spi_interrupt(int irq, void *dev_id)
{
	u32 cmd, reg_val, cnt, remainder, len;
	struct spi_master *master = dev_id;
	struct mtk_spi *mdata = spi_master_get_devdata(master);
	struct spi_transfer *trans = mdata->cur_transfer;

	reg_val = readl(mdata->base + SPI_STATUS0_REG);
	if (reg_val & MTK_SPI_PAUSE_INT_STATUS)
		mdata->state = MTK_SPI_PAUSED;
	else
		mdata->state = MTK_SPI_IDLE;

	if (!master->can_dma(master, master->cur_msg->spi, trans)) {
		if (trans->rx_buf) {
			cnt = mdata->xfer_len / 4;
			ioread32_rep(mdata->base + SPI_RX_DATA_REG,
				     trans->rx_buf + mdata->num_xfered, cnt);
			remainder = mdata->xfer_len % 4;
			if (remainder > 0) {
				reg_val = readl(mdata->base + SPI_RX_DATA_REG);
				memcpy(trans->rx_buf +
					mdata->num_xfered +
					(cnt * 4),
					&reg_val,
					remainder);
			}
		}

		mdata->num_xfered += mdata->xfer_len;
		if (mdata->num_xfered == trans->len) {
			spi_finalize_current_transfer(master);
			return IRQ_HANDLED;
		}

		len = trans->len - mdata->num_xfered;
		mdata->xfer_len = min(MTK_SPI_MAX_FIFO_SIZE, len);
		mtk_spi_setup_packet(master);

		cnt = mdata->xfer_len / 4;
		iowrite32_rep(mdata->base + SPI_TX_DATA_REG,
				trans->tx_buf + mdata->num_xfered, cnt);

		remainder = mdata->xfer_len % 4;
		if (remainder > 0) {
			reg_val = 0;
			memcpy(&reg_val,
				trans->tx_buf + (cnt * 4) + mdata->num_xfered,
				remainder);
			writel(reg_val, mdata->base + SPI_TX_DATA_REG);
		}

		mtk_spi_enable_transfer(master);

		return IRQ_HANDLED;
	}

	if (mdata->tx_sgl)
		trans->tx_dma += mdata->xfer_len;
	if (mdata->rx_sgl)
		trans->rx_dma += mdata->xfer_len;

	if (mdata->tx_sgl && (mdata->tx_sgl_len == 0)) {
		mdata->tx_sgl = sg_next(mdata->tx_sgl);
		if (mdata->tx_sgl) {
			trans->tx_dma = sg_dma_address(mdata->tx_sgl);
			mdata->tx_sgl_len = sg_dma_len(mdata->tx_sgl);
		}
	}
	if (mdata->rx_sgl && (mdata->rx_sgl_len == 0)) {
		mdata->rx_sgl = sg_next(mdata->rx_sgl);
		if (mdata->rx_sgl) {
			trans->rx_dma = sg_dma_address(mdata->rx_sgl);
			mdata->rx_sgl_len = sg_dma_len(mdata->rx_sgl);
		}
	}

	if (!mdata->tx_sgl && !mdata->rx_sgl) {
		/* spi disable dma */
		cmd = readl(mdata->base + SPI_CMD_REG);
		cmd &= ~SPI_CMD_TX_DMA;
		cmd &= ~SPI_CMD_RX_DMA;
		writel(cmd, mdata->base + SPI_CMD_REG);

		spi_finalize_current_transfer(master);
		return IRQ_HANDLED;
	}

	mtk_spi_update_mdata_len(master);
	mtk_spi_setup_packet(master);
	mtk_spi_setup_dma_addr(master, trans);
	mtk_spi_enable_transfer(master);

	return IRQ_HANDLED;
}

static int mtk_spi_probe(struct platform_device *pdev)
{
	struct spi_master *master;
	struct mtk_spi *mdata;
	const struct of_device_id *of_id;
	int i, irq, ret, addr_bits;

	master = spi_alloc_master(&pdev->dev, sizeof(*mdata));
	if (!master) {
		dev_err(&pdev->dev, "failed to alloc spi master\n");
		return -ENOMEM;
	}

	master->auto_runtime_pm = true;
	master->dev.of_node = pdev->dev.of_node;
	master->mode_bits = SPI_CPOL | SPI_CPHA | SPI_LSB_FIRST;

	master->set_cs = mtk_spi_set_cs;
	master->prepare_message = mtk_spi_prepare_message;
	master->transfer_one = mtk_spi_transfer_one;
	master->can_dma = mtk_spi_can_dma;
	master->setup = mtk_spi_setup;
	master->set_cs_timing = mtk_spi_set_hw_cs_timing;

	of_id = of_match_node(mtk_spi_of_match, pdev->dev.of_node);
	if (!of_id) {
		dev_err(&pdev->dev, "failed to probe of_node\n");
		ret = -EINVAL;
		goto err_put_master;
	}

	mdata = spi_master_get_devdata(master);
	mdata->dev_comp = of_id->data;

	if (mdata->dev_comp->enhance_timing)
		master->mode_bits |= SPI_CS_HIGH;

	if (mdata->dev_comp->must_tx)
		master->flags = SPI_MASTER_MUST_TX;

	if (mdata->dev_comp->need_pad_sel) {
		mdata->pad_num = of_property_count_u32_elems(
			pdev->dev.of_node,
			"mediatek,pad-select");
		if (mdata->pad_num < 0) {
			dev_err(&pdev->dev,
				"No 'mediatek,pad-select' property\n");
			ret = -EINVAL;
			goto err_put_master;
		}

		mdata->pad_sel = devm_kmalloc_array(&pdev->dev, mdata->pad_num,
						    sizeof(u32), GFP_KERNEL);
		if (!mdata->pad_sel) {
			ret = -ENOMEM;
			goto err_put_master;
		}

		for (i = 0; i < mdata->pad_num; i++) {
			of_property_read_u32_index(pdev->dev.of_node,
						   "mediatek,pad-select",
						   i, &mdata->pad_sel[i]);
			if (mdata->pad_sel[i] > MT8173_SPI_MAX_PAD_SEL) {
				dev_err(&pdev->dev, "wrong pad-sel[%d]: %u\n",
					i, mdata->pad_sel[i]);
				ret = -EINVAL;
				goto err_put_master;
			}
		}
	}

	platform_set_drvdata(pdev, master);
	mdata->base = devm_platform_ioremap_resource(pdev, 0);
	if (IS_ERR(mdata->base)) {
		ret = PTR_ERR(mdata->base);
		goto err_put_master;
	}

	irq = platform_get_irq(pdev, 0);
	if (irq < 0) {
		ret = irq;
		goto err_put_master;
	}

	if (!pdev->dev.dma_mask)
		pdev->dev.dma_mask = &pdev->dev.coherent_dma_mask;

	ret = devm_request_irq(&pdev->dev, irq, mtk_spi_interrupt,
			       IRQF_TRIGGER_NONE, dev_name(&pdev->dev), master);
	if (ret) {
		dev_err(&pdev->dev, "failed to register irq (%d)\n", ret);
		goto err_put_master;
	}

	mdata->parent_clk = devm_clk_get(&pdev->dev, "parent-clk");
	if (IS_ERR(mdata->parent_clk)) {
		ret = PTR_ERR(mdata->parent_clk);
		dev_err(&pdev->dev, "failed to get parent-clk: %d\n", ret);
		goto err_put_master;
	}

	mdata->sel_clk = devm_clk_get(&pdev->dev, "sel-clk");
	if (IS_ERR(mdata->sel_clk)) {
		ret = PTR_ERR(mdata->sel_clk);
		dev_err(&pdev->dev, "failed to get sel-clk: %d\n", ret);
		goto err_put_master;
	}

	mdata->spi_clk = devm_clk_get(&pdev->dev, "spi-clk");
	if (IS_ERR(mdata->spi_clk)) {
		ret = PTR_ERR(mdata->spi_clk);
		dev_err(&pdev->dev, "failed to get spi-clk: %d\n", ret);
		goto err_put_master;
	}

	ret = clk_prepare_enable(mdata->spi_clk);
	if (ret < 0) {
		dev_err(&pdev->dev, "failed to enable spi_clk (%d)\n", ret);
		goto err_put_master;
	}

	ret = clk_set_parent(mdata->sel_clk, mdata->parent_clk);
	if (ret < 0) {
		dev_err(&pdev->dev, "failed to clk_set_parent (%d)\n", ret);
		clk_disable_unprepare(mdata->spi_clk);
		goto err_put_master;
	}

	clk_disable_unprepare(mdata->spi_clk);

	pm_runtime_enable(&pdev->dev);

	if (mdata->dev_comp->need_pad_sel) {
		if (mdata->pad_num != master->num_chipselect) {
			dev_err(&pdev->dev,
				"pad_num does not match num_chipselect(%d != %d)\n",
				mdata->pad_num, master->num_chipselect);
			ret = -EINVAL;
			goto err_disable_runtime_pm;
		}

		if (!master->cs_gpios && master->num_chipselect > 1) {
			dev_err(&pdev->dev,
				"cs_gpios not specified and num_chipselect > 1\n");
			ret = -EINVAL;
			goto err_disable_runtime_pm;
		}

		if (master->cs_gpios) {
			for (i = 0; i < master->num_chipselect; i++) {
				ret = devm_gpio_request(&pdev->dev,
							master->cs_gpios[i],
							dev_name(&pdev->dev));
				if (ret) {
					dev_err(&pdev->dev,
						"can't get CS GPIO %i\n", i);
					goto err_disable_runtime_pm;
				}
			}
		}
	}

	if (mdata->dev_comp->dma_ext)
		addr_bits = DMA_ADDR_EXT_BITS;
	else
		addr_bits = DMA_ADDR_DEF_BITS;
	ret = dma_set_mask(&pdev->dev, DMA_BIT_MASK(addr_bits));
	if (ret)
		dev_notice(&pdev->dev, "SPI dma_set_mask(%d) failed, ret:%d\n",
			   addr_bits, ret);

	ret = devm_spi_register_master(&pdev->dev, master);
	if (ret) {
		dev_err(&pdev->dev, "failed to register master (%d)\n", ret);
		goto err_disable_runtime_pm;
	}

	return 0;

err_disable_runtime_pm:
	pm_runtime_disable(&pdev->dev);
err_put_master:
	spi_master_put(master);

	return ret;
}

static int mtk_spi_remove(struct platform_device *pdev)
{
	struct spi_master *master = platform_get_drvdata(pdev);
	struct mtk_spi *mdata = spi_master_get_devdata(master);

	pm_runtime_disable(&pdev->dev);

	mtk_spi_reset(mdata);

	return 0;
}

#ifdef CONFIG_PM_SLEEP
static int mtk_spi_suspend(struct device *dev)
{
	int ret;
	struct spi_master *master = dev_get_drvdata(dev);
	struct mtk_spi *mdata = spi_master_get_devdata(master);

	ret = spi_master_suspend(master);
	if (ret)
		return ret;

	if (!pm_runtime_suspended(dev))
		clk_disable_unprepare(mdata->spi_clk);

	return ret;
}

static int mtk_spi_resume(struct device *dev)
{
	int ret;
	struct spi_master *master = dev_get_drvdata(dev);
	struct mtk_spi *mdata = spi_master_get_devdata(master);

	if (!pm_runtime_suspended(dev)) {
		ret = clk_prepare_enable(mdata->spi_clk);
		if (ret < 0) {
			dev_err(dev, "failed to enable spi_clk (%d)\n", ret);
			return ret;
		}
	}

	ret = spi_master_resume(master);
	if (ret < 0)
		clk_disable_unprepare(mdata->spi_clk);

	return ret;
}
#endif /* CONFIG_PM_SLEEP */

#ifdef CONFIG_PM
static int mtk_spi_runtime_suspend(struct device *dev)
{
	struct spi_master *master = dev_get_drvdata(dev);
	struct mtk_spi *mdata = spi_master_get_devdata(master);

	clk_disable_unprepare(mdata->spi_clk);

	return 0;
}

static int mtk_spi_runtime_resume(struct device *dev)
{
	struct spi_master *master = dev_get_drvdata(dev);
	struct mtk_spi *mdata = spi_master_get_devdata(master);
	int ret;

	ret = clk_prepare_enable(mdata->spi_clk);
	if (ret < 0) {
		dev_err(dev, "failed to enable spi_clk (%d)\n", ret);
		return ret;
	}

	return 0;
}
#endif /* CONFIG_PM */

static const struct dev_pm_ops mtk_spi_pm = {
	SET_SYSTEM_SLEEP_PM_OPS(mtk_spi_suspend, mtk_spi_resume)
	SET_RUNTIME_PM_OPS(mtk_spi_runtime_suspend,
			   mtk_spi_runtime_resume, NULL)
};

static struct platform_driver mtk_spi_driver = {
	.driver = {
		.name = "mtk-spi",
		.pm	= &mtk_spi_pm,
		.of_match_table = mtk_spi_of_match,
	},
	.probe = mtk_spi_probe,
	.remove = mtk_spi_remove,
};

module_platform_driver(mtk_spi_driver);

MODULE_DESCRIPTION("MTK SPI Controller driver");
MODULE_AUTHOR("Leilk Liu <leilk.liu@mediatek.com>");
MODULE_LICENSE("GPL v2");
MODULE_ALIAS("platform:mtk-spi");<|MERGE_RESOLUTION|>--- conflicted
+++ resolved
@@ -426,26 +426,6 @@
 	mtk_spi_prepare_transfer(master, xfer);
 	mtk_spi_setup_packet(master);
 
-<<<<<<< HEAD
-	cnt = xfer->len / 4;
-	if (xfer->tx_buf)
-		iowrite32_rep(mdata->base + SPI_TX_DATA_REG, xfer->tx_buf, cnt);
-
-	if (xfer->rx_buf)
-		ioread32_rep(mdata->base + SPI_RX_DATA_REG, xfer->rx_buf, cnt);
-
-	remainder = xfer->len % 4;
-	if (remainder > 0) {
-		reg_val = 0;
-		if (xfer->tx_buf) {
-			memcpy(&reg_val, xfer->tx_buf + (cnt * 4), remainder);
-			writel(reg_val, mdata->base + SPI_TX_DATA_REG);
-		}
-		if (xfer->rx_buf) {
-			reg_val = readl(mdata->base + SPI_RX_DATA_REG);
-			memcpy(xfer->rx_buf + (cnt * 4), &reg_val, remainder);
-		}
-=======
 	if (xfer->tx_buf) {
 		cnt = xfer->len / 4;
 		iowrite32_rep(mdata->base + SPI_TX_DATA_REG, xfer->tx_buf, cnt);
@@ -455,7 +435,6 @@
 			memcpy(&reg_val, xfer->tx_buf + (cnt * 4), remainder);
 			writel(reg_val, mdata->base + SPI_TX_DATA_REG);
 		}
->>>>>>> f37d84f0
 	}
 
 	mtk_spi_enable_transfer(master);
