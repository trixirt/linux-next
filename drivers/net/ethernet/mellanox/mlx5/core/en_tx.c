/*
 * Copyright (c) 2015-2016, Mellanox Technologies. All rights reserved.
 *
 * This software is available to you under a choice of one of two
 * licenses.  You may choose to be licensed under the terms of the GNU
 * General Public License (GPL) Version 2, available from the file
 * COPYING in the main directory of this source tree, or the
 * OpenIB.org BSD license below:
 *
 *     Redistribution and use in source and binary forms, with or
 *     without modification, are permitted provided that the following
 *     conditions are met:
 *
 *      - Redistributions of source code must retain the above
 *        copyright notice, this list of conditions and the following
 *        disclaimer.
 *
 *      - Redistributions in binary form must reproduce the above
 *        copyright notice, this list of conditions and the following
 *        disclaimer in the documentation and/or other materials
 *        provided with the distribution.
 *
 * THE SOFTWARE IS PROVIDED "AS IS", WITHOUT WARRANTY OF ANY KIND,
 * EXPRESS OR IMPLIED, INCLUDING BUT NOT LIMITED TO THE WARRANTIES OF
 * MERCHANTABILITY, FITNESS FOR A PARTICULAR PURPOSE AND
 * NONINFRINGEMENT. IN NO EVENT SHALL THE AUTHORS OR COPYRIGHT HOLDERS
 * BE LIABLE FOR ANY CLAIM, DAMAGES OR OTHER LIABILITY, WHETHER IN AN
 * ACTION OF CONTRACT, TORT OR OTHERWISE, ARISING FROM, OUT OF OR IN
 * CONNECTION WITH THE SOFTWARE OR THE USE OR OTHER DEALINGS IN THE
 * SOFTWARE.
 */

#include <linux/tcp.h>
#include <linux/if_vlan.h>
#include <net/geneve.h>
#include <net/dsfield.h>
#include "en.h"
#include "en/txrx.h"
#include "ipoib/ipoib.h"
#include "en_accel/en_accel.h"
#include "lib/clock.h"

static void mlx5e_dma_unmap_wqe_err(struct mlx5e_txqsq *sq, u8 num_dma)
{
	int i;

	for (i = 0; i < num_dma; i++) {
		struct mlx5e_sq_dma *last_pushed_dma =
			mlx5e_dma_get(sq, --sq->dma_fifo_pc);

		mlx5e_tx_dma_unmap(sq->pdev, last_pushed_dma);
	}
}

#ifdef CONFIG_MLX5_CORE_EN_DCB
static inline int mlx5e_get_dscp_up(struct mlx5e_priv *priv, struct sk_buff *skb)
{
	int dscp_cp = 0;

	if (skb->protocol == htons(ETH_P_IP))
		dscp_cp = ipv4_get_dsfield(ip_hdr(skb)) >> 2;
	else if (skb->protocol == htons(ETH_P_IPV6))
		dscp_cp = ipv6_get_dsfield(ipv6_hdr(skb)) >> 2;

	return priv->dcbx_dp.dscp2prio[dscp_cp];
}
#endif

u16 mlx5e_select_queue(struct net_device *dev, struct sk_buff *skb,
		       struct net_device *sb_dev)
{
	int txq_ix = netdev_pick_tx(dev, skb, NULL);
	struct mlx5e_priv *priv = netdev_priv(dev);
	int up = 0;
	int ch_ix;

	if (!netdev_get_num_tc(dev))
		return txq_ix;

#ifdef CONFIG_MLX5_CORE_EN_DCB
	if (priv->dcbx_dp.trust_state == MLX5_QPTS_TRUST_DSCP)
		up = mlx5e_get_dscp_up(priv, skb);
	else
#endif
		if (skb_vlan_tag_present(skb))
			up = skb_vlan_tag_get_prio(skb);

	/* Normalize any picked txq_ix to [0, num_channels),
	 * So we can return a txq_ix that matches the channel and
	 * packet UP.
	 */
	ch_ix = priv->txq2sq[txq_ix]->ch_ix;

	return priv->channel_tc2realtxq[ch_ix][up];
}

static inline int mlx5e_skb_l2_header_offset(struct sk_buff *skb)
{
#define MLX5E_MIN_INLINE (ETH_HLEN + VLAN_HLEN)

	return max(skb_network_offset(skb), MLX5E_MIN_INLINE);
}

static inline int mlx5e_skb_l3_header_offset(struct sk_buff *skb)
{
	if (skb_transport_header_was_set(skb))
		return skb_transport_offset(skb);
	else
		return mlx5e_skb_l2_header_offset(skb);
}

static inline u16 mlx5e_calc_min_inline(enum mlx5_inline_modes mode,
					struct sk_buff *skb)
{
	u16 hlen;

	switch (mode) {
	case MLX5_INLINE_MODE_NONE:
		return 0;
	case MLX5_INLINE_MODE_TCP_UDP:
		hlen = eth_get_headlen(skb->dev, skb->data, skb_headlen(skb));
		if (hlen == ETH_HLEN && !skb_vlan_tag_present(skb))
			hlen += VLAN_HLEN;
		break;
	case MLX5_INLINE_MODE_IP:
		hlen = mlx5e_skb_l3_header_offset(skb);
		break;
	case MLX5_INLINE_MODE_L2:
	default:
		hlen = mlx5e_skb_l2_header_offset(skb);
	}
	return min_t(u16, hlen, skb_headlen(skb));
}

static inline void mlx5e_insert_vlan(void *start, struct sk_buff *skb, u16 ihs)
{
	struct vlan_ethhdr *vhdr = (struct vlan_ethhdr *)start;
	int cpy1_sz = 2 * ETH_ALEN;
	int cpy2_sz = ihs - cpy1_sz;

	memcpy(vhdr, skb->data, cpy1_sz);
	vhdr->h_vlan_proto = skb->vlan_proto;
	vhdr->h_vlan_TCI = cpu_to_be16(skb_vlan_tag_get(skb));
	memcpy(&vhdr->h_vlan_encapsulated_proto, skb->data + cpy1_sz, cpy2_sz);
}

/* RM 2311217: no L4 inner checksum for IPsec tunnel type packet */
static void
ipsec_txwqe_build_eseg_csum(struct mlx5e_txqsq *sq, struct sk_buff *skb,
			    struct mlx5_wqe_eth_seg *eseg)
{
	eseg->cs_flags = MLX5_ETH_WQE_L3_CSUM;
	if (skb->encapsulation) {
		eseg->cs_flags |= MLX5_ETH_WQE_L3_INNER_CSUM;
		sq->stats->csum_partial_inner++;
	} else {
		eseg->cs_flags |= MLX5_ETH_WQE_L4_CSUM;
		sq->stats->csum_partial++;
	}
}

static inline void
mlx5e_txwqe_build_eseg_csum(struct mlx5e_txqsq *sq, struct sk_buff *skb, struct mlx5_wqe_eth_seg *eseg)
{
	if (unlikely(eseg->flow_table_metadata & cpu_to_be32(MLX5_ETH_WQE_FT_META_IPSEC))) {
		ipsec_txwqe_build_eseg_csum(sq, skb, eseg);
		return;
	}

	if (likely(skb->ip_summed == CHECKSUM_PARTIAL)) {
		eseg->cs_flags = MLX5_ETH_WQE_L3_CSUM;
		if (skb->encapsulation) {
			eseg->cs_flags |= MLX5_ETH_WQE_L3_INNER_CSUM |
					  MLX5_ETH_WQE_L4_INNER_CSUM;
			sq->stats->csum_partial_inner++;
		} else {
			eseg->cs_flags |= MLX5_ETH_WQE_L4_CSUM;
			sq->stats->csum_partial++;
		}
	} else
		sq->stats->csum_none++;
}

static inline u16
mlx5e_tx_get_gso_ihs(struct mlx5e_txqsq *sq, struct sk_buff *skb)
{
	struct mlx5e_sq_stats *stats = sq->stats;
	u16 ihs;

	if (skb->encapsulation) {
		ihs = skb_inner_transport_offset(skb) + inner_tcp_hdrlen(skb);
		stats->tso_inner_packets++;
		stats->tso_inner_bytes += skb->len - ihs;
	} else {
		if (skb_shinfo(skb)->gso_type & SKB_GSO_UDP_L4)
			ihs = skb_transport_offset(skb) + sizeof(struct udphdr);
		else
			ihs = skb_transport_offset(skb) + tcp_hdrlen(skb);
		stats->tso_packets++;
		stats->tso_bytes += skb->len - ihs;
	}

	return ihs;
}

static inline int
mlx5e_txwqe_build_dsegs(struct mlx5e_txqsq *sq, struct sk_buff *skb,
			unsigned char *skb_data, u16 headlen,
			struct mlx5_wqe_data_seg *dseg)
{
	dma_addr_t dma_addr = 0;
	u8 num_dma          = 0;
	int i;

	if (headlen) {
		dma_addr = dma_map_single(sq->pdev, skb_data, headlen,
					  DMA_TO_DEVICE);
		if (unlikely(dma_mapping_error(sq->pdev, dma_addr)))
			goto dma_unmap_wqe_err;

		dseg->addr       = cpu_to_be64(dma_addr);
		dseg->lkey       = sq->mkey_be;
		dseg->byte_count = cpu_to_be32(headlen);

		mlx5e_dma_push(sq, dma_addr, headlen, MLX5E_DMA_MAP_SINGLE);
		num_dma++;
		dseg++;
	}

	for (i = 0; i < skb_shinfo(skb)->nr_frags; i++) {
		skb_frag_t *frag = &skb_shinfo(skb)->frags[i];
		int fsz = skb_frag_size(frag);

		dma_addr = skb_frag_dma_map(sq->pdev, frag, 0, fsz,
					    DMA_TO_DEVICE);
		if (unlikely(dma_mapping_error(sq->pdev, dma_addr)))
			goto dma_unmap_wqe_err;

		dseg->addr       = cpu_to_be64(dma_addr);
		dseg->lkey       = sq->mkey_be;
		dseg->byte_count = cpu_to_be32(fsz);

		mlx5e_dma_push(sq, dma_addr, fsz, MLX5E_DMA_MAP_PAGE);
		num_dma++;
		dseg++;
	}

	return num_dma;

dma_unmap_wqe_err:
	mlx5e_dma_unmap_wqe_err(sq, num_dma);
	return -ENOMEM;
}

struct mlx5e_tx_attr {
	u32 num_bytes;
	u16 headlen;
	u16 ihs;
	__be16 mss;
<<<<<<< HEAD
=======
	u16 insz;
>>>>>>> 105faa87
	u8 opcode;
};

struct mlx5e_tx_wqe_attr {
	u16 ds_cnt;
	u16 ds_cnt_inl;
<<<<<<< HEAD
=======
	u16 ds_cnt_ids;
>>>>>>> 105faa87
	u8 num_wqebbs;
};

static u8
mlx5e_tx_wqe_inline_mode(struct mlx5e_txqsq *sq, struct sk_buff *skb,
			 struct mlx5e_accel_tx_state *accel)
{
	u8 mode;

#ifdef CONFIG_MLX5_EN_TLS
	if (accel && accel->tls.tls_tisn)
		return MLX5_INLINE_MODE_TCP_UDP;
#endif

	mode = sq->min_inline_mode;

	if (skb_vlan_tag_present(skb) &&
	    test_bit(MLX5E_SQ_STATE_VLAN_NEED_L2_INLINE, &sq->state))
		mode = max_t(u8, MLX5_INLINE_MODE_L2, mode);

	return mode;
}

static void mlx5e_sq_xmit_prepare(struct mlx5e_txqsq *sq, struct sk_buff *skb,
				  struct mlx5e_accel_tx_state *accel,
				  struct mlx5e_tx_attr *attr)
{
	struct mlx5e_sq_stats *stats = sq->stats;

	if (skb_is_gso(skb)) {
		u16 ihs = mlx5e_tx_get_gso_ihs(sq, skb);

		*attr = (struct mlx5e_tx_attr) {
			.opcode    = MLX5_OPCODE_LSO,
			.mss       = cpu_to_be16(skb_shinfo(skb)->gso_size),
			.ihs       = ihs,
			.num_bytes = skb->len + (skb_shinfo(skb)->gso_segs - 1) * ihs,
			.headlen   = skb_headlen(skb) - ihs,
		};

		stats->packets += skb_shinfo(skb)->gso_segs;
	} else {
		u8 mode = mlx5e_tx_wqe_inline_mode(sq, skb, accel);
		u16 ihs = mlx5e_calc_min_inline(mode, skb);

		*attr = (struct mlx5e_tx_attr) {
			.opcode    = MLX5_OPCODE_SEND,
			.mss       = cpu_to_be16(0),
			.ihs       = ihs,
			.num_bytes = max_t(unsigned int, skb->len, ETH_ZLEN),
			.headlen   = skb_headlen(skb) - ihs,
		};

		stats->packets++;
	}

<<<<<<< HEAD
=======
	attr->insz = mlx5e_accel_tx_ids_len(sq, accel);
>>>>>>> 105faa87
	stats->bytes += attr->num_bytes;
}

static void mlx5e_sq_calc_wqe_attr(struct sk_buff *skb, const struct mlx5e_tx_attr *attr,
				   struct mlx5e_tx_wqe_attr *wqe_attr)
{
	u16 ds_cnt = MLX5E_TX_WQE_EMPTY_DS_COUNT;
	u16 ds_cnt_inl = 0;
<<<<<<< HEAD

	ds_cnt += !!attr->headlen + skb_shinfo(skb)->nr_frags;

=======
	u16 ds_cnt_ids = 0;

	if (attr->insz)
		ds_cnt_ids = DIV_ROUND_UP(sizeof(struct mlx5_wqe_inline_seg) + attr->insz,
					  MLX5_SEND_WQE_DS);

	ds_cnt += !!attr->headlen + skb_shinfo(skb)->nr_frags + ds_cnt_ids;
>>>>>>> 105faa87
	if (attr->ihs) {
		u16 inl = attr->ihs - INL_HDR_START_SZ;

		if (skb_vlan_tag_present(skb))
			inl += VLAN_HLEN;

		ds_cnt_inl = DIV_ROUND_UP(inl, MLX5_SEND_WQE_DS);
		ds_cnt += ds_cnt_inl;
	}

	*wqe_attr = (struct mlx5e_tx_wqe_attr) {
		.ds_cnt     = ds_cnt,
		.ds_cnt_inl = ds_cnt_inl,
<<<<<<< HEAD
=======
		.ds_cnt_ids = ds_cnt_ids,
>>>>>>> 105faa87
		.num_wqebbs = DIV_ROUND_UP(ds_cnt, MLX5_SEND_WQEBB_NUM_DS),
	};
}

static void mlx5e_tx_skb_update_hwts_flags(struct sk_buff *skb)
{
	if (unlikely(skb_shinfo(skb)->tx_flags & SKBTX_HW_TSTAMP))
		skb_shinfo(skb)->tx_flags |= SKBTX_IN_PROGRESS;
}

static void mlx5e_tx_check_stop(struct mlx5e_txqsq *sq)
{
	if (unlikely(!mlx5e_wqc_has_room_for(&sq->wq, sq->cc, sq->pc, sq->stop_room))) {
		netif_tx_stop_queue(sq->txq);
		sq->stats->stopped++;
	}
}

static inline void
mlx5e_txwqe_complete(struct mlx5e_txqsq *sq, struct sk_buff *skb,
		     const struct mlx5e_tx_attr *attr,
		     const struct mlx5e_tx_wqe_attr *wqe_attr, u8 num_dma,
		     struct mlx5e_tx_wqe_info *wi, struct mlx5_wqe_ctrl_seg *cseg,
		     bool xmit_more)
{
	struct mlx5_wq_cyc *wq = &sq->wq;
	bool send_doorbell;

	*wi = (struct mlx5e_tx_wqe_info) {
		.skb = skb,
		.num_bytes = attr->num_bytes,
		.num_dma = num_dma,
		.num_wqebbs = wqe_attr->num_wqebbs,
		.num_fifo_pkts = 0,
	};

	cseg->opmod_idx_opcode = cpu_to_be32((sq->pc << 8) | attr->opcode);
	cseg->qpn_ds           = cpu_to_be32((sq->sqn << 8) | wqe_attr->ds_cnt);

	mlx5e_tx_skb_update_hwts_flags(skb);

	sq->pc += wi->num_wqebbs;

	mlx5e_tx_check_stop(sq);

	send_doorbell = __netdev_tx_sent_queue(sq->txq, attr->num_bytes, xmit_more);
	if (send_doorbell)
		mlx5e_notify_hw(wq, sq->pc, sq->uar_map, cseg);
}

static void
mlx5e_sq_xmit_wqe(struct mlx5e_txqsq *sq, struct sk_buff *skb,
		  const struct mlx5e_tx_attr *attr, const struct mlx5e_tx_wqe_attr *wqe_attr,
		  struct mlx5e_tx_wqe *wqe, u16 pi, bool xmit_more)
{
	struct mlx5_wqe_ctrl_seg *cseg;
	struct mlx5_wqe_eth_seg  *eseg;
	struct mlx5_wqe_data_seg *dseg;
	struct mlx5e_tx_wqe_info *wi;

	struct mlx5e_sq_stats *stats = sq->stats;
	int num_dma;

	stats->xmit_more += xmit_more;

	/* fill wqe */
	wi   = &sq->db.wqe_info[pi];
	cseg = &wqe->ctrl;
	eseg = &wqe->eth;
	dseg =  wqe->data;

	eseg->mss = attr->mss;

	if (attr->ihs) {
		if (skb_vlan_tag_present(skb)) {
<<<<<<< HEAD
			eseg->inline_hdr.sz = cpu_to_be16(attr->ihs + VLAN_HLEN);
			mlx5e_insert_vlan(eseg->inline_hdr.start, skb, attr->ihs);
			stats->added_vlan_packets++;
		} else {
			eseg->inline_hdr.sz = cpu_to_be16(attr->ihs);
=======
			eseg->inline_hdr.sz |= cpu_to_be16(attr->ihs + VLAN_HLEN);
			mlx5e_insert_vlan(eseg->inline_hdr.start, skb, attr->ihs);
			stats->added_vlan_packets++;
		} else {
			eseg->inline_hdr.sz |= cpu_to_be16(attr->ihs);
>>>>>>> 105faa87
			memcpy(eseg->inline_hdr.start, skb->data, attr->ihs);
		}
		dseg += wqe_attr->ds_cnt_inl;
	} else if (skb_vlan_tag_present(skb)) {
		eseg->insert.type = cpu_to_be16(MLX5_ETH_WQE_INSERT_VLAN);
		if (skb->vlan_proto == cpu_to_be16(ETH_P_8021AD))
			eseg->insert.type |= cpu_to_be16(MLX5_ETH_WQE_SVLAN);
		eseg->insert.vlan_tci = cpu_to_be16(skb_vlan_tag_get(skb));
		stats->added_vlan_packets++;
	}

<<<<<<< HEAD
=======
	dseg += wqe_attr->ds_cnt_ids;
>>>>>>> 105faa87
	num_dma = mlx5e_txwqe_build_dsegs(sq, skb, skb->data + attr->ihs,
					  attr->headlen, dseg);
	if (unlikely(num_dma < 0))
		goto err_drop;

	mlx5e_txwqe_complete(sq, skb, attr, wqe_attr, num_dma, wi, cseg, xmit_more);

	return;

err_drop:
	stats->dropped++;
	dev_kfree_skb_any(skb);
}

static bool mlx5e_tx_skb_supports_mpwqe(struct sk_buff *skb, struct mlx5e_tx_attr *attr)
{
<<<<<<< HEAD
	return !skb_is_nonlinear(skb) && !skb_vlan_tag_present(skb) && !attr->ihs;
=======
	return !skb_is_nonlinear(skb) && !skb_vlan_tag_present(skb) && !attr->ihs &&
	       !attr->insz;
>>>>>>> 105faa87
}

static bool mlx5e_tx_mpwqe_same_eseg(struct mlx5e_txqsq *sq, struct mlx5_wqe_eth_seg *eseg)
{
	struct mlx5e_tx_mpwqe *session = &sq->mpwqe;

	/* Assumes the session is already running and has at least one packet. */
	return !memcmp(&session->wqe->eth, eseg, MLX5E_ACCEL_ESEG_LEN);
}

static void mlx5e_tx_mpwqe_session_start(struct mlx5e_txqsq *sq,
					 struct mlx5_wqe_eth_seg *eseg)
{
	struct mlx5e_tx_mpwqe *session = &sq->mpwqe;
	struct mlx5e_tx_wqe *wqe;
	u16 pi;

	pi = mlx5e_txqsq_get_next_pi(sq, MLX5E_TX_MPW_MAX_WQEBBS);
	wqe = MLX5E_TX_FETCH_WQE(sq, pi);
	prefetchw(wqe->data);

	*session = (struct mlx5e_tx_mpwqe) {
		.wqe = wqe,
		.bytes_count = 0,
		.ds_count = MLX5E_TX_WQE_EMPTY_DS_COUNT,
		.pkt_count = 0,
		.inline_on = 0,
	};

	memcpy(&session->wqe->eth, eseg, MLX5E_ACCEL_ESEG_LEN);

	sq->stats->mpwqe_blks++;
}

static bool mlx5e_tx_mpwqe_session_is_active(struct mlx5e_txqsq *sq)
{
	return sq->mpwqe.wqe;
}

static void mlx5e_tx_mpwqe_add_dseg(struct mlx5e_txqsq *sq, struct mlx5e_xmit_data *txd)
{
	struct mlx5e_tx_mpwqe *session = &sq->mpwqe;
	struct mlx5_wqe_data_seg *dseg;

	dseg = (struct mlx5_wqe_data_seg *)session->wqe + session->ds_count;

	session->pkt_count++;
	session->bytes_count += txd->len;

	dseg->addr = cpu_to_be64(txd->dma_addr);
	dseg->byte_count = cpu_to_be32(txd->len);
	dseg->lkey = sq->mkey_be;
	session->ds_count++;

	sq->stats->mpwqe_pkts++;
}

static struct mlx5_wqe_ctrl_seg *mlx5e_tx_mpwqe_session_complete(struct mlx5e_txqsq *sq)
{
	struct mlx5e_tx_mpwqe *session = &sq->mpwqe;
	u8 ds_count = session->ds_count;
	struct mlx5_wqe_ctrl_seg *cseg;
	struct mlx5e_tx_wqe_info *wi;
	u16 pi;

	cseg = &session->wqe->ctrl;
	cseg->opmod_idx_opcode = cpu_to_be32((sq->pc << 8) | MLX5_OPCODE_ENHANCED_MPSW);
	cseg->qpn_ds = cpu_to_be32((sq->sqn << 8) | ds_count);

	pi = mlx5_wq_cyc_ctr2ix(&sq->wq, sq->pc);
	wi = &sq->db.wqe_info[pi];
	*wi = (struct mlx5e_tx_wqe_info) {
		.skb = NULL,
		.num_bytes = session->bytes_count,
		.num_wqebbs = DIV_ROUND_UP(ds_count, MLX5_SEND_WQEBB_NUM_DS),
		.num_dma = session->pkt_count,
		.num_fifo_pkts = session->pkt_count,
	};

	sq->pc += wi->num_wqebbs;

	session->wqe = NULL;

	mlx5e_tx_check_stop(sq);

	return cseg;
}

static void
mlx5e_sq_xmit_mpwqe(struct mlx5e_txqsq *sq, struct sk_buff *skb,
		    struct mlx5_wqe_eth_seg *eseg, bool xmit_more)
{
	struct mlx5_wqe_ctrl_seg *cseg;
	struct mlx5e_xmit_data txd;

	if (!mlx5e_tx_mpwqe_session_is_active(sq)) {
		mlx5e_tx_mpwqe_session_start(sq, eseg);
	} else if (!mlx5e_tx_mpwqe_same_eseg(sq, eseg)) {
		mlx5e_tx_mpwqe_session_complete(sq);
		mlx5e_tx_mpwqe_session_start(sq, eseg);
	}

	sq->stats->xmit_more += xmit_more;

	txd.data = skb->data;
	txd.len = skb->len;

	txd.dma_addr = dma_map_single(sq->pdev, txd.data, txd.len, DMA_TO_DEVICE);
	if (unlikely(dma_mapping_error(sq->pdev, txd.dma_addr)))
		goto err_unmap;
	mlx5e_dma_push(sq, txd.dma_addr, txd.len, MLX5E_DMA_MAP_SINGLE);

	mlx5e_skb_fifo_push(sq, skb);

	mlx5e_tx_mpwqe_add_dseg(sq, &txd);

	mlx5e_tx_skb_update_hwts_flags(skb);

	if (unlikely(mlx5e_tx_mpwqe_is_full(&sq->mpwqe))) {
		/* Might stop the queue and affect the retval of __netdev_tx_sent_queue. */
		cseg = mlx5e_tx_mpwqe_session_complete(sq);

		if (__netdev_tx_sent_queue(sq->txq, txd.len, xmit_more))
			mlx5e_notify_hw(&sq->wq, sq->pc, sq->uar_map, cseg);
	} else if (__netdev_tx_sent_queue(sq->txq, txd.len, xmit_more)) {
		/* Might stop the queue, but we were asked to ring the doorbell anyway. */
		cseg = mlx5e_tx_mpwqe_session_complete(sq);

		mlx5e_notify_hw(&sq->wq, sq->pc, sq->uar_map, cseg);
	}

	return;

err_unmap:
	mlx5e_dma_unmap_wqe_err(sq, 1);
	sq->stats->dropped++;
	dev_kfree_skb_any(skb);
}

void mlx5e_tx_mpwqe_ensure_complete(struct mlx5e_txqsq *sq)
{
	/* Unlikely in non-MPWQE workloads; not important in MPWQE workloads. */
	if (unlikely(mlx5e_tx_mpwqe_session_is_active(sq)))
		mlx5e_tx_mpwqe_session_complete(sq);
}

static bool mlx5e_txwqe_build_eseg(struct mlx5e_priv *priv, struct mlx5e_txqsq *sq,
				   struct sk_buff *skb, struct mlx5_wqe_eth_seg *eseg)
{
<<<<<<< HEAD
	if (unlikely(!mlx5e_accel_tx_eseg(priv, sq, skb, eseg)))
=======
	if (unlikely(!mlx5e_accel_tx_eseg(priv, skb, eseg)))
>>>>>>> 105faa87
		return false;

	mlx5e_txwqe_build_eseg_csum(sq, skb, eseg);

	return true;
}

netdev_tx_t mlx5e_xmit(struct sk_buff *skb, struct net_device *dev)
{
	struct mlx5e_priv *priv = netdev_priv(dev);
	struct mlx5e_accel_tx_state accel = {};
	struct mlx5e_tx_wqe_attr wqe_attr;
	struct mlx5e_tx_attr attr;
	struct mlx5e_tx_wqe *wqe;
	struct mlx5e_txqsq *sq;
	u16 pi;

	sq = priv->txq2sq[skb_get_queue_mapping(skb)];

	/* May send SKBs and WQEs. */
	if (unlikely(!mlx5e_accel_tx_begin(dev, sq, skb, &accel)))
		return NETDEV_TX_OK;

	mlx5e_sq_xmit_prepare(sq, skb, &accel, &attr);

	if (test_bit(MLX5E_SQ_STATE_MPWQE, &sq->state)) {
		if (mlx5e_tx_skb_supports_mpwqe(skb, &attr)) {
			struct mlx5_wqe_eth_seg eseg = {};

			if (unlikely(!mlx5e_txwqe_build_eseg(priv, sq, skb, &eseg)))
				return NETDEV_TX_OK;

			mlx5e_sq_xmit_mpwqe(sq, skb, &eseg, netdev_xmit_more());
			return NETDEV_TX_OK;
		}

		mlx5e_tx_mpwqe_ensure_complete(sq);
	}

	mlx5e_sq_calc_wqe_attr(skb, &attr, &wqe_attr);
	pi = mlx5e_txqsq_get_next_pi(sq, wqe_attr.num_wqebbs);
	wqe = MLX5E_TX_FETCH_WQE(sq, pi);

	/* May update the WQE, but may not post other WQEs. */
<<<<<<< HEAD
	mlx5e_accel_tx_finish(sq, wqe, &accel);
=======
	mlx5e_accel_tx_finish(sq, wqe, &accel,
			      (struct mlx5_wqe_inline_seg *)(wqe->data + wqe_attr.ds_cnt_inl));
>>>>>>> 105faa87
	if (unlikely(!mlx5e_txwqe_build_eseg(priv, sq, skb, &wqe->eth)))
		return NETDEV_TX_OK;

	mlx5e_sq_xmit_wqe(sq, skb, &attr, &wqe_attr, wqe, pi, netdev_xmit_more());

	return NETDEV_TX_OK;
}

void mlx5e_sq_xmit_simple(struct mlx5e_txqsq *sq, struct sk_buff *skb, bool xmit_more)
{
	struct mlx5e_tx_wqe_attr wqe_attr;
	struct mlx5e_tx_attr attr;
	struct mlx5e_tx_wqe *wqe;
	u16 pi;

	mlx5e_sq_xmit_prepare(sq, skb, NULL, &attr);
	mlx5e_sq_calc_wqe_attr(skb, &attr, &wqe_attr);
	pi = mlx5e_txqsq_get_next_pi(sq, wqe_attr.num_wqebbs);
	wqe = MLX5E_TX_FETCH_WQE(sq, pi);
	mlx5e_txwqe_build_eseg_csum(sq, skb, &wqe->eth);
	mlx5e_sq_xmit_wqe(sq, skb, &attr, &wqe_attr, wqe, pi, xmit_more);
}

static void mlx5e_tx_wi_dma_unmap(struct mlx5e_txqsq *sq, struct mlx5e_tx_wqe_info *wi,
				  u32 *dma_fifo_cc)
{
	int i;

	for (i = 0; i < wi->num_dma; i++) {
		struct mlx5e_sq_dma *dma = mlx5e_dma_get(sq, (*dma_fifo_cc)++);

		mlx5e_tx_dma_unmap(sq->pdev, dma);
	}
}

static void mlx5e_consume_skb(struct mlx5e_txqsq *sq, struct sk_buff *skb,
			      struct mlx5_cqe64 *cqe, int napi_budget)
{
	if (unlikely(skb_shinfo(skb)->tx_flags & SKBTX_HW_TSTAMP)) {
		struct skb_shared_hwtstamps hwts = {};
		u64 ts = get_cqe_ts(cqe);

		hwts.hwtstamp = mlx5_timecounter_cyc2time(sq->clock, ts);
		skb_tstamp_tx(skb, &hwts);
	}

	napi_consume_skb(skb, napi_budget);
}

static void mlx5e_tx_wi_consume_fifo_skbs(struct mlx5e_txqsq *sq, struct mlx5e_tx_wqe_info *wi,
					  struct mlx5_cqe64 *cqe, int napi_budget)
{
	int i;

	for (i = 0; i < wi->num_fifo_pkts; i++) {
		struct sk_buff *skb = mlx5e_skb_fifo_pop(sq);

		mlx5e_consume_skb(sq, skb, cqe, napi_budget);
	}
}

bool mlx5e_poll_tx_cq(struct mlx5e_cq *cq, int napi_budget)
{
	struct mlx5e_sq_stats *stats;
	struct mlx5e_txqsq *sq;
	struct mlx5_cqe64 *cqe;
	u32 dma_fifo_cc;
	u32 nbytes;
	u16 npkts;
	u16 sqcc;
	int i;

	sq = container_of(cq, struct mlx5e_txqsq, cq);

	if (unlikely(!test_bit(MLX5E_SQ_STATE_ENABLED, &sq->state)))
		return false;

	cqe = mlx5_cqwq_get_cqe(&cq->wq);
	if (!cqe)
		return false;

	stats = sq->stats;

	npkts = 0;
	nbytes = 0;

	/* sq->cc must be updated only after mlx5_cqwq_update_db_record(),
	 * otherwise a cq overrun may occur
	 */
	sqcc = sq->cc;

	/* avoid dirtying sq cache line every cqe */
	dma_fifo_cc = sq->dma_fifo_cc;

	i = 0;
	do {
		struct mlx5e_tx_wqe_info *wi;
		u16 wqe_counter;
		bool last_wqe;
		u16 ci;

		mlx5_cqwq_pop(&cq->wq);

		wqe_counter = be16_to_cpu(cqe->wqe_counter);

		do {
			last_wqe = (sqcc == wqe_counter);

			ci = mlx5_wq_cyc_ctr2ix(&sq->wq, sqcc);
			wi = &sq->db.wqe_info[ci];

			sqcc += wi->num_wqebbs;

			if (likely(wi->skb)) {
				mlx5e_tx_wi_dma_unmap(sq, wi, &dma_fifo_cc);
				mlx5e_consume_skb(sq, wi->skb, cqe, napi_budget);

				npkts++;
				nbytes += wi->num_bytes;
				continue;
			}

			if (unlikely(mlx5e_ktls_tx_try_handle_resync_dump_comp(sq, wi,
									       &dma_fifo_cc)))
				continue;

			if (wi->num_fifo_pkts) {
				mlx5e_tx_wi_dma_unmap(sq, wi, &dma_fifo_cc);
				mlx5e_tx_wi_consume_fifo_skbs(sq, wi, cqe, napi_budget);

				npkts += wi->num_fifo_pkts;
				nbytes += wi->num_bytes;
			}
		} while (!last_wqe);

		if (unlikely(get_cqe_opcode(cqe) == MLX5_CQE_REQ_ERR)) {
			if (!test_and_set_bit(MLX5E_SQ_STATE_RECOVERING,
					      &sq->state)) {
				mlx5e_dump_error_cqe(&sq->cq, sq->sqn,
						     (struct mlx5_err_cqe *)cqe);
				mlx5_wq_cyc_wqe_dump(&sq->wq, ci, wi->num_wqebbs);
				queue_work(cq->channel->priv->wq,
					   &sq->recover_work);
			}
			stats->cqe_err++;
		}

	} while ((++i < MLX5E_TX_CQ_POLL_BUDGET) && (cqe = mlx5_cqwq_get_cqe(&cq->wq)));

	stats->cqes += i;

	mlx5_cqwq_update_db_record(&cq->wq);

	/* ensure cq space is freed before enabling more cqes */
	wmb();

	sq->dma_fifo_cc = dma_fifo_cc;
	sq->cc = sqcc;

	netdev_tx_completed_queue(sq->txq, npkts, nbytes);

	if (netif_tx_queue_stopped(sq->txq) &&
	    mlx5e_wqc_has_room_for(&sq->wq, sq->cc, sq->pc, sq->stop_room) &&
	    !test_bit(MLX5E_SQ_STATE_RECOVERING, &sq->state)) {
		netif_tx_wake_queue(sq->txq);
		stats->wake++;
	}

	return (i == MLX5E_TX_CQ_POLL_BUDGET);
}

static void mlx5e_tx_wi_kfree_fifo_skbs(struct mlx5e_txqsq *sq, struct mlx5e_tx_wqe_info *wi)
{
	int i;

	for (i = 0; i < wi->num_fifo_pkts; i++)
		dev_kfree_skb_any(mlx5e_skb_fifo_pop(sq));
}

void mlx5e_free_txqsq_descs(struct mlx5e_txqsq *sq)
{
	struct mlx5e_tx_wqe_info *wi;
	u32 dma_fifo_cc, nbytes = 0;
	u16 ci, sqcc, npkts = 0;

	sqcc = sq->cc;
	dma_fifo_cc = sq->dma_fifo_cc;

	while (sqcc != sq->pc) {
		ci = mlx5_wq_cyc_ctr2ix(&sq->wq, sqcc);
		wi = &sq->db.wqe_info[ci];

		sqcc += wi->num_wqebbs;

		if (likely(wi->skb)) {
			mlx5e_tx_wi_dma_unmap(sq, wi, &dma_fifo_cc);
			dev_kfree_skb_any(wi->skb);

			npkts++;
			nbytes += wi->num_bytes;
			continue;
		}

		if (unlikely(mlx5e_ktls_tx_try_handle_resync_dump_comp(sq, wi, &dma_fifo_cc)))
			continue;

		if (wi->num_fifo_pkts) {
			mlx5e_tx_wi_dma_unmap(sq, wi, &dma_fifo_cc);
			mlx5e_tx_wi_kfree_fifo_skbs(sq, wi);

			npkts += wi->num_fifo_pkts;
			nbytes += wi->num_bytes;
		}
	}

	sq->dma_fifo_cc = dma_fifo_cc;
	sq->cc = sqcc;

	netdev_tx_completed_queue(sq->txq, npkts, nbytes);
}

#ifdef CONFIG_MLX5_CORE_IPOIB
static inline void
mlx5i_txwqe_build_datagram(struct mlx5_av *av, u32 dqpn, u32 dqkey,
			   struct mlx5_wqe_datagram_seg *dseg)
{
	memcpy(&dseg->av, av, sizeof(struct mlx5_av));
	dseg->av.dqp_dct = cpu_to_be32(dqpn | MLX5_EXTENDED_UD_AV);
	dseg->av.key.qkey.qkey = cpu_to_be32(dqkey);
}

static void mlx5i_sq_calc_wqe_attr(struct sk_buff *skb,
				   const struct mlx5e_tx_attr *attr,
				   struct mlx5e_tx_wqe_attr *wqe_attr)
{
	u16 ds_cnt = sizeof(struct mlx5i_tx_wqe) / MLX5_SEND_WQE_DS;
	u16 ds_cnt_inl = 0;

	ds_cnt += !!attr->headlen + skb_shinfo(skb)->nr_frags;

	if (attr->ihs) {
		u16 inl = attr->ihs - INL_HDR_START_SZ;

		ds_cnt_inl = DIV_ROUND_UP(inl, MLX5_SEND_WQE_DS);
		ds_cnt += ds_cnt_inl;
	}

	*wqe_attr = (struct mlx5e_tx_wqe_attr) {
		.ds_cnt     = ds_cnt,
		.ds_cnt_inl = ds_cnt_inl,
		.num_wqebbs = DIV_ROUND_UP(ds_cnt, MLX5_SEND_WQEBB_NUM_DS),
	};
}

void mlx5i_sq_xmit(struct mlx5e_txqsq *sq, struct sk_buff *skb,
		   struct mlx5_av *av, u32 dqpn, u32 dqkey, bool xmit_more)
{
	struct mlx5e_tx_wqe_attr wqe_attr;
	struct mlx5e_tx_attr attr;
	struct mlx5i_tx_wqe *wqe;

	struct mlx5_wqe_datagram_seg *datagram;
	struct mlx5_wqe_ctrl_seg *cseg;
	struct mlx5_wqe_eth_seg  *eseg;
	struct mlx5_wqe_data_seg *dseg;
	struct mlx5e_tx_wqe_info *wi;

	struct mlx5e_sq_stats *stats = sq->stats;
	int num_dma;
	u16 pi;

	mlx5e_sq_xmit_prepare(sq, skb, NULL, &attr);
	mlx5i_sq_calc_wqe_attr(skb, &attr, &wqe_attr);

	pi = mlx5e_txqsq_get_next_pi(sq, wqe_attr.num_wqebbs);
	wqe = MLX5I_SQ_FETCH_WQE(sq, pi);

	stats->xmit_more += xmit_more;

	/* fill wqe */
	wi       = &sq->db.wqe_info[pi];
	cseg     = &wqe->ctrl;
	datagram = &wqe->datagram;
	eseg     = &wqe->eth;
	dseg     =  wqe->data;

	mlx5i_txwqe_build_datagram(av, dqpn, dqkey, datagram);

	mlx5e_txwqe_build_eseg_csum(sq, skb, eseg);

	eseg->mss = attr.mss;

	if (attr.ihs) {
		memcpy(eseg->inline_hdr.start, skb->data, attr.ihs);
		eseg->inline_hdr.sz = cpu_to_be16(attr.ihs);
		dseg += wqe_attr.ds_cnt_inl;
	}

	num_dma = mlx5e_txwqe_build_dsegs(sq, skb, skb->data + attr.ihs,
					  attr.headlen, dseg);
	if (unlikely(num_dma < 0))
		goto err_drop;

	mlx5e_txwqe_complete(sq, skb, &attr, &wqe_attr, num_dma, wi, cseg, xmit_more);

	return;

err_drop:
	stats->dropped++;
	dev_kfree_skb_any(skb);
}
#endif<|MERGE_RESOLUTION|>--- conflicted
+++ resolved
@@ -257,20 +257,14 @@
 	u16 headlen;
 	u16 ihs;
 	__be16 mss;
-<<<<<<< HEAD
-=======
 	u16 insz;
->>>>>>> 105faa87
 	u8 opcode;
 };
 
 struct mlx5e_tx_wqe_attr {
 	u16 ds_cnt;
 	u16 ds_cnt_inl;
-<<<<<<< HEAD
-=======
 	u16 ds_cnt_ids;
->>>>>>> 105faa87
 	u8 num_wqebbs;
 };
 
@@ -327,10 +321,7 @@
 		stats->packets++;
 	}
 
-<<<<<<< HEAD
-=======
 	attr->insz = mlx5e_accel_tx_ids_len(sq, accel);
->>>>>>> 105faa87
 	stats->bytes += attr->num_bytes;
 }
 
@@ -339,11 +330,6 @@
 {
 	u16 ds_cnt = MLX5E_TX_WQE_EMPTY_DS_COUNT;
 	u16 ds_cnt_inl = 0;
-<<<<<<< HEAD
-
-	ds_cnt += !!attr->headlen + skb_shinfo(skb)->nr_frags;
-
-=======
 	u16 ds_cnt_ids = 0;
 
 	if (attr->insz)
@@ -351,7 +337,6 @@
 					  MLX5_SEND_WQE_DS);
 
 	ds_cnt += !!attr->headlen + skb_shinfo(skb)->nr_frags + ds_cnt_ids;
->>>>>>> 105faa87
 	if (attr->ihs) {
 		u16 inl = attr->ihs - INL_HDR_START_SZ;
 
@@ -365,10 +350,7 @@
 	*wqe_attr = (struct mlx5e_tx_wqe_attr) {
 		.ds_cnt     = ds_cnt,
 		.ds_cnt_inl = ds_cnt_inl,
-<<<<<<< HEAD
-=======
 		.ds_cnt_ids = ds_cnt_ids,
->>>>>>> 105faa87
 		.num_wqebbs = DIV_ROUND_UP(ds_cnt, MLX5_SEND_WQEBB_NUM_DS),
 	};
 }
@@ -444,19 +426,11 @@
 
 	if (attr->ihs) {
 		if (skb_vlan_tag_present(skb)) {
-<<<<<<< HEAD
-			eseg->inline_hdr.sz = cpu_to_be16(attr->ihs + VLAN_HLEN);
-			mlx5e_insert_vlan(eseg->inline_hdr.start, skb, attr->ihs);
-			stats->added_vlan_packets++;
-		} else {
-			eseg->inline_hdr.sz = cpu_to_be16(attr->ihs);
-=======
 			eseg->inline_hdr.sz |= cpu_to_be16(attr->ihs + VLAN_HLEN);
 			mlx5e_insert_vlan(eseg->inline_hdr.start, skb, attr->ihs);
 			stats->added_vlan_packets++;
 		} else {
 			eseg->inline_hdr.sz |= cpu_to_be16(attr->ihs);
->>>>>>> 105faa87
 			memcpy(eseg->inline_hdr.start, skb->data, attr->ihs);
 		}
 		dseg += wqe_attr->ds_cnt_inl;
@@ -468,10 +442,7 @@
 		stats->added_vlan_packets++;
 	}
 
-<<<<<<< HEAD
-=======
 	dseg += wqe_attr->ds_cnt_ids;
->>>>>>> 105faa87
 	num_dma = mlx5e_txwqe_build_dsegs(sq, skb, skb->data + attr->ihs,
 					  attr->headlen, dseg);
 	if (unlikely(num_dma < 0))
@@ -488,12 +459,8 @@
 
 static bool mlx5e_tx_skb_supports_mpwqe(struct sk_buff *skb, struct mlx5e_tx_attr *attr)
 {
-<<<<<<< HEAD
-	return !skb_is_nonlinear(skb) && !skb_vlan_tag_present(skb) && !attr->ihs;
-=======
 	return !skb_is_nonlinear(skb) && !skb_vlan_tag_present(skb) && !attr->ihs &&
 	       !attr->insz;
->>>>>>> 105faa87
 }
 
 static bool mlx5e_tx_mpwqe_same_eseg(struct mlx5e_txqsq *sq, struct mlx5_wqe_eth_seg *eseg)
@@ -643,11 +610,7 @@
 static bool mlx5e_txwqe_build_eseg(struct mlx5e_priv *priv, struct mlx5e_txqsq *sq,
 				   struct sk_buff *skb, struct mlx5_wqe_eth_seg *eseg)
 {
-<<<<<<< HEAD
-	if (unlikely(!mlx5e_accel_tx_eseg(priv, sq, skb, eseg)))
-=======
 	if (unlikely(!mlx5e_accel_tx_eseg(priv, skb, eseg)))
->>>>>>> 105faa87
 		return false;
 
 	mlx5e_txwqe_build_eseg_csum(sq, skb, eseg);
@@ -692,12 +655,8 @@
 	wqe = MLX5E_TX_FETCH_WQE(sq, pi);
 
 	/* May update the WQE, but may not post other WQEs. */
-<<<<<<< HEAD
-	mlx5e_accel_tx_finish(sq, wqe, &accel);
-=======
 	mlx5e_accel_tx_finish(sq, wqe, &accel,
 			      (struct mlx5_wqe_inline_seg *)(wqe->data + wqe_attr.ds_cnt_inl));
->>>>>>> 105faa87
 	if (unlikely(!mlx5e_txwqe_build_eseg(priv, sq, skb, &wqe->eth)))
 		return NETDEV_TX_OK;
 
