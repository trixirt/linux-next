--- conflicted
+++ resolved
@@ -211,7 +211,6 @@
 	 * before any memory map is available.
 	 */
 	kernel_base = round_up(dram_base, SZ_128M);
-<<<<<<< HEAD
 
 	/*
 	 * Note that some platforms (notably, the Raspberry Pi 2) put
@@ -222,18 +221,6 @@
 	 */
 	kernel_base += TEXT_OFFSET - 5 * PAGE_SIZE;
 
-=======
-
-	/*
-	 * Note that some platforms (notably, the Raspberry Pi 2) put
-	 * spin-tables and other pieces of firmware at the base of RAM,
-	 * abusing the fact that the window of TEXT_OFFSET bytes at the
-	 * base of the kernel image is only partially used at the moment.
-	 * (Up to 5 pages are used for the swapper page tables)
-	 */
-	kernel_base += TEXT_OFFSET - 5 * PAGE_SIZE;
-
->>>>>>> 348b80b2
 	status = reserve_kernel_base(sys_table, kernel_base, reserve_addr,
 				     reserve_size);
 	if (status != EFI_SUCCESS) {
