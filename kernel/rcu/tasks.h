--- conflicted
+++ resolved
@@ -335,11 +335,6 @@
 
 	// Start off with initial wait and slowly back off to 1 HZ wait.
 	fract = rtp->init_fract;
-<<<<<<< HEAD
-	if (fract > HZ)
-		fract = HZ;
-=======
->>>>>>> 356006a6
 
 	while (!list_empty(&holdouts)) {
 		bool firstreport;
@@ -560,11 +555,7 @@
 static int __init rcu_spawn_tasks_kthread(void)
 {
 	rcu_tasks.gp_sleep = HZ / 10;
-<<<<<<< HEAD
-	rcu_tasks.init_fract = 10;
-=======
 	rcu_tasks.init_fract = HZ / 10;
->>>>>>> 356006a6
 	rcu_tasks.pregp_func = rcu_tasks_pregp_step;
 	rcu_tasks.pertask_func = rcu_tasks_pertask;
 	rcu_tasks.postscan_func = rcu_tasks_postscan;
@@ -1185,20 +1176,12 @@
 {
 	if (IS_ENABLED(CONFIG_TASKS_TRACE_RCU_READ_MB)) {
 		rcu_tasks_trace.gp_sleep = HZ / 10;
-<<<<<<< HEAD
-		rcu_tasks_trace.init_fract = 10;
-=======
 		rcu_tasks_trace.init_fract = HZ / 10;
->>>>>>> 356006a6
 	} else {
 		rcu_tasks_trace.gp_sleep = HZ / 200;
 		if (rcu_tasks_trace.gp_sleep <= 0)
 			rcu_tasks_trace.gp_sleep = 1;
-<<<<<<< HEAD
-		rcu_tasks_trace.init_fract = HZ / 5;
-=======
 		rcu_tasks_trace.init_fract = HZ / 200;
->>>>>>> 356006a6
 		if (rcu_tasks_trace.init_fract <= 0)
 			rcu_tasks_trace.init_fract = 1;
 	}
