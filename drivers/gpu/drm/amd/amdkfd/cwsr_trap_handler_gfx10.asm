/*
 * Copyright 2018 Advanced Micro Devices, Inc.
 *
 * Permission is hereby granted, free of charge, to any person obtaining a
 * copy of this software and associated documentation files (the "Software"),
 * to deal in the Software without restriction, including without limitation
 * the rights to use, copy, modify, merge, publish, distribute, sublicense,
 * and/or sell copies of the Software, and to permit persons to whom the
 * Software is furnished to do so, subject to the following conditions:
 *
 * The above copyright notice and this permission notice shall be included in
 * all copies or substantial portions of the Software.
 *
 * THE SOFTWARE IS PROVIDED "AS IS", WITHOUT WARRANTY OF ANY KIND, EXPRESS OR
 * IMPLIED, INCLUDING BUT NOT LIMITED TO THE WARRANTIES OF MERCHANTABILITY,
 * FITNESS FOR A PARTICULAR PURPOSE AND NONINFRINGEMENT.  IN NO EVENT SHALL
 * THE COPYRIGHT HOLDER(S) OR AUTHOR(S) BE LIABLE FOR ANY CLAIM, DAMAGES OR
 * OTHER LIABILITY, WHETHER IN AN ACTION OF CONTRACT, TORT OR OTHERWISE,
 * ARISING FROM, OUT OF OR IN CONNECTION WITH THE SOFTWARE OR THE USE OR
 * OTHER DEALINGS IN THE SOFTWARE.
 */

/* To compile this assembly code:
 *
 * Navi1x:
 *   cpp -DASIC_FAMILY=CHIP_NAVI10 cwsr_trap_handler_gfx10.asm -P -o nv1x.sp3
 *   sp3 nv1x.sp3 -hex nv1x.hex
 *
 * gfx10:
 *   cpp -DASIC_FAMILY=CHIP_SIENNA_CICHLID cwsr_trap_handler_gfx10.asm -P -o gfx10.sp3
 *   sp3 gfx10.sp3 -hex gfx10.hex
 *
 * gfx11:
 *   cpp -DASIC_FAMILY=CHIP_PLUM_BONITO cwsr_trap_handler_gfx10.asm -P -o gfx11.sp3
 *   sp3 gfx11.sp3 -hex gfx11.hex
 */

#define CHIP_NAVI10 26
#define CHIP_SIENNA_CICHLID 30
#define CHIP_PLUM_BONITO 36

#define NO_SQC_STORE (ASIC_FAMILY >= CHIP_SIENNA_CICHLID)
#define HAVE_XNACK (ASIC_FAMILY < CHIP_SIENNA_CICHLID)
#define HAVE_SENDMSG_RTN (ASIC_FAMILY >= CHIP_PLUM_BONITO)
#define HAVE_BUFFER_LDS_LOAD (ASIC_FAMILY < CHIP_PLUM_BONITO)
<<<<<<< HEAD
=======
#define SW_SA_TRAP (ASIC_FAMILY >= CHIP_PLUM_BONITO)
>>>>>>> 7365df19

var SINGLE_STEP_MISSED_WORKAROUND		= 1	//workaround for lost MODE.DEBUG_EN exception when SAVECTX raised

var SQ_WAVE_STATUS_SPI_PRIO_MASK		= 0x00000006
var SQ_WAVE_STATUS_HALT_MASK			= 0x2000
var SQ_WAVE_STATUS_ECC_ERR_MASK			= 0x20000
<<<<<<< HEAD
=======
var SQ_WAVE_STATUS_TRAP_EN_SHIFT		= 6
>>>>>>> 7365df19

var SQ_WAVE_LDS_ALLOC_LDS_SIZE_SHIFT		= 12
var SQ_WAVE_LDS_ALLOC_LDS_SIZE_SIZE		= 9
var SQ_WAVE_GPR_ALLOC_VGPR_SIZE_SIZE		= 8
var SQ_WAVE_LDS_ALLOC_VGPR_SHARED_SIZE_SHIFT	= 24
var SQ_WAVE_LDS_ALLOC_VGPR_SHARED_SIZE_SIZE	= 4
var SQ_WAVE_IB_STS2_WAVE64_SHIFT		= 11
var SQ_WAVE_IB_STS2_WAVE64_SIZE			= 1

#if ASIC_FAMILY < CHIP_PLUM_BONITO
var SQ_WAVE_GPR_ALLOC_VGPR_SIZE_SHIFT		= 8
#else
var SQ_WAVE_GPR_ALLOC_VGPR_SIZE_SHIFT		= 12
#endif

var SQ_WAVE_TRAPSTS_SAVECTX_MASK		= 0x400
var SQ_WAVE_TRAPSTS_EXCP_MASK			= 0x1FF
var SQ_WAVE_TRAPSTS_SAVECTX_SHIFT		= 10
var SQ_WAVE_TRAPSTS_ADDR_WATCH_MASK		= 0x80
var SQ_WAVE_TRAPSTS_ADDR_WATCH_SHIFT		= 7
var SQ_WAVE_TRAPSTS_MEM_VIOL_MASK		= 0x100
var SQ_WAVE_TRAPSTS_MEM_VIOL_SHIFT		= 8
var SQ_WAVE_TRAPSTS_PRE_SAVECTX_MASK		= 0x3FF
var SQ_WAVE_TRAPSTS_PRE_SAVECTX_SHIFT		= 0x0
var SQ_WAVE_TRAPSTS_PRE_SAVECTX_SIZE		= 10
var SQ_WAVE_TRAPSTS_POST_SAVECTX_MASK		= 0xFFFFF800
var SQ_WAVE_TRAPSTS_POST_SAVECTX_SHIFT		= 11
var SQ_WAVE_TRAPSTS_POST_SAVECTX_SIZE		= 21
var SQ_WAVE_TRAPSTS_ILLEGAL_INST_MASK		= 0x800
var SQ_WAVE_TRAPSTS_EXCP_HI_MASK		= 0x7000

var SQ_WAVE_MODE_EXCP_EN_SHIFT			= 12
var SQ_WAVE_MODE_EXCP_EN_ADDR_WATCH_SHIFT	= 19

var SQ_WAVE_IB_STS_FIRST_REPLAY_SHIFT		= 15
var SQ_WAVE_IB_STS_REPLAY_W64H_SHIFT		= 25
var SQ_WAVE_IB_STS_REPLAY_W64H_MASK		= 0x02000000
var SQ_WAVE_IB_STS_RCNT_FIRST_REPLAY_MASK	= 0x003F8000

var SQ_WAVE_MODE_DEBUG_EN_MASK			= 0x800

// bits [31:24] unused by SPI debug data
var TTMP11_SAVE_REPLAY_W64H_SHIFT		= 31
var TTMP11_SAVE_REPLAY_W64H_MASK		= 0x80000000
var TTMP11_SAVE_RCNT_FIRST_REPLAY_SHIFT		= 24
var TTMP11_SAVE_RCNT_FIRST_REPLAY_MASK		= 0x7F000000
var TTMP11_DEBUG_TRAP_ENABLED_SHIFT		= 23
var TTMP11_DEBUG_TRAP_ENABLED_MASK		= 0x800000

// SQ_SEL_X/Y/Z/W, BUF_NUM_FORMAT_FLOAT, (0 for MUBUF stride[17:14]
// when ADD_TID_ENABLE and BUF_DATA_FORMAT_32 for MTBUF), ADD_TID_ENABLE
var S_SAVE_BUF_RSRC_WORD1_STRIDE		= 0x00040000
var S_SAVE_BUF_RSRC_WORD3_MISC			= 0x10807FAC
var S_SAVE_PC_HI_TRAP_ID_MASK			= 0x00FF0000
var S_SAVE_PC_HI_HT_MASK			= 0x01000000
var S_SAVE_SPI_INIT_FIRST_WAVE_MASK		= 0x04000000
var S_SAVE_SPI_INIT_FIRST_WAVE_SHIFT		= 26

var S_SAVE_PC_HI_FIRST_WAVE_MASK		= 0x80000000
var S_SAVE_PC_HI_FIRST_WAVE_SHIFT		= 31

var s_sgpr_save_num				= 108

var s_save_spi_init_lo				= exec_lo
var s_save_spi_init_hi				= exec_hi
var s_save_pc_lo				= ttmp0
var s_save_pc_hi				= ttmp1
var s_save_exec_lo				= ttmp2
var s_save_exec_hi				= ttmp3
var s_save_status				= ttmp12
var s_save_trapsts				= ttmp15
var s_save_xnack_mask				= s_save_trapsts
var s_wave_size					= ttmp7
var s_save_buf_rsrc0				= ttmp8
var s_save_buf_rsrc1				= ttmp9
var s_save_buf_rsrc2				= ttmp10
var s_save_buf_rsrc3				= ttmp11
var s_save_mem_offset				= ttmp4
var s_save_alloc_size				= s_save_trapsts
var s_save_tmp					= ttmp14
var s_save_m0					= ttmp5
var s_save_ttmps_lo				= s_save_tmp
var s_save_ttmps_hi				= s_save_trapsts

var S_RESTORE_BUF_RSRC_WORD1_STRIDE		= S_SAVE_BUF_RSRC_WORD1_STRIDE
var S_RESTORE_BUF_RSRC_WORD3_MISC		= S_SAVE_BUF_RSRC_WORD3_MISC

var S_RESTORE_SPI_INIT_FIRST_WAVE_MASK		= 0x04000000
var S_RESTORE_SPI_INIT_FIRST_WAVE_SHIFT		= 26
var S_WAVE_SIZE					= 25

var s_restore_spi_init_lo			= exec_lo
var s_restore_spi_init_hi			= exec_hi
var s_restore_mem_offset			= ttmp12
var s_restore_alloc_size			= ttmp3
var s_restore_tmp				= ttmp2
var s_restore_mem_offset_save			= s_restore_tmp
var s_restore_m0				= s_restore_alloc_size
var s_restore_mode				= ttmp7
var s_restore_flat_scratch			= s_restore_tmp
var s_restore_pc_lo				= ttmp0
var s_restore_pc_hi				= ttmp1
var s_restore_exec_lo				= ttmp4
var s_restore_exec_hi				= ttmp5
var s_restore_status				= ttmp14
var s_restore_trapsts				= ttmp15
var s_restore_xnack_mask			= ttmp13
var s_restore_buf_rsrc0				= ttmp8
var s_restore_buf_rsrc1				= ttmp9
var s_restore_buf_rsrc2				= ttmp10
var s_restore_buf_rsrc3				= ttmp11
var s_restore_size				= ttmp6
var s_restore_ttmps_lo				= s_restore_tmp
var s_restore_ttmps_hi				= s_restore_alloc_size

shader main
	asic(DEFAULT)
	type(CS)
	wave_size(32)

	s_branch	L_SKIP_RESTORE						//NOT restore. might be a regular trap or save

L_JUMP_TO_RESTORE:
	s_branch	L_RESTORE

L_SKIP_RESTORE:
	s_getreg_b32	s_save_status, hwreg(HW_REG_STATUS)			//save STATUS since we will change SCC

	// Clear SPI_PRIO: do not save with elevated priority.
	// Clear ECC_ERR: prevents SQC store and triggers FATAL_HALT if setreg'd.
	s_andn2_b32	s_save_status, s_save_status, SQ_WAVE_STATUS_SPI_PRIO_MASK|SQ_WAVE_STATUS_ECC_ERR_MASK

	s_getreg_b32	s_save_trapsts, hwreg(HW_REG_TRAPSTS)
<<<<<<< HEAD
=======

#if SW_SA_TRAP
	// If ttmp1[31] is set then trap may occur early.
	// Spin wait until SAVECTX exception is raised.
	s_bitcmp1_b32	s_save_pc_hi, 31
	s_cbranch_scc1  L_CHECK_SAVE
#endif
>>>>>>> 7365df19

	s_and_b32       ttmp2, s_save_status, SQ_WAVE_STATUS_HALT_MASK
	s_cbranch_scc0	L_NOT_HALTED

L_HALTED:
	// Host trap may occur while wave is halted.
	s_and_b32	ttmp2, s_save_pc_hi, S_SAVE_PC_HI_TRAP_ID_MASK
	s_cbranch_scc1	L_FETCH_2ND_TRAP

L_CHECK_SAVE:
	s_and_b32	ttmp2, s_save_trapsts, SQ_WAVE_TRAPSTS_SAVECTX_MASK
	s_cbranch_scc1	L_SAVE

	// Wave is halted but neither host trap nor SAVECTX is raised.
	// Caused by instruction fetch memory violation.
	// Spin wait until context saved to prevent interrupt storm.
	s_sleep		0x10
	s_getreg_b32	s_save_trapsts, hwreg(HW_REG_TRAPSTS)
	s_branch	L_CHECK_SAVE

L_NOT_HALTED:
	// Let second-level handle non-SAVECTX exception or trap.
	// Any concurrent SAVECTX will be handled upon re-entry once halted.

	// Check non-maskable exceptions. memory_violation, illegal_instruction
	// and xnack_error exceptions always cause the wave to enter the trap
	// handler.
	s_and_b32	ttmp2, s_save_trapsts, SQ_WAVE_TRAPSTS_MEM_VIOL_MASK|SQ_WAVE_TRAPSTS_ILLEGAL_INST_MASK
	s_cbranch_scc1	L_FETCH_2ND_TRAP

	// Check for maskable exceptions in trapsts.excp and trapsts.excp_hi.
	// Maskable exceptions only cause the wave to enter the trap handler if
	// their respective bit in mode.excp_en is set.
	s_and_b32	ttmp2, s_save_trapsts, SQ_WAVE_TRAPSTS_EXCP_MASK|SQ_WAVE_TRAPSTS_EXCP_HI_MASK
	s_cbranch_scc0	L_CHECK_TRAP_ID

	s_and_b32	ttmp3, s_save_trapsts, SQ_WAVE_TRAPSTS_ADDR_WATCH_MASK|SQ_WAVE_TRAPSTS_EXCP_HI_MASK
	s_cbranch_scc0	L_NOT_ADDR_WATCH
	s_bitset1_b32	ttmp2, SQ_WAVE_TRAPSTS_ADDR_WATCH_SHIFT // Check all addr_watch[123] exceptions against excp_en.addr_watch

L_NOT_ADDR_WATCH:
	s_getreg_b32	ttmp3, hwreg(HW_REG_MODE)
	s_lshl_b32	ttmp2, ttmp2, SQ_WAVE_MODE_EXCP_EN_SHIFT
	s_and_b32	ttmp2, ttmp2, ttmp3
	s_cbranch_scc1	L_FETCH_2ND_TRAP

L_CHECK_TRAP_ID:
	// Check trap_id != 0
	s_and_b32	ttmp2, s_save_pc_hi, S_SAVE_PC_HI_TRAP_ID_MASK
	s_cbranch_scc1	L_FETCH_2ND_TRAP

if SINGLE_STEP_MISSED_WORKAROUND
	// Prioritize single step exception over context save.
	// Second-level trap will halt wave and RFE, re-entering for SAVECTX.
	s_getreg_b32	ttmp2, hwreg(HW_REG_MODE)
	s_and_b32	ttmp2, ttmp2, SQ_WAVE_MODE_DEBUG_EN_MASK
	s_cbranch_scc1	L_FETCH_2ND_TRAP
end

	s_and_b32	ttmp2, s_save_trapsts, SQ_WAVE_TRAPSTS_SAVECTX_MASK
	s_cbranch_scc1	L_SAVE

L_FETCH_2ND_TRAP:
#if HAVE_XNACK
	save_and_clear_ib_sts(ttmp14, ttmp15)
#endif

	// Read second-level TBA/TMA from first-level TMA and jump if available.
	// ttmp[2:5] and ttmp12 can be used (others hold SPI-initialized debug data)
	// ttmp12 holds SQ_WAVE_STATUS
#if HAVE_SENDMSG_RTN
	s_sendmsg_rtn_b64       [ttmp14, ttmp15], sendmsg(MSG_RTN_GET_TMA)
	s_waitcnt       lgkmcnt(0)
#else
	s_getreg_b32	ttmp14, hwreg(HW_REG_SHADER_TMA_LO)
	s_getreg_b32	ttmp15, hwreg(HW_REG_SHADER_TMA_HI)
#endif
	s_lshl_b64	[ttmp14, ttmp15], [ttmp14, ttmp15], 0x8

	s_load_dword    ttmp2, [ttmp14, ttmp15], 0x10 glc:1			// debug trap enabled flag
	s_waitcnt       lgkmcnt(0)
	s_lshl_b32      ttmp2, ttmp2, TTMP11_DEBUG_TRAP_ENABLED_SHIFT
	s_andn2_b32     ttmp11, ttmp11, TTMP11_DEBUG_TRAP_ENABLED_MASK
	s_or_b32        ttmp11, ttmp11, ttmp2

	s_load_dwordx2	[ttmp2, ttmp3], [ttmp14, ttmp15], 0x0 glc:1		// second-level TBA
	s_waitcnt	lgkmcnt(0)
	s_load_dwordx2	[ttmp14, ttmp15], [ttmp14, ttmp15], 0x8 glc:1		// second-level TMA
	s_waitcnt	lgkmcnt(0)

	s_and_b64	[ttmp2, ttmp3], [ttmp2, ttmp3], [ttmp2, ttmp3]
	s_cbranch_scc0	L_NO_NEXT_TRAP						// second-level trap handler not been set
	s_setpc_b64	[ttmp2, ttmp3]						// jump to second-level trap handler

L_NO_NEXT_TRAP:
	// If not caused by trap then halt wave to prevent re-entry.
	s_and_b32	ttmp2, s_save_pc_hi, (S_SAVE_PC_HI_TRAP_ID_MASK|S_SAVE_PC_HI_HT_MASK)
	s_cbranch_scc1	L_TRAP_CASE
	s_or_b32	s_save_status, s_save_status, SQ_WAVE_STATUS_HALT_MASK

	// If the PC points to S_ENDPGM then context save will fail if STATUS.HALT is set.
	// Rewind the PC to prevent this from occurring.
	s_sub_u32	ttmp0, ttmp0, 0x8
	s_subb_u32	ttmp1, ttmp1, 0x0

	s_branch	L_EXIT_TRAP

L_TRAP_CASE:
	// Host trap will not cause trap re-entry.
	s_and_b32	ttmp2, s_save_pc_hi, S_SAVE_PC_HI_HT_MASK
	s_cbranch_scc1	L_EXIT_TRAP

	// Advance past trap instruction to prevent re-entry.
	s_add_u32	ttmp0, ttmp0, 0x4
	s_addc_u32	ttmp1, ttmp1, 0x0

L_EXIT_TRAP:
	s_and_b32	ttmp1, ttmp1, 0xFFFF

#if HAVE_XNACK
	restore_ib_sts(ttmp14, ttmp15)
#endif

	// Restore SQ_WAVE_STATUS.
	s_and_b64	exec, exec, exec					// Restore STATUS.EXECZ, not writable by s_setreg_b32
	s_and_b64	vcc, vcc, vcc						// Restore STATUS.VCCZ, not writable by s_setreg_b32
	s_setreg_b32	hwreg(HW_REG_STATUS), s_save_status

	s_rfe_b64	[ttmp0, ttmp1]

L_SAVE:
	s_and_b32	s_save_pc_hi, s_save_pc_hi, 0x0000ffff			//pc[47:32]
	s_mov_b32	s_save_tmp, 0
	s_setreg_b32	hwreg(HW_REG_TRAPSTS, SQ_WAVE_TRAPSTS_SAVECTX_SHIFT, 1), s_save_tmp	//clear saveCtx bit

#if HAVE_XNACK
	save_and_clear_ib_sts(s_save_tmp, s_save_trapsts)
#endif

	/* inform SPI the readiness and wait for SPI's go signal */
	s_mov_b32	s_save_exec_lo, exec_lo					//save EXEC and use EXEC for the go signal from SPI
	s_mov_b32	s_save_exec_hi, exec_hi
	s_mov_b64	exec, 0x0						//clear EXEC to get ready to receive

#if HAVE_SENDMSG_RTN
	s_sendmsg_rtn_b64       [exec_lo, exec_hi], sendmsg(MSG_RTN_SAVE_WAVE)
#else
	s_sendmsg	sendmsg(MSG_SAVEWAVE)					//send SPI a message and wait for SPI's write to EXEC
#endif

#if ASIC_FAMILY < CHIP_SIENNA_CICHLID
L_SLEEP:
	// sleep 1 (64clk) is not enough for 8 waves per SIMD, which will cause
	// SQ hang, since the 7,8th wave could not get arbit to exec inst, while
	// other waves are stuck into the sleep-loop and waiting for wrexec!=0
	s_sleep		0x2
	s_cbranch_execz	L_SLEEP
#else
	s_waitcnt	lgkmcnt(0)
#endif

	// Save first_wave flag so we can clear high bits of save address.
	s_and_b32	s_save_tmp, s_save_spi_init_hi, S_SAVE_SPI_INIT_FIRST_WAVE_MASK
	s_lshl_b32	s_save_tmp, s_save_tmp, (S_SAVE_PC_HI_FIRST_WAVE_SHIFT - S_SAVE_SPI_INIT_FIRST_WAVE_SHIFT)
	s_or_b32	s_save_pc_hi, s_save_pc_hi, s_save_tmp

#if NO_SQC_STORE
	// Trap temporaries must be saved via VGPR but all VGPRs are in use.
	// There is no ttmp space to hold the resource constant for VGPR save.
	// Save v0 by itself since it requires only two SGPRs.
	s_mov_b32	s_save_ttmps_lo, exec_lo
	s_and_b32	s_save_ttmps_hi, exec_hi, 0xFFFF
	s_mov_b32	exec_lo, 0xFFFFFFFF
	s_mov_b32	exec_hi, 0xFFFFFFFF
	global_store_dword_addtid	v0, [s_save_ttmps_lo, s_save_ttmps_hi] slc:1 glc:1
	v_mov_b32	v0, 0x0
	s_mov_b32	exec_lo, s_save_ttmps_lo
	s_mov_b32	exec_hi, s_save_ttmps_hi
#endif

	// Save trap temporaries 4-11, 13 initialized by SPI debug dispatch logic
	// ttmp SR memory offset : size(VGPR)+size(SVGPR)+size(SGPR)+0x40
	get_wave_size(s_save_ttmps_hi)
	get_vgpr_size_bytes(s_save_ttmps_lo, s_save_ttmps_hi)
	get_svgpr_size_bytes(s_save_ttmps_hi)
	s_add_u32	s_save_ttmps_lo, s_save_ttmps_lo, s_save_ttmps_hi
	s_and_b32	s_save_ttmps_hi, s_save_spi_init_hi, 0xFFFF
	s_add_u32	s_save_ttmps_lo, s_save_ttmps_lo, get_sgpr_size_bytes()
	s_add_u32	s_save_ttmps_lo, s_save_ttmps_lo, s_save_spi_init_lo
	s_addc_u32	s_save_ttmps_hi, s_save_ttmps_hi, 0x0

#if NO_SQC_STORE
	v_writelane_b32	v0, ttmp4, 0x4
	v_writelane_b32	v0, ttmp5, 0x5
	v_writelane_b32	v0, ttmp6, 0x6
	v_writelane_b32	v0, ttmp7, 0x7
	v_writelane_b32	v0, ttmp8, 0x8
	v_writelane_b32	v0, ttmp9, 0x9
	v_writelane_b32	v0, ttmp10, 0xA
	v_writelane_b32	v0, ttmp11, 0xB
	v_writelane_b32	v0, ttmp13, 0xD
	v_writelane_b32	v0, exec_lo, 0xE
	v_writelane_b32	v0, exec_hi, 0xF

	s_mov_b32	exec_lo, 0x3FFF
	s_mov_b32	exec_hi, 0x0
	global_store_dword_addtid	v0, [s_save_ttmps_lo, s_save_ttmps_hi] inst_offset:0x40 slc:1 glc:1
	v_readlane_b32	ttmp14, v0, 0xE
	v_readlane_b32	ttmp15, v0, 0xF
	s_mov_b32	exec_lo, ttmp14
	s_mov_b32	exec_hi, ttmp15
#else
	s_store_dwordx4	[ttmp4, ttmp5, ttmp6, ttmp7], [s_save_ttmps_lo, s_save_ttmps_hi], 0x50 glc:1
	s_store_dwordx4	[ttmp8, ttmp9, ttmp10, ttmp11], [s_save_ttmps_lo, s_save_ttmps_hi], 0x60 glc:1
	s_store_dword   ttmp13, [s_save_ttmps_lo, s_save_ttmps_hi], 0x74 glc:1
#endif

	/* setup Resource Contants */
	s_mov_b32	s_save_buf_rsrc0, s_save_spi_init_lo			//base_addr_lo
	s_and_b32	s_save_buf_rsrc1, s_save_spi_init_hi, 0x0000FFFF	//base_addr_hi
	s_or_b32	s_save_buf_rsrc1, s_save_buf_rsrc1, S_SAVE_BUF_RSRC_WORD1_STRIDE
	s_mov_b32	s_save_buf_rsrc2, 0					//NUM_RECORDS initial value = 0 (in bytes) although not neccessarily inited
	s_mov_b32	s_save_buf_rsrc3, S_SAVE_BUF_RSRC_WORD3_MISC

	s_mov_b32	s_save_m0, m0

	/* global mem offset */
	s_mov_b32	s_save_mem_offset, 0x0
	get_wave_size(s_wave_size)

#if HAVE_XNACK
	// Save and clear vector XNACK state late to free up SGPRs.
	s_getreg_b32	s_save_xnack_mask, hwreg(HW_REG_SHADER_XNACK_MASK)
	s_setreg_imm32_b32	hwreg(HW_REG_SHADER_XNACK_MASK), 0x0
#endif

	/* save first 4 VGPRs, needed for SGPR save */
	s_mov_b32	exec_lo, 0xFFFFFFFF					//need every thread from now on
	s_lshr_b32	m0, s_wave_size, S_WAVE_SIZE
	s_and_b32	m0, m0, 1
	s_cmp_eq_u32	m0, 1
	s_cbranch_scc1	L_ENABLE_SAVE_4VGPR_EXEC_HI
	s_mov_b32	exec_hi, 0x00000000
	s_branch	L_SAVE_4VGPR_WAVE32
L_ENABLE_SAVE_4VGPR_EXEC_HI:
	s_mov_b32	exec_hi, 0xFFFFFFFF
	s_branch	L_SAVE_4VGPR_WAVE64
L_SAVE_4VGPR_WAVE32:
	s_mov_b32	s_save_buf_rsrc2, 0x1000000				//NUM_RECORDS in bytes

	// VGPR Allocated in 4-GPR granularity

#if !NO_SQC_STORE
	buffer_store_dword	v0, v0, s_save_buf_rsrc0, s_save_mem_offset slc:1 glc:1
#endif
	buffer_store_dword	v1, v0, s_save_buf_rsrc0, s_save_mem_offset slc:1 glc:1 offset:128
	buffer_store_dword	v2, v0, s_save_buf_rsrc0, s_save_mem_offset slc:1 glc:1 offset:128*2
	buffer_store_dword	v3, v0, s_save_buf_rsrc0, s_save_mem_offset slc:1 glc:1 offset:128*3
	s_branch	L_SAVE_HWREG

L_SAVE_4VGPR_WAVE64:
	s_mov_b32	s_save_buf_rsrc2, 0x1000000				//NUM_RECORDS in bytes

	// VGPR Allocated in 4-GPR granularity

#if !NO_SQC_STORE
	buffer_store_dword	v0, v0, s_save_buf_rsrc0, s_save_mem_offset slc:1 glc:1
#endif
	buffer_store_dword	v1, v0, s_save_buf_rsrc0, s_save_mem_offset slc:1 glc:1 offset:256
	buffer_store_dword	v2, v0, s_save_buf_rsrc0, s_save_mem_offset slc:1 glc:1 offset:256*2
	buffer_store_dword	v3, v0, s_save_buf_rsrc0, s_save_mem_offset slc:1 glc:1 offset:256*3

	/* save HW registers */

L_SAVE_HWREG:
	// HWREG SR memory offset : size(VGPR)+size(SVGPR)+size(SGPR)
	get_vgpr_size_bytes(s_save_mem_offset, s_wave_size)
	get_svgpr_size_bytes(s_save_tmp)
	s_add_u32	s_save_mem_offset, s_save_mem_offset, s_save_tmp
	s_add_u32	s_save_mem_offset, s_save_mem_offset, get_sgpr_size_bytes()

	s_mov_b32	s_save_buf_rsrc2, 0x1000000				//NUM_RECORDS in bytes

#if NO_SQC_STORE
	v_mov_b32	v0, 0x0							//Offset[31:0] from buffer resource
	v_mov_b32	v1, 0x0							//Offset[63:32] from buffer resource
	v_mov_b32	v2, 0x0							//Set of SGPRs for TCP store
	s_mov_b32	m0, 0x0							//Next lane of v2 to write to
#endif

	write_hwreg_to_mem(s_save_m0, s_save_buf_rsrc0, s_save_mem_offset)
	write_hwreg_to_mem(s_save_pc_lo, s_save_buf_rsrc0, s_save_mem_offset)
	s_andn2_b32	s_save_tmp, s_save_pc_hi, S_SAVE_PC_HI_FIRST_WAVE_MASK
	write_hwreg_to_mem(s_save_tmp, s_save_buf_rsrc0, s_save_mem_offset)
	write_hwreg_to_mem(s_save_exec_lo, s_save_buf_rsrc0, s_save_mem_offset)
	write_hwreg_to_mem(s_save_exec_hi, s_save_buf_rsrc0, s_save_mem_offset)
	write_hwreg_to_mem(s_save_status, s_save_buf_rsrc0, s_save_mem_offset)

	s_getreg_b32	s_save_tmp, hwreg(HW_REG_TRAPSTS)
	write_hwreg_to_mem(s_save_tmp, s_save_buf_rsrc0, s_save_mem_offset)

	// Not used on Sienna_Cichlid but keep layout same for debugger.
	write_hwreg_to_mem(s_save_xnack_mask, s_save_buf_rsrc0, s_save_mem_offset)

	s_getreg_b32	s_save_m0, hwreg(HW_REG_MODE)
	write_hwreg_to_mem(s_save_m0, s_save_buf_rsrc0, s_save_mem_offset)

	s_getreg_b32	s_save_m0, hwreg(HW_REG_SHADER_FLAT_SCRATCH_LO)
	write_hwreg_to_mem(s_save_m0, s_save_buf_rsrc0, s_save_mem_offset)

	s_getreg_b32	s_save_m0, hwreg(HW_REG_SHADER_FLAT_SCRATCH_HI)
	write_hwreg_to_mem(s_save_m0, s_save_buf_rsrc0, s_save_mem_offset)

#if NO_SQC_STORE
	// Write HWREGs with 16 VGPR lanes. TTMPs occupy space after this.
	s_mov_b32       exec_lo, 0xFFFF
	s_mov_b32	exec_hi, 0x0
	buffer_store_dword	v2, v0, s_save_buf_rsrc0, s_save_mem_offset slc:1 glc:1

	// Write SGPRs with 32 VGPR lanes. This works in wave32 and wave64 mode.
	s_mov_b32       exec_lo, 0xFFFFFFFF
#endif

	/* save SGPRs */
	// Save SGPR before LDS save, then the s0 to s4 can be used during LDS save...

	// SGPR SR memory offset : size(VGPR)+size(SVGPR)
	get_vgpr_size_bytes(s_save_mem_offset, s_wave_size)
	get_svgpr_size_bytes(s_save_tmp)
	s_add_u32	s_save_mem_offset, s_save_mem_offset, s_save_tmp
	s_mov_b32	s_save_buf_rsrc2, 0x1000000				//NUM_RECORDS in bytes

#if NO_SQC_STORE
	s_mov_b32	ttmp13, 0x0						//next VGPR lane to copy SGPR into
#else
	// backup s_save_buf_rsrc0,1 to s_save_pc_lo/hi, since write_16sgpr_to_mem function will change the rsrc0
	s_mov_b32	s_save_xnack_mask, s_save_buf_rsrc0
	s_add_u32	s_save_buf_rsrc0, s_save_buf_rsrc0, s_save_mem_offset
	s_addc_u32	s_save_buf_rsrc1, s_save_buf_rsrc1, 0
#endif

	s_mov_b32	m0, 0x0							//SGPR initial index value =0
	s_nop		0x0							//Manually inserted wait states
L_SAVE_SGPR_LOOP:
	// SGPR is allocated in 16 SGPR granularity
	s_movrels_b64	s0, s0							//s0 = s[0+m0], s1 = s[1+m0]
	s_movrels_b64	s2, s2							//s2 = s[2+m0], s3 = s[3+m0]
	s_movrels_b64	s4, s4							//s4 = s[4+m0], s5 = s[5+m0]
	s_movrels_b64	s6, s6							//s6 = s[6+m0], s7 = s[7+m0]
	s_movrels_b64	s8, s8							//s8 = s[8+m0], s9 = s[9+m0]
	s_movrels_b64	s10, s10						//s10 = s[10+m0], s11 = s[11+m0]
	s_movrels_b64	s12, s12						//s12 = s[12+m0], s13 = s[13+m0]
	s_movrels_b64	s14, s14						//s14 = s[14+m0], s15 = s[15+m0]

	write_16sgpr_to_mem(s0, s_save_buf_rsrc0, s_save_mem_offset)

#if NO_SQC_STORE
	s_cmp_eq_u32	ttmp13, 0x20						//have 32 VGPR lanes filled?
	s_cbranch_scc0	L_SAVE_SGPR_SKIP_TCP_STORE

	buffer_store_dword	v2, v0, s_save_buf_rsrc0, s_save_mem_offset slc:1 glc:1
	s_add_u32	s_save_mem_offset, s_save_mem_offset, 0x80
	s_mov_b32	ttmp13, 0x0
	v_mov_b32	v2, 0x0
L_SAVE_SGPR_SKIP_TCP_STORE:
#endif

	s_add_u32	m0, m0, 16						//next sgpr index
	s_cmp_lt_u32	m0, 96							//scc = (m0 < first 96 SGPR) ? 1 : 0
	s_cbranch_scc1	L_SAVE_SGPR_LOOP					//first 96 SGPR save is complete?

	//save the rest 12 SGPR
	s_movrels_b64	s0, s0							//s0 = s[0+m0], s1 = s[1+m0]
	s_movrels_b64	s2, s2							//s2 = s[2+m0], s3 = s[3+m0]
	s_movrels_b64	s4, s4							//s4 = s[4+m0], s5 = s[5+m0]
	s_movrels_b64	s6, s6							//s6 = s[6+m0], s7 = s[7+m0]
	s_movrels_b64	s8, s8							//s8 = s[8+m0], s9 = s[9+m0]
	s_movrels_b64	s10, s10						//s10 = s[10+m0], s11 = s[11+m0]
	write_12sgpr_to_mem(s0, s_save_buf_rsrc0, s_save_mem_offset)

#if NO_SQC_STORE
	buffer_store_dword	v2, v0, s_save_buf_rsrc0, s_save_mem_offset slc:1 glc:1
#else
	// restore s_save_buf_rsrc0,1
	s_mov_b32	s_save_buf_rsrc0, s_save_xnack_mask
#endif

	/* save LDS */

L_SAVE_LDS:
	// Change EXEC to all threads...
	s_mov_b32	exec_lo, 0xFFFFFFFF					//need every thread from now on
	s_lshr_b32	m0, s_wave_size, S_WAVE_SIZE
	s_and_b32	m0, m0, 1
	s_cmp_eq_u32	m0, 1
	s_cbranch_scc1	L_ENABLE_SAVE_LDS_EXEC_HI
	s_mov_b32	exec_hi, 0x00000000
	s_branch	L_SAVE_LDS_NORMAL
L_ENABLE_SAVE_LDS_EXEC_HI:
	s_mov_b32	exec_hi, 0xFFFFFFFF
L_SAVE_LDS_NORMAL:
	s_getreg_b32	s_save_alloc_size, hwreg(HW_REG_LDS_ALLOC,SQ_WAVE_LDS_ALLOC_LDS_SIZE_SHIFT,SQ_WAVE_LDS_ALLOC_LDS_SIZE_SIZE)
	s_and_b32	s_save_alloc_size, s_save_alloc_size, 0xFFFFFFFF	//lds_size is zero?
	s_cbranch_scc0	L_SAVE_LDS_DONE						//no lds used? jump to L_SAVE_DONE

	s_barrier								//LDS is used? wait for other waves in the same TG
	s_and_b32	s_save_tmp, s_save_pc_hi, S_SAVE_PC_HI_FIRST_WAVE_MASK
	s_cbranch_scc0	L_SAVE_LDS_DONE

	// first wave do LDS save;

	s_lshl_b32	s_save_alloc_size, s_save_alloc_size, 6			//LDS size in dwords = lds_size * 64dw
	s_lshl_b32	s_save_alloc_size, s_save_alloc_size, 2			//LDS size in bytes
	s_mov_b32	s_save_buf_rsrc2, s_save_alloc_size			//NUM_RECORDS in bytes

	// LDS at offset: size(VGPR)+size(SVGPR)+SIZE(SGPR)+SIZE(HWREG)
	//
	get_vgpr_size_bytes(s_save_mem_offset, s_wave_size)
	get_svgpr_size_bytes(s_save_tmp)
	s_add_u32	s_save_mem_offset, s_save_mem_offset, s_save_tmp
	s_add_u32	s_save_mem_offset, s_save_mem_offset, get_sgpr_size_bytes()
	s_add_u32	s_save_mem_offset, s_save_mem_offset, get_hwreg_size_bytes()

	s_mov_b32	s_save_buf_rsrc2, 0x1000000				//NUM_RECORDS in bytes

	//load 0~63*4(byte address) to vgpr v0
	v_mbcnt_lo_u32_b32	v0, -1, 0
	v_mbcnt_hi_u32_b32	v0, -1, v0
	v_mul_u32_u24	v0, 4, v0

	s_lshr_b32	m0, s_wave_size, S_WAVE_SIZE
	s_and_b32	m0, m0, 1
	s_cmp_eq_u32	m0, 1
	s_mov_b32	m0, 0x0
	s_cbranch_scc1	L_SAVE_LDS_W64

L_SAVE_LDS_W32:
	s_mov_b32	s3, 128
	s_nop		0
	s_nop		0
	s_nop		0
L_SAVE_LDS_LOOP_W32:
	ds_read_b32	v1, v0
	s_waitcnt	0
	buffer_store_dword	v1, v0, s_save_buf_rsrc0, s_save_mem_offset slc:1 glc:1

	s_add_u32	m0, m0, s3						//every buffer_store_lds does 256 bytes
	s_add_u32	s_save_mem_offset, s_save_mem_offset, s3
	v_add_nc_u32	v0, v0, 128						//mem offset increased by 128 bytes
	s_cmp_lt_u32	m0, s_save_alloc_size					//scc=(m0 < s_save_alloc_size) ? 1 : 0
	s_cbranch_scc1	L_SAVE_LDS_LOOP_W32					//LDS save is complete?

	s_branch	L_SAVE_LDS_DONE

L_SAVE_LDS_W64:
	s_mov_b32	s3, 256
	s_nop		0
	s_nop		0
	s_nop		0
L_SAVE_LDS_LOOP_W64:
	ds_read_b32	v1, v0
	s_waitcnt	0
	buffer_store_dword	v1, v0, s_save_buf_rsrc0, s_save_mem_offset slc:1 glc:1

	s_add_u32	m0, m0, s3						//every buffer_store_lds does 256 bytes
	s_add_u32	s_save_mem_offset, s_save_mem_offset, s3
	v_add_nc_u32	v0, v0, 256						//mem offset increased by 256 bytes
	s_cmp_lt_u32	m0, s_save_alloc_size					//scc=(m0 < s_save_alloc_size) ? 1 : 0
	s_cbranch_scc1	L_SAVE_LDS_LOOP_W64					//LDS save is complete?

L_SAVE_LDS_DONE:
	/* save VGPRs  - set the Rest VGPRs */
L_SAVE_VGPR:
	// VGPR SR memory offset: 0
	s_mov_b32	exec_lo, 0xFFFFFFFF					//need every thread from now on
	s_lshr_b32	m0, s_wave_size, S_WAVE_SIZE
	s_and_b32	m0, m0, 1
	s_cmp_eq_u32	m0, 1
	s_cbranch_scc1	L_ENABLE_SAVE_VGPR_EXEC_HI
	s_mov_b32	s_save_mem_offset, (0+128*4)				// for the rest VGPRs
	s_mov_b32	exec_hi, 0x00000000
	s_branch	L_SAVE_VGPR_NORMAL
L_ENABLE_SAVE_VGPR_EXEC_HI:
	s_mov_b32	s_save_mem_offset, (0+256*4)				// for the rest VGPRs
	s_mov_b32	exec_hi, 0xFFFFFFFF
L_SAVE_VGPR_NORMAL:
	s_getreg_b32	s_save_alloc_size, hwreg(HW_REG_GPR_ALLOC,SQ_WAVE_GPR_ALLOC_VGPR_SIZE_SHIFT,SQ_WAVE_GPR_ALLOC_VGPR_SIZE_SIZE)
	s_add_u32	s_save_alloc_size, s_save_alloc_size, 1
	s_lshl_b32	s_save_alloc_size, s_save_alloc_size, 2			//Number of VGPRs = (vgpr_size + 1) * 4    (non-zero value)
	//determine it is wave32 or wave64
	s_lshr_b32	m0, s_wave_size, S_WAVE_SIZE
	s_and_b32	m0, m0, 1
	s_cmp_eq_u32	m0, 1
	s_cbranch_scc1	L_SAVE_VGPR_WAVE64

	s_mov_b32	s_save_buf_rsrc2, 0x1000000				//NUM_RECORDS in bytes

	// VGPR Allocated in 4-GPR granularity

	// VGPR store using dw burst
	s_mov_b32	m0, 0x4							//VGPR initial index value =4
	s_cmp_lt_u32	m0, s_save_alloc_size
	s_cbranch_scc0	L_SAVE_VGPR_END

L_SAVE_VGPR_W32_LOOP:
	v_movrels_b32	v0, v0							//v0 = v[0+m0]
	v_movrels_b32	v1, v1							//v1 = v[1+m0]
	v_movrels_b32	v2, v2							//v2 = v[2+m0]
	v_movrels_b32	v3, v3							//v3 = v[3+m0]

	buffer_store_dword	v0, v0, s_save_buf_rsrc0, s_save_mem_offset slc:1 glc:1
	buffer_store_dword	v1, v0, s_save_buf_rsrc0, s_save_mem_offset slc:1 glc:1 offset:128
	buffer_store_dword	v2, v0, s_save_buf_rsrc0, s_save_mem_offset slc:1 glc:1 offset:128*2
	buffer_store_dword	v3, v0, s_save_buf_rsrc0, s_save_mem_offset slc:1 glc:1 offset:128*3

	s_add_u32	m0, m0, 4						//next vgpr index
	s_add_u32	s_save_mem_offset, s_save_mem_offset, 128*4		//every buffer_store_dword does 128 bytes
	s_cmp_lt_u32	m0, s_save_alloc_size					//scc = (m0 < s_save_alloc_size) ? 1 : 0
	s_cbranch_scc1	L_SAVE_VGPR_W32_LOOP					//VGPR save is complete?

	s_branch	L_SAVE_VGPR_END

L_SAVE_VGPR_WAVE64:
	s_mov_b32	s_save_buf_rsrc2, 0x1000000				//NUM_RECORDS in bytes

	// VGPR store using dw burst
	s_mov_b32	m0, 0x4							//VGPR initial index value =4
	s_cmp_lt_u32	m0, s_save_alloc_size
	s_cbranch_scc0	L_SAVE_SHARED_VGPR

L_SAVE_VGPR_W64_LOOP:
	v_movrels_b32	v0, v0							//v0 = v[0+m0]
	v_movrels_b32	v1, v1							//v1 = v[1+m0]
	v_movrels_b32	v2, v2							//v2 = v[2+m0]
	v_movrels_b32	v3, v3							//v3 = v[3+m0]

	buffer_store_dword	v0, v0, s_save_buf_rsrc0, s_save_mem_offset slc:1 glc:1
	buffer_store_dword	v1, v0, s_save_buf_rsrc0, s_save_mem_offset slc:1 glc:1 offset:256
	buffer_store_dword	v2, v0, s_save_buf_rsrc0, s_save_mem_offset slc:1 glc:1 offset:256*2
	buffer_store_dword	v3, v0, s_save_buf_rsrc0, s_save_mem_offset slc:1 glc:1 offset:256*3

	s_add_u32	m0, m0, 4						//next vgpr index
	s_add_u32	s_save_mem_offset, s_save_mem_offset, 256*4		//every buffer_store_dword does 256 bytes
	s_cmp_lt_u32	m0, s_save_alloc_size					//scc = (m0 < s_save_alloc_size) ? 1 : 0
	s_cbranch_scc1	L_SAVE_VGPR_W64_LOOP					//VGPR save is complete?

L_SAVE_SHARED_VGPR:
	//Below part will be the save shared vgpr part (new for gfx10)
	s_getreg_b32	s_save_alloc_size, hwreg(HW_REG_LDS_ALLOC,SQ_WAVE_LDS_ALLOC_VGPR_SHARED_SIZE_SHIFT,SQ_WAVE_LDS_ALLOC_VGPR_SHARED_SIZE_SIZE)
	s_and_b32	s_save_alloc_size, s_save_alloc_size, 0xFFFFFFFF	//shared_vgpr_size is zero?
	s_cbranch_scc0	L_SAVE_VGPR_END						//no shared_vgpr used? jump to L_SAVE_LDS
	s_lshl_b32	s_save_alloc_size, s_save_alloc_size, 3			//Number of SHARED_VGPRs = shared_vgpr_size * 8    (non-zero value)
	//m0 now has the value of normal vgpr count, just add the m0 with shared_vgpr count to get the total count.
	//save shared_vgpr will start from the index of m0
	s_add_u32	s_save_alloc_size, s_save_alloc_size, m0
	s_mov_b32	exec_lo, 0xFFFFFFFF
	s_mov_b32	exec_hi, 0x00000000
L_SAVE_SHARED_VGPR_WAVE64_LOOP:
	v_movrels_b32	v0, v0							//v0 = v[0+m0]
	buffer_store_dword	v0, v0, s_save_buf_rsrc0, s_save_mem_offset slc:1 glc:1
	s_add_u32	m0, m0, 1						//next vgpr index
	s_add_u32	s_save_mem_offset, s_save_mem_offset, 128
	s_cmp_lt_u32	m0, s_save_alloc_size					//scc = (m0 < s_save_alloc_size) ? 1 : 0
	s_cbranch_scc1	L_SAVE_SHARED_VGPR_WAVE64_LOOP				//SHARED_VGPR save is complete?

L_SAVE_VGPR_END:
	s_branch	L_END_PGM

L_RESTORE:
	/* Setup Resource Contants */
	s_mov_b32	s_restore_buf_rsrc0, s_restore_spi_init_lo		//base_addr_lo
	s_and_b32	s_restore_buf_rsrc1, s_restore_spi_init_hi, 0x0000FFFF	//base_addr_hi
	s_or_b32	s_restore_buf_rsrc1, s_restore_buf_rsrc1, S_RESTORE_BUF_RSRC_WORD1_STRIDE
	s_mov_b32	s_restore_buf_rsrc2, 0					//NUM_RECORDS initial value = 0 (in bytes)
	s_mov_b32	s_restore_buf_rsrc3, S_RESTORE_BUF_RSRC_WORD3_MISC

	//determine it is wave32 or wave64
	get_wave_size(s_restore_size)

	s_and_b32	s_restore_tmp, s_restore_spi_init_hi, S_RESTORE_SPI_INIT_FIRST_WAVE_MASK
	s_cbranch_scc0	L_RESTORE_VGPR

	/* restore LDS */
L_RESTORE_LDS:
	s_mov_b32	exec_lo, 0xFFFFFFFF					//need every thread from now on
	s_lshr_b32	m0, s_restore_size, S_WAVE_SIZE
	s_and_b32	m0, m0, 1
	s_cmp_eq_u32	m0, 1
	s_cbranch_scc1	L_ENABLE_RESTORE_LDS_EXEC_HI
	s_mov_b32	exec_hi, 0x00000000
	s_branch	L_RESTORE_LDS_NORMAL
L_ENABLE_RESTORE_LDS_EXEC_HI:
	s_mov_b32	exec_hi, 0xFFFFFFFF
L_RESTORE_LDS_NORMAL:
	s_getreg_b32	s_restore_alloc_size, hwreg(HW_REG_LDS_ALLOC,SQ_WAVE_LDS_ALLOC_LDS_SIZE_SHIFT,SQ_WAVE_LDS_ALLOC_LDS_SIZE_SIZE)
	s_and_b32	s_restore_alloc_size, s_restore_alloc_size, 0xFFFFFFFF	//lds_size is zero?
	s_cbranch_scc0	L_RESTORE_VGPR						//no lds used? jump to L_RESTORE_VGPR
	s_lshl_b32	s_restore_alloc_size, s_restore_alloc_size, 6		//LDS size in dwords = lds_size * 64dw
	s_lshl_b32	s_restore_alloc_size, s_restore_alloc_size, 2		//LDS size in bytes
	s_mov_b32	s_restore_buf_rsrc2, s_restore_alloc_size		//NUM_RECORDS in bytes

	// LDS at offset: size(VGPR)+size(SVGPR)+SIZE(SGPR)+SIZE(HWREG)
	//
	get_vgpr_size_bytes(s_restore_mem_offset, s_restore_size)
	get_svgpr_size_bytes(s_restore_tmp)
	s_add_u32	s_restore_mem_offset, s_restore_mem_offset, s_restore_tmp
	s_add_u32	s_restore_mem_offset, s_restore_mem_offset, get_sgpr_size_bytes()
	s_add_u32	s_restore_mem_offset, s_restore_mem_offset, get_hwreg_size_bytes()

	s_mov_b32	s_restore_buf_rsrc2, 0x1000000				//NUM_RECORDS in bytes

	s_lshr_b32	m0, s_restore_size, S_WAVE_SIZE
	s_and_b32	m0, m0, 1
	s_cmp_eq_u32	m0, 1
	s_mov_b32	m0, 0x0
	s_cbranch_scc1	L_RESTORE_LDS_LOOP_W64

L_RESTORE_LDS_LOOP_W32:
#if HAVE_BUFFER_LDS_LOAD
	buffer_load_dword	v0, v0, s_restore_buf_rsrc0, s_restore_mem_offset lds:1	// first 64DW
#else
	buffer_load_dword       v0, v0, s_restore_buf_rsrc0, s_restore_mem_offset
	s_waitcnt	vmcnt(0)
	ds_store_addtid_b32     v0
#endif
	s_add_u32	m0, m0, 128						// 128 DW
	s_add_u32	s_restore_mem_offset, s_restore_mem_offset, 128		//mem offset increased by 128DW
	s_cmp_lt_u32	m0, s_restore_alloc_size				//scc=(m0 < s_restore_alloc_size) ? 1 : 0
	s_cbranch_scc1	L_RESTORE_LDS_LOOP_W32					//LDS restore is complete?
	s_branch	L_RESTORE_VGPR

L_RESTORE_LDS_LOOP_W64:
#if HAVE_BUFFER_LDS_LOAD
	buffer_load_dword	v0, v0, s_restore_buf_rsrc0, s_restore_mem_offset lds:1	// first 64DW
#else
	buffer_load_dword       v0, v0, s_restore_buf_rsrc0, s_restore_mem_offset
	s_waitcnt	vmcnt(0)
	ds_store_addtid_b32     v0
#endif
	s_add_u32	m0, m0, 256						// 256 DW
	s_add_u32	s_restore_mem_offset, s_restore_mem_offset, 256		//mem offset increased by 256DW
	s_cmp_lt_u32	m0, s_restore_alloc_size				//scc=(m0 < s_restore_alloc_size) ? 1 : 0
	s_cbranch_scc1	L_RESTORE_LDS_LOOP_W64					//LDS restore is complete?

	/* restore VGPRs */
L_RESTORE_VGPR:
	// VGPR SR memory offset : 0
	s_mov_b32	s_restore_mem_offset, 0x0
 	s_mov_b32	exec_lo, 0xFFFFFFFF					//need every thread from now on
	s_lshr_b32	m0, s_restore_size, S_WAVE_SIZE
	s_and_b32	m0, m0, 1
	s_cmp_eq_u32	m0, 1
	s_cbranch_scc1	L_ENABLE_RESTORE_VGPR_EXEC_HI
	s_mov_b32	exec_hi, 0x00000000
	s_branch	L_RESTORE_VGPR_NORMAL
L_ENABLE_RESTORE_VGPR_EXEC_HI:
	s_mov_b32	exec_hi, 0xFFFFFFFF
L_RESTORE_VGPR_NORMAL:
	s_getreg_b32	s_restore_alloc_size, hwreg(HW_REG_GPR_ALLOC,SQ_WAVE_GPR_ALLOC_VGPR_SIZE_SHIFT,SQ_WAVE_GPR_ALLOC_VGPR_SIZE_SIZE)
	s_add_u32	s_restore_alloc_size, s_restore_alloc_size, 1
	s_lshl_b32	s_restore_alloc_size, s_restore_alloc_size, 2		//Number of VGPRs = (vgpr_size + 1) * 4    (non-zero value)
	//determine it is wave32 or wave64
	s_lshr_b32	m0, s_restore_size, S_WAVE_SIZE
	s_and_b32	m0, m0, 1
	s_cmp_eq_u32	m0, 1
	s_cbranch_scc1	L_RESTORE_VGPR_WAVE64

	s_mov_b32	s_restore_buf_rsrc2, 0x1000000				//NUM_RECORDS in bytes

	// VGPR load using dw burst
	s_mov_b32	s_restore_mem_offset_save, s_restore_mem_offset		// restore start with v1, v0 will be the last
	s_add_u32	s_restore_mem_offset, s_restore_mem_offset, 128*4
	s_mov_b32	m0, 4							//VGPR initial index value = 4
	s_cmp_lt_u32	m0, s_restore_alloc_size
	s_cbranch_scc0	L_RESTORE_SGPR

L_RESTORE_VGPR_WAVE32_LOOP:
	buffer_load_dword	v0, v0, s_restore_buf_rsrc0, s_restore_mem_offset slc:1 glc:1
	buffer_load_dword	v1, v0, s_restore_buf_rsrc0, s_restore_mem_offset slc:1 glc:1 offset:128
	buffer_load_dword	v2, v0, s_restore_buf_rsrc0, s_restore_mem_offset slc:1 glc:1 offset:128*2
	buffer_load_dword	v3, v0, s_restore_buf_rsrc0, s_restore_mem_offset slc:1 glc:1 offset:128*3
	s_waitcnt	vmcnt(0)
	v_movreld_b32	v0, v0							//v[0+m0] = v0
	v_movreld_b32	v1, v1
	v_movreld_b32	v2, v2
	v_movreld_b32	v3, v3
	s_add_u32	m0, m0, 4						//next vgpr index
	s_add_u32	s_restore_mem_offset, s_restore_mem_offset, 128*4	//every buffer_load_dword does 128 bytes
	s_cmp_lt_u32	m0, s_restore_alloc_size				//scc = (m0 < s_restore_alloc_size) ? 1 : 0
	s_cbranch_scc1	L_RESTORE_VGPR_WAVE32_LOOP				//VGPR restore (except v0) is complete?

	/* VGPR restore on v0 */
	buffer_load_dword	v0, v0, s_restore_buf_rsrc0, s_restore_mem_offset_save slc:1 glc:1
	buffer_load_dword	v1, v0, s_restore_buf_rsrc0, s_restore_mem_offset_save slc:1 glc:1 offset:128
	buffer_load_dword	v2, v0, s_restore_buf_rsrc0, s_restore_mem_offset_save slc:1 glc:1 offset:128*2
	buffer_load_dword	v3, v0, s_restore_buf_rsrc0, s_restore_mem_offset_save slc:1 glc:1 offset:128*3
	s_waitcnt	vmcnt(0)

	s_branch	L_RESTORE_SGPR

L_RESTORE_VGPR_WAVE64:
	s_mov_b32	s_restore_buf_rsrc2, 0x1000000				//NUM_RECORDS in bytes

	// VGPR load using dw burst
	s_mov_b32	s_restore_mem_offset_save, s_restore_mem_offset		// restore start with v4, v0 will be the last
	s_add_u32	s_restore_mem_offset, s_restore_mem_offset, 256*4
	s_mov_b32	m0, 4							//VGPR initial index value = 4
	s_cmp_lt_u32	m0, s_restore_alloc_size
	s_cbranch_scc0	L_RESTORE_SHARED_VGPR

L_RESTORE_VGPR_WAVE64_LOOP:
	buffer_load_dword	v0, v0, s_restore_buf_rsrc0, s_restore_mem_offset slc:1 glc:1
	buffer_load_dword	v1, v0, s_restore_buf_rsrc0, s_restore_mem_offset slc:1 glc:1 offset:256
	buffer_load_dword	v2, v0, s_restore_buf_rsrc0, s_restore_mem_offset slc:1 glc:1 offset:256*2
	buffer_load_dword	v3, v0, s_restore_buf_rsrc0, s_restore_mem_offset slc:1 glc:1 offset:256*3
	s_waitcnt	vmcnt(0)
	v_movreld_b32	v0, v0							//v[0+m0] = v0
	v_movreld_b32	v1, v1
	v_movreld_b32	v2, v2
	v_movreld_b32	v3, v3
	s_add_u32	m0, m0, 4						//next vgpr index
	s_add_u32	s_restore_mem_offset, s_restore_mem_offset, 256*4	//every buffer_load_dword does 256 bytes
	s_cmp_lt_u32	m0, s_restore_alloc_size				//scc = (m0 < s_restore_alloc_size) ? 1 : 0
	s_cbranch_scc1	L_RESTORE_VGPR_WAVE64_LOOP				//VGPR restore (except v0) is complete?

L_RESTORE_SHARED_VGPR:
	//Below part will be the restore shared vgpr part (new for gfx10)
	s_getreg_b32	s_restore_alloc_size, hwreg(HW_REG_LDS_ALLOC,SQ_WAVE_LDS_ALLOC_VGPR_SHARED_SIZE_SHIFT,SQ_WAVE_LDS_ALLOC_VGPR_SHARED_SIZE_SIZE)	//shared_vgpr_size
	s_and_b32	s_restore_alloc_size, s_restore_alloc_size, 0xFFFFFFFF	//shared_vgpr_size is zero?
	s_cbranch_scc0	L_RESTORE_V0						//no shared_vgpr used?
	s_lshl_b32	s_restore_alloc_size, s_restore_alloc_size, 3		//Number of SHARED_VGPRs = shared_vgpr_size * 8    (non-zero value)
	//m0 now has the value of normal vgpr count, just add the m0 with shared_vgpr count to get the total count.
	//restore shared_vgpr will start from the index of m0
	s_add_u32	s_restore_alloc_size, s_restore_alloc_size, m0
	s_mov_b32	exec_lo, 0xFFFFFFFF
	s_mov_b32	exec_hi, 0x00000000
L_RESTORE_SHARED_VGPR_WAVE64_LOOP:
	buffer_load_dword	v0, v0, s_restore_buf_rsrc0, s_restore_mem_offset slc:1 glc:1
	s_waitcnt	vmcnt(0)
	v_movreld_b32	v0, v0							//v[0+m0] = v0
	s_add_u32	m0, m0, 1						//next vgpr index
	s_add_u32	s_restore_mem_offset, s_restore_mem_offset, 128
	s_cmp_lt_u32	m0, s_restore_alloc_size				//scc = (m0 < s_restore_alloc_size) ? 1 : 0
	s_cbranch_scc1	L_RESTORE_SHARED_VGPR_WAVE64_LOOP			//VGPR restore (except v0) is complete?

	s_mov_b32	exec_hi, 0xFFFFFFFF					//restore back exec_hi before restoring V0!!

	/* VGPR restore on v0 */
L_RESTORE_V0:
	buffer_load_dword	v0, v0, s_restore_buf_rsrc0, s_restore_mem_offset_save slc:1 glc:1
	buffer_load_dword	v1, v0, s_restore_buf_rsrc0, s_restore_mem_offset_save slc:1 glc:1 offset:256
	buffer_load_dword	v2, v0, s_restore_buf_rsrc0, s_restore_mem_offset_save slc:1 glc:1 offset:256*2
	buffer_load_dword	v3, v0, s_restore_buf_rsrc0, s_restore_mem_offset_save slc:1 glc:1 offset:256*3
	s_waitcnt	vmcnt(0)

	/* restore SGPRs */
	//will be 2+8+16*6
	// SGPR SR memory offset : size(VGPR)+size(SVGPR)
L_RESTORE_SGPR:
	get_vgpr_size_bytes(s_restore_mem_offset, s_restore_size)
	get_svgpr_size_bytes(s_restore_tmp)
	s_add_u32	s_restore_mem_offset, s_restore_mem_offset, s_restore_tmp
	s_add_u32	s_restore_mem_offset, s_restore_mem_offset, get_sgpr_size_bytes()
	s_sub_u32	s_restore_mem_offset, s_restore_mem_offset, 20*4	//s108~s127 is not saved

	s_mov_b32	s_restore_buf_rsrc2, 0x1000000				//NUM_RECORDS in bytes

	s_mov_b32	m0, s_sgpr_save_num

	read_4sgpr_from_mem(s0, s_restore_buf_rsrc0, s_restore_mem_offset)
	s_waitcnt	lgkmcnt(0)

	s_sub_u32	m0, m0, 4						// Restore from S[0] to S[104]
	s_nop		0							// hazard SALU M0=> S_MOVREL

	s_movreld_b64	s0, s0							//s[0+m0] = s0
	s_movreld_b64	s2, s2

	read_8sgpr_from_mem(s0, s_restore_buf_rsrc0, s_restore_mem_offset)
	s_waitcnt	lgkmcnt(0)

	s_sub_u32	m0, m0, 8						// Restore from S[0] to S[96]
	s_nop		0							// hazard SALU M0=> S_MOVREL

	s_movreld_b64	s0, s0							//s[0+m0] = s0
	s_movreld_b64	s2, s2
	s_movreld_b64	s4, s4
	s_movreld_b64	s6, s6

 L_RESTORE_SGPR_LOOP:
	read_16sgpr_from_mem(s0, s_restore_buf_rsrc0, s_restore_mem_offset)
	s_waitcnt	lgkmcnt(0)

	s_sub_u32	m0, m0, 16						// Restore from S[n] to S[0]
	s_nop		0							// hazard SALU M0=> S_MOVREL

	s_movreld_b64	s0, s0							//s[0+m0] = s0
	s_movreld_b64	s2, s2
	s_movreld_b64	s4, s4
	s_movreld_b64	s6, s6
	s_movreld_b64	s8, s8
	s_movreld_b64	s10, s10
	s_movreld_b64	s12, s12
	s_movreld_b64	s14, s14

	s_cmp_eq_u32	m0, 0							//scc = (m0 < s_sgpr_save_num) ? 1 : 0
	s_cbranch_scc0	L_RESTORE_SGPR_LOOP

	// s_barrier with MODE.DEBUG_EN=1, STATUS.PRIV=1 incorrectly asserts debug exception.
	// Clear DEBUG_EN before and restore MODE after the barrier.
	s_setreg_imm32_b32	hwreg(HW_REG_MODE), 0
	s_barrier								//barrier to ensure the readiness of LDS before access attemps from any other wave in the same TG

	/* restore HW registers */
L_RESTORE_HWREG:
	// HWREG SR memory offset : size(VGPR)+size(SVGPR)+size(SGPR)
	get_vgpr_size_bytes(s_restore_mem_offset, s_restore_size)
	get_svgpr_size_bytes(s_restore_tmp)
	s_add_u32	s_restore_mem_offset, s_restore_mem_offset, s_restore_tmp
	s_add_u32	s_restore_mem_offset, s_restore_mem_offset, get_sgpr_size_bytes()

	s_mov_b32	s_restore_buf_rsrc2, 0x1000000				//NUM_RECORDS in bytes

	read_hwreg_from_mem(s_restore_m0, s_restore_buf_rsrc0, s_restore_mem_offset)
	read_hwreg_from_mem(s_restore_pc_lo, s_restore_buf_rsrc0, s_restore_mem_offset)
	read_hwreg_from_mem(s_restore_pc_hi, s_restore_buf_rsrc0, s_restore_mem_offset)
	read_hwreg_from_mem(s_restore_exec_lo, s_restore_buf_rsrc0, s_restore_mem_offset)
	read_hwreg_from_mem(s_restore_exec_hi, s_restore_buf_rsrc0, s_restore_mem_offset)
	read_hwreg_from_mem(s_restore_status, s_restore_buf_rsrc0, s_restore_mem_offset)
	read_hwreg_from_mem(s_restore_trapsts, s_restore_buf_rsrc0, s_restore_mem_offset)
	read_hwreg_from_mem(s_restore_xnack_mask, s_restore_buf_rsrc0, s_restore_mem_offset)
	read_hwreg_from_mem(s_restore_mode, s_restore_buf_rsrc0, s_restore_mem_offset)
	read_hwreg_from_mem(s_restore_flat_scratch, s_restore_buf_rsrc0, s_restore_mem_offset)
	s_waitcnt	lgkmcnt(0)

	s_setreg_b32	hwreg(HW_REG_SHADER_FLAT_SCRATCH_LO), s_restore_flat_scratch

	read_hwreg_from_mem(s_restore_flat_scratch, s_restore_buf_rsrc0, s_restore_mem_offset)
	s_waitcnt	lgkmcnt(0)						//from now on, it is safe to restore STATUS and IB_STS

	s_setreg_b32	hwreg(HW_REG_SHADER_FLAT_SCRATCH_HI), s_restore_flat_scratch

	s_mov_b32	m0, s_restore_m0
	s_mov_b32	exec_lo, s_restore_exec_lo
	s_mov_b32	exec_hi, s_restore_exec_hi

	s_and_b32	s_restore_m0, SQ_WAVE_TRAPSTS_PRE_SAVECTX_MASK, s_restore_trapsts
	s_setreg_b32	hwreg(HW_REG_TRAPSTS, SQ_WAVE_TRAPSTS_PRE_SAVECTX_SHIFT, SQ_WAVE_TRAPSTS_PRE_SAVECTX_SIZE), s_restore_m0

#if HAVE_XNACK
	s_setreg_b32	hwreg(HW_REG_SHADER_XNACK_MASK), s_restore_xnack_mask
#endif

	s_and_b32	s_restore_m0, SQ_WAVE_TRAPSTS_POST_SAVECTX_MASK, s_restore_trapsts
	s_lshr_b32	s_restore_m0, s_restore_m0, SQ_WAVE_TRAPSTS_POST_SAVECTX_SHIFT
	s_setreg_b32	hwreg(HW_REG_TRAPSTS, SQ_WAVE_TRAPSTS_POST_SAVECTX_SHIFT, SQ_WAVE_TRAPSTS_POST_SAVECTX_SIZE), s_restore_m0
	s_setreg_b32	hwreg(HW_REG_MODE), s_restore_mode

	// Restore trap temporaries 4-11, 13 initialized by SPI debug dispatch logic
	// ttmp SR memory offset : size(VGPR)+size(SVGPR)+size(SGPR)+0x40
	get_vgpr_size_bytes(s_restore_ttmps_lo, s_restore_size)
	get_svgpr_size_bytes(s_restore_ttmps_hi)
	s_add_u32	s_restore_ttmps_lo, s_restore_ttmps_lo, s_restore_ttmps_hi
	s_add_u32	s_restore_ttmps_lo, s_restore_ttmps_lo, get_sgpr_size_bytes()
	s_add_u32	s_restore_ttmps_lo, s_restore_ttmps_lo, s_restore_buf_rsrc0
	s_addc_u32	s_restore_ttmps_hi, s_restore_buf_rsrc1, 0x0
	s_and_b32	s_restore_ttmps_hi, s_restore_ttmps_hi, 0xFFFF
	s_load_dwordx4	[ttmp4, ttmp5, ttmp6, ttmp7], [s_restore_ttmps_lo, s_restore_ttmps_hi], 0x50 glc:1
	s_load_dwordx4	[ttmp8, ttmp9, ttmp10, ttmp11], [s_restore_ttmps_lo, s_restore_ttmps_hi], 0x60 glc:1
	s_load_dword	ttmp13, [s_restore_ttmps_lo, s_restore_ttmps_hi], 0x74 glc:1
	s_waitcnt	lgkmcnt(0)

#if HAVE_XNACK
	restore_ib_sts(s_restore_tmp, s_restore_m0)
#endif

	s_and_b32	s_restore_pc_hi, s_restore_pc_hi, 0x0000ffff		//pc[47:32] //Do it here in order not to affect STATUS
	s_and_b64	exec, exec, exec					// Restore STATUS.EXECZ, not writable by s_setreg_b32
	s_and_b64	vcc, vcc, vcc						// Restore STATUS.VCCZ, not writable by s_setreg_b32

#if SW_SA_TRAP
	// If traps are enabled then return to the shader with PRIV=0.
	// Otherwise retain PRIV=1 for subsequent context save requests.
	s_getreg_b32	s_restore_tmp, hwreg(HW_REG_STATUS)
	s_bitcmp1_b32	s_restore_tmp, SQ_WAVE_STATUS_TRAP_EN_SHIFT
	s_cbranch_scc1	L_RETURN_WITHOUT_PRIV

	s_setreg_b32	hwreg(HW_REG_STATUS), s_restore_status			// SCC is included, which is changed by previous salu
	s_setpc_b64	[s_restore_pc_lo, s_restore_pc_hi]
L_RETURN_WITHOUT_PRIV:
#endif

	s_setreg_b32	hwreg(HW_REG_STATUS), s_restore_status			// SCC is included, which is changed by previous salu
	s_rfe_b64	s_restore_pc_lo						//Return to the main shader program and resume execution

L_END_PGM:
	s_endpgm
end

function write_hwreg_to_mem(s, s_rsrc, s_mem_offset)
#if NO_SQC_STORE
	// Copy into VGPR for later TCP store.
	v_writelane_b32	v2, s, m0
	s_add_u32	m0, m0, 0x1
#else
	s_mov_b32	exec_lo, m0
	s_mov_b32	m0, s_mem_offset
	s_buffer_store_dword	s, s_rsrc, m0 glc:1
	s_add_u32	s_mem_offset, s_mem_offset, 4
	s_mov_b32	m0, exec_lo
#endif
end


function write_16sgpr_to_mem(s, s_rsrc, s_mem_offset)
#if NO_SQC_STORE
	// Copy into VGPR for later TCP store.
	for var sgpr_idx = 0; sgpr_idx < 16; sgpr_idx ++
		v_writelane_b32	v2, s[sgpr_idx], ttmp13
		s_add_u32	ttmp13, ttmp13, 0x1
	end
#else
	s_buffer_store_dwordx4	s[0], s_rsrc, 0 glc:1
	s_buffer_store_dwordx4	s[4], s_rsrc, 16 glc:1
	s_buffer_store_dwordx4	s[8], s_rsrc, 32 glc:1
	s_buffer_store_dwordx4	s[12], s_rsrc, 48 glc:1
	s_add_u32	s_rsrc[0], s_rsrc[0], 4*16
	s_addc_u32	s_rsrc[1], s_rsrc[1], 0x0
#endif
end

function write_12sgpr_to_mem(s, s_rsrc, s_mem_offset)
#if NO_SQC_STORE
	// Copy into VGPR for later TCP store.
	for var sgpr_idx = 0; sgpr_idx < 12; sgpr_idx ++
		v_writelane_b32	v2, s[sgpr_idx], ttmp13
		s_add_u32	ttmp13, ttmp13, 0x1
	end
#else
	s_buffer_store_dwordx4	s[0], s_rsrc, 0 glc:1
	s_buffer_store_dwordx4	s[4], s_rsrc, 16 glc:1
	s_buffer_store_dwordx4	s[8], s_rsrc, 32 glc:1
	s_add_u32	s_rsrc[0], s_rsrc[0], 4*12
	s_addc_u32	s_rsrc[1], s_rsrc[1], 0x0
#endif
end

function read_hwreg_from_mem(s, s_rsrc, s_mem_offset)
	s_buffer_load_dword	s, s_rsrc, s_mem_offset glc:1
	s_add_u32	s_mem_offset, s_mem_offset, 4
end

function read_16sgpr_from_mem(s, s_rsrc, s_mem_offset)
	s_sub_u32	s_mem_offset, s_mem_offset, 4*16
	s_buffer_load_dwordx16	s, s_rsrc, s_mem_offset glc:1
end

function read_8sgpr_from_mem(s, s_rsrc, s_mem_offset)
	s_sub_u32	s_mem_offset, s_mem_offset, 4*8
	s_buffer_load_dwordx8	s, s_rsrc, s_mem_offset glc:1
end

function read_4sgpr_from_mem(s, s_rsrc, s_mem_offset)
	s_sub_u32	s_mem_offset, s_mem_offset, 4*4
	s_buffer_load_dwordx4	s, s_rsrc, s_mem_offset glc:1
end


function get_lds_size_bytes(s_lds_size_byte)
	s_getreg_b32	s_lds_size_byte, hwreg(HW_REG_LDS_ALLOC, SQ_WAVE_LDS_ALLOC_LDS_SIZE_SHIFT, SQ_WAVE_LDS_ALLOC_LDS_SIZE_SIZE)
	s_lshl_b32	s_lds_size_byte, s_lds_size_byte, 8			//LDS size in dwords = lds_size * 64 *4Bytes // granularity 64DW
end

function get_vgpr_size_bytes(s_vgpr_size_byte, s_size)
	s_getreg_b32	s_vgpr_size_byte, hwreg(HW_REG_GPR_ALLOC,SQ_WAVE_GPR_ALLOC_VGPR_SIZE_SHIFT,SQ_WAVE_GPR_ALLOC_VGPR_SIZE_SIZE)
	s_add_u32	s_vgpr_size_byte, s_vgpr_size_byte, 1
	s_bitcmp1_b32	s_size, S_WAVE_SIZE
	s_cbranch_scc1	L_ENABLE_SHIFT_W64
	s_lshl_b32	s_vgpr_size_byte, s_vgpr_size_byte, (2+7)		//Number of VGPRs = (vgpr_size + 1) * 4 * 32 * 4   (non-zero value)
	s_branch	L_SHIFT_DONE
L_ENABLE_SHIFT_W64:
	s_lshl_b32	s_vgpr_size_byte, s_vgpr_size_byte, (2+8)		//Number of VGPRs = (vgpr_size + 1) * 4 * 64 * 4   (non-zero value)
L_SHIFT_DONE:
end

function get_svgpr_size_bytes(s_svgpr_size_byte)
	s_getreg_b32	s_svgpr_size_byte, hwreg(HW_REG_LDS_ALLOC,SQ_WAVE_LDS_ALLOC_VGPR_SHARED_SIZE_SHIFT,SQ_WAVE_LDS_ALLOC_VGPR_SHARED_SIZE_SIZE)
	s_lshl_b32	s_svgpr_size_byte, s_svgpr_size_byte, (3+7)
end

function get_sgpr_size_bytes
	return 512
end

function get_hwreg_size_bytes
	return 128
end

function get_wave_size(s_reg)
	s_getreg_b32	s_reg, hwreg(HW_REG_IB_STS2,SQ_WAVE_IB_STS2_WAVE64_SHIFT,SQ_WAVE_IB_STS2_WAVE64_SIZE)
	s_lshl_b32	s_reg, s_reg, S_WAVE_SIZE
end

function save_and_clear_ib_sts(tmp1, tmp2)
	// Preserve and clear scalar XNACK state before issuing scalar loads.
	// Save IB_STS.REPLAY_W64H[25], RCNT[21:16], FIRST_REPLAY[15] into
	// unused space ttmp11[31:24].
	s_andn2_b32	ttmp11, ttmp11, (TTMP11_SAVE_REPLAY_W64H_MASK | TTMP11_SAVE_RCNT_FIRST_REPLAY_MASK)
	s_getreg_b32	tmp1, hwreg(HW_REG_IB_STS)
	s_and_b32	tmp2, tmp1, SQ_WAVE_IB_STS_REPLAY_W64H_MASK
	s_lshl_b32	tmp2, tmp2, (TTMP11_SAVE_REPLAY_W64H_SHIFT - SQ_WAVE_IB_STS_REPLAY_W64H_SHIFT)
	s_or_b32	ttmp11, ttmp11, tmp2
	s_and_b32	tmp2, tmp1, SQ_WAVE_IB_STS_RCNT_FIRST_REPLAY_MASK
	s_lshl_b32	tmp2, tmp2, (TTMP11_SAVE_RCNT_FIRST_REPLAY_SHIFT - SQ_WAVE_IB_STS_FIRST_REPLAY_SHIFT)
	s_or_b32	ttmp11, ttmp11, tmp2
	s_andn2_b32	tmp1, tmp1, (SQ_WAVE_IB_STS_REPLAY_W64H_MASK | SQ_WAVE_IB_STS_RCNT_FIRST_REPLAY_MASK)
	s_setreg_b32	hwreg(HW_REG_IB_STS), tmp1
end

function restore_ib_sts(tmp1, tmp2)
	s_lshr_b32	tmp1, ttmp11, (TTMP11_SAVE_RCNT_FIRST_REPLAY_SHIFT - SQ_WAVE_IB_STS_FIRST_REPLAY_SHIFT)
	s_and_b32	tmp2, tmp1, SQ_WAVE_IB_STS_RCNT_FIRST_REPLAY_MASK
	s_lshr_b32	tmp1, ttmp11, (TTMP11_SAVE_REPLAY_W64H_SHIFT - SQ_WAVE_IB_STS_REPLAY_W64H_SHIFT)
	s_and_b32	tmp1, tmp1, SQ_WAVE_IB_STS_REPLAY_W64H_MASK
	s_or_b32	tmp1, tmp1, tmp2
	s_setreg_b32	hwreg(HW_REG_IB_STS), tmp1
end<|MERGE_RESOLUTION|>--- conflicted
+++ resolved
@@ -43,20 +43,14 @@
 #define HAVE_XNACK (ASIC_FAMILY < CHIP_SIENNA_CICHLID)
 #define HAVE_SENDMSG_RTN (ASIC_FAMILY >= CHIP_PLUM_BONITO)
 #define HAVE_BUFFER_LDS_LOAD (ASIC_FAMILY < CHIP_PLUM_BONITO)
-<<<<<<< HEAD
-=======
 #define SW_SA_TRAP (ASIC_FAMILY >= CHIP_PLUM_BONITO)
->>>>>>> 7365df19
 
 var SINGLE_STEP_MISSED_WORKAROUND		= 1	//workaround for lost MODE.DEBUG_EN exception when SAVECTX raised
 
 var SQ_WAVE_STATUS_SPI_PRIO_MASK		= 0x00000006
 var SQ_WAVE_STATUS_HALT_MASK			= 0x2000
 var SQ_WAVE_STATUS_ECC_ERR_MASK			= 0x20000
-<<<<<<< HEAD
-=======
 var SQ_WAVE_STATUS_TRAP_EN_SHIFT		= 6
->>>>>>> 7365df19
 
 var SQ_WAVE_LDS_ALLOC_LDS_SIZE_SHIFT		= 12
 var SQ_WAVE_LDS_ALLOC_LDS_SIZE_SIZE		= 9
@@ -190,8 +184,6 @@
 	s_andn2_b32	s_save_status, s_save_status, SQ_WAVE_STATUS_SPI_PRIO_MASK|SQ_WAVE_STATUS_ECC_ERR_MASK
 
 	s_getreg_b32	s_save_trapsts, hwreg(HW_REG_TRAPSTS)
-<<<<<<< HEAD
-=======
 
 #if SW_SA_TRAP
 	// If ttmp1[31] is set then trap may occur early.
@@ -199,7 +191,6 @@
 	s_bitcmp1_b32	s_save_pc_hi, 31
 	s_cbranch_scc1  L_CHECK_SAVE
 #endif
->>>>>>> 7365df19
 
 	s_and_b32       ttmp2, s_save_status, SQ_WAVE_STATUS_HALT_MASK
 	s_cbranch_scc0	L_NOT_HALTED
