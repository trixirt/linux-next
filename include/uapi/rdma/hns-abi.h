/* SPDX-License-Identifier: ((GPL-2.0 WITH Linux-syscall-note) OR Linux-OpenIB) */
/*
 * Copyright (c) 2016 Hisilicon Limited.
 *
 * This software is available to you under a choice of one of two
 * licenses.  You may choose to be licensed under the terms of the GNU
 * General Public License (GPL) Version 2, available from the file
 * COPYING in the main directory of this source tree, or the
 * OpenIB.org BSD license below:
 *
 *     Redistribution and use in source and binary forms, with or
 *     without modification, are permitted provided that the following
 *     conditions are met:
 *
 *      - Redistributions of source code must retain the above
 *        copyright notice, this list of conditions and the following
 *        disclaimer.
 *
 *      - Redistributions in binary form must reproduce the above
 *        copyright notice, this list of conditions and the following
 *        disclaimer in the documentation and/or other materials
 *        provided with the distribution.
 *
 * THE SOFTWARE IS PROVIDED "AS IS", WITHOUT WARRANTY OF ANY KIND,
 * EXPRESS OR IMPLIED, INCLUDING BUT NOT LIMITED TO THE WARRANTIES OF
 * MERCHANTABILITY, FITNESS FOR A PARTICULAR PURPOSE AND
 * NONINFRINGEMENT. IN NO EVENT SHALL THE AUTHORS OR COPYRIGHT HOLDERS
 * BE LIABLE FOR ANY CLAIM, DAMAGES OR OTHER LIABILITY, WHETHER IN AN
 * ACTION OF CONTRACT, TORT OR OTHERWISE, ARISING FROM, OUT OF OR IN
 * CONNECTION WITH THE SOFTWARE OR THE USE OR OTHER DEALINGS IN THE
 * SOFTWARE.
 */

#ifndef HNS_ABI_USER_H
#define HNS_ABI_USER_H

#include <linux/types.h>

struct hns_roce_ib_create_cq {
	__aligned_u64 buf_addr;
	__aligned_u64 db_addr;
	__u32 cqe_size;
	__u32 reserved;
<<<<<<< HEAD
=======
};

enum hns_roce_cq_cap_flags {
	HNS_ROCE_CQ_FLAG_RECORD_DB = 1 << 0,
>>>>>>> 356006a6
};

struct hns_roce_ib_create_cq_resp {
	__aligned_u64 cqn; /* Only 32 bits used, 64 for compat */
	__aligned_u64 cap_flags;
};

struct hns_roce_ib_create_srq {
	__aligned_u64 buf_addr;
	__aligned_u64 db_addr;
	__aligned_u64 que_addr;
};

struct hns_roce_ib_create_srq_resp {
	__u32	srqn;
	__u32	reserved;
};

struct hns_roce_ib_create_qp {
	__aligned_u64 buf_addr;
	__aligned_u64 db_addr;
	__u8    log_sq_bb_count;
	__u8    log_sq_stride;
	__u8    sq_no_prefetch;
	__u8    reserved[5];
	__aligned_u64 sdb_addr;
};

enum hns_roce_qp_cap_flags {
	HNS_ROCE_QP_CAP_RQ_RECORD_DB = 1 << 0,
	HNS_ROCE_QP_CAP_SQ_RECORD_DB = 1 << 1,
	HNS_ROCE_QP_CAP_OWNER_DB = 1 << 2,
};

struct hns_roce_ib_create_qp_resp {
	__aligned_u64 cap_flags;
};

struct hns_roce_ib_alloc_ucontext_resp {
	__u32	qp_tab_size;
	__u32	cqe_size;
};

struct hns_roce_ib_alloc_pd_resp {
	__u32 pdn;
};

#endif /* HNS_ABI_USER_H */<|MERGE_RESOLUTION|>--- conflicted
+++ resolved
@@ -41,13 +41,10 @@
 	__aligned_u64 db_addr;
 	__u32 cqe_size;
 	__u32 reserved;
-<<<<<<< HEAD
-=======
 };
 
 enum hns_roce_cq_cap_flags {
 	HNS_ROCE_CQ_FLAG_RECORD_DB = 1 << 0,
->>>>>>> 356006a6
 };
 
 struct hns_roce_ib_create_cq_resp {
