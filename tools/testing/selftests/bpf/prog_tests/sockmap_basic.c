--- conflicted
+++ resolved
@@ -198,11 +198,7 @@
 {
 	DECLARE_LIBBPF_OPTS(bpf_iter_attach_opts, opts);
 	int err, len, src_fd, iter_fd, duration = 0;
-<<<<<<< HEAD
-	union bpf_iter_link_info linfo = {0};
-=======
 	union bpf_iter_link_info linfo = {};
->>>>>>> 105faa87
 	__u32 i, num_sockets, num_elems;
 	struct bpf_iter_sockmap *skel;
 	__s64 *sock_fd = NULL;
