// SPDX-License-Identifier: GPL-2.0-or-later
/*
 * Copyright (C) 2008-2014 Mathieu Desnoyers
 */
#include <linux/module.h>
#include <linux/mutex.h>
#include <linux/types.h>
#include <linux/jhash.h>
#include <linux/list.h>
#include <linux/rcupdate.h>
#include <linux/tracepoint.h>
#include <linux/err.h>
#include <linux/slab.h>
#include <linux/sched/signal.h>
#include <linux/sched/task.h>
#include <linux/static_key.h>

enum tp_func_state {
	TP_FUNC_0,
	TP_FUNC_1,
	TP_FUNC_2,
	TP_FUNC_N,
};

extern tracepoint_ptr_t __start___tracepoints_ptrs[];
extern tracepoint_ptr_t __stop___tracepoints_ptrs[];

DEFINE_SRCU(tracepoint_srcu);
EXPORT_SYMBOL_GPL(tracepoint_srcu);

enum tp_transition_sync {
	TP_TRANSITION_SYNC_1_0_1,
	TP_TRANSITION_SYNC_N_2_1,

	_NR_TP_TRANSITION_SYNC,
};

struct tp_transition_snapshot {
	unsigned long rcu;
	unsigned long srcu;
	bool ongoing;
};

/* Protected by tracepoints_mutex */
static struct tp_transition_snapshot tp_transition_snapshot[_NR_TP_TRANSITION_SYNC];

static void tp_rcu_get_state(enum tp_transition_sync sync)
{
	struct tp_transition_snapshot *snapshot = &tp_transition_snapshot[sync];

	/* Keep the latest get_state snapshot. */
	snapshot->rcu = get_state_synchronize_rcu();
	snapshot->srcu = start_poll_synchronize_srcu(&tracepoint_srcu);
	snapshot->ongoing = true;
}

static void tp_rcu_cond_sync(enum tp_transition_sync sync)
{
	struct tp_transition_snapshot *snapshot = &tp_transition_snapshot[sync];

	if (!snapshot->ongoing)
		return;
	cond_synchronize_rcu(snapshot->rcu);
	if (!poll_state_synchronize_srcu(&tracepoint_srcu, snapshot->srcu))
		synchronize_srcu(&tracepoint_srcu);
	snapshot->ongoing = false;
}

/* Set to 1 to enable tracepoint debug output */
static const int tracepoint_debug;

#ifdef CONFIG_MODULES
/*
 * Tracepoint module list mutex protects the local module list.
 */
static DEFINE_MUTEX(tracepoint_module_list_mutex);

/* Local list of struct tp_module */
static LIST_HEAD(tracepoint_module_list);
#endif /* CONFIG_MODULES */

/*
 * tracepoints_mutex protects the builtin and module tracepoints.
 * tracepoints_mutex nests inside tracepoint_module_list_mutex.
 */
static DEFINE_MUTEX(tracepoints_mutex);

static struct rcu_head *early_probes;
static bool ok_to_free_tracepoints;

/*
 * Note about RCU :
 * It is used to delay the free of multiple probes array until a quiescent
 * state is reached.
 */
struct tp_probes {
	struct rcu_head rcu;
	struct tracepoint_func probes[];
};

/* Called in removal of a func but failed to allocate a new tp_funcs */
static void tp_stub_func(void)
{
	return;
}

static inline void *allocate_probes(int count)
{
	struct tp_probes *p  = kmalloc(struct_size(p, probes, count),
				       GFP_KERNEL);
	return p == NULL ? NULL : p->probes;
}

static void srcu_free_old_probes(struct rcu_head *head)
{
	kfree(container_of(head, struct tp_probes, rcu));
}

static void rcu_free_old_probes(struct rcu_head *head)
{
	call_srcu(&tracepoint_srcu, head, srcu_free_old_probes);
}

static __init int release_early_probes(void)
{
	struct rcu_head *tmp;

	ok_to_free_tracepoints = true;

	while (early_probes) {
		tmp = early_probes;
		early_probes = tmp->next;
		call_rcu(tmp, rcu_free_old_probes);
	}

	return 0;
}

/* SRCU is initialized at core_initcall */
postcore_initcall(release_early_probes);

static inline void release_probes(struct tracepoint_func *old)
{
	if (old) {
		struct tp_probes *tp_probes = container_of(old,
			struct tp_probes, probes[0]);

		/*
		 * We can't free probes if SRCU is not initialized yet.
		 * Postpone the freeing till after SRCU is initialized.
		 */
		if (unlikely(!ok_to_free_tracepoints)) {
			tp_probes->rcu.next = early_probes;
			early_probes = &tp_probes->rcu;
			return;
		}

		/*
		 * Tracepoint probes are protected by both sched RCU and SRCU,
		 * by calling the SRCU callback in the sched RCU callback we
		 * cover both cases. So let us chain the SRCU and sched RCU
		 * callbacks to wait for both grace periods.
		 */
		call_rcu(&tp_probes->rcu, rcu_free_old_probes);
	}
}

static void debug_print_probes(struct tracepoint_func *funcs)
{
	int i;

	if (!tracepoint_debug || !funcs)
		return;

	for (i = 0; funcs[i].func; i++)
		printk(KERN_DEBUG "Probe %d : %p\n", i, funcs[i].func);
}

static struct tracepoint_func *
func_add(struct tracepoint_func **funcs, struct tracepoint_func *tp_func,
	 int prio)
{
	struct tracepoint_func *old, *new;
	int iter_probes;	/* Iterate over old probe array. */
	int nr_probes = 0;	/* Counter for probes */
	int pos = -1;		/* Insertion position into new array */

	if (WARN_ON(!tp_func->func))
		return ERR_PTR(-EINVAL);

	debug_print_probes(*funcs);
	old = *funcs;
	if (old) {
		/* (N -> N+1), (N != 0, 1) probes */
		for (iter_probes = 0; old[iter_probes].func; iter_probes++) {
			if (old[iter_probes].func == tp_stub_func)
				continue;	/* Skip stub functions. */
			if (old[iter_probes].func == tp_func->func &&
			    old[iter_probes].data == tp_func->data)
				return ERR_PTR(-EEXIST);
			nr_probes++;
		}
	}
	/* + 2 : one for new probe, one for NULL func */
	new = allocate_probes(nr_probes + 2);
	if (new == NULL)
		return ERR_PTR(-ENOMEM);
	if (old) {
		nr_probes = 0;
		for (iter_probes = 0; old[iter_probes].func; iter_probes++) {
			if (old[iter_probes].func == tp_stub_func)
				continue;
			/* Insert before probes of lower priority */
			if (pos < 0 && old[iter_probes].prio < prio)
				pos = nr_probes++;
			new[nr_probes++] = old[iter_probes];
		}
		if (pos < 0)
			pos = nr_probes++;
		/* nr_probes now points to the end of the new array */
	} else {
		pos = 0;
		nr_probes = 1; /* must point at end of array */
	}
	new[pos] = *tp_func;
	new[nr_probes].func = NULL;
	*funcs = new;
	debug_print_probes(*funcs);
	return old;
}

static void *func_remove(struct tracepoint_func **funcs,
		struct tracepoint_func *tp_func)
{
	int nr_probes = 0, nr_del = 0, i;
	struct tracepoint_func *old, *new;

	old = *funcs;

	if (!old)
		return ERR_PTR(-ENOENT);

	debug_print_probes(*funcs);
	/* (N -> M), (N > 1, M >= 0) probes */
	if (tp_func->func) {
		for (nr_probes = 0; old[nr_probes].func; nr_probes++) {
			if ((old[nr_probes].func == tp_func->func &&
			     old[nr_probes].data == tp_func->data) ||
			    old[nr_probes].func == tp_stub_func)
				nr_del++;
		}
	}

	/*
	 * If probe is NULL, then nr_probes = nr_del = 0, and then the
	 * entire entry will be removed.
	 */
	if (nr_probes - nr_del == 0) {
		/* N -> 0, (N > 1) */
		*funcs = NULL;
		debug_print_probes(*funcs);
		return old;
	} else {
		int j = 0;
		/* N -> M, (N > 1, M > 0) */
		/* + 1 for NULL */
		new = allocate_probes(nr_probes - nr_del + 1);
		if (new) {
			for (i = 0; old[i].func; i++) {
				if ((old[i].func != tp_func->func ||
				     old[i].data != tp_func->data) &&
				    old[i].func != tp_stub_func)
					new[j++] = old[i];
			}
			new[nr_probes - nr_del].func = NULL;
			*funcs = new;
		} else {
			/*
			 * Failed to allocate, replace the old function
			 * with calls to tp_stub_func.
			 */
			for (i = 0; old[i].func; i++) {
				if (old[i].func == tp_func->func &&
				    old[i].data == tp_func->data)
					WRITE_ONCE(old[i].func, tp_stub_func);
			}
			*funcs = old;
		}
	}
	debug_print_probes(*funcs);
	return old;
}

/*
 * Count the number of functions (enum tp_func_state) in a tp_funcs array.
 */
static enum tp_func_state nr_func_state(const struct tracepoint_func *tp_funcs)
{
	if (!tp_funcs)
		return TP_FUNC_0;
	if (!tp_funcs[1].func)
		return TP_FUNC_1;
	if (!tp_funcs[2].func)
		return TP_FUNC_2;
	return TP_FUNC_N;	/* 3 or more */
}

static void tracepoint_update_call(struct tracepoint *tp, struct tracepoint_func *tp_funcs)
{
	void *func = tp->iterator;

	/* Synthetic events do not have static call sites */
	if (!tp->static_call_key)
		return;
	if (nr_func_state(tp_funcs) == TP_FUNC_1)
		func = tp_funcs[0].func;
	__static_call_update(tp->static_call_key, tp->static_call_tramp, func);
}

/*
 * Add the probe function to a tracepoint.
 */
static int tracepoint_add_func(struct tracepoint *tp,
			       struct tracepoint_func *func, int prio,
			       bool warn)
{
	struct tracepoint_func *old, *tp_funcs;
	int ret;

	if (tp->regfunc && !static_key_enabled(&tp->key)) {
		ret = tp->regfunc();
		if (ret < 0)
			return ret;
	}

	tp_funcs = rcu_dereference_protected(tp->funcs,
			lockdep_is_held(&tracepoints_mutex));
	old = func_add(&tp_funcs, func, prio);
	if (IS_ERR(old)) {
		WARN_ON_ONCE(warn && PTR_ERR(old) != -ENOMEM);
		return PTR_ERR(old);
	}

	/*
	 * rcu_assign_pointer has as smp_store_release() which makes sure
	 * that the new probe callbacks array is consistent before setting
	 * a pointer to it.  This array is referenced by __DO_TRACE from
	 * include/linux/tracepoint.h using rcu_dereference_sched().
	 */
<<<<<<< HEAD
	tracepoint_update_call(tp, tp_funcs, false);
	rcu_assign_pointer(tp->funcs, tp_funcs);
	static_key_enable(&tp->key);
=======
	switch (nr_func_state(tp_funcs)) {
	case TP_FUNC_1:		/* 0->1 */
		/*
		 * Make sure new static func never uses old data after a
		 * 1->0->1 transition sequence.
		 */
		tp_rcu_cond_sync(TP_TRANSITION_SYNC_1_0_1);
		/* Set static call to first function */
		tracepoint_update_call(tp, tp_funcs);
		/* Both iterator and static call handle NULL tp->funcs */
		rcu_assign_pointer(tp->funcs, tp_funcs);
		static_key_enable(&tp->key);
		break;
	case TP_FUNC_2:		/* 1->2 */
		/* Set iterator static call */
		tracepoint_update_call(tp, tp_funcs);
		/*
		 * Iterator callback installed before updating tp->funcs.
		 * Requires ordering between RCU assign/dereference and
		 * static call update/call.
		 */
		fallthrough;
	case TP_FUNC_N:		/* N->N+1 (N>1) */
		rcu_assign_pointer(tp->funcs, tp_funcs);
		/*
		 * Make sure static func never uses incorrect data after a
		 * N->...->2->1 (N>1) transition sequence.
		 */
		if (tp_funcs[0].data != old[0].data)
			tp_rcu_get_state(TP_TRANSITION_SYNC_N_2_1);
		break;
	default:
		WARN_ON_ONCE(1);
		break;
	}
>>>>>>> f37d84f0

	release_probes(old);
	return 0;
}

/*
 * Remove a probe function from a tracepoint.
 * Note: only waiting an RCU period after setting elem->call to the empty
 * function insures that the original callback is not used anymore. This insured
 * by preempt_disable around the call site.
 */
static int tracepoint_remove_func(struct tracepoint *tp,
		struct tracepoint_func *func)
{
	struct tracepoint_func *old, *tp_funcs;

	tp_funcs = rcu_dereference_protected(tp->funcs,
			lockdep_is_held(&tracepoints_mutex));
	old = func_remove(&tp_funcs, func);
	if (WARN_ON_ONCE(IS_ERR(old)))
		return PTR_ERR(old);

	if (tp_funcs == old)
		/* Failed allocating new tp_funcs, replaced func with stub */
		return 0;

	switch (nr_func_state(tp_funcs)) {
	case TP_FUNC_0:		/* 1->0 */
		/* Removed last function */
		if (tp->unregfunc && static_key_enabled(&tp->key))
			tp->unregfunc();

		static_key_disable(&tp->key);
		/* Set iterator static call */
		tracepoint_update_call(tp, tp_funcs);
		/* Both iterator and static call handle NULL tp->funcs */
		rcu_assign_pointer(tp->funcs, NULL);
		/*
		 * Make sure new static func never uses old data after a
		 * 1->0->1 transition sequence.
		 */
		tp_rcu_get_state(TP_TRANSITION_SYNC_1_0_1);
		break;
	case TP_FUNC_1:		/* 2->1 */
		rcu_assign_pointer(tp->funcs, tp_funcs);
		/*
		 * Make sure static func never uses incorrect data after a
		 * N->...->2->1 (N>2) transition sequence. If the first
		 * element's data has changed, then force the synchronization
		 * to prevent current readers that have loaded the old data
		 * from calling the new function.
		 */
		if (tp_funcs[0].data != old[0].data)
			tp_rcu_get_state(TP_TRANSITION_SYNC_N_2_1);
		tp_rcu_cond_sync(TP_TRANSITION_SYNC_N_2_1);
		/* Set static call to first function */
		tracepoint_update_call(tp, tp_funcs);
		break;
	case TP_FUNC_2:		/* N->N-1 (N>2) */
		fallthrough;
	case TP_FUNC_N:
		rcu_assign_pointer(tp->funcs, tp_funcs);
		/*
		 * Make sure static func never uses incorrect data after a
		 * N->...->2->1 (N>2) transition sequence.
		 */
		if (tp_funcs[0].data != old[0].data)
			tp_rcu_get_state(TP_TRANSITION_SYNC_N_2_1);
		break;
	default:
		WARN_ON_ONCE(1);
		break;
	}
	release_probes(old);
	return 0;
}

/**
 * tracepoint_probe_register_prio_may_exist -  Connect a probe to a tracepoint with priority
 * @tp: tracepoint
 * @probe: probe handler
 * @data: tracepoint data
 * @prio: priority of this function over other registered functions
 *
 * Same as tracepoint_probe_register_prio() except that it will not warn
 * if the tracepoint is already registered.
 */
int tracepoint_probe_register_prio_may_exist(struct tracepoint *tp, void *probe,
					     void *data, int prio)
{
	struct tracepoint_func tp_func;
	int ret;

	mutex_lock(&tracepoints_mutex);
	tp_func.func = probe;
	tp_func.data = data;
	tp_func.prio = prio;
	ret = tracepoint_add_func(tp, &tp_func, prio, false);
	mutex_unlock(&tracepoints_mutex);
	return ret;
}
EXPORT_SYMBOL_GPL(tracepoint_probe_register_prio_may_exist);

/**
 * tracepoint_probe_register_prio -  Connect a probe to a tracepoint with priority
 * @tp: tracepoint
 * @probe: probe handler
 * @data: tracepoint data
 * @prio: priority of this function over other registered functions
 *
 * Returns 0 if ok, error value on error.
 * Note: if @tp is within a module, the caller is responsible for
 * unregistering the probe before the module is gone. This can be
 * performed either with a tracepoint module going notifier, or from
 * within module exit functions.
 */
int tracepoint_probe_register_prio(struct tracepoint *tp, void *probe,
				   void *data, int prio)
{
	struct tracepoint_func tp_func;
	int ret;

	mutex_lock(&tracepoints_mutex);
	tp_func.func = probe;
	tp_func.data = data;
	tp_func.prio = prio;
	ret = tracepoint_add_func(tp, &tp_func, prio, true);
	mutex_unlock(&tracepoints_mutex);
	return ret;
}
EXPORT_SYMBOL_GPL(tracepoint_probe_register_prio);

/**
 * tracepoint_probe_register -  Connect a probe to a tracepoint
 * @tp: tracepoint
 * @probe: probe handler
 * @data: tracepoint data
 *
 * Returns 0 if ok, error value on error.
 * Note: if @tp is within a module, the caller is responsible for
 * unregistering the probe before the module is gone. This can be
 * performed either with a tracepoint module going notifier, or from
 * within module exit functions.
 */
int tracepoint_probe_register(struct tracepoint *tp, void *probe, void *data)
{
	return tracepoint_probe_register_prio(tp, probe, data, TRACEPOINT_DEFAULT_PRIO);
}
EXPORT_SYMBOL_GPL(tracepoint_probe_register);

/**
 * tracepoint_probe_unregister -  Disconnect a probe from a tracepoint
 * @tp: tracepoint
 * @probe: probe function pointer
 * @data: tracepoint data
 *
 * Returns 0 if ok, error value on error.
 */
int tracepoint_probe_unregister(struct tracepoint *tp, void *probe, void *data)
{
	struct tracepoint_func tp_func;
	int ret;

	mutex_lock(&tracepoints_mutex);
	tp_func.func = probe;
	tp_func.data = data;
	ret = tracepoint_remove_func(tp, &tp_func);
	mutex_unlock(&tracepoints_mutex);
	return ret;
}
EXPORT_SYMBOL_GPL(tracepoint_probe_unregister);

static void for_each_tracepoint_range(
		tracepoint_ptr_t *begin, tracepoint_ptr_t *end,
		void (*fct)(struct tracepoint *tp, void *priv),
		void *priv)
{
	tracepoint_ptr_t *iter;

	if (!begin)
		return;
	for (iter = begin; iter < end; iter++)
		fct(tracepoint_ptr_deref(iter), priv);
}

#ifdef CONFIG_MODULES
bool trace_module_has_bad_taint(struct module *mod)
{
	return mod->taints & ~((1 << TAINT_OOT_MODULE) | (1 << TAINT_CRAP) |
			       (1 << TAINT_UNSIGNED_MODULE));
}

static BLOCKING_NOTIFIER_HEAD(tracepoint_notify_list);

/**
 * register_tracepoint_notifier - register tracepoint coming/going notifier
 * @nb: notifier block
 *
 * Notifiers registered with this function are called on module
 * coming/going with the tracepoint_module_list_mutex held.
 * The notifier block callback should expect a "struct tp_module" data
 * pointer.
 */
int register_tracepoint_module_notifier(struct notifier_block *nb)
{
	struct tp_module *tp_mod;
	int ret;

	mutex_lock(&tracepoint_module_list_mutex);
	ret = blocking_notifier_chain_register(&tracepoint_notify_list, nb);
	if (ret)
		goto end;
	list_for_each_entry(tp_mod, &tracepoint_module_list, list)
		(void) nb->notifier_call(nb, MODULE_STATE_COMING, tp_mod);
end:
	mutex_unlock(&tracepoint_module_list_mutex);
	return ret;
}
EXPORT_SYMBOL_GPL(register_tracepoint_module_notifier);

/**
 * unregister_tracepoint_notifier - unregister tracepoint coming/going notifier
 * @nb: notifier block
 *
 * The notifier block callback should expect a "struct tp_module" data
 * pointer.
 */
int unregister_tracepoint_module_notifier(struct notifier_block *nb)
{
	struct tp_module *tp_mod;
	int ret;

	mutex_lock(&tracepoint_module_list_mutex);
	ret = blocking_notifier_chain_unregister(&tracepoint_notify_list, nb);
	if (ret)
		goto end;
	list_for_each_entry(tp_mod, &tracepoint_module_list, list)
		(void) nb->notifier_call(nb, MODULE_STATE_GOING, tp_mod);
end:
	mutex_unlock(&tracepoint_module_list_mutex);
	return ret;

}
EXPORT_SYMBOL_GPL(unregister_tracepoint_module_notifier);

/*
 * Ensure the tracer unregistered the module's probes before the module
 * teardown is performed. Prevents leaks of probe and data pointers.
 */
static void tp_module_going_check_quiescent(struct tracepoint *tp, void *priv)
{
	WARN_ON_ONCE(tp->funcs);
}

static int tracepoint_module_coming(struct module *mod)
{
	struct tp_module *tp_mod;
	int ret = 0;

	if (!mod->num_tracepoints)
		return 0;

	/*
	 * We skip modules that taint the kernel, especially those with different
	 * module headers (for forced load), to make sure we don't cause a crash.
	 * Staging, out-of-tree, and unsigned GPL modules are fine.
	 */
	if (trace_module_has_bad_taint(mod))
		return 0;
	mutex_lock(&tracepoint_module_list_mutex);
	tp_mod = kmalloc(sizeof(struct tp_module), GFP_KERNEL);
	if (!tp_mod) {
		ret = -ENOMEM;
		goto end;
	}
	tp_mod->mod = mod;
	list_add_tail(&tp_mod->list, &tracepoint_module_list);
	blocking_notifier_call_chain(&tracepoint_notify_list,
			MODULE_STATE_COMING, tp_mod);
end:
	mutex_unlock(&tracepoint_module_list_mutex);
	return ret;
}

static void tracepoint_module_going(struct module *mod)
{
	struct tp_module *tp_mod;

	if (!mod->num_tracepoints)
		return;

	mutex_lock(&tracepoint_module_list_mutex);
	list_for_each_entry(tp_mod, &tracepoint_module_list, list) {
		if (tp_mod->mod == mod) {
			blocking_notifier_call_chain(&tracepoint_notify_list,
					MODULE_STATE_GOING, tp_mod);
			list_del(&tp_mod->list);
			kfree(tp_mod);
			/*
			 * Called the going notifier before checking for
			 * quiescence.
			 */
			for_each_tracepoint_range(mod->tracepoints_ptrs,
				mod->tracepoints_ptrs + mod->num_tracepoints,
				tp_module_going_check_quiescent, NULL);
			break;
		}
	}
	/*
	 * In the case of modules that were tainted at "coming", we'll simply
	 * walk through the list without finding it. We cannot use the "tainted"
	 * flag on "going", in case a module taints the kernel only after being
	 * loaded.
	 */
	mutex_unlock(&tracepoint_module_list_mutex);
}

static int tracepoint_module_notify(struct notifier_block *self,
		unsigned long val, void *data)
{
	struct module *mod = data;
	int ret = 0;

	switch (val) {
	case MODULE_STATE_COMING:
		ret = tracepoint_module_coming(mod);
		break;
	case MODULE_STATE_LIVE:
		break;
	case MODULE_STATE_GOING:
		tracepoint_module_going(mod);
		break;
	case MODULE_STATE_UNFORMED:
		break;
	}
	return notifier_from_errno(ret);
}

static struct notifier_block tracepoint_module_nb = {
	.notifier_call = tracepoint_module_notify,
	.priority = 0,
};

static __init int init_tracepoints(void)
{
	int ret;

	ret = register_module_notifier(&tracepoint_module_nb);
	if (ret)
		pr_warn("Failed to register tracepoint module enter notifier\n");

	return ret;
}
__initcall(init_tracepoints);
#endif /* CONFIG_MODULES */

/**
 * for_each_kernel_tracepoint - iteration on all kernel tracepoints
 * @fct: callback
 * @priv: private data
 */
void for_each_kernel_tracepoint(void (*fct)(struct tracepoint *tp, void *priv),
		void *priv)
{
	for_each_tracepoint_range(__start___tracepoints_ptrs,
		__stop___tracepoints_ptrs, fct, priv);
}
EXPORT_SYMBOL_GPL(for_each_kernel_tracepoint);

#ifdef CONFIG_HAVE_SYSCALL_TRACEPOINTS

/* NB: reg/unreg are called while guarded with the tracepoints_mutex */
static int sys_tracepoint_refcount;

int syscall_regfunc(void)
{
	struct task_struct *p, *t;

	if (!sys_tracepoint_refcount) {
		read_lock(&tasklist_lock);
		for_each_process_thread(p, t) {
			set_task_syscall_work(t, SYSCALL_TRACEPOINT);
		}
		read_unlock(&tasklist_lock);
	}
	sys_tracepoint_refcount++;

	return 0;
}

void syscall_unregfunc(void)
{
	struct task_struct *p, *t;

	sys_tracepoint_refcount--;
	if (!sys_tracepoint_refcount) {
		read_lock(&tasklist_lock);
		for_each_process_thread(p, t) {
			clear_task_syscall_work(t, SYSCALL_TRACEPOINT);
		}
		read_unlock(&tasklist_lock);
	}
}
#endif<|MERGE_RESOLUTION|>--- conflicted
+++ resolved
@@ -347,11 +347,6 @@
 	 * a pointer to it.  This array is referenced by __DO_TRACE from
 	 * include/linux/tracepoint.h using rcu_dereference_sched().
 	 */
-<<<<<<< HEAD
-	tracepoint_update_call(tp, tp_funcs, false);
-	rcu_assign_pointer(tp->funcs, tp_funcs);
-	static_key_enable(&tp->key);
-=======
 	switch (nr_func_state(tp_funcs)) {
 	case TP_FUNC_1:		/* 0->1 */
 		/*
@@ -387,7 +382,6 @@
 		WARN_ON_ONCE(1);
 		break;
 	}
->>>>>>> f37d84f0
 
 	release_probes(old);
 	return 0;
