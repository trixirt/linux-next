--- conflicted
+++ resolved
@@ -2476,17 +2476,11 @@
 {
 	const gfp_t nested_gfp = (gfp_mask & GFP_RECLAIM_MASK) | __GFP_ZERO;
 	unsigned int nr_pages = get_vm_area_size(area) >> PAGE_SHIFT;
-<<<<<<< HEAD
-	unsigned int array_size = nr_pages * sizeof(struct page *), i;
-	struct page **pages;
-
-=======
 	unsigned long array_size;
 	unsigned int i;
 	struct page **pages;
 
 	array_size = (unsigned long)nr_pages * sizeof(struct page *);
->>>>>>> 356006a6
 	gfp_mask |= __GFP_NOWARN;
 	if (!(gfp_mask & (GFP_DMA | GFP_DMA32)))
 		gfp_mask |= __GFP_HIGHMEM;
