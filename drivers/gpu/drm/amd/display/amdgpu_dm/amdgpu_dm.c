/*
 * Copyright 2015 Advanced Micro Devices, Inc.
 *
 * Permission is hereby granted, free of charge, to any person obtaining a
 * copy of this software and associated documentation files (the "Software"),
 * to deal in the Software without restriction, including without limitation
 * the rights to use, copy, modify, merge, publish, distribute, sublicense,
 * and/or sell copies of the Software, and to permit persons to whom the
 * Software is furnished to do so, subject to the following conditions:
 *
 * The above copyright notice and this permission notice shall be included in
 * all copies or substantial portions of the Software.
 *
 * THE SOFTWARE IS PROVIDED "AS IS", WITHOUT WARRANTY OF ANY KIND, EXPRESS OR
 * IMPLIED, INCLUDING BUT NOT LIMITED TO THE WARRANTIES OF MERCHANTABILITY,
 * FITNESS FOR A PARTICULAR PURPOSE AND NONINFRINGEMENT.  IN NO EVENT SHALL
 * THE COPYRIGHT HOLDER(S) OR AUTHOR(S) BE LIABLE FOR ANY CLAIM, DAMAGES OR
 * OTHER LIABILITY, WHETHER IN AN ACTION OF CONTRACT, TORT OR OTHERWISE,
 * ARISING FROM, OUT OF OR IN CONNECTION WITH THE SOFTWARE OR THE USE OR
 * OTHER DEALINGS IN THE SOFTWARE.
 *
 * Authors: AMD
 *
 */

/* The caprices of the preprocessor require that this be declared right here */
#define CREATE_TRACE_POINTS

#include "dm_services_types.h"
#include "dc.h"
#include "dc_link_dp.h"
#include "dc/inc/core_types.h"
#include "dal_asic_id.h"
#include "dmub/dmub_srv.h"
#include "dc/inc/hw/dmcu.h"
#include "dc/inc/hw/abm.h"
#include "dc/dc_dmub_srv.h"
#include "dc/dc_edid_parser.h"
#include "dc/dc_stat.h"
#include "amdgpu_dm_trace.h"

#include "vid.h"
#include "amdgpu.h"
#include "amdgpu_display.h"
#include "amdgpu_ucode.h"
#include "atom.h"
#include "amdgpu_dm.h"
#ifdef CONFIG_DRM_AMD_DC_HDCP
#include "amdgpu_dm_hdcp.h"
#include <drm/drm_hdcp.h>
#endif
#include "amdgpu_pm.h"

#include "amd_shared.h"
#include "amdgpu_dm_irq.h"
#include "dm_helpers.h"
#include "amdgpu_dm_mst_types.h"
#if defined(CONFIG_DEBUG_FS)
#include "amdgpu_dm_debugfs.h"
#endif

#include "ivsrcid/ivsrcid_vislands30.h"

#include "i2caux_interface.h"
#include <linux/module.h>
#include <linux/moduleparam.h>
#include <linux/types.h>
#include <linux/pm_runtime.h>
#include <linux/pci.h>
#include <linux/firmware.h>
#include <linux/component.h>

#include <drm/drm_atomic.h>
#include <drm/drm_atomic_uapi.h>
#include <drm/drm_atomic_helper.h>
#include <drm/drm_dp_mst_helper.h>
#include <drm/drm_fb_helper.h>
#include <drm/drm_fourcc.h>
#include <drm/drm_edid.h>
#include <drm/drm_vblank.h>
#include <drm/drm_audio_component.h>

#if defined(CONFIG_DRM_AMD_DC_DCN)
#include "ivsrcid/dcn/irqsrcs_dcn_1_0.h"

#include "dcn/dcn_1_0_offset.h"
#include "dcn/dcn_1_0_sh_mask.h"
#include "soc15_hw_ip.h"
#include "vega10_ip_offset.h"

#include "soc15_common.h"
#endif

#include "modules/inc/mod_freesync.h"
#include "modules/power/power_helpers.h"
#include "modules/inc/mod_info_packet.h"

#define FIRMWARE_RENOIR_DMUB "amdgpu/renoir_dmcub.bin"
MODULE_FIRMWARE(FIRMWARE_RENOIR_DMUB);
#define FIRMWARE_SIENNA_CICHLID_DMUB "amdgpu/sienna_cichlid_dmcub.bin"
MODULE_FIRMWARE(FIRMWARE_SIENNA_CICHLID_DMUB);
#define FIRMWARE_NAVY_FLOUNDER_DMUB "amdgpu/navy_flounder_dmcub.bin"
MODULE_FIRMWARE(FIRMWARE_NAVY_FLOUNDER_DMUB);
#define FIRMWARE_GREEN_SARDINE_DMUB "amdgpu/green_sardine_dmcub.bin"
MODULE_FIRMWARE(FIRMWARE_GREEN_SARDINE_DMUB);
#define FIRMWARE_VANGOGH_DMUB "amdgpu/vangogh_dmcub.bin"
MODULE_FIRMWARE(FIRMWARE_VANGOGH_DMUB);
#define FIRMWARE_DIMGREY_CAVEFISH_DMUB "amdgpu/dimgrey_cavefish_dmcub.bin"
MODULE_FIRMWARE(FIRMWARE_DIMGREY_CAVEFISH_DMUB);
#define FIRMWARE_BEIGE_GOBY_DMUB "amdgpu/beige_goby_dmcub.bin"
MODULE_FIRMWARE(FIRMWARE_BEIGE_GOBY_DMUB);

#define FIRMWARE_RAVEN_DMCU		"amdgpu/raven_dmcu.bin"
MODULE_FIRMWARE(FIRMWARE_RAVEN_DMCU);

#define FIRMWARE_NAVI12_DMCU            "amdgpu/navi12_dmcu.bin"
MODULE_FIRMWARE(FIRMWARE_NAVI12_DMCU);

/* Number of bytes in PSP header for firmware. */
#define PSP_HEADER_BYTES 0x100

/* Number of bytes in PSP footer for firmware. */
#define PSP_FOOTER_BYTES 0x100

/**
 * DOC: overview
 *
 * The AMDgpu display manager, **amdgpu_dm** (or even simpler,
 * **dm**) sits between DRM and DC. It acts as a liaison, converting DRM
 * requests into DC requests, and DC responses into DRM responses.
 *
 * The root control structure is &struct amdgpu_display_manager.
 */

/* basic init/fini API */
static int amdgpu_dm_init(struct amdgpu_device *adev);
static void amdgpu_dm_fini(struct amdgpu_device *adev);
static bool is_freesync_video_mode(const struct drm_display_mode *mode, struct amdgpu_dm_connector *aconnector);

static enum drm_mode_subconnector get_subconnector_type(struct dc_link *link)
{
	switch (link->dpcd_caps.dongle_type) {
	case DISPLAY_DONGLE_NONE:
		return DRM_MODE_SUBCONNECTOR_Native;
	case DISPLAY_DONGLE_DP_VGA_CONVERTER:
		return DRM_MODE_SUBCONNECTOR_VGA;
	case DISPLAY_DONGLE_DP_DVI_CONVERTER:
	case DISPLAY_DONGLE_DP_DVI_DONGLE:
		return DRM_MODE_SUBCONNECTOR_DVID;
	case DISPLAY_DONGLE_DP_HDMI_CONVERTER:
	case DISPLAY_DONGLE_DP_HDMI_DONGLE:
		return DRM_MODE_SUBCONNECTOR_HDMIA;
	case DISPLAY_DONGLE_DP_HDMI_MISMATCHED_DONGLE:
	default:
		return DRM_MODE_SUBCONNECTOR_Unknown;
	}
}

static void update_subconnector_property(struct amdgpu_dm_connector *aconnector)
{
	struct dc_link *link = aconnector->dc_link;
	struct drm_connector *connector = &aconnector->base;
	enum drm_mode_subconnector subconnector = DRM_MODE_SUBCONNECTOR_Unknown;

	if (connector->connector_type != DRM_MODE_CONNECTOR_DisplayPort)
		return;

	if (aconnector->dc_sink)
		subconnector = get_subconnector_type(link);

	drm_object_property_set_value(&connector->base,
			connector->dev->mode_config.dp_subconnector_property,
			subconnector);
}

/*
 * initializes drm_device display related structures, based on the information
 * provided by DAL. The drm strcutures are: drm_crtc, drm_connector,
 * drm_encoder, drm_mode_config
 *
 * Returns 0 on success
 */
static int amdgpu_dm_initialize_drm_device(struct amdgpu_device *adev);
/* removes and deallocates the drm structures, created by the above function */
static void amdgpu_dm_destroy_drm_device(struct amdgpu_display_manager *dm);

static int amdgpu_dm_plane_init(struct amdgpu_display_manager *dm,
				struct drm_plane *plane,
				unsigned long possible_crtcs,
				const struct dc_plane_cap *plane_cap);
static int amdgpu_dm_crtc_init(struct amdgpu_display_manager *dm,
			       struct drm_plane *plane,
			       uint32_t link_index);
static int amdgpu_dm_connector_init(struct amdgpu_display_manager *dm,
				    struct amdgpu_dm_connector *amdgpu_dm_connector,
				    uint32_t link_index,
				    struct amdgpu_encoder *amdgpu_encoder);
static int amdgpu_dm_encoder_init(struct drm_device *dev,
				  struct amdgpu_encoder *aencoder,
				  uint32_t link_index);

static int amdgpu_dm_connector_get_modes(struct drm_connector *connector);

static void amdgpu_dm_atomic_commit_tail(struct drm_atomic_state *state);

static int amdgpu_dm_atomic_check(struct drm_device *dev,
				  struct drm_atomic_state *state);

static void handle_cursor_update(struct drm_plane *plane,
				 struct drm_plane_state *old_plane_state);

static void amdgpu_dm_set_psr_caps(struct dc_link *link);
static bool amdgpu_dm_psr_enable(struct dc_stream_state *stream);
static bool amdgpu_dm_link_setup_psr(struct dc_stream_state *stream);
static bool amdgpu_dm_psr_disable(struct dc_stream_state *stream);
static bool amdgpu_dm_psr_disable_all(struct amdgpu_display_manager *dm);

static const struct drm_format_info *
amd_get_format_info(const struct drm_mode_fb_cmd2 *cmd);

static bool
is_timing_unchanged_for_freesync(struct drm_crtc_state *old_crtc_state,
				 struct drm_crtc_state *new_crtc_state);
/*
 * dm_vblank_get_counter
 *
 * @brief
 * Get counter for number of vertical blanks
 *
 * @param
 * struct amdgpu_device *adev - [in] desired amdgpu device
 * int disp_idx - [in] which CRTC to get the counter from
 *
 * @return
 * Counter for vertical blanks
 */
static u32 dm_vblank_get_counter(struct amdgpu_device *adev, int crtc)
{
	if (crtc >= adev->mode_info.num_crtc)
		return 0;
	else {
		struct amdgpu_crtc *acrtc = adev->mode_info.crtcs[crtc];

		if (acrtc->dm_irq_params.stream == NULL) {
			DRM_ERROR("dc_stream_state is NULL for crtc '%d'!\n",
				  crtc);
			return 0;
		}

		return dc_stream_get_vblank_counter(acrtc->dm_irq_params.stream);
	}
}

static int dm_crtc_get_scanoutpos(struct amdgpu_device *adev, int crtc,
				  u32 *vbl, u32 *position)
{
	uint32_t v_blank_start, v_blank_end, h_position, v_position;

	if ((crtc < 0) || (crtc >= adev->mode_info.num_crtc))
		return -EINVAL;
	else {
		struct amdgpu_crtc *acrtc = adev->mode_info.crtcs[crtc];

		if (acrtc->dm_irq_params.stream ==  NULL) {
			DRM_ERROR("dc_stream_state is NULL for crtc '%d'!\n",
				  crtc);
			return 0;
		}

		/*
		 * TODO rework base driver to use values directly.
		 * for now parse it back into reg-format
		 */
		dc_stream_get_scanoutpos(acrtc->dm_irq_params.stream,
					 &v_blank_start,
					 &v_blank_end,
					 &h_position,
					 &v_position);

		*position = v_position | (h_position << 16);
		*vbl = v_blank_start | (v_blank_end << 16);
	}

	return 0;
}

static bool dm_is_idle(void *handle)
{
	/* XXX todo */
	return true;
}

static int dm_wait_for_idle(void *handle)
{
	/* XXX todo */
	return 0;
}

static bool dm_check_soft_reset(void *handle)
{
	return false;
}

static int dm_soft_reset(void *handle)
{
	/* XXX todo */
	return 0;
}

static struct amdgpu_crtc *
get_crtc_by_otg_inst(struct amdgpu_device *adev,
		     int otg_inst)
{
	struct drm_device *dev = adev_to_drm(adev);
	struct drm_crtc *crtc;
	struct amdgpu_crtc *amdgpu_crtc;

	if (WARN_ON(otg_inst == -1))
		return adev->mode_info.crtcs[0];

	list_for_each_entry(crtc, &dev->mode_config.crtc_list, head) {
		amdgpu_crtc = to_amdgpu_crtc(crtc);

		if (amdgpu_crtc->otg_inst == otg_inst)
			return amdgpu_crtc;
	}

	return NULL;
}

static inline bool amdgpu_dm_vrr_active_irq(struct amdgpu_crtc *acrtc)
{
	return acrtc->dm_irq_params.freesync_config.state ==
		       VRR_STATE_ACTIVE_VARIABLE ||
	       acrtc->dm_irq_params.freesync_config.state ==
		       VRR_STATE_ACTIVE_FIXED;
}

static inline bool amdgpu_dm_vrr_active(struct dm_crtc_state *dm_state)
{
	return dm_state->freesync_config.state == VRR_STATE_ACTIVE_VARIABLE ||
	       dm_state->freesync_config.state == VRR_STATE_ACTIVE_FIXED;
}

static inline bool is_dc_timing_adjust_needed(struct dm_crtc_state *old_state,
					      struct dm_crtc_state *new_state)
{
	if (new_state->freesync_config.state ==  VRR_STATE_ACTIVE_FIXED)
		return true;
	else if (amdgpu_dm_vrr_active(old_state) != amdgpu_dm_vrr_active(new_state))
		return true;
	else
		return false;
}

/**
 * dm_pflip_high_irq() - Handle pageflip interrupt
 * @interrupt_params: ignored
 *
 * Handles the pageflip interrupt by notifying all interested parties
 * that the pageflip has been completed.
 */
static void dm_pflip_high_irq(void *interrupt_params)
{
	struct amdgpu_crtc *amdgpu_crtc;
	struct common_irq_params *irq_params = interrupt_params;
	struct amdgpu_device *adev = irq_params->adev;
	unsigned long flags;
	struct drm_pending_vblank_event *e;
	uint32_t vpos, hpos, v_blank_start, v_blank_end;
	bool vrr_active;

	amdgpu_crtc = get_crtc_by_otg_inst(adev, irq_params->irq_src - IRQ_TYPE_PFLIP);

	/* IRQ could occur when in initial stage */
	/* TODO work and BO cleanup */
	if (amdgpu_crtc == NULL) {
		DC_LOG_PFLIP("CRTC is null, returning.\n");
		return;
	}

	spin_lock_irqsave(&adev_to_drm(adev)->event_lock, flags);

	if (amdgpu_crtc->pflip_status != AMDGPU_FLIP_SUBMITTED){
		DC_LOG_PFLIP("amdgpu_crtc->pflip_status = %d !=AMDGPU_FLIP_SUBMITTED(%d) on crtc:%d[%p] \n",
						 amdgpu_crtc->pflip_status,
						 AMDGPU_FLIP_SUBMITTED,
						 amdgpu_crtc->crtc_id,
						 amdgpu_crtc);
		spin_unlock_irqrestore(&adev_to_drm(adev)->event_lock, flags);
		return;
	}

	/* page flip completed. */
	e = amdgpu_crtc->event;
	amdgpu_crtc->event = NULL;

	WARN_ON(!e);

	vrr_active = amdgpu_dm_vrr_active_irq(amdgpu_crtc);

	/* Fixed refresh rate, or VRR scanout position outside front-porch? */
	if (!vrr_active ||
	    !dc_stream_get_scanoutpos(amdgpu_crtc->dm_irq_params.stream, &v_blank_start,
				      &v_blank_end, &hpos, &vpos) ||
	    (vpos < v_blank_start)) {
		/* Update to correct count and vblank timestamp if racing with
		 * vblank irq. This also updates to the correct vblank timestamp
		 * even in VRR mode, as scanout is past the front-porch atm.
		 */
		drm_crtc_accurate_vblank_count(&amdgpu_crtc->base);

		/* Wake up userspace by sending the pageflip event with proper
		 * count and timestamp of vblank of flip completion.
		 */
		if (e) {
			drm_crtc_send_vblank_event(&amdgpu_crtc->base, e);

			/* Event sent, so done with vblank for this flip */
			drm_crtc_vblank_put(&amdgpu_crtc->base);
		}
	} else if (e) {
		/* VRR active and inside front-porch: vblank count and
		 * timestamp for pageflip event will only be up to date after
		 * drm_crtc_handle_vblank() has been executed from late vblank
		 * irq handler after start of back-porch (vline 0). We queue the
		 * pageflip event for send-out by drm_crtc_handle_vblank() with
		 * updated timestamp and count, once it runs after us.
		 *
		 * We need to open-code this instead of using the helper
		 * drm_crtc_arm_vblank_event(), as that helper would
		 * call drm_crtc_accurate_vblank_count(), which we must
		 * not call in VRR mode while we are in front-porch!
		 */

		/* sequence will be replaced by real count during send-out. */
		e->sequence = drm_crtc_vblank_count(&amdgpu_crtc->base);
		e->pipe = amdgpu_crtc->crtc_id;

		list_add_tail(&e->base.link, &adev_to_drm(adev)->vblank_event_list);
		e = NULL;
	}

	/* Keep track of vblank of this flip for flip throttling. We use the
	 * cooked hw counter, as that one incremented at start of this vblank
	 * of pageflip completion, so last_flip_vblank is the forbidden count
	 * for queueing new pageflips if vsync + VRR is enabled.
	 */
	amdgpu_crtc->dm_irq_params.last_flip_vblank =
		amdgpu_get_vblank_counter_kms(&amdgpu_crtc->base);

	amdgpu_crtc->pflip_status = AMDGPU_FLIP_NONE;
	spin_unlock_irqrestore(&adev_to_drm(adev)->event_lock, flags);

	DC_LOG_PFLIP("crtc:%d[%p], pflip_stat:AMDGPU_FLIP_NONE, vrr[%d]-fp %d\n",
		     amdgpu_crtc->crtc_id, amdgpu_crtc,
		     vrr_active, (int) !e);
}

static void dm_vupdate_high_irq(void *interrupt_params)
{
	struct common_irq_params *irq_params = interrupt_params;
	struct amdgpu_device *adev = irq_params->adev;
	struct amdgpu_crtc *acrtc;
	struct drm_device *drm_dev;
	struct drm_vblank_crtc *vblank;
	ktime_t frame_duration_ns, previous_timestamp;
	unsigned long flags;
	int vrr_active;

	acrtc = get_crtc_by_otg_inst(adev, irq_params->irq_src - IRQ_TYPE_VUPDATE);

	if (acrtc) {
		vrr_active = amdgpu_dm_vrr_active_irq(acrtc);
		drm_dev = acrtc->base.dev;
		vblank = &drm_dev->vblank[acrtc->base.index];
		previous_timestamp = atomic64_read(&irq_params->previous_timestamp);
		frame_duration_ns = vblank->time - previous_timestamp;

		if (frame_duration_ns > 0) {
			trace_amdgpu_refresh_rate_track(acrtc->base.index,
						frame_duration_ns,
						ktime_divns(NSEC_PER_SEC, frame_duration_ns));
			atomic64_set(&irq_params->previous_timestamp, vblank->time);
		}

		DC_LOG_VBLANK("crtc:%d, vupdate-vrr:%d\n",
			      acrtc->crtc_id,
			      vrr_active);

		/* Core vblank handling is done here after end of front-porch in
		 * vrr mode, as vblank timestamping will give valid results
		 * while now done after front-porch. This will also deliver
		 * page-flip completion events that have been queued to us
		 * if a pageflip happened inside front-porch.
		 */
		if (vrr_active) {
			drm_crtc_handle_vblank(&acrtc->base);

			/* BTR processing for pre-DCE12 ASICs */
			if (acrtc->dm_irq_params.stream &&
			    adev->family < AMDGPU_FAMILY_AI) {
				spin_lock_irqsave(&adev_to_drm(adev)->event_lock, flags);
				mod_freesync_handle_v_update(
				    adev->dm.freesync_module,
				    acrtc->dm_irq_params.stream,
				    &acrtc->dm_irq_params.vrr_params);

				dc_stream_adjust_vmin_vmax(
				    adev->dm.dc,
				    acrtc->dm_irq_params.stream,
				    &acrtc->dm_irq_params.vrr_params.adjust);
				spin_unlock_irqrestore(&adev_to_drm(adev)->event_lock, flags);
			}
		}
	}
}

/**
 * dm_crtc_high_irq() - Handles CRTC interrupt
 * @interrupt_params: used for determining the CRTC instance
 *
 * Handles the CRTC/VSYNC interrupt by notfying DRM's VBLANK
 * event handler.
 */
static void dm_crtc_high_irq(void *interrupt_params)
{
	struct common_irq_params *irq_params = interrupt_params;
	struct amdgpu_device *adev = irq_params->adev;
	struct amdgpu_crtc *acrtc;
	unsigned long flags;
	int vrr_active;

	acrtc = get_crtc_by_otg_inst(adev, irq_params->irq_src - IRQ_TYPE_VBLANK);
	if (!acrtc)
		return;

	vrr_active = amdgpu_dm_vrr_active_irq(acrtc);

	DC_LOG_VBLANK("crtc:%d, vupdate-vrr:%d, planes:%d\n", acrtc->crtc_id,
		      vrr_active, acrtc->dm_irq_params.active_planes);

	/**
	 * Core vblank handling at start of front-porch is only possible
	 * in non-vrr mode, as only there vblank timestamping will give
	 * valid results while done in front-porch. Otherwise defer it
	 * to dm_vupdate_high_irq after end of front-porch.
	 */
	if (!vrr_active)
		drm_crtc_handle_vblank(&acrtc->base);

	/**
	 * Following stuff must happen at start of vblank, for crc
	 * computation and below-the-range btr support in vrr mode.
	 */
	amdgpu_dm_crtc_handle_crc_irq(&acrtc->base);

	/* BTR updates need to happen before VUPDATE on Vega and above. */
	if (adev->family < AMDGPU_FAMILY_AI)
		return;

	spin_lock_irqsave(&adev_to_drm(adev)->event_lock, flags);

	if (acrtc->dm_irq_params.stream &&
	    acrtc->dm_irq_params.vrr_params.supported &&
	    acrtc->dm_irq_params.freesync_config.state ==
		    VRR_STATE_ACTIVE_VARIABLE) {
		mod_freesync_handle_v_update(adev->dm.freesync_module,
					     acrtc->dm_irq_params.stream,
					     &acrtc->dm_irq_params.vrr_params);

		dc_stream_adjust_vmin_vmax(adev->dm.dc, acrtc->dm_irq_params.stream,
					   &acrtc->dm_irq_params.vrr_params.adjust);
	}

	/*
	 * If there aren't any active_planes then DCH HUBP may be clock-gated.
	 * In that case, pageflip completion interrupts won't fire and pageflip
	 * completion events won't get delivered. Prevent this by sending
	 * pending pageflip events from here if a flip is still pending.
	 *
	 * If any planes are enabled, use dm_pflip_high_irq() instead, to
	 * avoid race conditions between flip programming and completion,
	 * which could cause too early flip completion events.
	 */
	if (adev->family >= AMDGPU_FAMILY_RV &&
	    acrtc->pflip_status == AMDGPU_FLIP_SUBMITTED &&
	    acrtc->dm_irq_params.active_planes == 0) {
		if (acrtc->event) {
			drm_crtc_send_vblank_event(&acrtc->base, acrtc->event);
			acrtc->event = NULL;
			drm_crtc_vblank_put(&acrtc->base);
		}
		acrtc->pflip_status = AMDGPU_FLIP_NONE;
	}

	spin_unlock_irqrestore(&adev_to_drm(adev)->event_lock, flags);
}

#if defined(CONFIG_DRM_AMD_DC_DCN)
#if defined(CONFIG_DRM_AMD_SECURE_DISPLAY)
/**
 * dm_dcn_vertical_interrupt0_high_irq() - Handles OTG Vertical interrupt0 for
 * DCN generation ASICs
 * @interrupt_params: interrupt parameters
 *
 * Used to set crc window/read out crc value at vertical line 0 position
 */
static void dm_dcn_vertical_interrupt0_high_irq(void *interrupt_params)
{
	struct common_irq_params *irq_params = interrupt_params;
	struct amdgpu_device *adev = irq_params->adev;
	struct amdgpu_crtc *acrtc;

	acrtc = get_crtc_by_otg_inst(adev, irq_params->irq_src - IRQ_TYPE_VLINE0);

	if (!acrtc)
		return;

	amdgpu_dm_crtc_handle_crc_window_irq(&acrtc->base);
}
#endif

/**
 * dm_dmub_outbox1_low_irq() - Handles Outbox interrupt
 * @interrupt_params: used for determining the Outbox instance
 *
 * Handles the Outbox Interrupt
 * event handler.
 */
#define DMUB_TRACE_MAX_READ 64
static void dm_dmub_outbox1_low_irq(void *interrupt_params)
{
	struct dmub_notification notify;
	struct common_irq_params *irq_params = interrupt_params;
	struct amdgpu_device *adev = irq_params->adev;
	struct amdgpu_display_manager *dm = &adev->dm;
	struct dmcub_trace_buf_entry entry = { 0 };
	uint32_t count = 0;

	if (dc_enable_dmub_notifications(adev->dm.dc)) {
		if (irq_params->irq_src == DC_IRQ_SOURCE_DMCUB_OUTBOX) {
			do {
				dc_stat_get_dmub_notification(adev->dm.dc, &notify);
			} while (notify.pending_notification);

			if (adev->dm.dmub_notify)
				memcpy(adev->dm.dmub_notify, &notify, sizeof(struct dmub_notification));
			if (notify.type == DMUB_NOTIFICATION_AUX_REPLY)
				complete(&adev->dm.dmub_aux_transfer_done);
			// TODO : HPD Implementation

		} else {
			DRM_ERROR("DM: Failed to receive correct outbox IRQ !");
		}
	}


	do {
		if (dc_dmub_srv_get_dmub_outbox0_msg(dm->dc, &entry)) {
			trace_amdgpu_dmub_trace_high_irq(entry.trace_code, entry.tick_count,
							entry.param0, entry.param1);

			DRM_DEBUG_DRIVER("trace_code:%u, tick_count:%u, param0:%u, param1:%u\n",
				 entry.trace_code, entry.tick_count, entry.param0, entry.param1);
		} else
			break;

		count++;

	} while (count <= DMUB_TRACE_MAX_READ);

	ASSERT(count <= DMUB_TRACE_MAX_READ);
}
#endif

static int dm_set_clockgating_state(void *handle,
		  enum amd_clockgating_state state)
{
	return 0;
}

static int dm_set_powergating_state(void *handle,
		  enum amd_powergating_state state)
{
	return 0;
}

/* Prototypes of private functions */
static int dm_early_init(void* handle);

/* Allocate memory for FBC compressed data  */
static void amdgpu_dm_fbc_init(struct drm_connector *connector)
{
	struct drm_device *dev = connector->dev;
	struct amdgpu_device *adev = drm_to_adev(dev);
	struct dm_compressor_info *compressor = &adev->dm.compressor;
	struct amdgpu_dm_connector *aconn = to_amdgpu_dm_connector(connector);
	struct drm_display_mode *mode;
	unsigned long max_size = 0;

	if (adev->dm.dc->fbc_compressor == NULL)
		return;

	if (aconn->dc_link->connector_signal != SIGNAL_TYPE_EDP)
		return;

	if (compressor->bo_ptr)
		return;


	list_for_each_entry(mode, &connector->modes, head) {
		if (max_size < mode->htotal * mode->vtotal)
			max_size = mode->htotal * mode->vtotal;
	}

	if (max_size) {
		int r = amdgpu_bo_create_kernel(adev, max_size * 4, PAGE_SIZE,
			    AMDGPU_GEM_DOMAIN_GTT, &compressor->bo_ptr,
			    &compressor->gpu_addr, &compressor->cpu_addr);

		if (r)
			DRM_ERROR("DM: Failed to initialize FBC\n");
		else {
			adev->dm.dc->ctx->fbc_gpu_addr = compressor->gpu_addr;
			DRM_INFO("DM: FBC alloc %lu\n", max_size*4);
		}

	}

}

static int amdgpu_dm_audio_component_get_eld(struct device *kdev, int port,
					  int pipe, bool *enabled,
					  unsigned char *buf, int max_bytes)
{
	struct drm_device *dev = dev_get_drvdata(kdev);
	struct amdgpu_device *adev = drm_to_adev(dev);
	struct drm_connector *connector;
	struct drm_connector_list_iter conn_iter;
	struct amdgpu_dm_connector *aconnector;
	int ret = 0;

	*enabled = false;

	mutex_lock(&adev->dm.audio_lock);

	drm_connector_list_iter_begin(dev, &conn_iter);
	drm_for_each_connector_iter(connector, &conn_iter) {
		aconnector = to_amdgpu_dm_connector(connector);
		if (aconnector->audio_inst != port)
			continue;

		*enabled = true;
		ret = drm_eld_size(connector->eld);
		memcpy(buf, connector->eld, min(max_bytes, ret));

		break;
	}
	drm_connector_list_iter_end(&conn_iter);

	mutex_unlock(&adev->dm.audio_lock);

	DRM_DEBUG_KMS("Get ELD : idx=%d ret=%d en=%d\n", port, ret, *enabled);

	return ret;
}

static const struct drm_audio_component_ops amdgpu_dm_audio_component_ops = {
	.get_eld = amdgpu_dm_audio_component_get_eld,
};

static int amdgpu_dm_audio_component_bind(struct device *kdev,
				       struct device *hda_kdev, void *data)
{
	struct drm_device *dev = dev_get_drvdata(kdev);
	struct amdgpu_device *adev = drm_to_adev(dev);
	struct drm_audio_component *acomp = data;

	acomp->ops = &amdgpu_dm_audio_component_ops;
	acomp->dev = kdev;
	adev->dm.audio_component = acomp;

	return 0;
}

static void amdgpu_dm_audio_component_unbind(struct device *kdev,
					  struct device *hda_kdev, void *data)
{
	struct drm_device *dev = dev_get_drvdata(kdev);
	struct amdgpu_device *adev = drm_to_adev(dev);
	struct drm_audio_component *acomp = data;

	acomp->ops = NULL;
	acomp->dev = NULL;
	adev->dm.audio_component = NULL;
}

static const struct component_ops amdgpu_dm_audio_component_bind_ops = {
	.bind	= amdgpu_dm_audio_component_bind,
	.unbind	= amdgpu_dm_audio_component_unbind,
};

static int amdgpu_dm_audio_init(struct amdgpu_device *adev)
{
	int i, ret;

	if (!amdgpu_audio)
		return 0;

	adev->mode_info.audio.enabled = true;

	adev->mode_info.audio.num_pins = adev->dm.dc->res_pool->audio_count;

	for (i = 0; i < adev->mode_info.audio.num_pins; i++) {
		adev->mode_info.audio.pin[i].channels = -1;
		adev->mode_info.audio.pin[i].rate = -1;
		adev->mode_info.audio.pin[i].bits_per_sample = -1;
		adev->mode_info.audio.pin[i].status_bits = 0;
		adev->mode_info.audio.pin[i].category_code = 0;
		adev->mode_info.audio.pin[i].connected = false;
		adev->mode_info.audio.pin[i].id =
			adev->dm.dc->res_pool->audios[i]->inst;
		adev->mode_info.audio.pin[i].offset = 0;
	}

	ret = component_add(adev->dev, &amdgpu_dm_audio_component_bind_ops);
	if (ret < 0)
		return ret;

	adev->dm.audio_registered = true;

	return 0;
}

static void amdgpu_dm_audio_fini(struct amdgpu_device *adev)
{
	if (!amdgpu_audio)
		return;

	if (!adev->mode_info.audio.enabled)
		return;

	if (adev->dm.audio_registered) {
		component_del(adev->dev, &amdgpu_dm_audio_component_bind_ops);
		adev->dm.audio_registered = false;
	}

	/* TODO: Disable audio? */

	adev->mode_info.audio.enabled = false;
}

static  void amdgpu_dm_audio_eld_notify(struct amdgpu_device *adev, int pin)
{
	struct drm_audio_component *acomp = adev->dm.audio_component;

	if (acomp && acomp->audio_ops && acomp->audio_ops->pin_eld_notify) {
		DRM_DEBUG_KMS("Notify ELD: %d\n", pin);

		acomp->audio_ops->pin_eld_notify(acomp->audio_ops->audio_ptr,
						 pin, -1);
	}
}

static int dm_dmub_hw_init(struct amdgpu_device *adev)
{
	const struct dmcub_firmware_header_v1_0 *hdr;
	struct dmub_srv *dmub_srv = adev->dm.dmub_srv;
	struct dmub_srv_fb_info *fb_info = adev->dm.dmub_fb_info;
	const struct firmware *dmub_fw = adev->dm.dmub_fw;
	struct dmcu *dmcu = adev->dm.dc->res_pool->dmcu;
	struct abm *abm = adev->dm.dc->res_pool->abm;
	struct dmub_srv_hw_params hw_params;
	enum dmub_status status;
	const unsigned char *fw_inst_const, *fw_bss_data;
	uint32_t i, fw_inst_const_size, fw_bss_data_size;
	bool has_hw_support;

	if (!dmub_srv)
		/* DMUB isn't supported on the ASIC. */
		return 0;

	if (!fb_info) {
		DRM_ERROR("No framebuffer info for DMUB service.\n");
		return -EINVAL;
	}

	if (!dmub_fw) {
		/* Firmware required for DMUB support. */
		DRM_ERROR("No firmware provided for DMUB.\n");
		return -EINVAL;
	}

	status = dmub_srv_has_hw_support(dmub_srv, &has_hw_support);
	if (status != DMUB_STATUS_OK) {
		DRM_ERROR("Error checking HW support for DMUB: %d\n", status);
		return -EINVAL;
	}

	if (!has_hw_support) {
		DRM_INFO("DMUB unsupported on ASIC\n");
		return 0;
	}

	hdr = (const struct dmcub_firmware_header_v1_0 *)dmub_fw->data;

	fw_inst_const = dmub_fw->data +
			le32_to_cpu(hdr->header.ucode_array_offset_bytes) +
			PSP_HEADER_BYTES;

	fw_bss_data = dmub_fw->data +
		      le32_to_cpu(hdr->header.ucode_array_offset_bytes) +
		      le32_to_cpu(hdr->inst_const_bytes);

	/* Copy firmware and bios info into FB memory. */
	fw_inst_const_size = le32_to_cpu(hdr->inst_const_bytes) -
			     PSP_HEADER_BYTES - PSP_FOOTER_BYTES;

	fw_bss_data_size = le32_to_cpu(hdr->bss_data_bytes);

	/* if adev->firmware.load_type == AMDGPU_FW_LOAD_PSP,
	 * amdgpu_ucode_init_single_fw will load dmub firmware
	 * fw_inst_const part to cw0; otherwise, the firmware back door load
	 * will be done by dm_dmub_hw_init
	 */
	if (adev->firmware.load_type != AMDGPU_FW_LOAD_PSP) {
		memcpy(fb_info->fb[DMUB_WINDOW_0_INST_CONST].cpu_addr, fw_inst_const,
				fw_inst_const_size);
	}

	if (fw_bss_data_size)
		memcpy(fb_info->fb[DMUB_WINDOW_2_BSS_DATA].cpu_addr,
		       fw_bss_data, fw_bss_data_size);

	/* Copy firmware bios info into FB memory. */
	memcpy(fb_info->fb[DMUB_WINDOW_3_VBIOS].cpu_addr, adev->bios,
	       adev->bios_size);

	/* Reset regions that need to be reset. */
	memset(fb_info->fb[DMUB_WINDOW_4_MAILBOX].cpu_addr, 0,
	fb_info->fb[DMUB_WINDOW_4_MAILBOX].size);

	memset(fb_info->fb[DMUB_WINDOW_5_TRACEBUFF].cpu_addr, 0,
	       fb_info->fb[DMUB_WINDOW_5_TRACEBUFF].size);

	memset(fb_info->fb[DMUB_WINDOW_6_FW_STATE].cpu_addr, 0,
	       fb_info->fb[DMUB_WINDOW_6_FW_STATE].size);

	/* Initialize hardware. */
	memset(&hw_params, 0, sizeof(hw_params));
	hw_params.fb_base = adev->gmc.fb_start;
	hw_params.fb_offset = adev->gmc.aper_base;

	/* backdoor load firmware and trigger dmub running */
	if (adev->firmware.load_type != AMDGPU_FW_LOAD_PSP)
		hw_params.load_inst_const = true;

	if (dmcu)
		hw_params.psp_version = dmcu->psp_version;

	for (i = 0; i < fb_info->num_fb; ++i)
		hw_params.fb[i] = &fb_info->fb[i];

	status = dmub_srv_hw_init(dmub_srv, &hw_params);
	if (status != DMUB_STATUS_OK) {
		DRM_ERROR("Error initializing DMUB HW: %d\n", status);
		return -EINVAL;
	}

	/* Wait for firmware load to finish. */
	status = dmub_srv_wait_for_auto_load(dmub_srv, 100000);
	if (status != DMUB_STATUS_OK)
		DRM_WARN("Wait for DMUB auto-load failed: %d\n", status);

	/* Init DMCU and ABM if available. */
	if (dmcu && abm) {
		dmcu->funcs->dmcu_init(dmcu);
		abm->dmcu_is_running = dmcu->funcs->is_dmcu_initialized(dmcu);
	}

	if (!adev->dm.dc->ctx->dmub_srv)
		adev->dm.dc->ctx->dmub_srv = dc_dmub_srv_create(adev->dm.dc, dmub_srv);
	if (!adev->dm.dc->ctx->dmub_srv) {
		DRM_ERROR("Couldn't allocate DC DMUB server!\n");
		return -ENOMEM;
	}

	DRM_INFO("DMUB hardware initialized: version=0x%08X\n",
		 adev->dm.dmcub_fw_version);

	return 0;
}

#if defined(CONFIG_DRM_AMD_DC_DCN)
static void mmhub_read_system_context(struct amdgpu_device *adev, struct dc_phy_addr_space_config *pa_config)
{
	uint64_t pt_base;
	uint32_t logical_addr_low;
	uint32_t logical_addr_high;
	uint32_t agp_base, agp_bot, agp_top;
	PHYSICAL_ADDRESS_LOC page_table_start, page_table_end, page_table_base;

	logical_addr_low  = min(adev->gmc.fb_start, adev->gmc.agp_start) >> 18;
	pt_base = amdgpu_gmc_pd_addr(adev->gart.bo);

	if (adev->apu_flags & AMD_APU_IS_RAVEN2)
		/*
		 * Raven2 has a HW issue that it is unable to use the vram which
		 * is out of MC_VM_SYSTEM_APERTURE_HIGH_ADDR. So here is the
		 * workaround that increase system aperture high address (add 1)
		 * to get rid of the VM fault and hardware hang.
		 */
		logical_addr_high = max((adev->gmc.fb_end >> 18) + 0x1, adev->gmc.agp_end >> 18);
	else
		logical_addr_high = max(adev->gmc.fb_end, adev->gmc.agp_end) >> 18;

	agp_base = 0;
	agp_bot = adev->gmc.agp_start >> 24;
	agp_top = adev->gmc.agp_end >> 24;


	page_table_start.high_part = (u32)(adev->gmc.gart_start >> 44) & 0xF;
	page_table_start.low_part = (u32)(adev->gmc.gart_start >> 12);
	page_table_end.high_part = (u32)(adev->gmc.gart_end >> 44) & 0xF;
	page_table_end.low_part = (u32)(adev->gmc.gart_end >> 12);
	page_table_base.high_part = upper_32_bits(pt_base) & 0xF;
	page_table_base.low_part = lower_32_bits(pt_base);

	pa_config->system_aperture.start_addr = (uint64_t)logical_addr_low << 18;
	pa_config->system_aperture.end_addr = (uint64_t)logical_addr_high << 18;

	pa_config->system_aperture.agp_base = (uint64_t)agp_base << 24 ;
	pa_config->system_aperture.agp_bot = (uint64_t)agp_bot << 24;
	pa_config->system_aperture.agp_top = (uint64_t)agp_top << 24;

	pa_config->system_aperture.fb_base = adev->gmc.fb_start;
	pa_config->system_aperture.fb_offset = adev->gmc.aper_base;
	pa_config->system_aperture.fb_top = adev->gmc.fb_end;

	pa_config->gart_config.page_table_start_addr = page_table_start.quad_part << 12;
	pa_config->gart_config.page_table_end_addr = page_table_end.quad_part << 12;
	pa_config->gart_config.page_table_base_addr = page_table_base.quad_part;

	pa_config->is_hvm_enabled = 0;

}
#endif
#if defined(CONFIG_DRM_AMD_DC_DCN)
static void event_mall_stutter(struct work_struct *work)
{

	struct vblank_workqueue *vblank_work = container_of(work, struct vblank_workqueue, mall_work);
	struct amdgpu_display_manager *dm = vblank_work->dm;

	mutex_lock(&dm->dc_lock);

	if (vblank_work->enable)
		dm->active_vblank_irq_count++;
	else if(dm->active_vblank_irq_count)
		dm->active_vblank_irq_count--;

	dc_allow_idle_optimizations(dm->dc, dm->active_vblank_irq_count == 0);

	DRM_DEBUG_KMS("Allow idle optimizations (MALL): %d\n", dm->active_vblank_irq_count == 0);

	mutex_unlock(&dm->dc_lock);
}

static struct vblank_workqueue *vblank_create_workqueue(struct amdgpu_device *adev, struct dc *dc)
{

	int max_caps = dc->caps.max_links;
	struct vblank_workqueue *vblank_work;
	int i = 0;

	vblank_work = kcalloc(max_caps, sizeof(*vblank_work), GFP_KERNEL);
	if (ZERO_OR_NULL_PTR(vblank_work)) {
		kfree(vblank_work);
		return NULL;
	}

	for (i = 0; i < max_caps; i++)
		INIT_WORK(&vblank_work[i].mall_work, event_mall_stutter);

	return vblank_work;
}
#endif
static int amdgpu_dm_init(struct amdgpu_device *adev)
{
	struct dc_init_data init_data;
#ifdef CONFIG_DRM_AMD_DC_HDCP
	struct dc_callback_init init_params;
#endif
	int r;

	adev->dm.ddev = adev_to_drm(adev);
	adev->dm.adev = adev;

	/* Zero all the fields */
	memset(&init_data, 0, sizeof(init_data));
#ifdef CONFIG_DRM_AMD_DC_HDCP
	memset(&init_params, 0, sizeof(init_params));
#endif

	mutex_init(&adev->dm.dc_lock);
	mutex_init(&adev->dm.audio_lock);
#if defined(CONFIG_DRM_AMD_DC_DCN)
	spin_lock_init(&adev->dm.vblank_lock);
#endif

	if(amdgpu_dm_irq_init(adev)) {
		DRM_ERROR("amdgpu: failed to initialize DM IRQ support.\n");
		goto error;
	}

	init_data.asic_id.chip_family = adev->family;

	init_data.asic_id.pci_revision_id = adev->pdev->revision;
	init_data.asic_id.hw_internal_rev = adev->external_rev_id;

	init_data.asic_id.vram_width = adev->gmc.vram_width;
	/* TODO: initialize init_data.asic_id.vram_type here!!!! */
	init_data.asic_id.atombios_base_address =
		adev->mode_info.atom_context->bios;

	init_data.driver = adev;

	adev->dm.cgs_device = amdgpu_cgs_create_device(adev);

	if (!adev->dm.cgs_device) {
		DRM_ERROR("amdgpu: failed to create cgs device.\n");
		goto error;
	}

	init_data.cgs_device = adev->dm.cgs_device;

	init_data.dce_environment = DCE_ENV_PRODUCTION_DRV;

	switch (adev->asic_type) {
	case CHIP_CARRIZO:
	case CHIP_STONEY:
	case CHIP_RAVEN:
	case CHIP_RENOIR:
		init_data.flags.gpu_vm_support = true;
		if (ASICREV_IS_GREEN_SARDINE(adev->external_rev_id))
			init_data.flags.disable_dmcu = true;
		break;
#if defined(CONFIG_DRM_AMD_DC_DCN)
	case CHIP_VANGOGH:
		init_data.flags.gpu_vm_support = true;
		break;
#endif
	default:
		break;
	}

	if (amdgpu_dc_feature_mask & DC_FBC_MASK)
		init_data.flags.fbc_support = true;

	if (amdgpu_dc_feature_mask & DC_MULTI_MON_PP_MCLK_SWITCH_MASK)
		init_data.flags.multi_mon_pp_mclk_switch = true;

	if (amdgpu_dc_feature_mask & DC_DISABLE_FRACTIONAL_PWM_MASK)
		init_data.flags.disable_fractional_pwm = true;

	init_data.flags.power_down_display_on_boot = true;

	INIT_LIST_HEAD(&adev->dm.da_list);
	/* Display Core create. */
	adev->dm.dc = dc_create(&init_data);

	if (adev->dm.dc) {
		DRM_INFO("Display Core initialized with v%s!\n", DC_VER);
	} else {
		DRM_INFO("Display Core failed to initialize with v%s!\n", DC_VER);
		goto error;
	}

	if (amdgpu_dc_debug_mask & DC_DISABLE_PIPE_SPLIT) {
		adev->dm.dc->debug.force_single_disp_pipe_split = false;
		adev->dm.dc->debug.pipe_split_policy = MPC_SPLIT_AVOID;
	}

	if (adev->asic_type != CHIP_CARRIZO && adev->asic_type != CHIP_STONEY)
		adev->dm.dc->debug.disable_stutter = amdgpu_pp_feature_mask & PP_STUTTER_MODE ? false : true;

	if (amdgpu_dc_debug_mask & DC_DISABLE_STUTTER)
		adev->dm.dc->debug.disable_stutter = true;

	if (amdgpu_dc_debug_mask & DC_DISABLE_DSC)
		adev->dm.dc->debug.disable_dsc = true;

	if (amdgpu_dc_debug_mask & DC_DISABLE_CLOCK_GATING)
		adev->dm.dc->debug.disable_clock_gate = true;

	r = dm_dmub_hw_init(adev);
	if (r) {
		DRM_ERROR("DMUB interface failed to initialize: status=%d\n", r);
		goto error;
	}

	dc_hardware_init(adev->dm.dc);

#if defined(CONFIG_DRM_AMD_DC_DCN)
	if (adev->apu_flags) {
		struct dc_phy_addr_space_config pa_config;

		mmhub_read_system_context(adev, &pa_config);

		// Call the DC init_memory func
		dc_setup_system_context(adev->dm.dc, &pa_config);
	}
#endif

	adev->dm.freesync_module = mod_freesync_create(adev->dm.dc);
	if (!adev->dm.freesync_module) {
		DRM_ERROR(
		"amdgpu: failed to initialize freesync_module.\n");
	} else
		DRM_DEBUG_DRIVER("amdgpu: freesync_module init done %p.\n",
				adev->dm.freesync_module);

	amdgpu_dm_init_color_mod();

#if defined(CONFIG_DRM_AMD_DC_DCN)
	if (adev->dm.dc->caps.max_links > 0) {
		adev->dm.vblank_workqueue = vblank_create_workqueue(adev, adev->dm.dc);

		if (!adev->dm.vblank_workqueue)
			DRM_ERROR("amdgpu: failed to initialize vblank_workqueue.\n");
		else
			DRM_DEBUG_DRIVER("amdgpu: vblank_workqueue init done %p.\n", adev->dm.vblank_workqueue);
	}
#endif

#ifdef CONFIG_DRM_AMD_DC_HDCP
	if (adev->dm.dc->caps.max_links > 0 && adev->asic_type >= CHIP_RAVEN) {
		adev->dm.hdcp_workqueue = hdcp_create_workqueue(adev, &init_params.cp_psp, adev->dm.dc);

		if (!adev->dm.hdcp_workqueue)
			DRM_ERROR("amdgpu: failed to initialize hdcp_workqueue.\n");
		else
			DRM_DEBUG_DRIVER("amdgpu: hdcp_workqueue init done %p.\n", adev->dm.hdcp_workqueue);

		dc_init_callbacks(adev->dm.dc, &init_params);
	}
#endif
#if defined(CONFIG_DRM_AMD_SECURE_DISPLAY)
	adev->dm.crc_rd_wrk = amdgpu_dm_crtc_secure_display_create_work();
#endif
	if (dc_enable_dmub_notifications(adev->dm.dc)) {
		init_completion(&adev->dm.dmub_aux_transfer_done);
		adev->dm.dmub_notify = kzalloc(sizeof(struct dmub_notification), GFP_KERNEL);
		if (!adev->dm.dmub_notify) {
			DRM_INFO("amdgpu: fail to allocate adev->dm.dmub_notify");
			goto error;
		}
		amdgpu_dm_outbox_init(adev);
	}

	if (amdgpu_dm_initialize_drm_device(adev)) {
		DRM_ERROR(
		"amdgpu: failed to initialize sw for display support.\n");
		goto error;
	}

	/* create fake encoders for MST */
	dm_dp_create_fake_mst_encoders(adev);

	/* TODO: Add_display_info? */

	/* TODO use dynamic cursor width */
	adev_to_drm(adev)->mode_config.cursor_width = adev->dm.dc->caps.max_cursor_size;
	adev_to_drm(adev)->mode_config.cursor_height = adev->dm.dc->caps.max_cursor_size;

	if (drm_vblank_init(adev_to_drm(adev), adev->dm.display_indexes_num)) {
		DRM_ERROR(
		"amdgpu: failed to initialize sw for display support.\n");
		goto error;
	}


	DRM_DEBUG_DRIVER("KMS initialized.\n");

	return 0;
error:
	amdgpu_dm_fini(adev);

	return -EINVAL;
}

static int amdgpu_dm_early_fini(void *handle)
{
	struct amdgpu_device *adev = (struct amdgpu_device *)handle;

	amdgpu_dm_audio_fini(adev);

	return 0;
}

static void amdgpu_dm_fini(struct amdgpu_device *adev)
{
	int i;

	for (i = 0; i < adev->dm.display_indexes_num; i++) {
		drm_encoder_cleanup(&adev->dm.mst_encoders[i].base);
	}

	amdgpu_dm_destroy_drm_device(&adev->dm);

#if defined(CONFIG_DRM_AMD_SECURE_DISPLAY)
	if (adev->dm.crc_rd_wrk) {
		flush_work(&adev->dm.crc_rd_wrk->notify_ta_work);
		kfree(adev->dm.crc_rd_wrk);
		adev->dm.crc_rd_wrk = NULL;
	}
#endif
#ifdef CONFIG_DRM_AMD_DC_HDCP
	if (adev->dm.hdcp_workqueue) {
		hdcp_destroy(&adev->dev->kobj, adev->dm.hdcp_workqueue);
		adev->dm.hdcp_workqueue = NULL;
	}

	if (adev->dm.dc)
		dc_deinit_callbacks(adev->dm.dc);
#endif

#if defined(CONFIG_DRM_AMD_DC_DCN)
	if (adev->dm.vblank_workqueue) {
		adev->dm.vblank_workqueue->dm = NULL;
		kfree(adev->dm.vblank_workqueue);
		adev->dm.vblank_workqueue = NULL;
	}
#endif

	dc_dmub_srv_destroy(&adev->dm.dc->ctx->dmub_srv);

	if (dc_enable_dmub_notifications(adev->dm.dc)) {
		kfree(adev->dm.dmub_notify);
		adev->dm.dmub_notify = NULL;
	}

	if (adev->dm.dmub_bo)
		amdgpu_bo_free_kernel(&adev->dm.dmub_bo,
				      &adev->dm.dmub_bo_gpu_addr,
				      &adev->dm.dmub_bo_cpu_addr);

	/* DC Destroy TODO: Replace destroy DAL */
	if (adev->dm.dc)
		dc_destroy(&adev->dm.dc);
	/*
	 * TODO: pageflip, vlank interrupt
	 *
	 * amdgpu_dm_irq_fini(adev);
	 */

	if (adev->dm.cgs_device) {
		amdgpu_cgs_destroy_device(adev->dm.cgs_device);
		adev->dm.cgs_device = NULL;
	}
	if (adev->dm.freesync_module) {
		mod_freesync_destroy(adev->dm.freesync_module);
		adev->dm.freesync_module = NULL;
	}

	mutex_destroy(&adev->dm.audio_lock);
	mutex_destroy(&adev->dm.dc_lock);

	return;
}

static int load_dmcu_fw(struct amdgpu_device *adev)
{
	const char *fw_name_dmcu = NULL;
	int r;
	const struct dmcu_firmware_header_v1_0 *hdr;

	switch(adev->asic_type) {
#if defined(CONFIG_DRM_AMD_DC_SI)
	case CHIP_TAHITI:
	case CHIP_PITCAIRN:
	case CHIP_VERDE:
	case CHIP_OLAND:
#endif
	case CHIP_BONAIRE:
	case CHIP_HAWAII:
	case CHIP_KAVERI:
	case CHIP_KABINI:
	case CHIP_MULLINS:
	case CHIP_TONGA:
	case CHIP_FIJI:
	case CHIP_CARRIZO:
	case CHIP_STONEY:
	case CHIP_POLARIS11:
	case CHIP_POLARIS10:
	case CHIP_POLARIS12:
	case CHIP_VEGAM:
	case CHIP_VEGA10:
	case CHIP_VEGA12:
	case CHIP_VEGA20:
	case CHIP_NAVI10:
	case CHIP_NAVI14:
	case CHIP_RENOIR:
	case CHIP_SIENNA_CICHLID:
	case CHIP_NAVY_FLOUNDER:
	case CHIP_DIMGREY_CAVEFISH:
	case CHIP_BEIGE_GOBY:
	case CHIP_VANGOGH:
		return 0;
	case CHIP_NAVI12:
		fw_name_dmcu = FIRMWARE_NAVI12_DMCU;
		break;
	case CHIP_RAVEN:
		if (ASICREV_IS_PICASSO(adev->external_rev_id))
			fw_name_dmcu = FIRMWARE_RAVEN_DMCU;
		else if (ASICREV_IS_RAVEN2(adev->external_rev_id))
			fw_name_dmcu = FIRMWARE_RAVEN_DMCU;
		else
			return 0;
		break;
	default:
		DRM_ERROR("Unsupported ASIC type: 0x%X\n", adev->asic_type);
		return -EINVAL;
	}

	if (adev->firmware.load_type != AMDGPU_FW_LOAD_PSP) {
		DRM_DEBUG_KMS("dm: DMCU firmware not supported on direct or SMU loading\n");
		return 0;
	}

	r = request_firmware_direct(&adev->dm.fw_dmcu, fw_name_dmcu, adev->dev);
	if (r == -ENOENT) {
		/* DMCU firmware is not necessary, so don't raise a fuss if it's missing */
		DRM_DEBUG_KMS("dm: DMCU firmware not found\n");
		adev->dm.fw_dmcu = NULL;
		return 0;
	}
	if (r) {
		dev_err(adev->dev, "amdgpu_dm: Can't load firmware \"%s\"\n",
			fw_name_dmcu);
		return r;
	}

	r = amdgpu_ucode_validate(adev->dm.fw_dmcu);
	if (r) {
		dev_err(adev->dev, "amdgpu_dm: Can't validate firmware \"%s\"\n",
			fw_name_dmcu);
		release_firmware(adev->dm.fw_dmcu);
		adev->dm.fw_dmcu = NULL;
		return r;
	}

	hdr = (const struct dmcu_firmware_header_v1_0 *)adev->dm.fw_dmcu->data;
	adev->firmware.ucode[AMDGPU_UCODE_ID_DMCU_ERAM].ucode_id = AMDGPU_UCODE_ID_DMCU_ERAM;
	adev->firmware.ucode[AMDGPU_UCODE_ID_DMCU_ERAM].fw = adev->dm.fw_dmcu;
	adev->firmware.fw_size +=
		ALIGN(le32_to_cpu(hdr->header.ucode_size_bytes) - le32_to_cpu(hdr->intv_size_bytes), PAGE_SIZE);

	adev->firmware.ucode[AMDGPU_UCODE_ID_DMCU_INTV].ucode_id = AMDGPU_UCODE_ID_DMCU_INTV;
	adev->firmware.ucode[AMDGPU_UCODE_ID_DMCU_INTV].fw = adev->dm.fw_dmcu;
	adev->firmware.fw_size +=
		ALIGN(le32_to_cpu(hdr->intv_size_bytes), PAGE_SIZE);

	adev->dm.dmcu_fw_version = le32_to_cpu(hdr->header.ucode_version);

	DRM_DEBUG_KMS("PSP loading DMCU firmware\n");

	return 0;
}

static uint32_t amdgpu_dm_dmub_reg_read(void *ctx, uint32_t address)
{
	struct amdgpu_device *adev = ctx;

	return dm_read_reg(adev->dm.dc->ctx, address);
}

static void amdgpu_dm_dmub_reg_write(void *ctx, uint32_t address,
				     uint32_t value)
{
	struct amdgpu_device *adev = ctx;

	return dm_write_reg(adev->dm.dc->ctx, address, value);
}

static int dm_dmub_sw_init(struct amdgpu_device *adev)
{
	struct dmub_srv_create_params create_params;
	struct dmub_srv_region_params region_params;
	struct dmub_srv_region_info region_info;
	struct dmub_srv_fb_params fb_params;
	struct dmub_srv_fb_info *fb_info;
	struct dmub_srv *dmub_srv;
	const struct dmcub_firmware_header_v1_0 *hdr;
	const char *fw_name_dmub;
	enum dmub_asic dmub_asic;
	enum dmub_status status;
	int r;

	switch (adev->asic_type) {
	case CHIP_RENOIR:
		dmub_asic = DMUB_ASIC_DCN21;
		fw_name_dmub = FIRMWARE_RENOIR_DMUB;
		if (ASICREV_IS_GREEN_SARDINE(adev->external_rev_id))
			fw_name_dmub = FIRMWARE_GREEN_SARDINE_DMUB;
		break;
	case CHIP_SIENNA_CICHLID:
		dmub_asic = DMUB_ASIC_DCN30;
		fw_name_dmub = FIRMWARE_SIENNA_CICHLID_DMUB;
		break;
	case CHIP_NAVY_FLOUNDER:
		dmub_asic = DMUB_ASIC_DCN30;
		fw_name_dmub = FIRMWARE_NAVY_FLOUNDER_DMUB;
		break;
	case CHIP_VANGOGH:
		dmub_asic = DMUB_ASIC_DCN301;
		fw_name_dmub = FIRMWARE_VANGOGH_DMUB;
		break;
	case CHIP_DIMGREY_CAVEFISH:
		dmub_asic = DMUB_ASIC_DCN302;
		fw_name_dmub = FIRMWARE_DIMGREY_CAVEFISH_DMUB;
		break;
	case CHIP_BEIGE_GOBY:
		dmub_asic = DMUB_ASIC_DCN303;
		fw_name_dmub = FIRMWARE_BEIGE_GOBY_DMUB;
		break;

	default:
		/* ASIC doesn't support DMUB. */
		return 0;
	}

	r = request_firmware_direct(&adev->dm.dmub_fw, fw_name_dmub, adev->dev);
	if (r) {
		DRM_ERROR("DMUB firmware loading failed: %d\n", r);
		return 0;
	}

	r = amdgpu_ucode_validate(adev->dm.dmub_fw);
	if (r) {
		DRM_ERROR("Couldn't validate DMUB firmware: %d\n", r);
		return 0;
	}

	hdr = (const struct dmcub_firmware_header_v1_0 *)adev->dm.dmub_fw->data;

	if (adev->firmware.load_type == AMDGPU_FW_LOAD_PSP) {
		adev->firmware.ucode[AMDGPU_UCODE_ID_DMCUB].ucode_id =
			AMDGPU_UCODE_ID_DMCUB;
		adev->firmware.ucode[AMDGPU_UCODE_ID_DMCUB].fw =
			adev->dm.dmub_fw;
		adev->firmware.fw_size +=
			ALIGN(le32_to_cpu(hdr->inst_const_bytes), PAGE_SIZE);

		DRM_INFO("Loading DMUB firmware via PSP: version=0x%08X\n",
			 adev->dm.dmcub_fw_version);
	}

	adev->dm.dmcub_fw_version = le32_to_cpu(hdr->header.ucode_version);

	adev->dm.dmub_srv = kzalloc(sizeof(*adev->dm.dmub_srv), GFP_KERNEL);
	dmub_srv = adev->dm.dmub_srv;

	if (!dmub_srv) {
		DRM_ERROR("Failed to allocate DMUB service!\n");
		return -ENOMEM;
	}

	memset(&create_params, 0, sizeof(create_params));
	create_params.user_ctx = adev;
	create_params.funcs.reg_read = amdgpu_dm_dmub_reg_read;
	create_params.funcs.reg_write = amdgpu_dm_dmub_reg_write;
	create_params.asic = dmub_asic;

	/* Create the DMUB service. */
	status = dmub_srv_create(dmub_srv, &create_params);
	if (status != DMUB_STATUS_OK) {
		DRM_ERROR("Error creating DMUB service: %d\n", status);
		return -EINVAL;
	}

	/* Calculate the size of all the regions for the DMUB service. */
	memset(&region_params, 0, sizeof(region_params));

	region_params.inst_const_size = le32_to_cpu(hdr->inst_const_bytes) -
					PSP_HEADER_BYTES - PSP_FOOTER_BYTES;
	region_params.bss_data_size = le32_to_cpu(hdr->bss_data_bytes);
	region_params.vbios_size = adev->bios_size;
	region_params.fw_bss_data = region_params.bss_data_size ?
		adev->dm.dmub_fw->data +
		le32_to_cpu(hdr->header.ucode_array_offset_bytes) +
		le32_to_cpu(hdr->inst_const_bytes) : NULL;
	region_params.fw_inst_const =
		adev->dm.dmub_fw->data +
		le32_to_cpu(hdr->header.ucode_array_offset_bytes) +
		PSP_HEADER_BYTES;

	status = dmub_srv_calc_region_info(dmub_srv, &region_params,
					   &region_info);

	if (status != DMUB_STATUS_OK) {
		DRM_ERROR("Error calculating DMUB region info: %d\n", status);
		return -EINVAL;
	}

	/*
	 * Allocate a framebuffer based on the total size of all the regions.
	 * TODO: Move this into GART.
	 */
	r = amdgpu_bo_create_kernel(adev, region_info.fb_size, PAGE_SIZE,
				    AMDGPU_GEM_DOMAIN_VRAM, &adev->dm.dmub_bo,
				    &adev->dm.dmub_bo_gpu_addr,
				    &adev->dm.dmub_bo_cpu_addr);
	if (r)
		return r;

	/* Rebase the regions on the framebuffer address. */
	memset(&fb_params, 0, sizeof(fb_params));
	fb_params.cpu_addr = adev->dm.dmub_bo_cpu_addr;
	fb_params.gpu_addr = adev->dm.dmub_bo_gpu_addr;
	fb_params.region_info = &region_info;

	adev->dm.dmub_fb_info =
		kzalloc(sizeof(*adev->dm.dmub_fb_info), GFP_KERNEL);
	fb_info = adev->dm.dmub_fb_info;

	if (!fb_info) {
		DRM_ERROR(
			"Failed to allocate framebuffer info for DMUB service!\n");
		return -ENOMEM;
	}

	status = dmub_srv_calc_fb_info(dmub_srv, &fb_params, fb_info);
	if (status != DMUB_STATUS_OK) {
		DRM_ERROR("Error calculating DMUB FB info: %d\n", status);
		return -EINVAL;
	}

	return 0;
}

static int dm_sw_init(void *handle)
{
	struct amdgpu_device *adev = (struct amdgpu_device *)handle;
	int r;

	r = dm_dmub_sw_init(adev);
	if (r)
		return r;

	return load_dmcu_fw(adev);
}

static int dm_sw_fini(void *handle)
{
	struct amdgpu_device *adev = (struct amdgpu_device *)handle;

	kfree(adev->dm.dmub_fb_info);
	adev->dm.dmub_fb_info = NULL;

	if (adev->dm.dmub_srv) {
		dmub_srv_destroy(adev->dm.dmub_srv);
		adev->dm.dmub_srv = NULL;
	}

	release_firmware(adev->dm.dmub_fw);
	adev->dm.dmub_fw = NULL;

	release_firmware(adev->dm.fw_dmcu);
	adev->dm.fw_dmcu = NULL;

	return 0;
}

static int detect_mst_link_for_all_connectors(struct drm_device *dev)
{
	struct amdgpu_dm_connector *aconnector;
	struct drm_connector *connector;
	struct drm_connector_list_iter iter;
	int ret = 0;

	drm_connector_list_iter_begin(dev, &iter);
	drm_for_each_connector_iter(connector, &iter) {
		aconnector = to_amdgpu_dm_connector(connector);
		if (aconnector->dc_link->type == dc_connection_mst_branch &&
		    aconnector->mst_mgr.aux) {
			DRM_DEBUG_DRIVER("DM_MST: starting TM on aconnector: %p [id: %d]\n",
					 aconnector,
					 aconnector->base.base.id);

			ret = drm_dp_mst_topology_mgr_set_mst(&aconnector->mst_mgr, true);
			if (ret < 0) {
				DRM_ERROR("DM_MST: Failed to start MST\n");
				aconnector->dc_link->type =
					dc_connection_single;
				break;
			}
		}
	}
	drm_connector_list_iter_end(&iter);

	return ret;
}

static int dm_late_init(void *handle)
{
	struct amdgpu_device *adev = (struct amdgpu_device *)handle;

	struct dmcu_iram_parameters params;
	unsigned int linear_lut[16];
	int i;
	struct dmcu *dmcu = NULL;

	dmcu = adev->dm.dc->res_pool->dmcu;

	for (i = 0; i < 16; i++)
		linear_lut[i] = 0xFFFF * i / 15;

	params.set = 0;
	params.backlight_ramping_start = 0xCCCC;
	params.backlight_ramping_reduction = 0xCCCCCCCC;
	params.backlight_lut_array_size = 16;
	params.backlight_lut_array = linear_lut;

	/* Min backlight level after ABM reduction,  Don't allow below 1%
	 * 0xFFFF x 0.01 = 0x28F
	 */
	params.min_abm_backlight = 0x28F;
	/* In the case where abm is implemented on dmcub,
	* dmcu object will be null.
	* ABM 2.4 and up are implemented on dmcub.
	*/
	if (dmcu) {
		if (!dmcu_load_iram(dmcu, params))
			return -EINVAL;
	} else if (adev->dm.dc->ctx->dmub_srv) {
		struct dc_link *edp_links[MAX_NUM_EDP];
		int edp_num;

		get_edp_links(adev->dm.dc, edp_links, &edp_num);
		for (i = 0; i < edp_num; i++) {
			if (!dmub_init_abm_config(adev->dm.dc->res_pool, params, i))
				return -EINVAL;
		}
	}

	return detect_mst_link_for_all_connectors(adev_to_drm(adev));
}

static void s3_handle_mst(struct drm_device *dev, bool suspend)
{
	struct amdgpu_dm_connector *aconnector;
	struct drm_connector *connector;
	struct drm_connector_list_iter iter;
	struct drm_dp_mst_topology_mgr *mgr;
	int ret;
	bool need_hotplug = false;

	drm_connector_list_iter_begin(dev, &iter);
	drm_for_each_connector_iter(connector, &iter) {
		aconnector = to_amdgpu_dm_connector(connector);
		if (aconnector->dc_link->type != dc_connection_mst_branch ||
		    aconnector->mst_port)
			continue;

		mgr = &aconnector->mst_mgr;

		if (suspend) {
			drm_dp_mst_topology_mgr_suspend(mgr);
		} else {
			ret = drm_dp_mst_topology_mgr_resume(mgr, true);
			if (ret < 0) {
				drm_dp_mst_topology_mgr_set_mst(mgr, false);
				need_hotplug = true;
			}
		}
	}
	drm_connector_list_iter_end(&iter);

	if (need_hotplug)
		drm_kms_helper_hotplug_event(dev);
}

static int amdgpu_dm_smu_write_watermarks_table(struct amdgpu_device *adev)
{
	struct smu_context *smu = &adev->smu;
	int ret = 0;

	if (!is_support_sw_smu(adev))
		return 0;

	/* This interface is for dGPU Navi1x.Linux dc-pplib interface depends
	 * on window driver dc implementation.
	 * For Navi1x, clock settings of dcn watermarks are fixed. the settings
	 * should be passed to smu during boot up and resume from s3.
	 * boot up: dc calculate dcn watermark clock settings within dc_create,
	 * dcn20_resource_construct
	 * then call pplib functions below to pass the settings to smu:
	 * smu_set_watermarks_for_clock_ranges
	 * smu_set_watermarks_table
	 * navi10_set_watermarks_table
	 * smu_write_watermarks_table
	 *
	 * For Renoir, clock settings of dcn watermark are also fixed values.
	 * dc has implemented different flow for window driver:
	 * dc_hardware_init / dc_set_power_state
	 * dcn10_init_hw
	 * notify_wm_ranges
	 * set_wm_ranges
	 * -- Linux
	 * smu_set_watermarks_for_clock_ranges
	 * renoir_set_watermarks_table
	 * smu_write_watermarks_table
	 *
	 * For Linux,
	 * dc_hardware_init -> amdgpu_dm_init
	 * dc_set_power_state --> dm_resume
	 *
	 * therefore, this function apply to navi10/12/14 but not Renoir
	 * *
	 */
	switch(adev->asic_type) {
	case CHIP_NAVI10:
	case CHIP_NAVI14:
	case CHIP_NAVI12:
		break;
	default:
		return 0;
	}

	ret = smu_write_watermarks_table(smu);
	if (ret) {
		DRM_ERROR("Failed to update WMTABLE!\n");
		return ret;
	}

	return 0;
}

/**
 * dm_hw_init() - Initialize DC device
 * @handle: The base driver device containing the amdgpu_dm device.
 *
 * Initialize the &struct amdgpu_display_manager device. This involves calling
 * the initializers of each DM component, then populating the struct with them.
 *
 * Although the function implies hardware initialization, both hardware and
 * software are initialized here. Splitting them out to their relevant init
 * hooks is a future TODO item.
 *
 * Some notable things that are initialized here:
 *
 * - Display Core, both software and hardware
 * - DC modules that we need (freesync and color management)
 * - DRM software states
 * - Interrupt sources and handlers
 * - Vblank support
 * - Debug FS entries, if enabled
 */
static int dm_hw_init(void *handle)
{
	struct amdgpu_device *adev = (struct amdgpu_device *)handle;
	/* Create DAL display manager */
	amdgpu_dm_init(adev);
	amdgpu_dm_hpd_init(adev);

	return 0;
}

/**
 * dm_hw_fini() - Teardown DC device
 * @handle: The base driver device containing the amdgpu_dm device.
 *
 * Teardown components within &struct amdgpu_display_manager that require
 * cleanup. This involves cleaning up the DRM device, DC, and any modules that
 * were loaded. Also flush IRQ workqueues and disable them.
 */
static int dm_hw_fini(void *handle)
{
	struct amdgpu_device *adev = (struct amdgpu_device *)handle;

	amdgpu_dm_hpd_fini(adev);

	amdgpu_dm_irq_fini(adev);
	amdgpu_dm_fini(adev);
	return 0;
}


static int dm_enable_vblank(struct drm_crtc *crtc);
static void dm_disable_vblank(struct drm_crtc *crtc);

static void dm_gpureset_toggle_interrupts(struct amdgpu_device *adev,
				 struct dc_state *state, bool enable)
{
	enum dc_irq_source irq_source;
	struct amdgpu_crtc *acrtc;
	int rc = -EBUSY;
	int i = 0;

	for (i = 0; i < state->stream_count; i++) {
		acrtc = get_crtc_by_otg_inst(
				adev, state->stream_status[i].primary_otg_inst);

		if (acrtc && state->stream_status[i].plane_count != 0) {
			irq_source = IRQ_TYPE_PFLIP + acrtc->otg_inst;
			rc = dc_interrupt_set(adev->dm.dc, irq_source, enable) ? 0 : -EBUSY;
			DRM_DEBUG_VBL("crtc %d - vupdate irq %sabling: r=%d\n",
				      acrtc->crtc_id, enable ? "en" : "dis", rc);
			if (rc)
				DRM_WARN("Failed to %s pflip interrupts\n",
					 enable ? "enable" : "disable");

			if (enable) {
				rc = dm_enable_vblank(&acrtc->base);
				if (rc)
					DRM_WARN("Failed to enable vblank interrupts\n");
			} else {
				dm_disable_vblank(&acrtc->base);
			}

		}
	}

}

static enum dc_status amdgpu_dm_commit_zero_streams(struct dc *dc)
{
	struct dc_state *context = NULL;
	enum dc_status res = DC_ERROR_UNEXPECTED;
	int i;
	struct dc_stream_state *del_streams[MAX_PIPES];
	int del_streams_count = 0;

	memset(del_streams, 0, sizeof(del_streams));

	context = dc_create_state(dc);
	if (context == NULL)
		goto context_alloc_fail;

	dc_resource_state_copy_construct_current(dc, context);

	/* First remove from context all streams */
	for (i = 0; i < context->stream_count; i++) {
		struct dc_stream_state *stream = context->streams[i];

		del_streams[del_streams_count++] = stream;
	}

	/* Remove all planes for removed streams and then remove the streams */
	for (i = 0; i < del_streams_count; i++) {
		if (!dc_rem_all_planes_for_stream(dc, del_streams[i], context)) {
			res = DC_FAIL_DETACH_SURFACES;
			goto fail;
		}

		res = dc_remove_stream_from_ctx(dc, context, del_streams[i]);
		if (res != DC_OK)
			goto fail;
	}


	res = dc_validate_global_state(dc, context, false);

	if (res != DC_OK) {
		DRM_ERROR("%s:resource validation failed, dc_status:%d\n", __func__, res);
		goto fail;
	}

	res = dc_commit_state(dc, context);

fail:
	dc_release_state(context);

context_alloc_fail:
	return res;
}

static int dm_suspend(void *handle)
{
	struct amdgpu_device *adev = handle;
	struct amdgpu_display_manager *dm = &adev->dm;
	int ret = 0;

	if (amdgpu_in_reset(adev)) {
		mutex_lock(&dm->dc_lock);

#if defined(CONFIG_DRM_AMD_DC_DCN)
		dc_allow_idle_optimizations(adev->dm.dc, false);
#endif

		dm->cached_dc_state = dc_copy_state(dm->dc->current_state);

		dm_gpureset_toggle_interrupts(adev, dm->cached_dc_state, false);

		amdgpu_dm_commit_zero_streams(dm->dc);

		amdgpu_dm_irq_suspend(adev);

		return ret;
	}

	WARN_ON(adev->dm.cached_state);
	adev->dm.cached_state = drm_atomic_helper_suspend(adev_to_drm(adev));

	s3_handle_mst(adev_to_drm(adev), true);

	amdgpu_dm_irq_suspend(adev);

	dc_set_power_state(dm->dc, DC_ACPI_CM_POWER_STATE_D3);

	return 0;
}

static struct amdgpu_dm_connector *
amdgpu_dm_find_first_crtc_matching_connector(struct drm_atomic_state *state,
					     struct drm_crtc *crtc)
{
	uint32_t i;
	struct drm_connector_state *new_con_state;
	struct drm_connector *connector;
	struct drm_crtc *crtc_from_state;

	for_each_new_connector_in_state(state, connector, new_con_state, i) {
		crtc_from_state = new_con_state->crtc;

		if (crtc_from_state == crtc)
			return to_amdgpu_dm_connector(connector);
	}

	return NULL;
}

static void emulated_link_detect(struct dc_link *link)
{
	struct dc_sink_init_data sink_init_data = { 0 };
	struct display_sink_capability sink_caps = { 0 };
	enum dc_edid_status edid_status;
	struct dc_context *dc_ctx = link->ctx;
	struct dc_sink *sink = NULL;
	struct dc_sink *prev_sink = NULL;

	link->type = dc_connection_none;
	prev_sink = link->local_sink;

	if (prev_sink)
		dc_sink_release(prev_sink);

	switch (link->connector_signal) {
	case SIGNAL_TYPE_HDMI_TYPE_A: {
		sink_caps.transaction_type = DDC_TRANSACTION_TYPE_I2C;
		sink_caps.signal = SIGNAL_TYPE_HDMI_TYPE_A;
		break;
	}

	case SIGNAL_TYPE_DVI_SINGLE_LINK: {
		sink_caps.transaction_type = DDC_TRANSACTION_TYPE_I2C;
		sink_caps.signal = SIGNAL_TYPE_DVI_SINGLE_LINK;
		break;
	}

	case SIGNAL_TYPE_DVI_DUAL_LINK: {
		sink_caps.transaction_type = DDC_TRANSACTION_TYPE_I2C;
		sink_caps.signal = SIGNAL_TYPE_DVI_DUAL_LINK;
		break;
	}

	case SIGNAL_TYPE_LVDS: {
		sink_caps.transaction_type = DDC_TRANSACTION_TYPE_I2C;
		sink_caps.signal = SIGNAL_TYPE_LVDS;
		break;
	}

	case SIGNAL_TYPE_EDP: {
		sink_caps.transaction_type =
			DDC_TRANSACTION_TYPE_I2C_OVER_AUX;
		sink_caps.signal = SIGNAL_TYPE_EDP;
		break;
	}

	case SIGNAL_TYPE_DISPLAY_PORT: {
		sink_caps.transaction_type =
			DDC_TRANSACTION_TYPE_I2C_OVER_AUX;
		sink_caps.signal = SIGNAL_TYPE_VIRTUAL;
		break;
	}

	default:
		DC_ERROR("Invalid connector type! signal:%d\n",
			link->connector_signal);
		return;
	}

	sink_init_data.link = link;
	sink_init_data.sink_signal = sink_caps.signal;

	sink = dc_sink_create(&sink_init_data);
	if (!sink) {
		DC_ERROR("Failed to create sink!\n");
		return;
	}

	/* dc_sink_create returns a new reference */
	link->local_sink = sink;

	edid_status = dm_helpers_read_local_edid(
			link->ctx,
			link,
			sink);

	if (edid_status != EDID_OK)
		DC_ERROR("Failed to read EDID");

}

static void dm_gpureset_commit_state(struct dc_state *dc_state,
				     struct amdgpu_display_manager *dm)
{
	struct {
		struct dc_surface_update surface_updates[MAX_SURFACES];
		struct dc_plane_info plane_infos[MAX_SURFACES];
		struct dc_scaling_info scaling_infos[MAX_SURFACES];
		struct dc_flip_addrs flip_addrs[MAX_SURFACES];
		struct dc_stream_update stream_update;
	} * bundle;
	int k, m;

	bundle = kzalloc(sizeof(*bundle), GFP_KERNEL);

	if (!bundle) {
		dm_error("Failed to allocate update bundle\n");
		goto cleanup;
	}

	for (k = 0; k < dc_state->stream_count; k++) {
		bundle->stream_update.stream = dc_state->streams[k];

		for (m = 0; m < dc_state->stream_status->plane_count; m++) {
			bundle->surface_updates[m].surface =
				dc_state->stream_status->plane_states[m];
			bundle->surface_updates[m].surface->force_full_update =
				true;
		}
		dc_commit_updates_for_stream(
			dm->dc, bundle->surface_updates,
			dc_state->stream_status->plane_count,
			dc_state->streams[k], &bundle->stream_update, dc_state);
	}

cleanup:
	kfree(bundle);

	return;
}

static void dm_set_dpms_off(struct dc_link *link)
{
	struct dc_stream_state *stream_state;
	struct amdgpu_dm_connector *aconnector = link->priv;
	struct amdgpu_device *adev = drm_to_adev(aconnector->base.dev);
	struct dc_stream_update stream_update;
	bool dpms_off = true;

	memset(&stream_update, 0, sizeof(stream_update));
	stream_update.dpms_off = &dpms_off;

	mutex_lock(&adev->dm.dc_lock);
	stream_state = dc_stream_find_from_link(link);

	if (stream_state == NULL) {
		DRM_DEBUG_DRIVER("Error finding stream state associated with link!\n");
		mutex_unlock(&adev->dm.dc_lock);
		return;
	}

	stream_update.stream = stream_state;
	dc_commit_updates_for_stream(stream_state->ctx->dc, NULL, 0,
				     stream_state, &stream_update,
				     stream_state->ctx->dc->current_state);
	mutex_unlock(&adev->dm.dc_lock);
}

static int dm_resume(void *handle)
{
	struct amdgpu_device *adev = handle;
	struct drm_device *ddev = adev_to_drm(adev);
	struct amdgpu_display_manager *dm = &adev->dm;
	struct amdgpu_dm_connector *aconnector;
	struct drm_connector *connector;
	struct drm_connector_list_iter iter;
	struct drm_crtc *crtc;
	struct drm_crtc_state *new_crtc_state;
	struct dm_crtc_state *dm_new_crtc_state;
	struct drm_plane *plane;
	struct drm_plane_state *new_plane_state;
	struct dm_plane_state *dm_new_plane_state;
	struct dm_atomic_state *dm_state = to_dm_atomic_state(dm->atomic_obj.state);
	enum dc_connection_type new_connection_type = dc_connection_none;
	struct dc_state *dc_state;
	int i, r, j;

	if (amdgpu_in_reset(adev)) {
		dc_state = dm->cached_dc_state;

		r = dm_dmub_hw_init(adev);
		if (r)
			DRM_ERROR("DMUB interface failed to initialize: status=%d\n", r);

		dc_set_power_state(dm->dc, DC_ACPI_CM_POWER_STATE_D0);
		dc_resume(dm->dc);

		amdgpu_dm_irq_resume_early(adev);

		for (i = 0; i < dc_state->stream_count; i++) {
			dc_state->streams[i]->mode_changed = true;
			for (j = 0; j < dc_state->stream_status->plane_count; j++) {
				dc_state->stream_status->plane_states[j]->update_flags.raw
					= 0xffffffff;
			}
		}

		WARN_ON(!dc_commit_state(dm->dc, dc_state));

		dm_gpureset_commit_state(dm->cached_dc_state, dm);

		dm_gpureset_toggle_interrupts(adev, dm->cached_dc_state, true);

		dc_release_state(dm->cached_dc_state);
		dm->cached_dc_state = NULL;

		amdgpu_dm_irq_resume_late(adev);

		mutex_unlock(&dm->dc_lock);

		return 0;
	}
	/* Recreate dc_state - DC invalidates it when setting power state to S3. */
	dc_release_state(dm_state->context);
	dm_state->context = dc_create_state(dm->dc);
	/* TODO: Remove dc_state->dccg, use dc->dccg directly. */
	dc_resource_state_construct(dm->dc, dm_state->context);

	/* Before powering on DC we need to re-initialize DMUB. */
	r = dm_dmub_hw_init(adev);
	if (r)
		DRM_ERROR("DMUB interface failed to initialize: status=%d\n", r);

	/* power on hardware */
	dc_set_power_state(dm->dc, DC_ACPI_CM_POWER_STATE_D0);

	/* program HPD filter */
	dc_resume(dm->dc);

	/*
	 * early enable HPD Rx IRQ, should be done before set mode as short
	 * pulse interrupts are used for MST
	 */
	amdgpu_dm_irq_resume_early(adev);

	/* On resume we need to rewrite the MSTM control bits to enable MST*/
	s3_handle_mst(ddev, false);

	/* Do detection*/
	drm_connector_list_iter_begin(ddev, &iter);
	drm_for_each_connector_iter(connector, &iter) {
		aconnector = to_amdgpu_dm_connector(connector);

		/*
		 * this is the case when traversing through already created
		 * MST connectors, should be skipped
		 */
		if (aconnector->mst_port)
			continue;

		mutex_lock(&aconnector->hpd_lock);
		if (!dc_link_detect_sink(aconnector->dc_link, &new_connection_type))
			DRM_ERROR("KMS: Failed to detect connector\n");

		if (aconnector->base.force && new_connection_type == dc_connection_none)
			emulated_link_detect(aconnector->dc_link);
		else
			dc_link_detect(aconnector->dc_link, DETECT_REASON_HPD);

		if (aconnector->fake_enable && aconnector->dc_link->local_sink)
			aconnector->fake_enable = false;

		if (aconnector->dc_sink)
			dc_sink_release(aconnector->dc_sink);
		aconnector->dc_sink = NULL;
		amdgpu_dm_update_connector_after_detect(aconnector);
		mutex_unlock(&aconnector->hpd_lock);
	}
	drm_connector_list_iter_end(&iter);

	/* Force mode set in atomic commit */
	for_each_new_crtc_in_state(dm->cached_state, crtc, new_crtc_state, i)
		new_crtc_state->active_changed = true;

	/*
	 * atomic_check is expected to create the dc states. We need to release
	 * them here, since they were duplicated as part of the suspend
	 * procedure.
	 */
	for_each_new_crtc_in_state(dm->cached_state, crtc, new_crtc_state, i) {
		dm_new_crtc_state = to_dm_crtc_state(new_crtc_state);
		if (dm_new_crtc_state->stream) {
			WARN_ON(kref_read(&dm_new_crtc_state->stream->refcount) > 1);
			dc_stream_release(dm_new_crtc_state->stream);
			dm_new_crtc_state->stream = NULL;
		}
	}

	for_each_new_plane_in_state(dm->cached_state, plane, new_plane_state, i) {
		dm_new_plane_state = to_dm_plane_state(new_plane_state);
		if (dm_new_plane_state->dc_state) {
			WARN_ON(kref_read(&dm_new_plane_state->dc_state->refcount) > 1);
			dc_plane_state_release(dm_new_plane_state->dc_state);
			dm_new_plane_state->dc_state = NULL;
		}
	}

	drm_atomic_helper_resume(ddev, dm->cached_state);

	dm->cached_state = NULL;

	amdgpu_dm_irq_resume_late(adev);

	amdgpu_dm_smu_write_watermarks_table(adev);

	return 0;
}

/**
 * DOC: DM Lifecycle
 *
 * DM (and consequently DC) is registered in the amdgpu base driver as a IP
 * block. When CONFIG_DRM_AMD_DC is enabled, the DM device IP block is added to
 * the base driver's device list to be initialized and torn down accordingly.
 *
 * The functions to do so are provided as hooks in &struct amd_ip_funcs.
 */

static const struct amd_ip_funcs amdgpu_dm_funcs = {
	.name = "dm",
	.early_init = dm_early_init,
	.late_init = dm_late_init,
	.sw_init = dm_sw_init,
	.sw_fini = dm_sw_fini,
	.early_fini = amdgpu_dm_early_fini,
	.hw_init = dm_hw_init,
	.hw_fini = dm_hw_fini,
	.suspend = dm_suspend,
	.resume = dm_resume,
	.is_idle = dm_is_idle,
	.wait_for_idle = dm_wait_for_idle,
	.check_soft_reset = dm_check_soft_reset,
	.soft_reset = dm_soft_reset,
	.set_clockgating_state = dm_set_clockgating_state,
	.set_powergating_state = dm_set_powergating_state,
};

const struct amdgpu_ip_block_version dm_ip_block =
{
	.type = AMD_IP_BLOCK_TYPE_DCE,
	.major = 1,
	.minor = 0,
	.rev = 0,
	.funcs = &amdgpu_dm_funcs,
};


/**
 * DOC: atomic
 *
 * *WIP*
 */

static const struct drm_mode_config_funcs amdgpu_dm_mode_funcs = {
	.fb_create = amdgpu_display_user_framebuffer_create,
	.get_format_info = amd_get_format_info,
	.output_poll_changed = drm_fb_helper_output_poll_changed,
	.atomic_check = amdgpu_dm_atomic_check,
	.atomic_commit = drm_atomic_helper_commit,
};

static struct drm_mode_config_helper_funcs amdgpu_dm_mode_config_helperfuncs = {
	.atomic_commit_tail = amdgpu_dm_atomic_commit_tail
};

static void update_connector_ext_caps(struct amdgpu_dm_connector *aconnector)
{
	u32 max_cll, min_cll, max, min, q, r;
	struct amdgpu_dm_backlight_caps *caps;
	struct amdgpu_display_manager *dm;
	struct drm_connector *conn_base;
	struct amdgpu_device *adev;
	struct dc_link *link = NULL;
	static const u8 pre_computed_values[] = {
		50, 51, 52, 53, 55, 56, 57, 58, 59, 61, 62, 63, 65, 66, 68, 69,
		71, 72, 74, 75, 77, 79, 81, 82, 84, 86, 88, 90, 92, 94, 96, 98};

	if (!aconnector || !aconnector->dc_link)
		return;

	link = aconnector->dc_link;
	if (link->connector_signal != SIGNAL_TYPE_EDP)
		return;

	conn_base = &aconnector->base;
	adev = drm_to_adev(conn_base->dev);
	dm = &adev->dm;
	caps = &dm->backlight_caps;
	caps->ext_caps = &aconnector->dc_link->dpcd_sink_ext_caps;
	caps->aux_support = false;
	max_cll = conn_base->hdr_sink_metadata.hdmi_type1.max_cll;
	min_cll = conn_base->hdr_sink_metadata.hdmi_type1.min_cll;

	if (caps->ext_caps->bits.oled == 1 ||
	    caps->ext_caps->bits.sdr_aux_backlight_control == 1 ||
	    caps->ext_caps->bits.hdr_aux_backlight_control == 1)
		caps->aux_support = true;

	if (amdgpu_backlight == 0)
		caps->aux_support = false;
	else if (amdgpu_backlight == 1)
		caps->aux_support = true;

	/* From the specification (CTA-861-G), for calculating the maximum
	 * luminance we need to use:
	 *	Luminance = 50*2**(CV/32)
	 * Where CV is a one-byte value.
	 * For calculating this expression we may need float point precision;
	 * to avoid this complexity level, we take advantage that CV is divided
	 * by a constant. From the Euclids division algorithm, we know that CV
	 * can be written as: CV = 32*q + r. Next, we replace CV in the
	 * Luminance expression and get 50*(2**q)*(2**(r/32)), hence we just
	 * need to pre-compute the value of r/32. For pre-computing the values
	 * We just used the following Ruby line:
	 *	(0...32).each {|cv| puts (50*2**(cv/32.0)).round}
	 * The results of the above expressions can be verified at
	 * pre_computed_values.
	 */
	q = max_cll >> 5;
	r = max_cll % 32;
	max = (1 << q) * pre_computed_values[r];

	// min luminance: maxLum * (CV/255)^2 / 100
	q = DIV_ROUND_CLOSEST(min_cll, 255);
	min = max * DIV_ROUND_CLOSEST((q * q), 100);

	caps->aux_max_input_signal = max;
	caps->aux_min_input_signal = min;
}

void amdgpu_dm_update_connector_after_detect(
		struct amdgpu_dm_connector *aconnector)
{
	struct drm_connector *connector = &aconnector->base;
	struct drm_device *dev = connector->dev;
	struct dc_sink *sink;

	/* MST handled by drm_mst framework */
	if (aconnector->mst_mgr.mst_state == true)
		return;

	sink = aconnector->dc_link->local_sink;
	if (sink)
		dc_sink_retain(sink);

	/*
	 * Edid mgmt connector gets first update only in mode_valid hook and then
	 * the connector sink is set to either fake or physical sink depends on link status.
	 * Skip if already done during boot.
	 */
	if (aconnector->base.force != DRM_FORCE_UNSPECIFIED
			&& aconnector->dc_em_sink) {

		/*
		 * For S3 resume with headless use eml_sink to fake stream
		 * because on resume connector->sink is set to NULL
		 */
		mutex_lock(&dev->mode_config.mutex);

		if (sink) {
			if (aconnector->dc_sink) {
				amdgpu_dm_update_freesync_caps(connector, NULL);
				/*
				 * retain and release below are used to
				 * bump up refcount for sink because the link doesn't point
				 * to it anymore after disconnect, so on next crtc to connector
				 * reshuffle by UMD we will get into unwanted dc_sink release
				 */
				dc_sink_release(aconnector->dc_sink);
			}
			aconnector->dc_sink = sink;
			dc_sink_retain(aconnector->dc_sink);
			amdgpu_dm_update_freesync_caps(connector,
					aconnector->edid);
		} else {
			amdgpu_dm_update_freesync_caps(connector, NULL);
			if (!aconnector->dc_sink) {
				aconnector->dc_sink = aconnector->dc_em_sink;
				dc_sink_retain(aconnector->dc_sink);
			}
		}

		mutex_unlock(&dev->mode_config.mutex);

		if (sink)
			dc_sink_release(sink);
		return;
	}

	/*
	 * TODO: temporary guard to look for proper fix
	 * if this sink is MST sink, we should not do anything
	 */
	if (sink && sink->sink_signal == SIGNAL_TYPE_DISPLAY_PORT_MST) {
		dc_sink_release(sink);
		return;
	}

	if (aconnector->dc_sink == sink) {
		/*
		 * We got a DP short pulse (Link Loss, DP CTS, etc...).
		 * Do nothing!!
		 */
		DRM_DEBUG_DRIVER("DCHPD: connector_id=%d: dc_sink didn't change.\n",
				aconnector->connector_id);
		if (sink)
			dc_sink_release(sink);
		return;
	}

	DRM_DEBUG_DRIVER("DCHPD: connector_id=%d: Old sink=%p New sink=%p\n",
		aconnector->connector_id, aconnector->dc_sink, sink);

	mutex_lock(&dev->mode_config.mutex);

	/*
	 * 1. Update status of the drm connector
	 * 2. Send an event and let userspace tell us what to do
	 */
	if (sink) {
		/*
		 * TODO: check if we still need the S3 mode update workaround.
		 * If yes, put it here.
		 */
		if (aconnector->dc_sink) {
			amdgpu_dm_update_freesync_caps(connector, NULL);
			dc_sink_release(aconnector->dc_sink);
		}

		aconnector->dc_sink = sink;
		dc_sink_retain(aconnector->dc_sink);
		if (sink->dc_edid.length == 0) {
			aconnector->edid = NULL;
			if (aconnector->dc_link->aux_mode) {
				drm_dp_cec_unset_edid(
					&aconnector->dm_dp_aux.aux);
			}
		} else {
			aconnector->edid =
				(struct edid *)sink->dc_edid.raw_edid;

			drm_connector_update_edid_property(connector,
							   aconnector->edid);
			if (aconnector->dc_link->aux_mode)
				drm_dp_cec_set_edid(&aconnector->dm_dp_aux.aux,
						    aconnector->edid);
		}

		amdgpu_dm_update_freesync_caps(connector, aconnector->edid);
		update_connector_ext_caps(aconnector);
	} else {
		drm_dp_cec_unset_edid(&aconnector->dm_dp_aux.aux);
		amdgpu_dm_update_freesync_caps(connector, NULL);
		drm_connector_update_edid_property(connector, NULL);
		aconnector->num_modes = 0;
		dc_sink_release(aconnector->dc_sink);
		aconnector->dc_sink = NULL;
		aconnector->edid = NULL;
#ifdef CONFIG_DRM_AMD_DC_HDCP
		/* Set CP to DESIRED if it was ENABLED, so we can re-enable it again on hotplug */
		if (connector->state->content_protection == DRM_MODE_CONTENT_PROTECTION_ENABLED)
			connector->state->content_protection = DRM_MODE_CONTENT_PROTECTION_DESIRED;
#endif
	}

	mutex_unlock(&dev->mode_config.mutex);

	update_subconnector_property(aconnector);

	if (sink)
		dc_sink_release(sink);
}

static void handle_hpd_irq(void *param)
{
	struct amdgpu_dm_connector *aconnector = (struct amdgpu_dm_connector *)param;
	struct drm_connector *connector = &aconnector->base;
	struct drm_device *dev = connector->dev;
	enum dc_connection_type new_connection_type = dc_connection_none;
	struct amdgpu_device *adev = drm_to_adev(dev);
#ifdef CONFIG_DRM_AMD_DC_HDCP
	struct dm_connector_state *dm_con_state = to_dm_connector_state(connector->state);
#endif

	if (adev->dm.disable_hpd_irq)
		return;

	/*
	 * In case of failure or MST no need to update connector status or notify the OS
	 * since (for MST case) MST does this in its own context.
	 */
	mutex_lock(&aconnector->hpd_lock);

#ifdef CONFIG_DRM_AMD_DC_HDCP
	if (adev->dm.hdcp_workqueue) {
		hdcp_reset_display(adev->dm.hdcp_workqueue, aconnector->dc_link->link_index);
		dm_con_state->update_hdcp = true;
	}
#endif
	if (aconnector->fake_enable)
		aconnector->fake_enable = false;

	if (!dc_link_detect_sink(aconnector->dc_link, &new_connection_type))
		DRM_ERROR("KMS: Failed to detect connector\n");

	if (aconnector->base.force && new_connection_type == dc_connection_none) {
		emulated_link_detect(aconnector->dc_link);


		drm_modeset_lock_all(dev);
		dm_restore_drm_connector_state(dev, connector);
		drm_modeset_unlock_all(dev);

		if (aconnector->base.force == DRM_FORCE_UNSPECIFIED)
			drm_kms_helper_hotplug_event(dev);

	} else if (dc_link_detect(aconnector->dc_link, DETECT_REASON_HPD)) {
		if (new_connection_type == dc_connection_none &&
		    aconnector->dc_link->type == dc_connection_none)
			dm_set_dpms_off(aconnector->dc_link);

		amdgpu_dm_update_connector_after_detect(aconnector);

		drm_modeset_lock_all(dev);
		dm_restore_drm_connector_state(dev, connector);
		drm_modeset_unlock_all(dev);

		if (aconnector->base.force == DRM_FORCE_UNSPECIFIED)
			drm_kms_helper_hotplug_event(dev);
	}
	mutex_unlock(&aconnector->hpd_lock);

}

static void dm_handle_hpd_rx_irq(struct amdgpu_dm_connector *aconnector)
{
	uint8_t esi[DP_PSR_ERROR_STATUS - DP_SINK_COUNT_ESI] = { 0 };
	uint8_t dret;
	bool new_irq_handled = false;
	int dpcd_addr;
	int dpcd_bytes_to_read;

	const int max_process_count = 30;
	int process_count = 0;

	const struct dc_link_status *link_status = dc_link_get_status(aconnector->dc_link);

	if (link_status->dpcd_caps->dpcd_rev.raw < 0x12) {
		dpcd_bytes_to_read = DP_LANE0_1_STATUS - DP_SINK_COUNT;
		/* DPCD 0x200 - 0x201 for downstream IRQ */
		dpcd_addr = DP_SINK_COUNT;
	} else {
		dpcd_bytes_to_read = DP_PSR_ERROR_STATUS - DP_SINK_COUNT_ESI;
		/* DPCD 0x2002 - 0x2005 for downstream IRQ */
		dpcd_addr = DP_SINK_COUNT_ESI;
	}

	dret = drm_dp_dpcd_read(
		&aconnector->dm_dp_aux.aux,
		dpcd_addr,
		esi,
		dpcd_bytes_to_read);

	while (dret == dpcd_bytes_to_read &&
		process_count < max_process_count) {
		uint8_t retry;
		dret = 0;

		process_count++;

		DRM_DEBUG_DRIVER("ESI %02x %02x %02x\n", esi[0], esi[1], esi[2]);
		/* handle HPD short pulse irq */
		if (aconnector->mst_mgr.mst_state)
			drm_dp_mst_hpd_irq(
				&aconnector->mst_mgr,
				esi,
				&new_irq_handled);

		if (new_irq_handled) {
			/* ACK at DPCD to notify down stream */
			const int ack_dpcd_bytes_to_write =
				dpcd_bytes_to_read - 1;

			for (retry = 0; retry < 3; retry++) {
				uint8_t wret;

				wret = drm_dp_dpcd_write(
					&aconnector->dm_dp_aux.aux,
					dpcd_addr + 1,
					&esi[1],
					ack_dpcd_bytes_to_write);
				if (wret == ack_dpcd_bytes_to_write)
					break;
			}

			/* check if there is new irq to be handled */
			dret = drm_dp_dpcd_read(
				&aconnector->dm_dp_aux.aux,
				dpcd_addr,
				esi,
				dpcd_bytes_to_read);

			new_irq_handled = false;
		} else {
			break;
		}
	}

	if (process_count == max_process_count)
		DRM_DEBUG_DRIVER("Loop exceeded max iterations\n");
}

static void handle_hpd_rx_irq(void *param)
{
	struct amdgpu_dm_connector *aconnector = (struct amdgpu_dm_connector *)param;
	struct drm_connector *connector = &aconnector->base;
	struct drm_device *dev = connector->dev;
	struct dc_link *dc_link = aconnector->dc_link;
	bool is_mst_root_connector = aconnector->mst_mgr.mst_state;
	bool result = false;
	enum dc_connection_type new_connection_type = dc_connection_none;
	struct amdgpu_device *adev = drm_to_adev(dev);
	union hpd_irq_data hpd_irq_data;
	bool lock_flag = 0;

	memset(&hpd_irq_data, 0, sizeof(hpd_irq_data));

	if (adev->dm.disable_hpd_irq)
		return;


	/*
	 * TODO:Temporary add mutex to protect hpd interrupt not have a gpio
	 * conflict, after implement i2c helper, this mutex should be
	 * retired.
	 */
	mutex_lock(&aconnector->hpd_lock);

	read_hpd_rx_irq_data(dc_link, &hpd_irq_data);

	if ((dc_link->cur_link_settings.lane_count != LANE_COUNT_UNKNOWN) ||
		(dc_link->type == dc_connection_mst_branch)) {
		if (hpd_irq_data.bytes.device_service_irq.bits.UP_REQ_MSG_RDY) {
			result = true;
			dm_handle_hpd_rx_irq(aconnector);
			goto out;
		} else if (hpd_irq_data.bytes.device_service_irq.bits.DOWN_REP_MSG_RDY) {
			result = false;
			dm_handle_hpd_rx_irq(aconnector);
			goto out;
		}
	}

	/*
	 * TODO: We need the lock to avoid touching DC state while it's being
	 * modified during automated compliance testing, or when link loss
	 * happens. While this should be split into subhandlers and proper
	 * interfaces to avoid having to conditionally lock like this in the
	 * outer layer, we need this workaround temporarily to allow MST
	 * lightup in some scenarios to avoid timeout.
	 */
	if (!amdgpu_in_reset(adev) &&
	    (hpd_rx_irq_check_link_loss_status(dc_link, &hpd_irq_data) ||
	     hpd_irq_data.bytes.device_service_irq.bits.AUTOMATED_TEST)) {
		mutex_lock(&adev->dm.dc_lock);
		lock_flag = 1;
	}

#ifdef CONFIG_DRM_AMD_DC_HDCP
	result = dc_link_handle_hpd_rx_irq(dc_link, &hpd_irq_data, NULL);
#else
	result = dc_link_handle_hpd_rx_irq(dc_link, NULL, NULL);
#endif
	if (!amdgpu_in_reset(adev) && lock_flag)
		mutex_unlock(&adev->dm.dc_lock);

out:
	if (result && !is_mst_root_connector) {
		/* Downstream Port status changed. */
		if (!dc_link_detect_sink(dc_link, &new_connection_type))
			DRM_ERROR("KMS: Failed to detect connector\n");

		if (aconnector->base.force && new_connection_type == dc_connection_none) {
			emulated_link_detect(dc_link);

			if (aconnector->fake_enable)
				aconnector->fake_enable = false;

			amdgpu_dm_update_connector_after_detect(aconnector);


			drm_modeset_lock_all(dev);
			dm_restore_drm_connector_state(dev, connector);
			drm_modeset_unlock_all(dev);

			drm_kms_helper_hotplug_event(dev);
		} else if (dc_link_detect(dc_link, DETECT_REASON_HPDRX)) {

			if (aconnector->fake_enable)
				aconnector->fake_enable = false;

			amdgpu_dm_update_connector_after_detect(aconnector);


			drm_modeset_lock_all(dev);
			dm_restore_drm_connector_state(dev, connector);
			drm_modeset_unlock_all(dev);

			drm_kms_helper_hotplug_event(dev);
		}
	}
#ifdef CONFIG_DRM_AMD_DC_HDCP
	if (hpd_irq_data.bytes.device_service_irq.bits.CP_IRQ) {
		if (adev->dm.hdcp_workqueue)
			hdcp_handle_cpirq(adev->dm.hdcp_workqueue,  aconnector->base.index);
	}
#endif

	if (dc_link->type != dc_connection_mst_branch)
		drm_dp_cec_irq(&aconnector->dm_dp_aux.aux);

	mutex_unlock(&aconnector->hpd_lock);
}

static void register_hpd_handlers(struct amdgpu_device *adev)
{
	struct drm_device *dev = adev_to_drm(adev);
	struct drm_connector *connector;
	struct amdgpu_dm_connector *aconnector;
	const struct dc_link *dc_link;
	struct dc_interrupt_params int_params = {0};

	int_params.requested_polarity = INTERRUPT_POLARITY_DEFAULT;
	int_params.current_polarity = INTERRUPT_POLARITY_DEFAULT;

	list_for_each_entry(connector,
			&dev->mode_config.connector_list, head)	{

		aconnector = to_amdgpu_dm_connector(connector);
		dc_link = aconnector->dc_link;

		if (DC_IRQ_SOURCE_INVALID != dc_link->irq_source_hpd) {
			int_params.int_context = INTERRUPT_LOW_IRQ_CONTEXT;
			int_params.irq_source = dc_link->irq_source_hpd;

			amdgpu_dm_irq_register_interrupt(adev, &int_params,
					handle_hpd_irq,
					(void *) aconnector);
		}

		if (DC_IRQ_SOURCE_INVALID != dc_link->irq_source_hpd_rx) {

			/* Also register for DP short pulse (hpd_rx). */
			int_params.int_context = INTERRUPT_LOW_IRQ_CONTEXT;
			int_params.irq_source =	dc_link->irq_source_hpd_rx;

			amdgpu_dm_irq_register_interrupt(adev, &int_params,
					handle_hpd_rx_irq,
					(void *) aconnector);
		}
	}
}

#if defined(CONFIG_DRM_AMD_DC_SI)
/* Register IRQ sources and initialize IRQ callbacks */
static int dce60_register_irq_handlers(struct amdgpu_device *adev)
{
	struct dc *dc = adev->dm.dc;
	struct common_irq_params *c_irq_params;
	struct dc_interrupt_params int_params = {0};
	int r;
	int i;
	unsigned client_id = AMDGPU_IRQ_CLIENTID_LEGACY;

	int_params.requested_polarity = INTERRUPT_POLARITY_DEFAULT;
	int_params.current_polarity = INTERRUPT_POLARITY_DEFAULT;

	/*
	 * Actions of amdgpu_irq_add_id():
	 * 1. Register a set() function with base driver.
	 *    Base driver will call set() function to enable/disable an
	 *    interrupt in DC hardware.
	 * 2. Register amdgpu_dm_irq_handler().
	 *    Base driver will call amdgpu_dm_irq_handler() for ALL interrupts
	 *    coming from DC hardware.
	 *    amdgpu_dm_irq_handler() will re-direct the interrupt to DC
	 *    for acknowledging and handling. */

	/* Use VBLANK interrupt */
	for (i = 0; i < adev->mode_info.num_crtc; i++) {
		r = amdgpu_irq_add_id(adev, client_id, i+1 , &adev->crtc_irq);
		if (r) {
			DRM_ERROR("Failed to add crtc irq id!\n");
			return r;
		}

		int_params.int_context = INTERRUPT_HIGH_IRQ_CONTEXT;
		int_params.irq_source =
			dc_interrupt_to_irq_source(dc, i+1 , 0);

		c_irq_params = &adev->dm.vblank_params[int_params.irq_source - DC_IRQ_SOURCE_VBLANK1];

		c_irq_params->adev = adev;
		c_irq_params->irq_src = int_params.irq_source;

		amdgpu_dm_irq_register_interrupt(adev, &int_params,
				dm_crtc_high_irq, c_irq_params);
	}

	/* Use GRPH_PFLIP interrupt */
	for (i = VISLANDS30_IV_SRCID_D1_GRPH_PFLIP;
			i <= VISLANDS30_IV_SRCID_D6_GRPH_PFLIP; i += 2) {
		r = amdgpu_irq_add_id(adev, client_id, i, &adev->pageflip_irq);
		if (r) {
			DRM_ERROR("Failed to add page flip irq id!\n");
			return r;
		}

		int_params.int_context = INTERRUPT_HIGH_IRQ_CONTEXT;
		int_params.irq_source =
			dc_interrupt_to_irq_source(dc, i, 0);

		c_irq_params = &adev->dm.pflip_params[int_params.irq_source - DC_IRQ_SOURCE_PFLIP_FIRST];

		c_irq_params->adev = adev;
		c_irq_params->irq_src = int_params.irq_source;

		amdgpu_dm_irq_register_interrupt(adev, &int_params,
				dm_pflip_high_irq, c_irq_params);

	}

	/* HPD */
	r = amdgpu_irq_add_id(adev, client_id,
			VISLANDS30_IV_SRCID_HOTPLUG_DETECT_A, &adev->hpd_irq);
	if (r) {
		DRM_ERROR("Failed to add hpd irq id!\n");
		return r;
	}

	register_hpd_handlers(adev);

	return 0;
}
#endif

/* Register IRQ sources and initialize IRQ callbacks */
static int dce110_register_irq_handlers(struct amdgpu_device *adev)
{
	struct dc *dc = adev->dm.dc;
	struct common_irq_params *c_irq_params;
	struct dc_interrupt_params int_params = {0};
	int r;
	int i;
	unsigned client_id = AMDGPU_IRQ_CLIENTID_LEGACY;

	if (adev->asic_type >= CHIP_VEGA10)
		client_id = SOC15_IH_CLIENTID_DCE;

	int_params.requested_polarity = INTERRUPT_POLARITY_DEFAULT;
	int_params.current_polarity = INTERRUPT_POLARITY_DEFAULT;

	/*
	 * Actions of amdgpu_irq_add_id():
	 * 1. Register a set() function with base driver.
	 *    Base driver will call set() function to enable/disable an
	 *    interrupt in DC hardware.
	 * 2. Register amdgpu_dm_irq_handler().
	 *    Base driver will call amdgpu_dm_irq_handler() for ALL interrupts
	 *    coming from DC hardware.
	 *    amdgpu_dm_irq_handler() will re-direct the interrupt to DC
	 *    for acknowledging and handling. */

	/* Use VBLANK interrupt */
	for (i = VISLANDS30_IV_SRCID_D1_VERTICAL_INTERRUPT0; i <= VISLANDS30_IV_SRCID_D6_VERTICAL_INTERRUPT0; i++) {
		r = amdgpu_irq_add_id(adev, client_id, i, &adev->crtc_irq);
		if (r) {
			DRM_ERROR("Failed to add crtc irq id!\n");
			return r;
		}

		int_params.int_context = INTERRUPT_HIGH_IRQ_CONTEXT;
		int_params.irq_source =
			dc_interrupt_to_irq_source(dc, i, 0);

		c_irq_params = &adev->dm.vblank_params[int_params.irq_source - DC_IRQ_SOURCE_VBLANK1];

		c_irq_params->adev = adev;
		c_irq_params->irq_src = int_params.irq_source;

		amdgpu_dm_irq_register_interrupt(adev, &int_params,
				dm_crtc_high_irq, c_irq_params);
	}

	/* Use VUPDATE interrupt */
	for (i = VISLANDS30_IV_SRCID_D1_V_UPDATE_INT; i <= VISLANDS30_IV_SRCID_D6_V_UPDATE_INT; i += 2) {
		r = amdgpu_irq_add_id(adev, client_id, i, &adev->vupdate_irq);
		if (r) {
			DRM_ERROR("Failed to add vupdate irq id!\n");
			return r;
		}

		int_params.int_context = INTERRUPT_HIGH_IRQ_CONTEXT;
		int_params.irq_source =
			dc_interrupt_to_irq_source(dc, i, 0);

		c_irq_params = &adev->dm.vupdate_params[int_params.irq_source - DC_IRQ_SOURCE_VUPDATE1];

		c_irq_params->adev = adev;
		c_irq_params->irq_src = int_params.irq_source;

		amdgpu_dm_irq_register_interrupt(adev, &int_params,
				dm_vupdate_high_irq, c_irq_params);
	}

	/* Use GRPH_PFLIP interrupt */
	for (i = VISLANDS30_IV_SRCID_D1_GRPH_PFLIP;
			i <= VISLANDS30_IV_SRCID_D6_GRPH_PFLIP; i += 2) {
		r = amdgpu_irq_add_id(adev, client_id, i, &adev->pageflip_irq);
		if (r) {
			DRM_ERROR("Failed to add page flip irq id!\n");
			return r;
		}

		int_params.int_context = INTERRUPT_HIGH_IRQ_CONTEXT;
		int_params.irq_source =
			dc_interrupt_to_irq_source(dc, i, 0);

		c_irq_params = &adev->dm.pflip_params[int_params.irq_source - DC_IRQ_SOURCE_PFLIP_FIRST];

		c_irq_params->adev = adev;
		c_irq_params->irq_src = int_params.irq_source;

		amdgpu_dm_irq_register_interrupt(adev, &int_params,
				dm_pflip_high_irq, c_irq_params);

	}

	/* HPD */
	r = amdgpu_irq_add_id(adev, client_id,
			VISLANDS30_IV_SRCID_HOTPLUG_DETECT_A, &adev->hpd_irq);
	if (r) {
		DRM_ERROR("Failed to add hpd irq id!\n");
		return r;
	}

	register_hpd_handlers(adev);

	return 0;
}

#if defined(CONFIG_DRM_AMD_DC_DCN)
/* Register IRQ sources and initialize IRQ callbacks */
static int dcn10_register_irq_handlers(struct amdgpu_device *adev)
{
	struct dc *dc = adev->dm.dc;
	struct common_irq_params *c_irq_params;
	struct dc_interrupt_params int_params = {0};
	int r;
	int i;
#if defined(CONFIG_DRM_AMD_SECURE_DISPLAY)
	static const unsigned int vrtl_int_srcid[] = {
		DCN_1_0__SRCID__OTG1_VERTICAL_INTERRUPT0_CONTROL,
		DCN_1_0__SRCID__OTG2_VERTICAL_INTERRUPT0_CONTROL,
		DCN_1_0__SRCID__OTG3_VERTICAL_INTERRUPT0_CONTROL,
		DCN_1_0__SRCID__OTG4_VERTICAL_INTERRUPT0_CONTROL,
		DCN_1_0__SRCID__OTG5_VERTICAL_INTERRUPT0_CONTROL,
		DCN_1_0__SRCID__OTG6_VERTICAL_INTERRUPT0_CONTROL
	};
#endif

	int_params.requested_polarity = INTERRUPT_POLARITY_DEFAULT;
	int_params.current_polarity = INTERRUPT_POLARITY_DEFAULT;

	/*
	 * Actions of amdgpu_irq_add_id():
	 * 1. Register a set() function with base driver.
	 *    Base driver will call set() function to enable/disable an
	 *    interrupt in DC hardware.
	 * 2. Register amdgpu_dm_irq_handler().
	 *    Base driver will call amdgpu_dm_irq_handler() for ALL interrupts
	 *    coming from DC hardware.
	 *    amdgpu_dm_irq_handler() will re-direct the interrupt to DC
	 *    for acknowledging and handling.
	 */

	/* Use VSTARTUP interrupt */
	for (i = DCN_1_0__SRCID__DC_D1_OTG_VSTARTUP;
			i <= DCN_1_0__SRCID__DC_D1_OTG_VSTARTUP + adev->mode_info.num_crtc - 1;
			i++) {
		r = amdgpu_irq_add_id(adev, SOC15_IH_CLIENTID_DCE, i, &adev->crtc_irq);

		if (r) {
			DRM_ERROR("Failed to add crtc irq id!\n");
			return r;
		}

		int_params.int_context = INTERRUPT_HIGH_IRQ_CONTEXT;
		int_params.irq_source =
			dc_interrupt_to_irq_source(dc, i, 0);

		c_irq_params = &adev->dm.vblank_params[int_params.irq_source - DC_IRQ_SOURCE_VBLANK1];

		c_irq_params->adev = adev;
		c_irq_params->irq_src = int_params.irq_source;

		amdgpu_dm_irq_register_interrupt(
			adev, &int_params, dm_crtc_high_irq, c_irq_params);
	}

	/* Use otg vertical line interrupt */
#if defined(CONFIG_DRM_AMD_SECURE_DISPLAY)
	for (i = 0; i <= adev->mode_info.num_crtc - 1; i++) {
		r = amdgpu_irq_add_id(adev, SOC15_IH_CLIENTID_DCE,
				vrtl_int_srcid[i], &adev->vline0_irq);

		if (r) {
			DRM_ERROR("Failed to add vline0 irq id!\n");
			return r;
		}

		int_params.int_context = INTERRUPT_HIGH_IRQ_CONTEXT;
		int_params.irq_source =
			dc_interrupt_to_irq_source(dc, vrtl_int_srcid[i], 0);

		if (int_params.irq_source == DC_IRQ_SOURCE_INVALID) {
			DRM_ERROR("Failed to register vline0 irq %d!\n", vrtl_int_srcid[i]);
			break;
		}

		c_irq_params = &adev->dm.vline0_params[int_params.irq_source
					- DC_IRQ_SOURCE_DC1_VLINE0];

		c_irq_params->adev = adev;
		c_irq_params->irq_src = int_params.irq_source;

		amdgpu_dm_irq_register_interrupt(adev, &int_params,
				dm_dcn_vertical_interrupt0_high_irq, c_irq_params);
	}
#endif

	/* Use VUPDATE_NO_LOCK interrupt on DCN, which seems to correspond to
	 * the regular VUPDATE interrupt on DCE. We want DC_IRQ_SOURCE_VUPDATEx
	 * to trigger at end of each vblank, regardless of state of the lock,
	 * matching DCE behaviour.
	 */
	for (i = DCN_1_0__SRCID__OTG0_IHC_V_UPDATE_NO_LOCK_INTERRUPT;
	     i <= DCN_1_0__SRCID__OTG0_IHC_V_UPDATE_NO_LOCK_INTERRUPT + adev->mode_info.num_crtc - 1;
	     i++) {
		r = amdgpu_irq_add_id(adev, SOC15_IH_CLIENTID_DCE, i, &adev->vupdate_irq);

		if (r) {
			DRM_ERROR("Failed to add vupdate irq id!\n");
			return r;
		}

		int_params.int_context = INTERRUPT_HIGH_IRQ_CONTEXT;
		int_params.irq_source =
			dc_interrupt_to_irq_source(dc, i, 0);

		c_irq_params = &adev->dm.vupdate_params[int_params.irq_source - DC_IRQ_SOURCE_VUPDATE1];

		c_irq_params->adev = adev;
		c_irq_params->irq_src = int_params.irq_source;

		amdgpu_dm_irq_register_interrupt(adev, &int_params,
				dm_vupdate_high_irq, c_irq_params);
	}

	/* Use GRPH_PFLIP interrupt */
	for (i = DCN_1_0__SRCID__HUBP0_FLIP_INTERRUPT;
			i <= DCN_1_0__SRCID__HUBP0_FLIP_INTERRUPT + adev->mode_info.num_crtc - 1;
			i++) {
		r = amdgpu_irq_add_id(adev, SOC15_IH_CLIENTID_DCE, i, &adev->pageflip_irq);
		if (r) {
			DRM_ERROR("Failed to add page flip irq id!\n");
			return r;
		}

		int_params.int_context = INTERRUPT_HIGH_IRQ_CONTEXT;
		int_params.irq_source =
			dc_interrupt_to_irq_source(dc, i, 0);

		c_irq_params = &adev->dm.pflip_params[int_params.irq_source - DC_IRQ_SOURCE_PFLIP_FIRST];

		c_irq_params->adev = adev;
		c_irq_params->irq_src = int_params.irq_source;

		amdgpu_dm_irq_register_interrupt(adev, &int_params,
				dm_pflip_high_irq, c_irq_params);

	}

	/* HPD */
	r = amdgpu_irq_add_id(adev, SOC15_IH_CLIENTID_DCE, DCN_1_0__SRCID__DC_HPD1_INT,
			&adev->hpd_irq);
	if (r) {
		DRM_ERROR("Failed to add hpd irq id!\n");
		return r;
	}

	register_hpd_handlers(adev);

	return 0;
}
/* Register Outbox IRQ sources and initialize IRQ callbacks */
static int register_outbox_irq_handlers(struct amdgpu_device *adev)
{
	struct dc *dc = adev->dm.dc;
	struct common_irq_params *c_irq_params;
	struct dc_interrupt_params int_params = {0};
	int r, i;

	int_params.requested_polarity = INTERRUPT_POLARITY_DEFAULT;
	int_params.current_polarity = INTERRUPT_POLARITY_DEFAULT;

	r = amdgpu_irq_add_id(adev, SOC15_IH_CLIENTID_DCE, DCN_1_0__SRCID__DMCUB_OUTBOX_LOW_PRIORITY_READY_INT,
			&adev->dmub_outbox_irq);
	if (r) {
		DRM_ERROR("Failed to add outbox irq id!\n");
		return r;
	}

	if (dc->ctx->dmub_srv) {
		i = DCN_1_0__SRCID__DMCUB_OUTBOX_LOW_PRIORITY_READY_INT;
		int_params.int_context = INTERRUPT_LOW_IRQ_CONTEXT;
		int_params.irq_source =
		dc_interrupt_to_irq_source(dc, i, 0);

		c_irq_params = &adev->dm.dmub_outbox_params[0];

		c_irq_params->adev = adev;
		c_irq_params->irq_src = int_params.irq_source;

		amdgpu_dm_irq_register_interrupt(adev, &int_params,
				dm_dmub_outbox1_low_irq, c_irq_params);
	}

	return 0;
}
#endif

/*
 * Acquires the lock for the atomic state object and returns
 * the new atomic state.
 *
 * This should only be called during atomic check.
 */
static int dm_atomic_get_state(struct drm_atomic_state *state,
			       struct dm_atomic_state **dm_state)
{
	struct drm_device *dev = state->dev;
	struct amdgpu_device *adev = drm_to_adev(dev);
	struct amdgpu_display_manager *dm = &adev->dm;
	struct drm_private_state *priv_state;

	if (*dm_state)
		return 0;

	priv_state = drm_atomic_get_private_obj_state(state, &dm->atomic_obj);
	if (IS_ERR(priv_state))
		return PTR_ERR(priv_state);

	*dm_state = to_dm_atomic_state(priv_state);

	return 0;
}

static struct dm_atomic_state *
dm_atomic_get_new_state(struct drm_atomic_state *state)
{
	struct drm_device *dev = state->dev;
	struct amdgpu_device *adev = drm_to_adev(dev);
	struct amdgpu_display_manager *dm = &adev->dm;
	struct drm_private_obj *obj;
	struct drm_private_state *new_obj_state;
	int i;

	for_each_new_private_obj_in_state(state, obj, new_obj_state, i) {
		if (obj->funcs == dm->atomic_obj.funcs)
			return to_dm_atomic_state(new_obj_state);
	}

	return NULL;
}

static struct drm_private_state *
dm_atomic_duplicate_state(struct drm_private_obj *obj)
{
	struct dm_atomic_state *old_state, *new_state;

	new_state = kzalloc(sizeof(*new_state), GFP_KERNEL);
	if (!new_state)
		return NULL;

	__drm_atomic_helper_private_obj_duplicate_state(obj, &new_state->base);

	old_state = to_dm_atomic_state(obj->state);

	if (old_state && old_state->context)
		new_state->context = dc_copy_state(old_state->context);

	if (!new_state->context) {
		kfree(new_state);
		return NULL;
	}

	return &new_state->base;
}

static void dm_atomic_destroy_state(struct drm_private_obj *obj,
				    struct drm_private_state *state)
{
	struct dm_atomic_state *dm_state = to_dm_atomic_state(state);

	if (dm_state && dm_state->context)
		dc_release_state(dm_state->context);

	kfree(dm_state);
}

static struct drm_private_state_funcs dm_atomic_state_funcs = {
	.atomic_duplicate_state = dm_atomic_duplicate_state,
	.atomic_destroy_state = dm_atomic_destroy_state,
};

static int amdgpu_dm_mode_config_init(struct amdgpu_device *adev)
{
	struct dm_atomic_state *state;
	int r;

	adev->mode_info.mode_config_initialized = true;

	adev_to_drm(adev)->mode_config.funcs = (void *)&amdgpu_dm_mode_funcs;
	adev_to_drm(adev)->mode_config.helper_private = &amdgpu_dm_mode_config_helperfuncs;

	adev_to_drm(adev)->mode_config.max_width = 16384;
	adev_to_drm(adev)->mode_config.max_height = 16384;

	adev_to_drm(adev)->mode_config.preferred_depth = 24;
	adev_to_drm(adev)->mode_config.prefer_shadow = 1;
	/* indicates support for immediate flip */
	adev_to_drm(adev)->mode_config.async_page_flip = true;

	adev_to_drm(adev)->mode_config.fb_base = adev->gmc.aper_base;

	state = kzalloc(sizeof(*state), GFP_KERNEL);
	if (!state)
		return -ENOMEM;

	state->context = dc_create_state(adev->dm.dc);
	if (!state->context) {
		kfree(state);
		return -ENOMEM;
	}

	dc_resource_state_copy_construct_current(adev->dm.dc, state->context);

	drm_atomic_private_obj_init(adev_to_drm(adev),
				    &adev->dm.atomic_obj,
				    &state->base,
				    &dm_atomic_state_funcs);

	r = amdgpu_display_modeset_create_props(adev);
	if (r) {
		dc_release_state(state->context);
		kfree(state);
		return r;
	}

	r = amdgpu_dm_audio_init(adev);
	if (r) {
		dc_release_state(state->context);
		kfree(state);
		return r;
	}

	return 0;
}

#define AMDGPU_DM_DEFAULT_MIN_BACKLIGHT 12
#define AMDGPU_DM_DEFAULT_MAX_BACKLIGHT 255
#define AUX_BL_DEFAULT_TRANSITION_TIME_MS 50

#if defined(CONFIG_BACKLIGHT_CLASS_DEVICE) ||\
	defined(CONFIG_BACKLIGHT_CLASS_DEVICE_MODULE)

static void amdgpu_dm_update_backlight_caps(struct amdgpu_display_manager *dm)
{
#if defined(CONFIG_ACPI)
	struct amdgpu_dm_backlight_caps caps;

	memset(&caps, 0, sizeof(caps));

	if (dm->backlight_caps.caps_valid)
		return;

	amdgpu_acpi_get_backlight_caps(&caps);
	if (caps.caps_valid) {
		dm->backlight_caps.caps_valid = true;
		if (caps.aux_support)
			return;
		dm->backlight_caps.min_input_signal = caps.min_input_signal;
		dm->backlight_caps.max_input_signal = caps.max_input_signal;
	} else {
		dm->backlight_caps.min_input_signal =
				AMDGPU_DM_DEFAULT_MIN_BACKLIGHT;
		dm->backlight_caps.max_input_signal =
				AMDGPU_DM_DEFAULT_MAX_BACKLIGHT;
	}
#else
	if (dm->backlight_caps.aux_support)
		return;

	dm->backlight_caps.min_input_signal = AMDGPU_DM_DEFAULT_MIN_BACKLIGHT;
	dm->backlight_caps.max_input_signal = AMDGPU_DM_DEFAULT_MAX_BACKLIGHT;
#endif
}

static int get_brightness_range(const struct amdgpu_dm_backlight_caps *caps,
				unsigned *min, unsigned *max)
{
	if (!caps)
		return 0;

	if (caps->aux_support) {
		// Firmware limits are in nits, DC API wants millinits.
		*max = 1000 * caps->aux_max_input_signal;
		*min = 1000 * caps->aux_min_input_signal;
	} else {
		// Firmware limits are 8-bit, PWM control is 16-bit.
		*max = 0x101 * caps->max_input_signal;
		*min = 0x101 * caps->min_input_signal;
	}
	return 1;
}

static u32 convert_brightness_from_user(const struct amdgpu_dm_backlight_caps *caps,
					uint32_t brightness)
{
	unsigned min, max;

	if (!get_brightness_range(caps, &min, &max))
		return brightness;

	// Rescale 0..255 to min..max
	return min + DIV_ROUND_CLOSEST((max - min) * brightness,
				       AMDGPU_MAX_BL_LEVEL);
}

static u32 convert_brightness_to_user(const struct amdgpu_dm_backlight_caps *caps,
				      uint32_t brightness)
{
	unsigned min, max;

	if (!get_brightness_range(caps, &min, &max))
		return brightness;

	if (brightness < min)
		return 0;
	// Rescale min..max to 0..255
	return DIV_ROUND_CLOSEST(AMDGPU_MAX_BL_LEVEL * (brightness - min),
				 max - min);
}

static int amdgpu_dm_backlight_set_level(struct amdgpu_display_manager *dm,
					 u32 user_brightness)
{
	struct amdgpu_dm_backlight_caps caps;
	struct dc_link *link[AMDGPU_DM_MAX_NUM_EDP];
	u32 brightness[AMDGPU_DM_MAX_NUM_EDP];
	bool rc;
	int i;

	amdgpu_dm_update_backlight_caps(dm);
	caps = dm->backlight_caps;

	for (i = 0; i < dm->num_of_edps; i++) {
		dm->brightness[i] = user_brightness;
		brightness[i] = convert_brightness_from_user(&caps, dm->brightness[i]);
		link[i] = (struct dc_link *)dm->backlight_link[i];
	}

	/* Change brightness based on AUX property */
	if (caps.aux_support) {
		for (i = 0; i < dm->num_of_edps; i++) {
			rc = dc_link_set_backlight_level_nits(link[i], true, brightness[i],
				AUX_BL_DEFAULT_TRANSITION_TIME_MS);
			if (!rc) {
				DRM_DEBUG("DM: Failed to update backlight via AUX on eDP[%d]\n", i);
				break;
			}
		}
	} else {
		for (i = 0; i < dm->num_of_edps; i++) {
			rc = dc_link_set_backlight_level(dm->backlight_link[i], brightness[i], 0);
			if (!rc) {
				DRM_DEBUG("DM: Failed to update backlight on eDP[%d]\n", i);
				break;
			}
		}
	}

	return rc ? 0 : 1;
}

static int amdgpu_dm_backlight_update_status(struct backlight_device *bd)
{
	struct amdgpu_display_manager *dm = bl_get_data(bd);

	amdgpu_dm_backlight_set_level(dm, bd->props.brightness);

	return 0;
}

static u32 amdgpu_dm_backlight_get_level(struct amdgpu_display_manager *dm)
{
	struct amdgpu_dm_backlight_caps caps;

	amdgpu_dm_update_backlight_caps(dm);
	caps = dm->backlight_caps;

	if (caps.aux_support) {
		struct dc_link *link = (struct dc_link *)dm->backlight_link[0];
		u32 avg, peak;
		bool rc;

		rc = dc_link_get_backlight_level_nits(link, &avg, &peak);
		if (!rc)
			return dm->brightness[0];
		return convert_brightness_to_user(&caps, avg);
	} else {
		int ret = dc_link_get_backlight_level(dm->backlight_link[0]);

		if (ret == DC_ERROR_UNEXPECTED)
			return dm->brightness[0];
		return convert_brightness_to_user(&caps, ret);
	}
}

static int amdgpu_dm_backlight_get_brightness(struct backlight_device *bd)
{
	struct amdgpu_display_manager *dm = bl_get_data(bd);

	return amdgpu_dm_backlight_get_level(dm);
}

static const struct backlight_ops amdgpu_dm_backlight_ops = {
	.options = BL_CORE_SUSPENDRESUME,
	.get_brightness = amdgpu_dm_backlight_get_brightness,
	.update_status	= amdgpu_dm_backlight_update_status,
};

static void
amdgpu_dm_register_backlight_device(struct amdgpu_display_manager *dm)
{
	char bl_name[16];
	struct backlight_properties props = { 0 };
	int i;

	amdgpu_dm_update_backlight_caps(dm);
	for (i = 0; i < dm->num_of_edps; i++)
		dm->brightness[i] = AMDGPU_MAX_BL_LEVEL;

	props.max_brightness = AMDGPU_MAX_BL_LEVEL;
	props.brightness = AMDGPU_MAX_BL_LEVEL;
	props.type = BACKLIGHT_RAW;

	snprintf(bl_name, sizeof(bl_name), "amdgpu_bl%d",
		 adev_to_drm(dm->adev)->primary->index);

	dm->backlight_dev = backlight_device_register(bl_name,
						      adev_to_drm(dm->adev)->dev,
						      dm,
						      &amdgpu_dm_backlight_ops,
						      &props);

	if (IS_ERR(dm->backlight_dev))
		DRM_ERROR("DM: Backlight registration failed!\n");
	else
		DRM_DEBUG_DRIVER("DM: Registered Backlight device: %s\n", bl_name);
}

#endif

static int initialize_plane(struct amdgpu_display_manager *dm,
			    struct amdgpu_mode_info *mode_info, int plane_id,
			    enum drm_plane_type plane_type,
			    const struct dc_plane_cap *plane_cap)
{
	struct drm_plane *plane;
	unsigned long possible_crtcs;
	int ret = 0;

	plane = kzalloc(sizeof(struct drm_plane), GFP_KERNEL);
	if (!plane) {
		DRM_ERROR("KMS: Failed to allocate plane\n");
		return -ENOMEM;
	}
	plane->type = plane_type;

	/*
	 * HACK: IGT tests expect that the primary plane for a CRTC
	 * can only have one possible CRTC. Only expose support for
	 * any CRTC if they're not going to be used as a primary plane
	 * for a CRTC - like overlay or underlay planes.
	 */
	possible_crtcs = 1 << plane_id;
	if (plane_id >= dm->dc->caps.max_streams)
		possible_crtcs = 0xff;

	ret = amdgpu_dm_plane_init(dm, plane, possible_crtcs, plane_cap);

	if (ret) {
		DRM_ERROR("KMS: Failed to initialize plane\n");
		kfree(plane);
		return ret;
	}

	if (mode_info)
		mode_info->planes[plane_id] = plane;

	return ret;
}


static void register_backlight_device(struct amdgpu_display_manager *dm,
				      struct dc_link *link)
{
#if defined(CONFIG_BACKLIGHT_CLASS_DEVICE) ||\
	defined(CONFIG_BACKLIGHT_CLASS_DEVICE_MODULE)

	if ((link->connector_signal & (SIGNAL_TYPE_EDP | SIGNAL_TYPE_LVDS)) &&
	    link->type != dc_connection_none) {
		/*
		 * Event if registration failed, we should continue with
		 * DM initialization because not having a backlight control
		 * is better then a black screen.
		 */
		if (!dm->backlight_dev)
			amdgpu_dm_register_backlight_device(dm);

		if (dm->backlight_dev) {
			dm->backlight_link[dm->num_of_edps] = link;
			dm->num_of_edps++;
		}
	}
#endif
}


/*
 * In this architecture, the association
 * connector -> encoder -> crtc
 * id not really requried. The crtc and connector will hold the
 * display_index as an abstraction to use with DAL component
 *
 * Returns 0 on success
 */
static int amdgpu_dm_initialize_drm_device(struct amdgpu_device *adev)
{
	struct amdgpu_display_manager *dm = &adev->dm;
	int32_t i;
	struct amdgpu_dm_connector *aconnector = NULL;
	struct amdgpu_encoder *aencoder = NULL;
	struct amdgpu_mode_info *mode_info = &adev->mode_info;
	uint32_t link_cnt;
	int32_t primary_planes;
	enum dc_connection_type new_connection_type = dc_connection_none;
	const struct dc_plane_cap *plane;

	dm->display_indexes_num = dm->dc->caps.max_streams;
	/* Update the actual used number of crtc */
	adev->mode_info.num_crtc = adev->dm.display_indexes_num;

	link_cnt = dm->dc->caps.max_links;
	if (amdgpu_dm_mode_config_init(dm->adev)) {
		DRM_ERROR("DM: Failed to initialize mode config\n");
		return -EINVAL;
	}

	/* There is one primary plane per CRTC */
	primary_planes = dm->dc->caps.max_streams;
	ASSERT(primary_planes <= AMDGPU_MAX_PLANES);

	/*
	 * Initialize primary planes, implicit planes for legacy IOCTLS.
	 * Order is reversed to match iteration order in atomic check.
	 */
	for (i = (primary_planes - 1); i >= 0; i--) {
		plane = &dm->dc->caps.planes[i];

		if (initialize_plane(dm, mode_info, i,
				     DRM_PLANE_TYPE_PRIMARY, plane)) {
			DRM_ERROR("KMS: Failed to initialize primary plane\n");
			goto fail;
		}
	}

	/*
	 * Initialize overlay planes, index starting after primary planes.
	 * These planes have a higher DRM index than the primary planes since
	 * they should be considered as having a higher z-order.
	 * Order is reversed to match iteration order in atomic check.
	 *
	 * Only support DCN for now, and only expose one so we don't encourage
	 * userspace to use up all the pipes.
	 */
	for (i = 0; i < dm->dc->caps.max_planes; ++i) {
		struct dc_plane_cap *plane = &dm->dc->caps.planes[i];

		if (plane->type != DC_PLANE_TYPE_DCN_UNIVERSAL)
			continue;

		if (!plane->blends_with_above || !plane->blends_with_below)
			continue;

		if (!plane->pixel_format_support.argb8888)
			continue;

		if (initialize_plane(dm, NULL, primary_planes + i,
				     DRM_PLANE_TYPE_OVERLAY, plane)) {
			DRM_ERROR("KMS: Failed to initialize overlay plane\n");
			goto fail;
		}

		/* Only create one overlay plane. */
		break;
	}

	for (i = 0; i < dm->dc->caps.max_streams; i++)
		if (amdgpu_dm_crtc_init(dm, mode_info->planes[i], i)) {
			DRM_ERROR("KMS: Failed to initialize crtc\n");
			goto fail;
		}

#if defined(CONFIG_DRM_AMD_DC_DCN)
	/* Use Outbox interrupt */
	switch (adev->asic_type) {
	case CHIP_SIENNA_CICHLID:
	case CHIP_NAVY_FLOUNDER:
	case CHIP_RENOIR:
		if (register_outbox_irq_handlers(dm->adev)) {
			DRM_ERROR("DM: Failed to initialize IRQ\n");
			goto fail;
		}
		break;
	default:
		DRM_DEBUG_KMS("Unsupported ASIC type for outbox: 0x%X\n", adev->asic_type);
	}
#endif

	/* loops over all connectors on the board */
	for (i = 0; i < link_cnt; i++) {
		struct dc_link *link = NULL;

		if (i > AMDGPU_DM_MAX_DISPLAY_INDEX) {
			DRM_ERROR(
				"KMS: Cannot support more than %d display indexes\n",
					AMDGPU_DM_MAX_DISPLAY_INDEX);
			continue;
		}

		aconnector = kzalloc(sizeof(*aconnector), GFP_KERNEL);
		if (!aconnector)
			goto fail;

		aencoder = kzalloc(sizeof(*aencoder), GFP_KERNEL);
		if (!aencoder)
			goto fail;

		if (amdgpu_dm_encoder_init(dm->ddev, aencoder, i)) {
			DRM_ERROR("KMS: Failed to initialize encoder\n");
			goto fail;
		}

		if (amdgpu_dm_connector_init(dm, aconnector, i, aencoder)) {
			DRM_ERROR("KMS: Failed to initialize connector\n");
			goto fail;
		}

		link = dc_get_link_at_index(dm->dc, i);

		if (!dc_link_detect_sink(link, &new_connection_type))
			DRM_ERROR("KMS: Failed to detect connector\n");

		if (aconnector->base.force && new_connection_type == dc_connection_none) {
			emulated_link_detect(link);
			amdgpu_dm_update_connector_after_detect(aconnector);

		} else if (dc_link_detect(link, DETECT_REASON_BOOT)) {
			amdgpu_dm_update_connector_after_detect(aconnector);
			register_backlight_device(dm, link);
			if (amdgpu_dc_feature_mask & DC_PSR_MASK)
				amdgpu_dm_set_psr_caps(link);
		}


	}

	/* Software is initialized. Now we can register interrupt handlers. */
	switch (adev->asic_type) {
#if defined(CONFIG_DRM_AMD_DC_SI)
	case CHIP_TAHITI:
	case CHIP_PITCAIRN:
	case CHIP_VERDE:
	case CHIP_OLAND:
		if (dce60_register_irq_handlers(dm->adev)) {
			DRM_ERROR("DM: Failed to initialize IRQ\n");
			goto fail;
		}
		break;
#endif
	case CHIP_BONAIRE:
	case CHIP_HAWAII:
	case CHIP_KAVERI:
	case CHIP_KABINI:
	case CHIP_MULLINS:
	case CHIP_TONGA:
	case CHIP_FIJI:
	case CHIP_CARRIZO:
	case CHIP_STONEY:
	case CHIP_POLARIS11:
	case CHIP_POLARIS10:
	case CHIP_POLARIS12:
	case CHIP_VEGAM:
	case CHIP_VEGA10:
	case CHIP_VEGA12:
	case CHIP_VEGA20:
		if (dce110_register_irq_handlers(dm->adev)) {
			DRM_ERROR("DM: Failed to initialize IRQ\n");
			goto fail;
		}
		break;
#if defined(CONFIG_DRM_AMD_DC_DCN)
	case CHIP_RAVEN:
	case CHIP_NAVI12:
	case CHIP_NAVI10:
	case CHIP_NAVI14:
	case CHIP_RENOIR:
	case CHIP_SIENNA_CICHLID:
	case CHIP_NAVY_FLOUNDER:
	case CHIP_DIMGREY_CAVEFISH:
	case CHIP_BEIGE_GOBY:
	case CHIP_VANGOGH:
		if (dcn10_register_irq_handlers(dm->adev)) {
			DRM_ERROR("DM: Failed to initialize IRQ\n");
			goto fail;
		}
		break;
#endif
	default:
		DRM_ERROR("Unsupported ASIC type: 0x%X\n", adev->asic_type);
		goto fail;
	}

	return 0;
fail:
	kfree(aencoder);
	kfree(aconnector);

	return -EINVAL;
}

static void amdgpu_dm_destroy_drm_device(struct amdgpu_display_manager *dm)
{
	drm_atomic_private_obj_fini(&dm->atomic_obj);
	return;
}

/******************************************************************************
 * amdgpu_display_funcs functions
 *****************************************************************************/

/*
 * dm_bandwidth_update - program display watermarks
 *
 * @adev: amdgpu_device pointer
 *
 * Calculate and program the display watermarks and line buffer allocation.
 */
static void dm_bandwidth_update(struct amdgpu_device *adev)
{
	/* TODO: implement later */
}

static const struct amdgpu_display_funcs dm_display_funcs = {
	.bandwidth_update = dm_bandwidth_update, /* called unconditionally */
	.vblank_get_counter = dm_vblank_get_counter,/* called unconditionally */
	.backlight_set_level = NULL, /* never called for DC */
	.backlight_get_level = NULL, /* never called for DC */
	.hpd_sense = NULL,/* called unconditionally */
	.hpd_set_polarity = NULL, /* called unconditionally */
	.hpd_get_gpio_reg = NULL, /* VBIOS parsing. DAL does it. */
	.page_flip_get_scanoutpos =
		dm_crtc_get_scanoutpos,/* called unconditionally */
	.add_encoder = NULL, /* VBIOS parsing. DAL does it. */
	.add_connector = NULL, /* VBIOS parsing. DAL does it. */
};

#if defined(CONFIG_DEBUG_KERNEL_DC)

static ssize_t s3_debug_store(struct device *device,
			      struct device_attribute *attr,
			      const char *buf,
			      size_t count)
{
	int ret;
	int s3_state;
	struct drm_device *drm_dev = dev_get_drvdata(device);
	struct amdgpu_device *adev = drm_to_adev(drm_dev);

	ret = kstrtoint(buf, 0, &s3_state);

	if (ret == 0) {
		if (s3_state) {
			dm_resume(adev);
			drm_kms_helper_hotplug_event(adev_to_drm(adev));
		} else
			dm_suspend(adev);
	}

	return ret == 0 ? count : 0;
}

DEVICE_ATTR_WO(s3_debug);

#endif

static int dm_early_init(void *handle)
{
	struct amdgpu_device *adev = (struct amdgpu_device *)handle;

	switch (adev->asic_type) {
#if defined(CONFIG_DRM_AMD_DC_SI)
	case CHIP_TAHITI:
	case CHIP_PITCAIRN:
	case CHIP_VERDE:
		adev->mode_info.num_crtc = 6;
		adev->mode_info.num_hpd = 6;
		adev->mode_info.num_dig = 6;
		break;
	case CHIP_OLAND:
		adev->mode_info.num_crtc = 2;
		adev->mode_info.num_hpd = 2;
		adev->mode_info.num_dig = 2;
		break;
#endif
	case CHIP_BONAIRE:
	case CHIP_HAWAII:
		adev->mode_info.num_crtc = 6;
		adev->mode_info.num_hpd = 6;
		adev->mode_info.num_dig = 6;
		break;
	case CHIP_KAVERI:
		adev->mode_info.num_crtc = 4;
		adev->mode_info.num_hpd = 6;
		adev->mode_info.num_dig = 7;
		break;
	case CHIP_KABINI:
	case CHIP_MULLINS:
		adev->mode_info.num_crtc = 2;
		adev->mode_info.num_hpd = 6;
		adev->mode_info.num_dig = 6;
		break;
	case CHIP_FIJI:
	case CHIP_TONGA:
		adev->mode_info.num_crtc = 6;
		adev->mode_info.num_hpd = 6;
		adev->mode_info.num_dig = 7;
		break;
	case CHIP_CARRIZO:
		adev->mode_info.num_crtc = 3;
		adev->mode_info.num_hpd = 6;
		adev->mode_info.num_dig = 9;
		break;
	case CHIP_STONEY:
		adev->mode_info.num_crtc = 2;
		adev->mode_info.num_hpd = 6;
		adev->mode_info.num_dig = 9;
		break;
	case CHIP_POLARIS11:
	case CHIP_POLARIS12:
		adev->mode_info.num_crtc = 5;
		adev->mode_info.num_hpd = 5;
		adev->mode_info.num_dig = 5;
		break;
	case CHIP_POLARIS10:
	case CHIP_VEGAM:
		adev->mode_info.num_crtc = 6;
		adev->mode_info.num_hpd = 6;
		adev->mode_info.num_dig = 6;
		break;
	case CHIP_VEGA10:
	case CHIP_VEGA12:
	case CHIP_VEGA20:
		adev->mode_info.num_crtc = 6;
		adev->mode_info.num_hpd = 6;
		adev->mode_info.num_dig = 6;
		break;
#if defined(CONFIG_DRM_AMD_DC_DCN)
	case CHIP_RAVEN:
	case CHIP_RENOIR:
	case CHIP_VANGOGH:
		adev->mode_info.num_crtc = 4;
		adev->mode_info.num_hpd = 4;
		adev->mode_info.num_dig = 4;
		break;
	case CHIP_NAVI10:
	case CHIP_NAVI12:
	case CHIP_SIENNA_CICHLID:
	case CHIP_NAVY_FLOUNDER:
		adev->mode_info.num_crtc = 6;
		adev->mode_info.num_hpd = 6;
		adev->mode_info.num_dig = 6;
		break;
	case CHIP_NAVI14:
	case CHIP_DIMGREY_CAVEFISH:
		adev->mode_info.num_crtc = 5;
		adev->mode_info.num_hpd = 5;
		adev->mode_info.num_dig = 5;
		break;
	case CHIP_BEIGE_GOBY:
		adev->mode_info.num_crtc = 2;
		adev->mode_info.num_hpd = 2;
		adev->mode_info.num_dig = 2;
		break;
#endif
	default:
		DRM_ERROR("Unsupported ASIC type: 0x%X\n", adev->asic_type);
		return -EINVAL;
	}

	amdgpu_dm_set_irq_funcs(adev);

	if (adev->mode_info.funcs == NULL)
		adev->mode_info.funcs = &dm_display_funcs;

	/*
	 * Note: Do NOT change adev->audio_endpt_rreg and
	 * adev->audio_endpt_wreg because they are initialised in
	 * amdgpu_device_init()
	 */
#if defined(CONFIG_DEBUG_KERNEL_DC)
	device_create_file(
		adev_to_drm(adev)->dev,
		&dev_attr_s3_debug);
#endif

	return 0;
}

static bool modeset_required(struct drm_crtc_state *crtc_state,
			     struct dc_stream_state *new_stream,
			     struct dc_stream_state *old_stream)
{
	return crtc_state->active && drm_atomic_crtc_needs_modeset(crtc_state);
}

static bool modereset_required(struct drm_crtc_state *crtc_state)
{
	return !crtc_state->active && drm_atomic_crtc_needs_modeset(crtc_state);
}

static void amdgpu_dm_encoder_destroy(struct drm_encoder *encoder)
{
	drm_encoder_cleanup(encoder);
	kfree(encoder);
}

static const struct drm_encoder_funcs amdgpu_dm_encoder_funcs = {
	.destroy = amdgpu_dm_encoder_destroy,
};


static void get_min_max_dc_plane_scaling(struct drm_device *dev,
					 struct drm_framebuffer *fb,
					 int *min_downscale, int *max_upscale)
{
	struct amdgpu_device *adev = drm_to_adev(dev);
	struct dc *dc = adev->dm.dc;
	/* Caps for all supported planes are the same on DCE and DCN 1 - 3 */
	struct dc_plane_cap *plane_cap = &dc->caps.planes[0];

	switch (fb->format->format) {
	case DRM_FORMAT_P010:
	case DRM_FORMAT_NV12:
	case DRM_FORMAT_NV21:
		*max_upscale = plane_cap->max_upscale_factor.nv12;
		*min_downscale = plane_cap->max_downscale_factor.nv12;
		break;

	case DRM_FORMAT_XRGB16161616F:
	case DRM_FORMAT_ARGB16161616F:
	case DRM_FORMAT_XBGR16161616F:
	case DRM_FORMAT_ABGR16161616F:
		*max_upscale = plane_cap->max_upscale_factor.fp16;
		*min_downscale = plane_cap->max_downscale_factor.fp16;
		break;

	default:
		*max_upscale = plane_cap->max_upscale_factor.argb8888;
		*min_downscale = plane_cap->max_downscale_factor.argb8888;
		break;
	}

	/*
	 * A factor of 1 in the plane_cap means to not allow scaling, ie. use a
	 * scaling factor of 1.0 == 1000 units.
	 */
	if (*max_upscale == 1)
		*max_upscale = 1000;

	if (*min_downscale == 1)
		*min_downscale = 1000;
}


static int fill_dc_scaling_info(const struct drm_plane_state *state,
				struct dc_scaling_info *scaling_info)
{
	int scale_w, scale_h, min_downscale, max_upscale;

	memset(scaling_info, 0, sizeof(*scaling_info));

	/* Source is fixed 16.16 but we ignore mantissa for now... */
	scaling_info->src_rect.x = state->src_x >> 16;
	scaling_info->src_rect.y = state->src_y >> 16;

	/*
	 * For reasons we don't (yet) fully understand a non-zero
	 * src_y coordinate into an NV12 buffer can cause a
	 * system hang. To avoid hangs (and maybe be overly cautious)
	 * let's reject both non-zero src_x and src_y.
	 *
	 * We currently know of only one use-case to reproduce a
	 * scenario with non-zero src_x and src_y for NV12, which
	 * is to gesture the YouTube Android app into full screen
	 * on ChromeOS.
	 */
	if (state->fb &&
	    state->fb->format->format == DRM_FORMAT_NV12 &&
	    (scaling_info->src_rect.x != 0 ||
	     scaling_info->src_rect.y != 0))
		return -EINVAL;

	scaling_info->src_rect.width = state->src_w >> 16;
	if (scaling_info->src_rect.width == 0)
		return -EINVAL;

	scaling_info->src_rect.height = state->src_h >> 16;
	if (scaling_info->src_rect.height == 0)
		return -EINVAL;

	scaling_info->dst_rect.x = state->crtc_x;
	scaling_info->dst_rect.y = state->crtc_y;

	if (state->crtc_w == 0)
		return -EINVAL;

	scaling_info->dst_rect.width = state->crtc_w;

	if (state->crtc_h == 0)
		return -EINVAL;

	scaling_info->dst_rect.height = state->crtc_h;

	/* DRM doesn't specify clipping on destination output. */
	scaling_info->clip_rect = scaling_info->dst_rect;

	/* Validate scaling per-format with DC plane caps */
	if (state->plane && state->plane->dev && state->fb) {
		get_min_max_dc_plane_scaling(state->plane->dev, state->fb,
					     &min_downscale, &max_upscale);
	} else {
		min_downscale = 250;
		max_upscale = 16000;
	}

	scale_w = scaling_info->dst_rect.width * 1000 /
		  scaling_info->src_rect.width;

	if (scale_w < min_downscale || scale_w > max_upscale)
		return -EINVAL;

	scale_h = scaling_info->dst_rect.height * 1000 /
		  scaling_info->src_rect.height;

	if (scale_h < min_downscale || scale_h > max_upscale)
		return -EINVAL;

	/*
	 * The "scaling_quality" can be ignored for now, quality = 0 has DC
	 * assume reasonable defaults based on the format.
	 */

	return 0;
}

static void
fill_gfx8_tiling_info_from_flags(union dc_tiling_info *tiling_info,
				 uint64_t tiling_flags)
{
	/* Fill GFX8 params */
	if (AMDGPU_TILING_GET(tiling_flags, ARRAY_MODE) == DC_ARRAY_2D_TILED_THIN1) {
		unsigned int bankw, bankh, mtaspect, tile_split, num_banks;

		bankw = AMDGPU_TILING_GET(tiling_flags, BANK_WIDTH);
		bankh = AMDGPU_TILING_GET(tiling_flags, BANK_HEIGHT);
		mtaspect = AMDGPU_TILING_GET(tiling_flags, MACRO_TILE_ASPECT);
		tile_split = AMDGPU_TILING_GET(tiling_flags, TILE_SPLIT);
		num_banks = AMDGPU_TILING_GET(tiling_flags, NUM_BANKS);

		/* XXX fix me for VI */
		tiling_info->gfx8.num_banks = num_banks;
		tiling_info->gfx8.array_mode =
				DC_ARRAY_2D_TILED_THIN1;
		tiling_info->gfx8.tile_split = tile_split;
		tiling_info->gfx8.bank_width = bankw;
		tiling_info->gfx8.bank_height = bankh;
		tiling_info->gfx8.tile_aspect = mtaspect;
		tiling_info->gfx8.tile_mode =
				DC_ADDR_SURF_MICRO_TILING_DISPLAY;
	} else if (AMDGPU_TILING_GET(tiling_flags, ARRAY_MODE)
			== DC_ARRAY_1D_TILED_THIN1) {
		tiling_info->gfx8.array_mode = DC_ARRAY_1D_TILED_THIN1;
	}

	tiling_info->gfx8.pipe_config =
			AMDGPU_TILING_GET(tiling_flags, PIPE_CONFIG);
}

static void
fill_gfx9_tiling_info_from_device(const struct amdgpu_device *adev,
				  union dc_tiling_info *tiling_info)
{
	tiling_info->gfx9.num_pipes =
		adev->gfx.config.gb_addr_config_fields.num_pipes;
	tiling_info->gfx9.num_banks =
		adev->gfx.config.gb_addr_config_fields.num_banks;
	tiling_info->gfx9.pipe_interleave =
		adev->gfx.config.gb_addr_config_fields.pipe_interleave_size;
	tiling_info->gfx9.num_shader_engines =
		adev->gfx.config.gb_addr_config_fields.num_se;
	tiling_info->gfx9.max_compressed_frags =
		adev->gfx.config.gb_addr_config_fields.max_compress_frags;
	tiling_info->gfx9.num_rb_per_se =
		adev->gfx.config.gb_addr_config_fields.num_rb_per_se;
	tiling_info->gfx9.shaderEnable = 1;
	if (adev->asic_type == CHIP_SIENNA_CICHLID ||
	    adev->asic_type == CHIP_NAVY_FLOUNDER ||
	    adev->asic_type == CHIP_DIMGREY_CAVEFISH ||
	    adev->asic_type == CHIP_BEIGE_GOBY ||
	    adev->asic_type == CHIP_VANGOGH)
		tiling_info->gfx9.num_pkrs = adev->gfx.config.gb_addr_config_fields.num_pkrs;
}

static int
validate_dcc(struct amdgpu_device *adev,
	     const enum surface_pixel_format format,
	     const enum dc_rotation_angle rotation,
	     const union dc_tiling_info *tiling_info,
	     const struct dc_plane_dcc_param *dcc,
	     const struct dc_plane_address *address,
	     const struct plane_size *plane_size)
{
	struct dc *dc = adev->dm.dc;
	struct dc_dcc_surface_param input;
	struct dc_surface_dcc_cap output;

	memset(&input, 0, sizeof(input));
	memset(&output, 0, sizeof(output));

	if (!dcc->enable)
		return 0;

	if (format >= SURFACE_PIXEL_FORMAT_VIDEO_BEGIN ||
	    !dc->cap_funcs.get_dcc_compression_cap)
		return -EINVAL;

	input.format = format;
	input.surface_size.width = plane_size->surface_size.width;
	input.surface_size.height = plane_size->surface_size.height;
	input.swizzle_mode = tiling_info->gfx9.swizzle;

	if (rotation == ROTATION_ANGLE_0 || rotation == ROTATION_ANGLE_180)
		input.scan = SCAN_DIRECTION_HORIZONTAL;
	else if (rotation == ROTATION_ANGLE_90 || rotation == ROTATION_ANGLE_270)
		input.scan = SCAN_DIRECTION_VERTICAL;

	if (!dc->cap_funcs.get_dcc_compression_cap(dc, &input, &output))
		return -EINVAL;

	if (!output.capable)
		return -EINVAL;

	if (dcc->independent_64b_blks == 0 &&
	    output.grph.rgb.independent_64b_blks != 0)
		return -EINVAL;

	return 0;
}

static bool
modifier_has_dcc(uint64_t modifier)
{
	return IS_AMD_FMT_MOD(modifier) && AMD_FMT_MOD_GET(DCC, modifier);
}

static unsigned
modifier_gfx9_swizzle_mode(uint64_t modifier)
{
	if (modifier == DRM_FORMAT_MOD_LINEAR)
		return 0;

	return AMD_FMT_MOD_GET(TILE, modifier);
}

static const struct drm_format_info *
amd_get_format_info(const struct drm_mode_fb_cmd2 *cmd)
{
	return amdgpu_lookup_format_info(cmd->pixel_format, cmd->modifier[0]);
}

static void
fill_gfx9_tiling_info_from_modifier(const struct amdgpu_device *adev,
				    union dc_tiling_info *tiling_info,
				    uint64_t modifier)
{
	unsigned int mod_bank_xor_bits = AMD_FMT_MOD_GET(BANK_XOR_BITS, modifier);
	unsigned int mod_pipe_xor_bits = AMD_FMT_MOD_GET(PIPE_XOR_BITS, modifier);
	unsigned int pkrs_log2 = AMD_FMT_MOD_GET(PACKERS, modifier);
	unsigned int pipes_log2 = min(4u, mod_pipe_xor_bits);

	fill_gfx9_tiling_info_from_device(adev, tiling_info);

	if (!IS_AMD_FMT_MOD(modifier))
		return;

	tiling_info->gfx9.num_pipes = 1u << pipes_log2;
	tiling_info->gfx9.num_shader_engines = 1u << (mod_pipe_xor_bits - pipes_log2);

	if (adev->family >= AMDGPU_FAMILY_NV) {
		tiling_info->gfx9.num_pkrs = 1u << pkrs_log2;
	} else {
		tiling_info->gfx9.num_banks = 1u << mod_bank_xor_bits;

		/* for DCC we know it isn't rb aligned, so rb_per_se doesn't matter. */
	}
}

enum dm_micro_swizzle {
	MICRO_SWIZZLE_Z = 0,
	MICRO_SWIZZLE_S = 1,
	MICRO_SWIZZLE_D = 2,
	MICRO_SWIZZLE_R = 3
};

static bool dm_plane_format_mod_supported(struct drm_plane *plane,
					  uint32_t format,
					  uint64_t modifier)
{
	struct amdgpu_device *adev = drm_to_adev(plane->dev);
	const struct drm_format_info *info = drm_format_info(format);
	int i;

	enum dm_micro_swizzle microtile = modifier_gfx9_swizzle_mode(modifier) & 3;

	if (!info)
		return false;

	/*
	 * We always have to allow these modifiers:
	 * 1. Core DRM checks for LINEAR support if userspace does not provide modifiers.
	 * 2. Not passing any modifiers is the same as explicitly passing INVALID.
	 */
	if (modifier == DRM_FORMAT_MOD_LINEAR ||
	    modifier == DRM_FORMAT_MOD_INVALID) {
		return true;
	}

	/* Check that the modifier is on the list of the plane's supported modifiers. */
	for (i = 0; i < plane->modifier_count; i++) {
		if (modifier == plane->modifiers[i])
			break;
	}
	if (i == plane->modifier_count)
		return false;

	/*
	 * For D swizzle the canonical modifier depends on the bpp, so check
	 * it here.
	 */
	if (AMD_FMT_MOD_GET(TILE_VERSION, modifier) == AMD_FMT_MOD_TILE_VER_GFX9 &&
	    adev->family >= AMDGPU_FAMILY_NV) {
		if (microtile == MICRO_SWIZZLE_D && info->cpp[0] == 4)
			return false;
	}

	if (adev->family >= AMDGPU_FAMILY_RV && microtile == MICRO_SWIZZLE_D &&
	    info->cpp[0] < 8)
		return false;

	if (modifier_has_dcc(modifier)) {
		/* Per radeonsi comments 16/64 bpp are more complicated. */
		if (info->cpp[0] != 4)
			return false;
		/* We support multi-planar formats, but not when combined with
		 * additional DCC metadata planes. */
		if (info->num_planes > 1)
			return false;
	}

	return true;
}

static void
add_modifier(uint64_t **mods, uint64_t *size, uint64_t *cap, uint64_t mod)
{
	if (!*mods)
		return;

	if (*cap - *size < 1) {
		uint64_t new_cap = *cap * 2;
		uint64_t *new_mods = kmalloc(new_cap * sizeof(uint64_t), GFP_KERNEL);

		if (!new_mods) {
			kfree(*mods);
			*mods = NULL;
			return;
		}

		memcpy(new_mods, *mods, sizeof(uint64_t) * *size);
		kfree(*mods);
		*mods = new_mods;
		*cap = new_cap;
	}

	(*mods)[*size] = mod;
	*size += 1;
}

static void
add_gfx9_modifiers(const struct amdgpu_device *adev,
		   uint64_t **mods, uint64_t *size, uint64_t *capacity)
{
	int pipes = ilog2(adev->gfx.config.gb_addr_config_fields.num_pipes);
	int pipe_xor_bits = min(8, pipes +
				ilog2(adev->gfx.config.gb_addr_config_fields.num_se));
	int bank_xor_bits = min(8 - pipe_xor_bits,
				ilog2(adev->gfx.config.gb_addr_config_fields.num_banks));
	int rb = ilog2(adev->gfx.config.gb_addr_config_fields.num_se) +
		 ilog2(adev->gfx.config.gb_addr_config_fields.num_rb_per_se);


	if (adev->family == AMDGPU_FAMILY_RV) {
		/* Raven2 and later */
		bool has_constant_encode = adev->asic_type > CHIP_RAVEN || adev->external_rev_id >= 0x81;

		/*
		 * No _D DCC swizzles yet because we only allow 32bpp, which
		 * doesn't support _D on DCN
		 */

		if (has_constant_encode) {
			add_modifier(mods, size, capacity, AMD_FMT_MOD |
				    AMD_FMT_MOD_SET(TILE, AMD_FMT_MOD_TILE_GFX9_64K_S_X) |
				    AMD_FMT_MOD_SET(TILE_VERSION, AMD_FMT_MOD_TILE_VER_GFX9) |
				    AMD_FMT_MOD_SET(PIPE_XOR_BITS, pipe_xor_bits) |
				    AMD_FMT_MOD_SET(BANK_XOR_BITS, bank_xor_bits) |
				    AMD_FMT_MOD_SET(DCC, 1) |
				    AMD_FMT_MOD_SET(DCC_INDEPENDENT_64B, 1) |
				    AMD_FMT_MOD_SET(DCC_MAX_COMPRESSED_BLOCK, AMD_FMT_MOD_DCC_BLOCK_64B) |
				    AMD_FMT_MOD_SET(DCC_CONSTANT_ENCODE, 1));
		}

		add_modifier(mods, size, capacity, AMD_FMT_MOD |
			    AMD_FMT_MOD_SET(TILE, AMD_FMT_MOD_TILE_GFX9_64K_S_X) |
			    AMD_FMT_MOD_SET(TILE_VERSION, AMD_FMT_MOD_TILE_VER_GFX9) |
			    AMD_FMT_MOD_SET(PIPE_XOR_BITS, pipe_xor_bits) |
			    AMD_FMT_MOD_SET(BANK_XOR_BITS, bank_xor_bits) |
			    AMD_FMT_MOD_SET(DCC, 1) |
			    AMD_FMT_MOD_SET(DCC_INDEPENDENT_64B, 1) |
			    AMD_FMT_MOD_SET(DCC_MAX_COMPRESSED_BLOCK, AMD_FMT_MOD_DCC_BLOCK_64B) |
			    AMD_FMT_MOD_SET(DCC_CONSTANT_ENCODE, 0));

		if (has_constant_encode) {
			add_modifier(mods, size, capacity, AMD_FMT_MOD |
				    AMD_FMT_MOD_SET(TILE, AMD_FMT_MOD_TILE_GFX9_64K_S_X) |
				    AMD_FMT_MOD_SET(TILE_VERSION, AMD_FMT_MOD_TILE_VER_GFX9) |
				    AMD_FMT_MOD_SET(PIPE_XOR_BITS, pipe_xor_bits) |
				    AMD_FMT_MOD_SET(BANK_XOR_BITS, bank_xor_bits) |
				    AMD_FMT_MOD_SET(DCC, 1) |
				    AMD_FMT_MOD_SET(DCC_RETILE, 1) |
				    AMD_FMT_MOD_SET(DCC_INDEPENDENT_64B, 1) |
				    AMD_FMT_MOD_SET(DCC_MAX_COMPRESSED_BLOCK, AMD_FMT_MOD_DCC_BLOCK_64B) |

				    AMD_FMT_MOD_SET(DCC_CONSTANT_ENCODE, 1) |
				    AMD_FMT_MOD_SET(RB, rb) |
				    AMD_FMT_MOD_SET(PIPE, pipes));
		}

		add_modifier(mods, size, capacity, AMD_FMT_MOD |
			    AMD_FMT_MOD_SET(TILE, AMD_FMT_MOD_TILE_GFX9_64K_S_X) |
			    AMD_FMT_MOD_SET(TILE_VERSION, AMD_FMT_MOD_TILE_VER_GFX9) |
			    AMD_FMT_MOD_SET(PIPE_XOR_BITS, pipe_xor_bits) |
			    AMD_FMT_MOD_SET(BANK_XOR_BITS, bank_xor_bits) |
			    AMD_FMT_MOD_SET(DCC, 1) |
			    AMD_FMT_MOD_SET(DCC_RETILE, 1) |
			    AMD_FMT_MOD_SET(DCC_INDEPENDENT_64B, 1) |
			    AMD_FMT_MOD_SET(DCC_MAX_COMPRESSED_BLOCK, AMD_FMT_MOD_DCC_BLOCK_64B) |
			    AMD_FMT_MOD_SET(DCC_CONSTANT_ENCODE, 0) |
			    AMD_FMT_MOD_SET(RB, rb) |
			    AMD_FMT_MOD_SET(PIPE, pipes));
	}

	/*
	 * Only supported for 64bpp on Raven, will be filtered on format in
	 * dm_plane_format_mod_supported.
	 */
	add_modifier(mods, size, capacity, AMD_FMT_MOD |
		    AMD_FMT_MOD_SET(TILE, AMD_FMT_MOD_TILE_GFX9_64K_D_X) |
		    AMD_FMT_MOD_SET(TILE_VERSION, AMD_FMT_MOD_TILE_VER_GFX9) |
		    AMD_FMT_MOD_SET(PIPE_XOR_BITS, pipe_xor_bits) |
		    AMD_FMT_MOD_SET(BANK_XOR_BITS, bank_xor_bits));

	if (adev->family == AMDGPU_FAMILY_RV) {
		add_modifier(mods, size, capacity, AMD_FMT_MOD |
			    AMD_FMT_MOD_SET(TILE, AMD_FMT_MOD_TILE_GFX9_64K_S_X) |
			    AMD_FMT_MOD_SET(TILE_VERSION, AMD_FMT_MOD_TILE_VER_GFX9) |
			    AMD_FMT_MOD_SET(PIPE_XOR_BITS, pipe_xor_bits) |
			    AMD_FMT_MOD_SET(BANK_XOR_BITS, bank_xor_bits));
	}

	/*
	 * Only supported for 64bpp on Raven, will be filtered on format in
	 * dm_plane_format_mod_supported.
	 */
	add_modifier(mods, size, capacity, AMD_FMT_MOD |
		    AMD_FMT_MOD_SET(TILE, AMD_FMT_MOD_TILE_GFX9_64K_D) |
		    AMD_FMT_MOD_SET(TILE_VERSION, AMD_FMT_MOD_TILE_VER_GFX9));

	if (adev->family == AMDGPU_FAMILY_RV) {
		add_modifier(mods, size, capacity, AMD_FMT_MOD |
			    AMD_FMT_MOD_SET(TILE, AMD_FMT_MOD_TILE_GFX9_64K_S) |
			    AMD_FMT_MOD_SET(TILE_VERSION, AMD_FMT_MOD_TILE_VER_GFX9));
	}
}

static void
add_gfx10_1_modifiers(const struct amdgpu_device *adev,
		      uint64_t **mods, uint64_t *size, uint64_t *capacity)
{
	int pipe_xor_bits = ilog2(adev->gfx.config.gb_addr_config_fields.num_pipes);

	add_modifier(mods, size, capacity, AMD_FMT_MOD |
		    AMD_FMT_MOD_SET(TILE, AMD_FMT_MOD_TILE_GFX9_64K_R_X) |
		    AMD_FMT_MOD_SET(TILE_VERSION, AMD_FMT_MOD_TILE_VER_GFX10) |
		    AMD_FMT_MOD_SET(PIPE_XOR_BITS, pipe_xor_bits) |
		    AMD_FMT_MOD_SET(DCC, 1) |
		    AMD_FMT_MOD_SET(DCC_CONSTANT_ENCODE, 1) |
		    AMD_FMT_MOD_SET(DCC_INDEPENDENT_64B, 1) |
		    AMD_FMT_MOD_SET(DCC_MAX_COMPRESSED_BLOCK, AMD_FMT_MOD_DCC_BLOCK_64B));

	add_modifier(mods, size, capacity, AMD_FMT_MOD |
		    AMD_FMT_MOD_SET(TILE, AMD_FMT_MOD_TILE_GFX9_64K_R_X) |
		    AMD_FMT_MOD_SET(TILE_VERSION, AMD_FMT_MOD_TILE_VER_GFX10) |
		    AMD_FMT_MOD_SET(PIPE_XOR_BITS, pipe_xor_bits) |
		    AMD_FMT_MOD_SET(DCC, 1) |
		    AMD_FMT_MOD_SET(DCC_RETILE, 1) |
		    AMD_FMT_MOD_SET(DCC_CONSTANT_ENCODE, 1) |
		    AMD_FMT_MOD_SET(DCC_INDEPENDENT_64B, 1) |
		    AMD_FMT_MOD_SET(DCC_MAX_COMPRESSED_BLOCK, AMD_FMT_MOD_DCC_BLOCK_64B));

	add_modifier(mods, size, capacity, AMD_FMT_MOD |
		    AMD_FMT_MOD_SET(TILE, AMD_FMT_MOD_TILE_GFX9_64K_R_X) |
		    AMD_FMT_MOD_SET(TILE_VERSION, AMD_FMT_MOD_TILE_VER_GFX10) |
		    AMD_FMT_MOD_SET(PIPE_XOR_BITS, pipe_xor_bits));

	add_modifier(mods, size, capacity, AMD_FMT_MOD |
		    AMD_FMT_MOD_SET(TILE, AMD_FMT_MOD_TILE_GFX9_64K_S_X) |
		    AMD_FMT_MOD_SET(TILE_VERSION, AMD_FMT_MOD_TILE_VER_GFX10) |
		    AMD_FMT_MOD_SET(PIPE_XOR_BITS, pipe_xor_bits));


	/* Only supported for 64bpp, will be filtered in dm_plane_format_mod_supported */
	add_modifier(mods, size, capacity, AMD_FMT_MOD |
		    AMD_FMT_MOD_SET(TILE, AMD_FMT_MOD_TILE_GFX9_64K_D) |
		    AMD_FMT_MOD_SET(TILE_VERSION, AMD_FMT_MOD_TILE_VER_GFX9));

	add_modifier(mods, size, capacity, AMD_FMT_MOD |
		    AMD_FMT_MOD_SET(TILE, AMD_FMT_MOD_TILE_GFX9_64K_S) |
		    AMD_FMT_MOD_SET(TILE_VERSION, AMD_FMT_MOD_TILE_VER_GFX9));
}

static void
add_gfx10_3_modifiers(const struct amdgpu_device *adev,
		      uint64_t **mods, uint64_t *size, uint64_t *capacity)
{
	int pipe_xor_bits = ilog2(adev->gfx.config.gb_addr_config_fields.num_pipes);
	int pkrs = ilog2(adev->gfx.config.gb_addr_config_fields.num_pkrs);

	add_modifier(mods, size, capacity, AMD_FMT_MOD |
		    AMD_FMT_MOD_SET(TILE, AMD_FMT_MOD_TILE_GFX9_64K_R_X) |
		    AMD_FMT_MOD_SET(TILE_VERSION, AMD_FMT_MOD_TILE_VER_GFX10_RBPLUS) |
		    AMD_FMT_MOD_SET(PIPE_XOR_BITS, pipe_xor_bits) |
		    AMD_FMT_MOD_SET(PACKERS, pkrs) |
		    AMD_FMT_MOD_SET(DCC, 1) |
		    AMD_FMT_MOD_SET(DCC_CONSTANT_ENCODE, 1) |
		    AMD_FMT_MOD_SET(DCC_INDEPENDENT_64B, 1) |
		    AMD_FMT_MOD_SET(DCC_INDEPENDENT_128B, 1) |
		    AMD_FMT_MOD_SET(DCC_MAX_COMPRESSED_BLOCK, AMD_FMT_MOD_DCC_BLOCK_64B));

	add_modifier(mods, size, capacity, AMD_FMT_MOD |
		    AMD_FMT_MOD_SET(TILE, AMD_FMT_MOD_TILE_GFX9_64K_R_X) |
		    AMD_FMT_MOD_SET(TILE_VERSION, AMD_FMT_MOD_TILE_VER_GFX10_RBPLUS) |
		    AMD_FMT_MOD_SET(PIPE_XOR_BITS, pipe_xor_bits) |
		    AMD_FMT_MOD_SET(PACKERS, pkrs) |
		    AMD_FMT_MOD_SET(DCC, 1) |
		    AMD_FMT_MOD_SET(DCC_RETILE, 1) |
		    AMD_FMT_MOD_SET(DCC_CONSTANT_ENCODE, 1) |
		    AMD_FMT_MOD_SET(DCC_INDEPENDENT_64B, 1) |
		    AMD_FMT_MOD_SET(DCC_INDEPENDENT_128B, 1) |
		    AMD_FMT_MOD_SET(DCC_MAX_COMPRESSED_BLOCK, AMD_FMT_MOD_DCC_BLOCK_64B));

	add_modifier(mods, size, capacity, AMD_FMT_MOD |
		    AMD_FMT_MOD_SET(TILE, AMD_FMT_MOD_TILE_GFX9_64K_R_X) |
		    AMD_FMT_MOD_SET(TILE_VERSION, AMD_FMT_MOD_TILE_VER_GFX10_RBPLUS) |
		    AMD_FMT_MOD_SET(PIPE_XOR_BITS, pipe_xor_bits) |
		    AMD_FMT_MOD_SET(PACKERS, pkrs));

	add_modifier(mods, size, capacity, AMD_FMT_MOD |
		    AMD_FMT_MOD_SET(TILE, AMD_FMT_MOD_TILE_GFX9_64K_S_X) |
		    AMD_FMT_MOD_SET(TILE_VERSION, AMD_FMT_MOD_TILE_VER_GFX10_RBPLUS) |
		    AMD_FMT_MOD_SET(PIPE_XOR_BITS, pipe_xor_bits) |
		    AMD_FMT_MOD_SET(PACKERS, pkrs));

	/* Only supported for 64bpp, will be filtered in dm_plane_format_mod_supported */
	add_modifier(mods, size, capacity, AMD_FMT_MOD |
		    AMD_FMT_MOD_SET(TILE, AMD_FMT_MOD_TILE_GFX9_64K_D) |
		    AMD_FMT_MOD_SET(TILE_VERSION, AMD_FMT_MOD_TILE_VER_GFX9));

	add_modifier(mods, size, capacity, AMD_FMT_MOD |
		    AMD_FMT_MOD_SET(TILE, AMD_FMT_MOD_TILE_GFX9_64K_S) |
		    AMD_FMT_MOD_SET(TILE_VERSION, AMD_FMT_MOD_TILE_VER_GFX9));
}

static int
get_plane_modifiers(const struct amdgpu_device *adev, unsigned int plane_type, uint64_t **mods)
{
	uint64_t size = 0, capacity = 128;
	*mods = NULL;

	/* We have not hooked up any pre-GFX9 modifiers. */
	if (adev->family < AMDGPU_FAMILY_AI)
		return 0;

	*mods = kmalloc(capacity * sizeof(uint64_t), GFP_KERNEL);

	if (plane_type == DRM_PLANE_TYPE_CURSOR) {
		add_modifier(mods, &size, &capacity, DRM_FORMAT_MOD_LINEAR);
		add_modifier(mods, &size, &capacity, DRM_FORMAT_MOD_INVALID);
		return *mods ? 0 : -ENOMEM;
	}

	switch (adev->family) {
	case AMDGPU_FAMILY_AI:
	case AMDGPU_FAMILY_RV:
		add_gfx9_modifiers(adev, mods, &size, &capacity);
		break;
	case AMDGPU_FAMILY_NV:
	case AMDGPU_FAMILY_VGH:
		if (adev->asic_type >= CHIP_SIENNA_CICHLID)
			add_gfx10_3_modifiers(adev, mods, &size, &capacity);
		else
			add_gfx10_1_modifiers(adev, mods, &size, &capacity);
		break;
	}

	add_modifier(mods, &size, &capacity, DRM_FORMAT_MOD_LINEAR);

	/* INVALID marks the end of the list. */
	add_modifier(mods, &size, &capacity, DRM_FORMAT_MOD_INVALID);

	if (!*mods)
		return -ENOMEM;

	return 0;
}

static int
fill_gfx9_plane_attributes_from_modifiers(struct amdgpu_device *adev,
					  const struct amdgpu_framebuffer *afb,
					  const enum surface_pixel_format format,
					  const enum dc_rotation_angle rotation,
					  const struct plane_size *plane_size,
					  union dc_tiling_info *tiling_info,
					  struct dc_plane_dcc_param *dcc,
					  struct dc_plane_address *address,
					  const bool force_disable_dcc)
{
	const uint64_t modifier = afb->base.modifier;
	int ret;

	fill_gfx9_tiling_info_from_modifier(adev, tiling_info, modifier);
	tiling_info->gfx9.swizzle = modifier_gfx9_swizzle_mode(modifier);

	if (modifier_has_dcc(modifier) && !force_disable_dcc) {
		uint64_t dcc_address = afb->address + afb->base.offsets[1];

		dcc->enable = 1;
		dcc->meta_pitch = afb->base.pitches[1];
		dcc->independent_64b_blks = AMD_FMT_MOD_GET(DCC_INDEPENDENT_64B, modifier);

		address->grph.meta_addr.low_part = lower_32_bits(dcc_address);
		address->grph.meta_addr.high_part = upper_32_bits(dcc_address);
	}

	ret = validate_dcc(adev, format, rotation, tiling_info, dcc, address, plane_size);
	if (ret)
		return ret;

	return 0;
}

static int
fill_plane_buffer_attributes(struct amdgpu_device *adev,
			     const struct amdgpu_framebuffer *afb,
			     const enum surface_pixel_format format,
			     const enum dc_rotation_angle rotation,
			     const uint64_t tiling_flags,
			     union dc_tiling_info *tiling_info,
			     struct plane_size *plane_size,
			     struct dc_plane_dcc_param *dcc,
			     struct dc_plane_address *address,
			     bool tmz_surface,
			     bool force_disable_dcc)
{
	const struct drm_framebuffer *fb = &afb->base;
	int ret;

	memset(tiling_info, 0, sizeof(*tiling_info));
	memset(plane_size, 0, sizeof(*plane_size));
	memset(dcc, 0, sizeof(*dcc));
	memset(address, 0, sizeof(*address));

	address->tmz_surface = tmz_surface;

	if (format < SURFACE_PIXEL_FORMAT_VIDEO_BEGIN) {
		uint64_t addr = afb->address + fb->offsets[0];

		plane_size->surface_size.x = 0;
		plane_size->surface_size.y = 0;
		plane_size->surface_size.width = fb->width;
		plane_size->surface_size.height = fb->height;
		plane_size->surface_pitch =
			fb->pitches[0] / fb->format->cpp[0];

		address->type = PLN_ADDR_TYPE_GRAPHICS;
		address->grph.addr.low_part = lower_32_bits(addr);
		address->grph.addr.high_part = upper_32_bits(addr);
	} else if (format < SURFACE_PIXEL_FORMAT_INVALID) {
		uint64_t luma_addr = afb->address + fb->offsets[0];
		uint64_t chroma_addr = afb->address + fb->offsets[1];

		plane_size->surface_size.x = 0;
		plane_size->surface_size.y = 0;
		plane_size->surface_size.width = fb->width;
		plane_size->surface_size.height = fb->height;
		plane_size->surface_pitch =
			fb->pitches[0] / fb->format->cpp[0];

		plane_size->chroma_size.x = 0;
		plane_size->chroma_size.y = 0;
		/* TODO: set these based on surface format */
		plane_size->chroma_size.width = fb->width / 2;
		plane_size->chroma_size.height = fb->height / 2;

		plane_size->chroma_pitch =
			fb->pitches[1] / fb->format->cpp[1];

		address->type = PLN_ADDR_TYPE_VIDEO_PROGRESSIVE;
		address->video_progressive.luma_addr.low_part =
			lower_32_bits(luma_addr);
		address->video_progressive.luma_addr.high_part =
			upper_32_bits(luma_addr);
		address->video_progressive.chroma_addr.low_part =
			lower_32_bits(chroma_addr);
		address->video_progressive.chroma_addr.high_part =
			upper_32_bits(chroma_addr);
	}

	if (adev->family >= AMDGPU_FAMILY_AI) {
		ret = fill_gfx9_plane_attributes_from_modifiers(adev, afb, format,
								rotation, plane_size,
								tiling_info, dcc,
								address,
								force_disable_dcc);
		if (ret)
			return ret;
	} else {
		fill_gfx8_tiling_info_from_flags(tiling_info, tiling_flags);
	}

	return 0;
}

static void
fill_blending_from_plane_state(const struct drm_plane_state *plane_state,
			       bool *per_pixel_alpha, bool *global_alpha,
			       int *global_alpha_value)
{
	*per_pixel_alpha = false;
	*global_alpha = false;
	*global_alpha_value = 0xff;

	if (plane_state->plane->type != DRM_PLANE_TYPE_OVERLAY)
		return;

	if (plane_state->pixel_blend_mode == DRM_MODE_BLEND_PREMULTI) {
		static const uint32_t alpha_formats[] = {
			DRM_FORMAT_ARGB8888,
			DRM_FORMAT_RGBA8888,
			DRM_FORMAT_ABGR8888,
		};
		uint32_t format = plane_state->fb->format->format;
		unsigned int i;

		for (i = 0; i < ARRAY_SIZE(alpha_formats); ++i) {
			if (format == alpha_formats[i]) {
				*per_pixel_alpha = true;
				break;
			}
		}
	}

	if (plane_state->alpha < 0xffff) {
		*global_alpha = true;
		*global_alpha_value = plane_state->alpha >> 8;
	}
}

static int
fill_plane_color_attributes(const struct drm_plane_state *plane_state,
			    const enum surface_pixel_format format,
			    enum dc_color_space *color_space)
{
	bool full_range;

	*color_space = COLOR_SPACE_SRGB;

	/* DRM color properties only affect non-RGB formats. */
	if (format < SURFACE_PIXEL_FORMAT_VIDEO_BEGIN)
		return 0;

	full_range = (plane_state->color_range == DRM_COLOR_YCBCR_FULL_RANGE);

	switch (plane_state->color_encoding) {
	case DRM_COLOR_YCBCR_BT601:
		if (full_range)
			*color_space = COLOR_SPACE_YCBCR601;
		else
			*color_space = COLOR_SPACE_YCBCR601_LIMITED;
		break;

	case DRM_COLOR_YCBCR_BT709:
		if (full_range)
			*color_space = COLOR_SPACE_YCBCR709;
		else
			*color_space = COLOR_SPACE_YCBCR709_LIMITED;
		break;

	case DRM_COLOR_YCBCR_BT2020:
		if (full_range)
			*color_space = COLOR_SPACE_2020_YCBCR;
		else
			return -EINVAL;
		break;

	default:
		return -EINVAL;
	}

	return 0;
}

static int
fill_dc_plane_info_and_addr(struct amdgpu_device *adev,
			    const struct drm_plane_state *plane_state,
			    const uint64_t tiling_flags,
			    struct dc_plane_info *plane_info,
			    struct dc_plane_address *address,
			    bool tmz_surface,
			    bool force_disable_dcc)
{
	const struct drm_framebuffer *fb = plane_state->fb;
	const struct amdgpu_framebuffer *afb =
		to_amdgpu_framebuffer(plane_state->fb);
	int ret;

	memset(plane_info, 0, sizeof(*plane_info));

	switch (fb->format->format) {
	case DRM_FORMAT_C8:
		plane_info->format =
			SURFACE_PIXEL_FORMAT_GRPH_PALETA_256_COLORS;
		break;
	case DRM_FORMAT_RGB565:
		plane_info->format = SURFACE_PIXEL_FORMAT_GRPH_RGB565;
		break;
	case DRM_FORMAT_XRGB8888:
	case DRM_FORMAT_ARGB8888:
		plane_info->format = SURFACE_PIXEL_FORMAT_GRPH_ARGB8888;
		break;
	case DRM_FORMAT_XRGB2101010:
	case DRM_FORMAT_ARGB2101010:
		plane_info->format = SURFACE_PIXEL_FORMAT_GRPH_ARGB2101010;
		break;
	case DRM_FORMAT_XBGR2101010:
	case DRM_FORMAT_ABGR2101010:
		plane_info->format = SURFACE_PIXEL_FORMAT_GRPH_ABGR2101010;
		break;
	case DRM_FORMAT_XBGR8888:
	case DRM_FORMAT_ABGR8888:
		plane_info->format = SURFACE_PIXEL_FORMAT_GRPH_ABGR8888;
		break;
	case DRM_FORMAT_NV21:
		plane_info->format = SURFACE_PIXEL_FORMAT_VIDEO_420_YCbCr;
		break;
	case DRM_FORMAT_NV12:
		plane_info->format = SURFACE_PIXEL_FORMAT_VIDEO_420_YCrCb;
		break;
	case DRM_FORMAT_P010:
		plane_info->format = SURFACE_PIXEL_FORMAT_VIDEO_420_10bpc_YCrCb;
		break;
	case DRM_FORMAT_XRGB16161616F:
	case DRM_FORMAT_ARGB16161616F:
		plane_info->format = SURFACE_PIXEL_FORMAT_GRPH_ARGB16161616F;
		break;
	case DRM_FORMAT_XBGR16161616F:
	case DRM_FORMAT_ABGR16161616F:
		plane_info->format = SURFACE_PIXEL_FORMAT_GRPH_ABGR16161616F;
		break;
	case DRM_FORMAT_XRGB16161616:
	case DRM_FORMAT_ARGB16161616:
		plane_info->format = SURFACE_PIXEL_FORMAT_GRPH_ARGB16161616;
		break;
	case DRM_FORMAT_XBGR16161616:
	case DRM_FORMAT_ABGR16161616:
		plane_info->format = SURFACE_PIXEL_FORMAT_GRPH_ABGR16161616;
		break;
	default:
		DRM_ERROR(
			"Unsupported screen format %p4cc\n",
			&fb->format->format);
		return -EINVAL;
	}

	switch (plane_state->rotation & DRM_MODE_ROTATE_MASK) {
	case DRM_MODE_ROTATE_0:
		plane_info->rotation = ROTATION_ANGLE_0;
		break;
	case DRM_MODE_ROTATE_90:
		plane_info->rotation = ROTATION_ANGLE_90;
		break;
	case DRM_MODE_ROTATE_180:
		plane_info->rotation = ROTATION_ANGLE_180;
		break;
	case DRM_MODE_ROTATE_270:
		plane_info->rotation = ROTATION_ANGLE_270;
		break;
	default:
		plane_info->rotation = ROTATION_ANGLE_0;
		break;
	}

	plane_info->visible = true;
	plane_info->stereo_format = PLANE_STEREO_FORMAT_NONE;

	plane_info->layer_index = 0;

	ret = fill_plane_color_attributes(plane_state, plane_info->format,
					  &plane_info->color_space);
	if (ret)
		return ret;

	ret = fill_plane_buffer_attributes(adev, afb, plane_info->format,
					   plane_info->rotation, tiling_flags,
					   &plane_info->tiling_info,
					   &plane_info->plane_size,
					   &plane_info->dcc, address, tmz_surface,
					   force_disable_dcc);
	if (ret)
		return ret;

	fill_blending_from_plane_state(
		plane_state, &plane_info->per_pixel_alpha,
		&plane_info->global_alpha, &plane_info->global_alpha_value);

	return 0;
}

static int fill_dc_plane_attributes(struct amdgpu_device *adev,
				    struct dc_plane_state *dc_plane_state,
				    struct drm_plane_state *plane_state,
				    struct drm_crtc_state *crtc_state)
{
	struct dm_crtc_state *dm_crtc_state = to_dm_crtc_state(crtc_state);
	struct amdgpu_framebuffer *afb = (struct amdgpu_framebuffer *)plane_state->fb;
	struct dc_scaling_info scaling_info;
	struct dc_plane_info plane_info;
	int ret;
	bool force_disable_dcc = false;

	ret = fill_dc_scaling_info(plane_state, &scaling_info);
	if (ret)
		return ret;

	dc_plane_state->src_rect = scaling_info.src_rect;
	dc_plane_state->dst_rect = scaling_info.dst_rect;
	dc_plane_state->clip_rect = scaling_info.clip_rect;
	dc_plane_state->scaling_quality = scaling_info.scaling_quality;

	force_disable_dcc = adev->asic_type == CHIP_RAVEN && adev->in_suspend;
	ret = fill_dc_plane_info_and_addr(adev, plane_state,
					  afb->tiling_flags,
					  &plane_info,
					  &dc_plane_state->address,
					  afb->tmz_surface,
					  force_disable_dcc);
	if (ret)
		return ret;

	dc_plane_state->format = plane_info.format;
	dc_plane_state->color_space = plane_info.color_space;
	dc_plane_state->format = plane_info.format;
	dc_plane_state->plane_size = plane_info.plane_size;
	dc_plane_state->rotation = plane_info.rotation;
	dc_plane_state->horizontal_mirror = plane_info.horizontal_mirror;
	dc_plane_state->stereo_format = plane_info.stereo_format;
	dc_plane_state->tiling_info = plane_info.tiling_info;
	dc_plane_state->visible = plane_info.visible;
	dc_plane_state->per_pixel_alpha = plane_info.per_pixel_alpha;
	dc_plane_state->global_alpha = plane_info.global_alpha;
	dc_plane_state->global_alpha_value = plane_info.global_alpha_value;
	dc_plane_state->dcc = plane_info.dcc;
	dc_plane_state->layer_index = plane_info.layer_index; // Always returns 0
	dc_plane_state->flip_int_enabled = true;

	/*
	 * Always set input transfer function, since plane state is refreshed
	 * every time.
	 */
	ret = amdgpu_dm_update_plane_color_mgmt(dm_crtc_state, dc_plane_state);
	if (ret)
		return ret;

	return 0;
}

static void update_stream_scaling_settings(const struct drm_display_mode *mode,
					   const struct dm_connector_state *dm_state,
					   struct dc_stream_state *stream)
{
	enum amdgpu_rmx_type rmx_type;

	struct rect src = { 0 }; /* viewport in composition space*/
	struct rect dst = { 0 }; /* stream addressable area */

	/* no mode. nothing to be done */
	if (!mode)
		return;

	/* Full screen scaling by default */
	src.width = mode->hdisplay;
	src.height = mode->vdisplay;
	dst.width = stream->timing.h_addressable;
	dst.height = stream->timing.v_addressable;

	if (dm_state) {
		rmx_type = dm_state->scaling;
		if (rmx_type == RMX_ASPECT || rmx_type == RMX_OFF) {
			if (src.width * dst.height <
					src.height * dst.width) {
				/* height needs less upscaling/more downscaling */
				dst.width = src.width *
						dst.height / src.height;
			} else {
				/* width needs less upscaling/more downscaling */
				dst.height = src.height *
						dst.width / src.width;
			}
		} else if (rmx_type == RMX_CENTER) {
			dst = src;
		}

		dst.x = (stream->timing.h_addressable - dst.width) / 2;
		dst.y = (stream->timing.v_addressable - dst.height) / 2;

		if (dm_state->underscan_enable) {
			dst.x += dm_state->underscan_hborder / 2;
			dst.y += dm_state->underscan_vborder / 2;
			dst.width -= dm_state->underscan_hborder;
			dst.height -= dm_state->underscan_vborder;
		}
	}

	stream->src = src;
	stream->dst = dst;

	DRM_DEBUG_KMS("Destination Rectangle x:%d  y:%d  width:%d  height:%d\n",
		      dst.x, dst.y, dst.width, dst.height);

}

static enum dc_color_depth
convert_color_depth_from_display_info(const struct drm_connector *connector,
				      bool is_y420, int requested_bpc)
{
	uint8_t bpc;

	if (is_y420) {
		bpc = 8;

		/* Cap display bpc based on HDMI 2.0 HF-VSDB */
		if (connector->display_info.hdmi.y420_dc_modes & DRM_EDID_YCBCR420_DC_48)
			bpc = 16;
		else if (connector->display_info.hdmi.y420_dc_modes & DRM_EDID_YCBCR420_DC_36)
			bpc = 12;
		else if (connector->display_info.hdmi.y420_dc_modes & DRM_EDID_YCBCR420_DC_30)
			bpc = 10;
	} else {
		bpc = (uint8_t)connector->display_info.bpc;
		/* Assume 8 bpc by default if no bpc is specified. */
		bpc = bpc ? bpc : 8;
	}

	if (requested_bpc > 0) {
		/*
		 * Cap display bpc based on the user requested value.
		 *
		 * The value for state->max_bpc may not correctly updated
		 * depending on when the connector gets added to the state
		 * or if this was called outside of atomic check, so it
		 * can't be used directly.
		 */
		bpc = min_t(u8, bpc, requested_bpc);

		/* Round down to the nearest even number. */
		bpc = bpc - (bpc & 1);
	}

	switch (bpc) {
	case 0:
		/*
		 * Temporary Work around, DRM doesn't parse color depth for
		 * EDID revision before 1.4
		 * TODO: Fix edid parsing
		 */
		return COLOR_DEPTH_888;
	case 6:
		return COLOR_DEPTH_666;
	case 8:
		return COLOR_DEPTH_888;
	case 10:
		return COLOR_DEPTH_101010;
	case 12:
		return COLOR_DEPTH_121212;
	case 14:
		return COLOR_DEPTH_141414;
	case 16:
		return COLOR_DEPTH_161616;
	default:
		return COLOR_DEPTH_UNDEFINED;
	}
}

static enum dc_aspect_ratio
get_aspect_ratio(const struct drm_display_mode *mode_in)
{
	/* 1-1 mapping, since both enums follow the HDMI spec. */
	return (enum dc_aspect_ratio) mode_in->picture_aspect_ratio;
}

static enum dc_color_space
get_output_color_space(const struct dc_crtc_timing *dc_crtc_timing)
{
	enum dc_color_space color_space = COLOR_SPACE_SRGB;

	switch (dc_crtc_timing->pixel_encoding)	{
	case PIXEL_ENCODING_YCBCR422:
	case PIXEL_ENCODING_YCBCR444:
	case PIXEL_ENCODING_YCBCR420:
	{
		/*
		 * 27030khz is the separation point between HDTV and SDTV
		 * according to HDMI spec, we use YCbCr709 and YCbCr601
		 * respectively
		 */
		if (dc_crtc_timing->pix_clk_100hz > 270300) {
			if (dc_crtc_timing->flags.Y_ONLY)
				color_space =
					COLOR_SPACE_YCBCR709_LIMITED;
			else
				color_space = COLOR_SPACE_YCBCR709;
		} else {
			if (dc_crtc_timing->flags.Y_ONLY)
				color_space =
					COLOR_SPACE_YCBCR601_LIMITED;
			else
				color_space = COLOR_SPACE_YCBCR601;
		}

	}
	break;
	case PIXEL_ENCODING_RGB:
		color_space = COLOR_SPACE_SRGB;
		break;

	default:
		WARN_ON(1);
		break;
	}

	return color_space;
}

static bool adjust_colour_depth_from_display_info(
	struct dc_crtc_timing *timing_out,
	const struct drm_display_info *info)
{
	enum dc_color_depth depth = timing_out->display_color_depth;
	int normalized_clk;
	do {
		normalized_clk = timing_out->pix_clk_100hz / 10;
		/* YCbCr 4:2:0 requires additional adjustment of 1/2 */
		if (timing_out->pixel_encoding == PIXEL_ENCODING_YCBCR420)
			normalized_clk /= 2;
		/* Adjusting pix clock following on HDMI spec based on colour depth */
		switch (depth) {
		case COLOR_DEPTH_888:
			break;
		case COLOR_DEPTH_101010:
			normalized_clk = (normalized_clk * 30) / 24;
			break;
		case COLOR_DEPTH_121212:
			normalized_clk = (normalized_clk * 36) / 24;
			break;
		case COLOR_DEPTH_161616:
			normalized_clk = (normalized_clk * 48) / 24;
			break;
		default:
			/* The above depths are the only ones valid for HDMI. */
			return false;
		}
		if (normalized_clk <= info->max_tmds_clock) {
			timing_out->display_color_depth = depth;
			return true;
		}
	} while (--depth > COLOR_DEPTH_666);
	return false;
}

static void fill_stream_properties_from_drm_display_mode(
	struct dc_stream_state *stream,
	const struct drm_display_mode *mode_in,
	const struct drm_connector *connector,
	const struct drm_connector_state *connector_state,
	const struct dc_stream_state *old_stream,
	int requested_bpc)
{
	struct dc_crtc_timing *timing_out = &stream->timing;
	const struct drm_display_info *info = &connector->display_info;
	struct amdgpu_dm_connector *aconnector = to_amdgpu_dm_connector(connector);
	struct hdmi_vendor_infoframe hv_frame;
	struct hdmi_avi_infoframe avi_frame;

	memset(&hv_frame, 0, sizeof(hv_frame));
	memset(&avi_frame, 0, sizeof(avi_frame));

	timing_out->h_border_left = 0;
	timing_out->h_border_right = 0;
	timing_out->v_border_top = 0;
	timing_out->v_border_bottom = 0;
	/* TODO: un-hardcode */
	if (drm_mode_is_420_only(info, mode_in)
			&& stream->signal == SIGNAL_TYPE_HDMI_TYPE_A)
		timing_out->pixel_encoding = PIXEL_ENCODING_YCBCR420;
	else if (drm_mode_is_420_also(info, mode_in)
			&& aconnector->force_yuv420_output)
		timing_out->pixel_encoding = PIXEL_ENCODING_YCBCR420;
	else if ((connector->display_info.color_formats & DRM_COLOR_FORMAT_YCRCB444)
			&& stream->signal == SIGNAL_TYPE_HDMI_TYPE_A)
		timing_out->pixel_encoding = PIXEL_ENCODING_YCBCR444;
	else
		timing_out->pixel_encoding = PIXEL_ENCODING_RGB;

	timing_out->timing_3d_format = TIMING_3D_FORMAT_NONE;
	timing_out->display_color_depth = convert_color_depth_from_display_info(
		connector,
		(timing_out->pixel_encoding == PIXEL_ENCODING_YCBCR420),
		requested_bpc);
	timing_out->scan_type = SCANNING_TYPE_NODATA;
	timing_out->hdmi_vic = 0;

	if(old_stream) {
		timing_out->vic = old_stream->timing.vic;
		timing_out->flags.HSYNC_POSITIVE_POLARITY = old_stream->timing.flags.HSYNC_POSITIVE_POLARITY;
		timing_out->flags.VSYNC_POSITIVE_POLARITY = old_stream->timing.flags.VSYNC_POSITIVE_POLARITY;
	} else {
		timing_out->vic = drm_match_cea_mode(mode_in);
		if (mode_in->flags & DRM_MODE_FLAG_PHSYNC)
			timing_out->flags.HSYNC_POSITIVE_POLARITY = 1;
		if (mode_in->flags & DRM_MODE_FLAG_PVSYNC)
			timing_out->flags.VSYNC_POSITIVE_POLARITY = 1;
	}

	if (stream->signal == SIGNAL_TYPE_HDMI_TYPE_A) {
		drm_hdmi_avi_infoframe_from_display_mode(&avi_frame, (struct drm_connector *)connector, mode_in);
		timing_out->vic = avi_frame.video_code;
		drm_hdmi_vendor_infoframe_from_display_mode(&hv_frame, (struct drm_connector *)connector, mode_in);
		timing_out->hdmi_vic = hv_frame.vic;
	}

	if (is_freesync_video_mode(mode_in, aconnector)) {
		timing_out->h_addressable = mode_in->hdisplay;
		timing_out->h_total = mode_in->htotal;
		timing_out->h_sync_width = mode_in->hsync_end - mode_in->hsync_start;
		timing_out->h_front_porch = mode_in->hsync_start - mode_in->hdisplay;
		timing_out->v_total = mode_in->vtotal;
		timing_out->v_addressable = mode_in->vdisplay;
		timing_out->v_front_porch = mode_in->vsync_start - mode_in->vdisplay;
		timing_out->v_sync_width = mode_in->vsync_end - mode_in->vsync_start;
		timing_out->pix_clk_100hz = mode_in->clock * 10;
	} else {
		timing_out->h_addressable = mode_in->crtc_hdisplay;
		timing_out->h_total = mode_in->crtc_htotal;
		timing_out->h_sync_width = mode_in->crtc_hsync_end - mode_in->crtc_hsync_start;
		timing_out->h_front_porch = mode_in->crtc_hsync_start - mode_in->crtc_hdisplay;
		timing_out->v_total = mode_in->crtc_vtotal;
		timing_out->v_addressable = mode_in->crtc_vdisplay;
		timing_out->v_front_porch = mode_in->crtc_vsync_start - mode_in->crtc_vdisplay;
		timing_out->v_sync_width = mode_in->crtc_vsync_end - mode_in->crtc_vsync_start;
		timing_out->pix_clk_100hz = mode_in->crtc_clock * 10;
	}

	timing_out->aspect_ratio = get_aspect_ratio(mode_in);

	stream->output_color_space = get_output_color_space(timing_out);

	stream->out_transfer_func->type = TF_TYPE_PREDEFINED;
	stream->out_transfer_func->tf = TRANSFER_FUNCTION_SRGB;
	if (stream->signal == SIGNAL_TYPE_HDMI_TYPE_A) {
		if (!adjust_colour_depth_from_display_info(timing_out, info) &&
		    drm_mode_is_420_also(info, mode_in) &&
		    timing_out->pixel_encoding != PIXEL_ENCODING_YCBCR420) {
			timing_out->pixel_encoding = PIXEL_ENCODING_YCBCR420;
			adjust_colour_depth_from_display_info(timing_out, info);
		}
	}
}

static void fill_audio_info(struct audio_info *audio_info,
			    const struct drm_connector *drm_connector,
			    const struct dc_sink *dc_sink)
{
	int i = 0;
	int cea_revision = 0;
	const struct dc_edid_caps *edid_caps = &dc_sink->edid_caps;

	audio_info->manufacture_id = edid_caps->manufacturer_id;
	audio_info->product_id = edid_caps->product_id;

	cea_revision = drm_connector->display_info.cea_rev;

	strscpy(audio_info->display_name,
		edid_caps->display_name,
		AUDIO_INFO_DISPLAY_NAME_SIZE_IN_CHARS);

	if (cea_revision >= 3) {
		audio_info->mode_count = edid_caps->audio_mode_count;

		for (i = 0; i < audio_info->mode_count; ++i) {
			audio_info->modes[i].format_code =
					(enum audio_format_code)
					(edid_caps->audio_modes[i].format_code);
			audio_info->modes[i].channel_count =
					edid_caps->audio_modes[i].channel_count;
			audio_info->modes[i].sample_rates.all =
					edid_caps->audio_modes[i].sample_rate;
			audio_info->modes[i].sample_size =
					edid_caps->audio_modes[i].sample_size;
		}
	}

	audio_info->flags.all = edid_caps->speaker_flags;

	/* TODO: We only check for the progressive mode, check for interlace mode too */
	if (drm_connector->latency_present[0]) {
		audio_info->video_latency = drm_connector->video_latency[0];
		audio_info->audio_latency = drm_connector->audio_latency[0];
	}

	/* TODO: For DP, video and audio latency should be calculated from DPCD caps */

}

static void
copy_crtc_timing_for_drm_display_mode(const struct drm_display_mode *src_mode,
				      struct drm_display_mode *dst_mode)
{
	dst_mode->crtc_hdisplay = src_mode->crtc_hdisplay;
	dst_mode->crtc_vdisplay = src_mode->crtc_vdisplay;
	dst_mode->crtc_clock = src_mode->crtc_clock;
	dst_mode->crtc_hblank_start = src_mode->crtc_hblank_start;
	dst_mode->crtc_hblank_end = src_mode->crtc_hblank_end;
	dst_mode->crtc_hsync_start =  src_mode->crtc_hsync_start;
	dst_mode->crtc_hsync_end = src_mode->crtc_hsync_end;
	dst_mode->crtc_htotal = src_mode->crtc_htotal;
	dst_mode->crtc_hskew = src_mode->crtc_hskew;
	dst_mode->crtc_vblank_start = src_mode->crtc_vblank_start;
	dst_mode->crtc_vblank_end = src_mode->crtc_vblank_end;
	dst_mode->crtc_vsync_start = src_mode->crtc_vsync_start;
	dst_mode->crtc_vsync_end = src_mode->crtc_vsync_end;
	dst_mode->crtc_vtotal = src_mode->crtc_vtotal;
}

static void
decide_crtc_timing_for_drm_display_mode(struct drm_display_mode *drm_mode,
					const struct drm_display_mode *native_mode,
					bool scale_enabled)
{
	if (scale_enabled) {
		copy_crtc_timing_for_drm_display_mode(native_mode, drm_mode);
	} else if (native_mode->clock == drm_mode->clock &&
			native_mode->htotal == drm_mode->htotal &&
			native_mode->vtotal == drm_mode->vtotal) {
		copy_crtc_timing_for_drm_display_mode(native_mode, drm_mode);
	} else {
		/* no scaling nor amdgpu inserted, no need to patch */
	}
}

static struct dc_sink *
create_fake_sink(struct amdgpu_dm_connector *aconnector)
{
	struct dc_sink_init_data sink_init_data = { 0 };
	struct dc_sink *sink = NULL;
	sink_init_data.link = aconnector->dc_link;
	sink_init_data.sink_signal = aconnector->dc_link->connector_signal;

	sink = dc_sink_create(&sink_init_data);
	if (!sink) {
		DRM_ERROR("Failed to create sink!\n");
		return NULL;
	}
	sink->sink_signal = SIGNAL_TYPE_VIRTUAL;

	return sink;
}

static void set_multisync_trigger_params(
		struct dc_stream_state *stream)
{
	struct dc_stream_state *master = NULL;

	if (stream->triggered_crtc_reset.enabled) {
		master = stream->triggered_crtc_reset.event_source;
		stream->triggered_crtc_reset.event =
			master->timing.flags.VSYNC_POSITIVE_POLARITY ?
			CRTC_EVENT_VSYNC_RISING : CRTC_EVENT_VSYNC_FALLING;
		stream->triggered_crtc_reset.delay = TRIGGER_DELAY_NEXT_PIXEL;
	}
}

static void set_master_stream(struct dc_stream_state *stream_set[],
			      int stream_count)
{
	int j, highest_rfr = 0, master_stream = 0;

	for (j = 0;  j < stream_count; j++) {
		if (stream_set[j] && stream_set[j]->triggered_crtc_reset.enabled) {
			int refresh_rate = 0;

			refresh_rate = (stream_set[j]->timing.pix_clk_100hz*100)/
				(stream_set[j]->timing.h_total*stream_set[j]->timing.v_total);
			if (refresh_rate > highest_rfr) {
				highest_rfr = refresh_rate;
				master_stream = j;
			}
		}
	}
	for (j = 0;  j < stream_count; j++) {
		if (stream_set[j])
			stream_set[j]->triggered_crtc_reset.event_source = stream_set[master_stream];
	}
}

static void dm_enable_per_frame_crtc_master_sync(struct dc_state *context)
{
	int i = 0;
	struct dc_stream_state *stream;

	if (context->stream_count < 2)
		return;
	for (i = 0; i < context->stream_count ; i++) {
		if (!context->streams[i])
			continue;
		/*
		 * TODO: add a function to read AMD VSDB bits and set
		 * crtc_sync_master.multi_sync_enabled flag
		 * For now it's set to false
		 */
	}

	set_master_stream(context->streams, context->stream_count);

	for (i = 0; i < context->stream_count ; i++) {
		stream = context->streams[i];

		if (!stream)
			continue;

		set_multisync_trigger_params(stream);
	}
}

#if defined(CONFIG_DRM_AMD_DC_DCN)
static void update_dsc_caps(struct amdgpu_dm_connector *aconnector,
							struct dc_sink *sink, struct dc_stream_state *stream,
							struct dsc_dec_dpcd_caps *dsc_caps)
{
	stream->timing.flags.DSC = 0;

	if (aconnector->dc_link && sink->sink_signal == SIGNAL_TYPE_DISPLAY_PORT) {
		dc_dsc_parse_dsc_dpcd(aconnector->dc_link->ctx->dc,
				      aconnector->dc_link->dpcd_caps.dsc_caps.dsc_basic_caps.raw,
				      aconnector->dc_link->dpcd_caps.dsc_caps.dsc_branch_decoder_caps.raw,
				      dsc_caps);
	}
}

static void apply_dsc_policy_for_stream(struct amdgpu_dm_connector *aconnector,
										struct dc_sink *sink, struct dc_stream_state *stream,
										struct dsc_dec_dpcd_caps *dsc_caps)
{
	struct drm_connector *drm_connector = &aconnector->base;
	uint32_t link_bandwidth_kbps;

	link_bandwidth_kbps = dc_link_bandwidth_kbps(aconnector->dc_link,
							dc_link_get_link_cap(aconnector->dc_link));
	/* Set DSC policy according to dsc_clock_en */
	dc_dsc_policy_set_enable_dsc_when_not_needed(
		aconnector->dsc_settings.dsc_force_enable == DSC_CLK_FORCE_ENABLE);

	if (aconnector->dc_link && sink->sink_signal == SIGNAL_TYPE_DISPLAY_PORT) {

		if (dc_dsc_compute_config(aconnector->dc_link->ctx->dc->res_pool->dscs[0],
						dsc_caps,
						aconnector->dc_link->ctx->dc->debug.dsc_min_slice_height_override,
						0,
						link_bandwidth_kbps,
						&stream->timing,
						&stream->timing.dsc_cfg)) {
			stream->timing.flags.DSC = 1;
			DRM_DEBUG_DRIVER("%s: [%s] DSC is selected from SST RX\n", __func__, drm_connector->name);
		}
	}

	/* Overwrite the stream flag if DSC is enabled through debugfs */
	if (aconnector->dsc_settings.dsc_force_enable == DSC_CLK_FORCE_ENABLE)
		stream->timing.flags.DSC = 1;

	if (stream->timing.flags.DSC && aconnector->dsc_settings.dsc_num_slices_h)
		stream->timing.dsc_cfg.num_slices_h = aconnector->dsc_settings.dsc_num_slices_h;

	if (stream->timing.flags.DSC && aconnector->dsc_settings.dsc_num_slices_v)
		stream->timing.dsc_cfg.num_slices_v = aconnector->dsc_settings.dsc_num_slices_v;

	if (stream->timing.flags.DSC && aconnector->dsc_settings.dsc_bits_per_pixel)
		stream->timing.dsc_cfg.bits_per_pixel = aconnector->dsc_settings.dsc_bits_per_pixel;
}
#endif

static struct drm_display_mode *
get_highest_refresh_rate_mode(struct amdgpu_dm_connector *aconnector,
			  bool use_probed_modes)
{
	struct drm_display_mode *m, *m_pref = NULL;
	u16 current_refresh, highest_refresh;
	struct list_head *list_head = use_probed_modes ?
						    &aconnector->base.probed_modes :
						    &aconnector->base.modes;

	if (aconnector->freesync_vid_base.clock != 0)
		return &aconnector->freesync_vid_base;

	/* Find the preferred mode */
	list_for_each_entry (m, list_head, head) {
		if (m->type & DRM_MODE_TYPE_PREFERRED) {
			m_pref = m;
			break;
		}
	}

	if (!m_pref) {
		/* Probably an EDID with no preferred mode. Fallback to first entry */
		m_pref = list_first_entry_or_null(
			&aconnector->base.modes, struct drm_display_mode, head);
		if (!m_pref) {
			DRM_DEBUG_DRIVER("No preferred mode found in EDID\n");
			return NULL;
		}
	}

	highest_refresh = drm_mode_vrefresh(m_pref);

	/*
	 * Find the mode with highest refresh rate with same resolution.
	 * For some monitors, preferred mode is not the mode with highest
	 * supported refresh rate.
	 */
	list_for_each_entry (m, list_head, head) {
		current_refresh  = drm_mode_vrefresh(m);

		if (m->hdisplay == m_pref->hdisplay &&
		    m->vdisplay == m_pref->vdisplay &&
		    highest_refresh < current_refresh) {
			highest_refresh = current_refresh;
			m_pref = m;
		}
	}

	aconnector->freesync_vid_base = *m_pref;
	return m_pref;
}

static bool is_freesync_video_mode(const struct drm_display_mode *mode,
				   struct amdgpu_dm_connector *aconnector)
{
	struct drm_display_mode *high_mode;
	int timing_diff;

	high_mode = get_highest_refresh_rate_mode(aconnector, false);
	if (!high_mode || !mode)
		return false;

	timing_diff = high_mode->vtotal - mode->vtotal;

	if (high_mode->clock == 0 || high_mode->clock != mode->clock ||
	    high_mode->hdisplay != mode->hdisplay ||
	    high_mode->vdisplay != mode->vdisplay ||
	    high_mode->hsync_start != mode->hsync_start ||
	    high_mode->hsync_end != mode->hsync_end ||
	    high_mode->htotal != mode->htotal ||
	    high_mode->hskew != mode->hskew ||
	    high_mode->vscan != mode->vscan ||
	    high_mode->vsync_start - mode->vsync_start != timing_diff ||
	    high_mode->vsync_end - mode->vsync_end != timing_diff)
		return false;
	else
		return true;
}

static struct dc_stream_state *
create_stream_for_sink(struct amdgpu_dm_connector *aconnector,
		       const struct drm_display_mode *drm_mode,
		       const struct dm_connector_state *dm_state,
		       const struct dc_stream_state *old_stream,
		       int requested_bpc)
{
	struct drm_display_mode *preferred_mode = NULL;
	struct drm_connector *drm_connector;
	const struct drm_connector_state *con_state =
		dm_state ? &dm_state->base : NULL;
	struct dc_stream_state *stream = NULL;
	struct drm_display_mode mode = *drm_mode;
	struct drm_display_mode saved_mode;
	struct drm_display_mode *freesync_mode = NULL;
	bool native_mode_found = false;
	bool recalculate_timing = false;
	bool scale = dm_state ? (dm_state->scaling != RMX_OFF) : false;
	int mode_refresh;
	int preferred_refresh = 0;
#if defined(CONFIG_DRM_AMD_DC_DCN)
	struct dsc_dec_dpcd_caps dsc_caps;
#endif
	struct dc_sink *sink = NULL;

	memset(&saved_mode, 0, sizeof(saved_mode));

	if (aconnector == NULL) {
		DRM_ERROR("aconnector is NULL!\n");
		return stream;
	}

	drm_connector = &aconnector->base;

	if (!aconnector->dc_sink) {
		sink = create_fake_sink(aconnector);
		if (!sink)
			return stream;
	} else {
		sink = aconnector->dc_sink;
		dc_sink_retain(sink);
	}

	stream = dc_create_stream_for_sink(sink);

	if (stream == NULL) {
		DRM_ERROR("Failed to create stream for sink!\n");
		goto finish;
	}

	stream->dm_stream_context = aconnector;

	stream->timing.flags.LTE_340MCSC_SCRAMBLE =
		drm_connector->display_info.hdmi.scdc.scrambling.low_rates;

	list_for_each_entry(preferred_mode, &aconnector->base.modes, head) {
		/* Search for preferred mode */
		if (preferred_mode->type & DRM_MODE_TYPE_PREFERRED) {
			native_mode_found = true;
			break;
		}
	}
	if (!native_mode_found)
		preferred_mode = list_first_entry_or_null(
				&aconnector->base.modes,
				struct drm_display_mode,
				head);

	mode_refresh = drm_mode_vrefresh(&mode);

	if (preferred_mode == NULL) {
		/*
		 * This may not be an error, the use case is when we have no
		 * usermode calls to reset and set mode upon hotplug. In this
		 * case, we call set mode ourselves to restore the previous mode
		 * and the modelist may not be filled in in time.
		 */
		DRM_DEBUG_DRIVER("No preferred mode found\n");
	} else {
		recalculate_timing = amdgpu_freesync_vid_mode &&
				 is_freesync_video_mode(&mode, aconnector);
		if (recalculate_timing) {
			freesync_mode = get_highest_refresh_rate_mode(aconnector, false);
			saved_mode = mode;
			mode = *freesync_mode;
		} else {
			decide_crtc_timing_for_drm_display_mode(
				&mode, preferred_mode, scale);

			preferred_refresh = drm_mode_vrefresh(preferred_mode);
		}
	}

	if (recalculate_timing)
		drm_mode_set_crtcinfo(&saved_mode, 0);
	else if (!dm_state)
		drm_mode_set_crtcinfo(&mode, 0);

       /*
	* If scaling is enabled and refresh rate didn't change
	* we copy the vic and polarities of the old timings
	*/
	if (!scale || mode_refresh != preferred_refresh)
		fill_stream_properties_from_drm_display_mode(
			stream, &mode, &aconnector->base, con_state, NULL,
			requested_bpc);
	else
		fill_stream_properties_from_drm_display_mode(
			stream, &mode, &aconnector->base, con_state, old_stream,
			requested_bpc);

#if defined(CONFIG_DRM_AMD_DC_DCN)
	/* SST DSC determination policy */
	update_dsc_caps(aconnector, sink, stream, &dsc_caps);
	if (aconnector->dsc_settings.dsc_force_enable != DSC_CLK_FORCE_DISABLE && dsc_caps.is_dsc_supported)
		apply_dsc_policy_for_stream(aconnector, sink, stream, &dsc_caps);
#endif

	update_stream_scaling_settings(&mode, dm_state, stream);

	fill_audio_info(
		&stream->audio_info,
		drm_connector,
		sink);

	update_stream_signal(stream, sink);

	if (stream->signal == SIGNAL_TYPE_HDMI_TYPE_A)
		mod_build_hf_vsif_infopacket(stream, &stream->vsp_infopacket);

	if (stream->link->psr_settings.psr_feature_enabled) {
		//
		// should decide stream support vsc sdp colorimetry capability
		// before building vsc info packet
		//
		stream->use_vsc_sdp_for_colorimetry = false;
		if (aconnector->dc_sink->sink_signal == SIGNAL_TYPE_DISPLAY_PORT_MST) {
			stream->use_vsc_sdp_for_colorimetry =
				aconnector->dc_sink->is_vsc_sdp_colorimetry_supported;
		} else {
			if (stream->link->dpcd_caps.dprx_feature.bits.VSC_SDP_COLORIMETRY_SUPPORTED)
				stream->use_vsc_sdp_for_colorimetry = true;
		}
		mod_build_vsc_infopacket(stream, &stream->vsc_infopacket);
	}
finish:
	dc_sink_release(sink);

	return stream;
}

static void amdgpu_dm_crtc_destroy(struct drm_crtc *crtc)
{
	drm_crtc_cleanup(crtc);
	kfree(crtc);
}

static void dm_crtc_destroy_state(struct drm_crtc *crtc,
				  struct drm_crtc_state *state)
{
	struct dm_crtc_state *cur = to_dm_crtc_state(state);

	/* TODO Destroy dc_stream objects are stream object is flattened */
	if (cur->stream)
		dc_stream_release(cur->stream);


	__drm_atomic_helper_crtc_destroy_state(state);


	kfree(state);
}

static void dm_crtc_reset_state(struct drm_crtc *crtc)
{
	struct dm_crtc_state *state;

	if (crtc->state)
		dm_crtc_destroy_state(crtc, crtc->state);

	state = kzalloc(sizeof(*state), GFP_KERNEL);
	if (WARN_ON(!state))
		return;

	__drm_atomic_helper_crtc_reset(crtc, &state->base);
}

static struct drm_crtc_state *
dm_crtc_duplicate_state(struct drm_crtc *crtc)
{
	struct dm_crtc_state *state, *cur;

	cur = to_dm_crtc_state(crtc->state);

	if (WARN_ON(!crtc->state))
		return NULL;

	state = kzalloc(sizeof(*state), GFP_KERNEL);
	if (!state)
		return NULL;

	__drm_atomic_helper_crtc_duplicate_state(crtc, &state->base);

	if (cur->stream) {
		state->stream = cur->stream;
		dc_stream_retain(state->stream);
	}

	state->active_planes = cur->active_planes;
	state->vrr_infopacket = cur->vrr_infopacket;
	state->abm_level = cur->abm_level;
	state->vrr_supported = cur->vrr_supported;
	state->freesync_config = cur->freesync_config;
	state->cm_has_degamma = cur->cm_has_degamma;
	state->cm_is_degamma_srgb = cur->cm_is_degamma_srgb;
	/* TODO Duplicate dc_stream after objects are stream object is flattened */

	return &state->base;
}

#ifdef CONFIG_DRM_AMD_SECURE_DISPLAY
static int amdgpu_dm_crtc_late_register(struct drm_crtc *crtc)
{
	crtc_debugfs_init(crtc);

	return 0;
}
#endif

static inline int dm_set_vupdate_irq(struct drm_crtc *crtc, bool enable)
{
	enum dc_irq_source irq_source;
	struct amdgpu_crtc *acrtc = to_amdgpu_crtc(crtc);
	struct amdgpu_device *adev = drm_to_adev(crtc->dev);
	int rc;

	irq_source = IRQ_TYPE_VUPDATE + acrtc->otg_inst;

	rc = dc_interrupt_set(adev->dm.dc, irq_source, enable) ? 0 : -EBUSY;

	DRM_DEBUG_VBL("crtc %d - vupdate irq %sabling: r=%d\n",
		      acrtc->crtc_id, enable ? "en" : "dis", rc);
	return rc;
}

static inline int dm_set_vblank(struct drm_crtc *crtc, bool enable)
{
	enum dc_irq_source irq_source;
	struct amdgpu_crtc *acrtc = to_amdgpu_crtc(crtc);
	struct amdgpu_device *adev = drm_to_adev(crtc->dev);
	struct dm_crtc_state *acrtc_state = to_dm_crtc_state(crtc->state);
#if defined(CONFIG_DRM_AMD_DC_DCN)
	struct amdgpu_display_manager *dm = &adev->dm;
	unsigned long flags;
#endif
	int rc = 0;

	if (enable) {
		/* vblank irq on -> Only need vupdate irq in vrr mode */
		if (amdgpu_dm_vrr_active(acrtc_state))
			rc = dm_set_vupdate_irq(crtc, true);
	} else {
		/* vblank irq off -> vupdate irq off */
		rc = dm_set_vupdate_irq(crtc, false);
	}

	if (rc)
		return rc;

	irq_source = IRQ_TYPE_VBLANK + acrtc->otg_inst;

	if (!dc_interrupt_set(adev->dm.dc, irq_source, enable))
		return -EBUSY;

	if (amdgpu_in_reset(adev))
		return 0;

#if defined(CONFIG_DRM_AMD_DC_DCN)
	spin_lock_irqsave(&dm->vblank_lock, flags);
	dm->vblank_workqueue->dm = dm;
	dm->vblank_workqueue->otg_inst = acrtc->otg_inst;
	dm->vblank_workqueue->enable = enable;
	spin_unlock_irqrestore(&dm->vblank_lock, flags);
	schedule_work(&dm->vblank_workqueue->mall_work);
#endif

	return 0;
}

static int dm_enable_vblank(struct drm_crtc *crtc)
{
	return dm_set_vblank(crtc, true);
}

static void dm_disable_vblank(struct drm_crtc *crtc)
{
	dm_set_vblank(crtc, false);
}

/* Implemented only the options currently availible for the driver */
static const struct drm_crtc_funcs amdgpu_dm_crtc_funcs = {
	.reset = dm_crtc_reset_state,
	.destroy = amdgpu_dm_crtc_destroy,
	.set_config = drm_atomic_helper_set_config,
	.page_flip = drm_atomic_helper_page_flip,
	.atomic_duplicate_state = dm_crtc_duplicate_state,
	.atomic_destroy_state = dm_crtc_destroy_state,
	.set_crc_source = amdgpu_dm_crtc_set_crc_source,
	.verify_crc_source = amdgpu_dm_crtc_verify_crc_source,
	.get_crc_sources = amdgpu_dm_crtc_get_crc_sources,
	.get_vblank_counter = amdgpu_get_vblank_counter_kms,
	.enable_vblank = dm_enable_vblank,
	.disable_vblank = dm_disable_vblank,
	.get_vblank_timestamp = drm_crtc_vblank_helper_get_vblank_timestamp,
#if defined(CONFIG_DRM_AMD_SECURE_DISPLAY)
	.late_register = amdgpu_dm_crtc_late_register,
#endif
};

static enum drm_connector_status
amdgpu_dm_connector_detect(struct drm_connector *connector, bool force)
{
	bool connected;
	struct amdgpu_dm_connector *aconnector = to_amdgpu_dm_connector(connector);

	/*
	 * Notes:
	 * 1. This interface is NOT called in context of HPD irq.
	 * 2. This interface *is called* in context of user-mode ioctl. Which
	 * makes it a bad place for *any* MST-related activity.
	 */

	if (aconnector->base.force == DRM_FORCE_UNSPECIFIED &&
	    !aconnector->fake_enable)
		connected = (aconnector->dc_sink != NULL);
	else
		connected = (aconnector->base.force == DRM_FORCE_ON);

	update_subconnector_property(aconnector);

	return (connected ? connector_status_connected :
			connector_status_disconnected);
}

int amdgpu_dm_connector_atomic_set_property(struct drm_connector *connector,
					    struct drm_connector_state *connector_state,
					    struct drm_property *property,
					    uint64_t val)
{
	struct drm_device *dev = connector->dev;
	struct amdgpu_device *adev = drm_to_adev(dev);
	struct dm_connector_state *dm_old_state =
		to_dm_connector_state(connector->state);
	struct dm_connector_state *dm_new_state =
		to_dm_connector_state(connector_state);

	int ret = -EINVAL;

	if (property == dev->mode_config.scaling_mode_property) {
		enum amdgpu_rmx_type rmx_type;

		switch (val) {
		case DRM_MODE_SCALE_CENTER:
			rmx_type = RMX_CENTER;
			break;
		case DRM_MODE_SCALE_ASPECT:
			rmx_type = RMX_ASPECT;
			break;
		case DRM_MODE_SCALE_FULLSCREEN:
			rmx_type = RMX_FULL;
			break;
		case DRM_MODE_SCALE_NONE:
		default:
			rmx_type = RMX_OFF;
			break;
		}

		if (dm_old_state->scaling == rmx_type)
			return 0;

		dm_new_state->scaling = rmx_type;
		ret = 0;
	} else if (property == adev->mode_info.underscan_hborder_property) {
		dm_new_state->underscan_hborder = val;
		ret = 0;
	} else if (property == adev->mode_info.underscan_vborder_property) {
		dm_new_state->underscan_vborder = val;
		ret = 0;
	} else if (property == adev->mode_info.underscan_property) {
		dm_new_state->underscan_enable = val;
		ret = 0;
	} else if (property == adev->mode_info.abm_level_property) {
		dm_new_state->abm_level = val;
		ret = 0;
	}

	return ret;
}

int amdgpu_dm_connector_atomic_get_property(struct drm_connector *connector,
					    const struct drm_connector_state *state,
					    struct drm_property *property,
					    uint64_t *val)
{
	struct drm_device *dev = connector->dev;
	struct amdgpu_device *adev = drm_to_adev(dev);
	struct dm_connector_state *dm_state =
		to_dm_connector_state(state);
	int ret = -EINVAL;

	if (property == dev->mode_config.scaling_mode_property) {
		switch (dm_state->scaling) {
		case RMX_CENTER:
			*val = DRM_MODE_SCALE_CENTER;
			break;
		case RMX_ASPECT:
			*val = DRM_MODE_SCALE_ASPECT;
			break;
		case RMX_FULL:
			*val = DRM_MODE_SCALE_FULLSCREEN;
			break;
		case RMX_OFF:
		default:
			*val = DRM_MODE_SCALE_NONE;
			break;
		}
		ret = 0;
	} else if (property == adev->mode_info.underscan_hborder_property) {
		*val = dm_state->underscan_hborder;
		ret = 0;
	} else if (property == adev->mode_info.underscan_vborder_property) {
		*val = dm_state->underscan_vborder;
		ret = 0;
	} else if (property == adev->mode_info.underscan_property) {
		*val = dm_state->underscan_enable;
		ret = 0;
	} else if (property == adev->mode_info.abm_level_property) {
		*val = dm_state->abm_level;
		ret = 0;
	}

	return ret;
}

static void amdgpu_dm_connector_unregister(struct drm_connector *connector)
{
	struct amdgpu_dm_connector *amdgpu_dm_connector = to_amdgpu_dm_connector(connector);

	drm_dp_aux_unregister(&amdgpu_dm_connector->dm_dp_aux.aux);
}

static void amdgpu_dm_connector_destroy(struct drm_connector *connector)
{
	struct amdgpu_dm_connector *aconnector = to_amdgpu_dm_connector(connector);
	const struct dc_link *link = aconnector->dc_link;
	struct amdgpu_device *adev = drm_to_adev(connector->dev);
	struct amdgpu_display_manager *dm = &adev->dm;

	/*
	 * Call only if mst_mgr was iniitalized before since it's not done
	 * for all connector types.
	 */
	if (aconnector->mst_mgr.dev)
		drm_dp_mst_topology_mgr_destroy(&aconnector->mst_mgr);

#if defined(CONFIG_BACKLIGHT_CLASS_DEVICE) ||\
	defined(CONFIG_BACKLIGHT_CLASS_DEVICE_MODULE)

	if ((link->connector_signal & (SIGNAL_TYPE_EDP | SIGNAL_TYPE_LVDS)) &&
	    link->type != dc_connection_none &&
	    dm->backlight_dev) {
		backlight_device_unregister(dm->backlight_dev);
		dm->backlight_dev = NULL;
	}
#endif

	if (aconnector->dc_em_sink)
		dc_sink_release(aconnector->dc_em_sink);
	aconnector->dc_em_sink = NULL;
	if (aconnector->dc_sink)
		dc_sink_release(aconnector->dc_sink);
	aconnector->dc_sink = NULL;

	drm_dp_cec_unregister_connector(&aconnector->dm_dp_aux.aux);
	drm_connector_unregister(connector);
	drm_connector_cleanup(connector);
	if (aconnector->i2c) {
		i2c_del_adapter(&aconnector->i2c->base);
		kfree(aconnector->i2c);
	}
	kfree(aconnector->dm_dp_aux.aux.name);

	kfree(connector);
}

void amdgpu_dm_connector_funcs_reset(struct drm_connector *connector)
{
	struct dm_connector_state *state =
		to_dm_connector_state(connector->state);

	if (connector->state)
		__drm_atomic_helper_connector_destroy_state(connector->state);

	kfree(state);

	state = kzalloc(sizeof(*state), GFP_KERNEL);

	if (state) {
		state->scaling = RMX_OFF;
		state->underscan_enable = false;
		state->underscan_hborder = 0;
		state->underscan_vborder = 0;
		state->base.max_requested_bpc = 8;
		state->vcpi_slots = 0;
		state->pbn = 0;
		if (connector->connector_type == DRM_MODE_CONNECTOR_eDP)
			state->abm_level = amdgpu_dm_abm_level;

		__drm_atomic_helper_connector_reset(connector, &state->base);
	}
}

struct drm_connector_state *
amdgpu_dm_connector_atomic_duplicate_state(struct drm_connector *connector)
{
	struct dm_connector_state *state =
		to_dm_connector_state(connector->state);

	struct dm_connector_state *new_state =
			kmemdup(state, sizeof(*state), GFP_KERNEL);

	if (!new_state)
		return NULL;

	__drm_atomic_helper_connector_duplicate_state(connector, &new_state->base);

	new_state->freesync_capable = state->freesync_capable;
	new_state->abm_level = state->abm_level;
	new_state->scaling = state->scaling;
	new_state->underscan_enable = state->underscan_enable;
	new_state->underscan_hborder = state->underscan_hborder;
	new_state->underscan_vborder = state->underscan_vborder;
	new_state->vcpi_slots = state->vcpi_slots;
	new_state->pbn = state->pbn;
	return &new_state->base;
}

static int
amdgpu_dm_connector_late_register(struct drm_connector *connector)
{
	struct amdgpu_dm_connector *amdgpu_dm_connector =
		to_amdgpu_dm_connector(connector);
	int r;

	if ((connector->connector_type == DRM_MODE_CONNECTOR_DisplayPort) ||
	    (connector->connector_type == DRM_MODE_CONNECTOR_eDP)) {
		amdgpu_dm_connector->dm_dp_aux.aux.dev = connector->kdev;
		r = drm_dp_aux_register(&amdgpu_dm_connector->dm_dp_aux.aux);
		if (r)
			return r;
	}

#if defined(CONFIG_DEBUG_FS)
	connector_debugfs_init(amdgpu_dm_connector);
#endif

	return 0;
}

static const struct drm_connector_funcs amdgpu_dm_connector_funcs = {
	.reset = amdgpu_dm_connector_funcs_reset,
	.detect = amdgpu_dm_connector_detect,
	.fill_modes = drm_helper_probe_single_connector_modes,
	.destroy = amdgpu_dm_connector_destroy,
	.atomic_duplicate_state = amdgpu_dm_connector_atomic_duplicate_state,
	.atomic_destroy_state = drm_atomic_helper_connector_destroy_state,
	.atomic_set_property = amdgpu_dm_connector_atomic_set_property,
	.atomic_get_property = amdgpu_dm_connector_atomic_get_property,
	.late_register = amdgpu_dm_connector_late_register,
	.early_unregister = amdgpu_dm_connector_unregister
};

static int get_modes(struct drm_connector *connector)
{
	return amdgpu_dm_connector_get_modes(connector);
}

static void create_eml_sink(struct amdgpu_dm_connector *aconnector)
{
	struct dc_sink_init_data init_params = {
			.link = aconnector->dc_link,
			.sink_signal = SIGNAL_TYPE_VIRTUAL
	};
	struct edid *edid;

	if (!aconnector->base.edid_blob_ptr) {
		DRM_ERROR("No EDID firmware found on connector: %s ,forcing to OFF!\n",
				aconnector->base.name);

		aconnector->base.force = DRM_FORCE_OFF;
		aconnector->base.override_edid = false;
		return;
	}

	edid = (struct edid *) aconnector->base.edid_blob_ptr->data;

	aconnector->edid = edid;

	aconnector->dc_em_sink = dc_link_add_remote_sink(
		aconnector->dc_link,
		(uint8_t *)edid,
		(edid->extensions + 1) * EDID_LENGTH,
		&init_params);

	if (aconnector->base.force == DRM_FORCE_ON) {
		aconnector->dc_sink = aconnector->dc_link->local_sink ?
		aconnector->dc_link->local_sink :
		aconnector->dc_em_sink;
		dc_sink_retain(aconnector->dc_sink);
	}
}

static void handle_edid_mgmt(struct amdgpu_dm_connector *aconnector)
{
	struct dc_link *link = (struct dc_link *)aconnector->dc_link;

	/*
	 * In case of headless boot with force on for DP managed connector
	 * Those settings have to be != 0 to get initial modeset
	 */
	if (link->connector_signal == SIGNAL_TYPE_DISPLAY_PORT) {
		link->verified_link_cap.lane_count = LANE_COUNT_FOUR;
		link->verified_link_cap.link_rate = LINK_RATE_HIGH2;
	}


	aconnector->base.override_edid = true;
	create_eml_sink(aconnector);
}

static struct dc_stream_state *
create_validate_stream_for_sink(struct amdgpu_dm_connector *aconnector,
				const struct drm_display_mode *drm_mode,
				const struct dm_connector_state *dm_state,
				const struct dc_stream_state *old_stream)
{
	struct drm_connector *connector = &aconnector->base;
	struct amdgpu_device *adev = drm_to_adev(connector->dev);
	struct dc_stream_state *stream;
	const struct drm_connector_state *drm_state = dm_state ? &dm_state->base : NULL;
	int requested_bpc = drm_state ? drm_state->max_requested_bpc : 8;
	enum dc_status dc_result = DC_OK;

	do {
		stream = create_stream_for_sink(aconnector, drm_mode,
						dm_state, old_stream,
						requested_bpc);
		if (stream == NULL) {
			DRM_ERROR("Failed to create stream for sink!\n");
			break;
		}

		dc_result = dc_validate_stream(adev->dm.dc, stream);

		if (dc_result != DC_OK) {
			DRM_DEBUG_KMS("Mode %dx%d (clk %d) failed DC validation with error %d (%s)\n",
				      drm_mode->hdisplay,
				      drm_mode->vdisplay,
				      drm_mode->clock,
				      dc_result,
				      dc_status_to_str(dc_result));

			dc_stream_release(stream);
			stream = NULL;
			requested_bpc -= 2; /* lower bpc to retry validation */
		}

	} while (stream == NULL && requested_bpc >= 6);

	if (dc_result == DC_FAIL_ENC_VALIDATE && !aconnector->force_yuv420_output) {
		DRM_DEBUG_KMS("Retry forcing YCbCr420 encoding\n");

		aconnector->force_yuv420_output = true;
		stream = create_validate_stream_for_sink(aconnector, drm_mode,
						dm_state, old_stream);
		aconnector->force_yuv420_output = false;
	}

	return stream;
}

enum drm_mode_status amdgpu_dm_connector_mode_valid(struct drm_connector *connector,
				   struct drm_display_mode *mode)
{
	int result = MODE_ERROR;
	struct dc_sink *dc_sink;
	/* TODO: Unhardcode stream count */
	struct dc_stream_state *stream;
	struct amdgpu_dm_connector *aconnector = to_amdgpu_dm_connector(connector);

	if ((mode->flags & DRM_MODE_FLAG_INTERLACE) ||
			(mode->flags & DRM_MODE_FLAG_DBLSCAN))
		return result;

	/*
	 * Only run this the first time mode_valid is called to initilialize
	 * EDID mgmt
	 */
	if (aconnector->base.force != DRM_FORCE_UNSPECIFIED &&
		!aconnector->dc_em_sink)
		handle_edid_mgmt(aconnector);

	dc_sink = to_amdgpu_dm_connector(connector)->dc_sink;

	if (dc_sink == NULL && aconnector->base.force != DRM_FORCE_ON_DIGITAL &&
				aconnector->base.force != DRM_FORCE_ON) {
		DRM_ERROR("dc_sink is NULL!\n");
		goto fail;
	}

	stream = create_validate_stream_for_sink(aconnector, mode, NULL, NULL);
	if (stream) {
		dc_stream_release(stream);
		result = MODE_OK;
	}

fail:
	/* TODO: error handling*/
	return result;
}

static int fill_hdr_info_packet(const struct drm_connector_state *state,
				struct dc_info_packet *out)
{
	struct hdmi_drm_infoframe frame;
	unsigned char buf[30]; /* 26 + 4 */
	ssize_t len;
	int ret, i;

	memset(out, 0, sizeof(*out));

	if (!state->hdr_output_metadata)
		return 0;

	ret = drm_hdmi_infoframe_set_hdr_metadata(&frame, state);
	if (ret)
		return ret;

	len = hdmi_drm_infoframe_pack_only(&frame, buf, sizeof(buf));
	if (len < 0)
		return (int)len;

	/* Static metadata is a fixed 26 bytes + 4 byte header. */
	if (len != 30)
		return -EINVAL;

	/* Prepare the infopacket for DC. */
	switch (state->connector->connector_type) {
	case DRM_MODE_CONNECTOR_HDMIA:
		out->hb0 = 0x87; /* type */
		out->hb1 = 0x01; /* version */
		out->hb2 = 0x1A; /* length */
		out->sb[0] = buf[3]; /* checksum */
		i = 1;
		break;

	case DRM_MODE_CONNECTOR_DisplayPort:
	case DRM_MODE_CONNECTOR_eDP:
		out->hb0 = 0x00; /* sdp id, zero */
		out->hb1 = 0x87; /* type */
		out->hb2 = 0x1D; /* payload len - 1 */
		out->hb3 = (0x13 << 2); /* sdp version */
		out->sb[0] = 0x01; /* version */
		out->sb[1] = 0x1A; /* length */
		i = 2;
		break;

	default:
		return -EINVAL;
	}

	memcpy(&out->sb[i], &buf[4], 26);
	out->valid = true;

	print_hex_dump(KERN_DEBUG, "HDR SB:", DUMP_PREFIX_NONE, 16, 1, out->sb,
		       sizeof(out->sb), false);

	return 0;
}

static int
amdgpu_dm_connector_atomic_check(struct drm_connector *conn,
				 struct drm_atomic_state *state)
{
	struct drm_connector_state *new_con_state =
		drm_atomic_get_new_connector_state(state, conn);
	struct drm_connector_state *old_con_state =
		drm_atomic_get_old_connector_state(state, conn);
	struct drm_crtc *crtc = new_con_state->crtc;
	struct drm_crtc_state *new_crtc_state;
	int ret;

	trace_amdgpu_dm_connector_atomic_check(new_con_state);

	if (!crtc)
		return 0;

	if (!drm_connector_atomic_hdr_metadata_equal(old_con_state, new_con_state)) {
		struct dc_info_packet hdr_infopacket;

		ret = fill_hdr_info_packet(new_con_state, &hdr_infopacket);
		if (ret)
			return ret;

		new_crtc_state = drm_atomic_get_crtc_state(state, crtc);
		if (IS_ERR(new_crtc_state))
			return PTR_ERR(new_crtc_state);

		/*
		 * DC considers the stream backends changed if the
		 * static metadata changes. Forcing the modeset also
		 * gives a simple way for userspace to switch from
		 * 8bpc to 10bpc when setting the metadata to enter
		 * or exit HDR.
		 *
		 * Changing the static metadata after it's been
		 * set is permissible, however. So only force a
		 * modeset if we're entering or exiting HDR.
		 */
		new_crtc_state->mode_changed =
			!old_con_state->hdr_output_metadata ||
			!new_con_state->hdr_output_metadata;
	}

	return 0;
}

static const struct drm_connector_helper_funcs
amdgpu_dm_connector_helper_funcs = {
	/*
	 * If hotplugging a second bigger display in FB Con mode, bigger resolution
	 * modes will be filtered by drm_mode_validate_size(), and those modes
	 * are missing after user start lightdm. So we need to renew modes list.
	 * in get_modes call back, not just return the modes count
	 */
	.get_modes = get_modes,
	.mode_valid = amdgpu_dm_connector_mode_valid,
	.atomic_check = amdgpu_dm_connector_atomic_check,
};

static void dm_crtc_helper_disable(struct drm_crtc *crtc)
{
}

static int count_crtc_active_planes(struct drm_crtc_state *new_crtc_state)
{
	struct drm_atomic_state *state = new_crtc_state->state;
	struct drm_plane *plane;
	int num_active = 0;

	drm_for_each_plane_mask(plane, state->dev, new_crtc_state->plane_mask) {
		struct drm_plane_state *new_plane_state;

		/* Cursor planes are "fake". */
		if (plane->type == DRM_PLANE_TYPE_CURSOR)
			continue;

		new_plane_state = drm_atomic_get_new_plane_state(state, plane);

		if (!new_plane_state) {
			/*
			 * The plane is enable on the CRTC and hasn't changed
			 * state. This means that it previously passed
			 * validation and is therefore enabled.
			 */
			num_active += 1;
			continue;
		}

		/* We need a framebuffer to be considered enabled. */
		num_active += (new_plane_state->fb != NULL);
	}

	return num_active;
}

static void dm_update_crtc_active_planes(struct drm_crtc *crtc,
					 struct drm_crtc_state *new_crtc_state)
{
	struct dm_crtc_state *dm_new_crtc_state =
		to_dm_crtc_state(new_crtc_state);

	dm_new_crtc_state->active_planes = 0;

	if (!dm_new_crtc_state->stream)
		return;

	dm_new_crtc_state->active_planes =
		count_crtc_active_planes(new_crtc_state);
}

static int dm_crtc_helper_atomic_check(struct drm_crtc *crtc,
				       struct drm_atomic_state *state)
{
	struct drm_crtc_state *crtc_state = drm_atomic_get_new_crtc_state(state,
									  crtc);
	struct amdgpu_device *adev = drm_to_adev(crtc->dev);
	struct dc *dc = adev->dm.dc;
	struct dm_crtc_state *dm_crtc_state = to_dm_crtc_state(crtc_state);
	int ret = -EINVAL;

	trace_amdgpu_dm_crtc_atomic_check(crtc_state);

	dm_update_crtc_active_planes(crtc, crtc_state);

	if (WARN_ON(unlikely(!dm_crtc_state->stream &&
		     modeset_required(crtc_state, NULL, dm_crtc_state->stream)))) {
		return ret;
	}

	/*
	 * We require the primary plane to be enabled whenever the CRTC is, otherwise
	 * drm_mode_cursor_universal may end up trying to enable the cursor plane while all other
	 * planes are disabled, which is not supported by the hardware. And there is legacy
	 * userspace which stops using the HW cursor altogether in response to the resulting EINVAL.
	 */
	if (crtc_state->enable &&
	    !(crtc_state->plane_mask & drm_plane_mask(crtc->primary))) {
		DRM_DEBUG_ATOMIC("Can't enable a CRTC without enabling the primary plane\n");
		return -EINVAL;
	}

	/* In some use cases, like reset, no stream is attached */
	if (!dm_crtc_state->stream)
		return 0;

	if (dc_validate_stream(dc, dm_crtc_state->stream) == DC_OK)
		return 0;

	DRM_DEBUG_ATOMIC("Failed DC stream validation\n");
	return ret;
}

static bool dm_crtc_helper_mode_fixup(struct drm_crtc *crtc,
				      const struct drm_display_mode *mode,
				      struct drm_display_mode *adjusted_mode)
{
	return true;
}

static const struct drm_crtc_helper_funcs amdgpu_dm_crtc_helper_funcs = {
	.disable = dm_crtc_helper_disable,
	.atomic_check = dm_crtc_helper_atomic_check,
	.mode_fixup = dm_crtc_helper_mode_fixup,
	.get_scanout_position = amdgpu_crtc_get_scanout_position,
};

static void dm_encoder_helper_disable(struct drm_encoder *encoder)
{

}

static int convert_dc_color_depth_into_bpc (enum dc_color_depth display_color_depth)
{
	switch (display_color_depth) {
		case COLOR_DEPTH_666:
			return 6;
		case COLOR_DEPTH_888:
			return 8;
		case COLOR_DEPTH_101010:
			return 10;
		case COLOR_DEPTH_121212:
			return 12;
		case COLOR_DEPTH_141414:
			return 14;
		case COLOR_DEPTH_161616:
			return 16;
		default:
			break;
		}
	return 0;
}

static int dm_encoder_helper_atomic_check(struct drm_encoder *encoder,
					  struct drm_crtc_state *crtc_state,
					  struct drm_connector_state *conn_state)
{
	struct drm_atomic_state *state = crtc_state->state;
	struct drm_connector *connector = conn_state->connector;
	struct amdgpu_dm_connector *aconnector = to_amdgpu_dm_connector(connector);
	struct dm_connector_state *dm_new_connector_state = to_dm_connector_state(conn_state);
	const struct drm_display_mode *adjusted_mode = &crtc_state->adjusted_mode;
	struct drm_dp_mst_topology_mgr *mst_mgr;
	struct drm_dp_mst_port *mst_port;
	enum dc_color_depth color_depth;
	int clock, bpp = 0;
	bool is_y420 = false;

	if (!aconnector->port || !aconnector->dc_sink)
		return 0;

	mst_port = aconnector->port;
	mst_mgr = &aconnector->mst_port->mst_mgr;

	if (!crtc_state->connectors_changed && !crtc_state->mode_changed)
		return 0;

	if (!state->duplicated) {
		int max_bpc = conn_state->max_requested_bpc;
		is_y420 = drm_mode_is_420_also(&connector->display_info, adjusted_mode) &&
				aconnector->force_yuv420_output;
		color_depth = convert_color_depth_from_display_info(connector,
								    is_y420,
								    max_bpc);
		bpp = convert_dc_color_depth_into_bpc(color_depth) * 3;
		clock = adjusted_mode->clock;
		dm_new_connector_state->pbn = drm_dp_calc_pbn_mode(clock, bpp, false);
	}
	dm_new_connector_state->vcpi_slots = drm_dp_atomic_find_vcpi_slots(state,
									   mst_mgr,
									   mst_port,
									   dm_new_connector_state->pbn,
									   dm_mst_get_pbn_divider(aconnector->dc_link));
	if (dm_new_connector_state->vcpi_slots < 0) {
		DRM_DEBUG_ATOMIC("failed finding vcpi slots: %d\n", (int)dm_new_connector_state->vcpi_slots);
		return dm_new_connector_state->vcpi_slots;
	}
	return 0;
}

const struct drm_encoder_helper_funcs amdgpu_dm_encoder_helper_funcs = {
	.disable = dm_encoder_helper_disable,
	.atomic_check = dm_encoder_helper_atomic_check
};

#if defined(CONFIG_DRM_AMD_DC_DCN)
static int dm_update_mst_vcpi_slots_for_dsc(struct drm_atomic_state *state,
					    struct dc_state *dc_state)
{
	struct dc_stream_state *stream = NULL;
	struct drm_connector *connector;
	struct drm_connector_state *new_con_state;
	struct amdgpu_dm_connector *aconnector;
	struct dm_connector_state *dm_conn_state;
	int i, j, clock, bpp;
	int vcpi, pbn_div, pbn = 0;

	for_each_new_connector_in_state(state, connector, new_con_state, i) {

		aconnector = to_amdgpu_dm_connector(connector);

		if (!aconnector->port)
			continue;

		if (!new_con_state || !new_con_state->crtc)
			continue;

		dm_conn_state = to_dm_connector_state(new_con_state);

		for (j = 0; j < dc_state->stream_count; j++) {
			stream = dc_state->streams[j];
			if (!stream)
				continue;

			if ((struct amdgpu_dm_connector*)stream->dm_stream_context == aconnector)
				break;

			stream = NULL;
		}

		if (!stream)
			continue;

		if (stream->timing.flags.DSC != 1) {
			drm_dp_mst_atomic_enable_dsc(state,
						     aconnector->port,
						     dm_conn_state->pbn,
						     0,
						     false);
			continue;
		}

		pbn_div = dm_mst_get_pbn_divider(stream->link);
		bpp = stream->timing.dsc_cfg.bits_per_pixel;
		clock = stream->timing.pix_clk_100hz / 10;
		pbn = drm_dp_calc_pbn_mode(clock, bpp, true);
		vcpi = drm_dp_mst_atomic_enable_dsc(state,
						    aconnector->port,
						    pbn, pbn_div,
						    true);
		if (vcpi < 0)
			return vcpi;

		dm_conn_state->pbn = pbn;
		dm_conn_state->vcpi_slots = vcpi;
	}
	return 0;
}
#endif

static void dm_drm_plane_reset(struct drm_plane *plane)
{
	struct dm_plane_state *amdgpu_state = NULL;

	if (plane->state)
		plane->funcs->atomic_destroy_state(plane, plane->state);

	amdgpu_state = kzalloc(sizeof(*amdgpu_state), GFP_KERNEL);
	WARN_ON(amdgpu_state == NULL);

	if (amdgpu_state)
		__drm_atomic_helper_plane_reset(plane, &amdgpu_state->base);
}

static struct drm_plane_state *
dm_drm_plane_duplicate_state(struct drm_plane *plane)
{
	struct dm_plane_state *dm_plane_state, *old_dm_plane_state;

	old_dm_plane_state = to_dm_plane_state(plane->state);
	dm_plane_state = kzalloc(sizeof(*dm_plane_state), GFP_KERNEL);
	if (!dm_plane_state)
		return NULL;

	__drm_atomic_helper_plane_duplicate_state(plane, &dm_plane_state->base);

	if (old_dm_plane_state->dc_state) {
		dm_plane_state->dc_state = old_dm_plane_state->dc_state;
		dc_plane_state_retain(dm_plane_state->dc_state);
	}

	return &dm_plane_state->base;
}

static void dm_drm_plane_destroy_state(struct drm_plane *plane,
				struct drm_plane_state *state)
{
	struct dm_plane_state *dm_plane_state = to_dm_plane_state(state);

	if (dm_plane_state->dc_state)
		dc_plane_state_release(dm_plane_state->dc_state);

	drm_atomic_helper_plane_destroy_state(plane, state);
}

static const struct drm_plane_funcs dm_plane_funcs = {
	.update_plane	= drm_atomic_helper_update_plane,
	.disable_plane	= drm_atomic_helper_disable_plane,
	.destroy	= drm_primary_helper_destroy,
	.reset = dm_drm_plane_reset,
	.atomic_duplicate_state = dm_drm_plane_duplicate_state,
	.atomic_destroy_state = dm_drm_plane_destroy_state,
	.format_mod_supported = dm_plane_format_mod_supported,
};

static int dm_plane_helper_prepare_fb(struct drm_plane *plane,
				      struct drm_plane_state *new_state)
{
	struct amdgpu_framebuffer *afb;
	struct drm_gem_object *obj;
	struct amdgpu_device *adev;
	struct amdgpu_bo *rbo;
	struct dm_plane_state *dm_plane_state_new, *dm_plane_state_old;
	struct list_head list;
	struct ttm_validate_buffer tv;
	struct ww_acquire_ctx ticket;
	uint32_t domain;
	int r;

	if (!new_state->fb) {
		DRM_DEBUG_KMS("No FB bound\n");
		return 0;
	}

	afb = to_amdgpu_framebuffer(new_state->fb);
	obj = new_state->fb->obj[0];
	rbo = gem_to_amdgpu_bo(obj);
	adev = amdgpu_ttm_adev(rbo->tbo.bdev);
	INIT_LIST_HEAD(&list);

	tv.bo = &rbo->tbo;
	tv.num_shared = 1;
	list_add(&tv.head, &list);

	r = ttm_eu_reserve_buffers(&ticket, &list, false, NULL);
	if (r) {
		dev_err(adev->dev, "fail to reserve bo (%d)\n", r);
		return r;
	}

	if (plane->type != DRM_PLANE_TYPE_CURSOR)
		domain = amdgpu_display_supported_domains(adev, rbo->flags);
	else
		domain = AMDGPU_GEM_DOMAIN_VRAM;

	r = amdgpu_bo_pin(rbo, domain);
	if (unlikely(r != 0)) {
		if (r != -ERESTARTSYS)
			DRM_ERROR("Failed to pin framebuffer with error %d\n", r);
		ttm_eu_backoff_reservation(&ticket, &list);
		return r;
	}

	r = amdgpu_ttm_alloc_gart(&rbo->tbo);
	if (unlikely(r != 0)) {
		amdgpu_bo_unpin(rbo);
		ttm_eu_backoff_reservation(&ticket, &list);
		DRM_ERROR("%p bind failed\n", rbo);
		return r;
	}

	ttm_eu_backoff_reservation(&ticket, &list);

	afb->address = amdgpu_bo_gpu_offset(rbo);

	amdgpu_bo_ref(rbo);

	/**
	 * We don't do surface updates on planes that have been newly created,
	 * but we also don't have the afb->address during atomic check.
	 *
	 * Fill in buffer attributes depending on the address here, but only on
	 * newly created planes since they're not being used by DC yet and this
	 * won't modify global state.
	 */
	dm_plane_state_old = to_dm_plane_state(plane->state);
	dm_plane_state_new = to_dm_plane_state(new_state);

	if (dm_plane_state_new->dc_state &&
	    dm_plane_state_old->dc_state != dm_plane_state_new->dc_state) {
		struct dc_plane_state *plane_state =
			dm_plane_state_new->dc_state;
		bool force_disable_dcc = !plane_state->dcc.enable;

		fill_plane_buffer_attributes(
			adev, afb, plane_state->format, plane_state->rotation,
			afb->tiling_flags,
			&plane_state->tiling_info, &plane_state->plane_size,
			&plane_state->dcc, &plane_state->address,
			afb->tmz_surface, force_disable_dcc);
	}

	return 0;
}

static void dm_plane_helper_cleanup_fb(struct drm_plane *plane,
				       struct drm_plane_state *old_state)
{
	struct amdgpu_bo *rbo;
	int r;

	if (!old_state->fb)
		return;

	rbo = gem_to_amdgpu_bo(old_state->fb->obj[0]);
	r = amdgpu_bo_reserve(rbo, false);
	if (unlikely(r)) {
		DRM_ERROR("failed to reserve rbo before unpin\n");
		return;
	}

	amdgpu_bo_unpin(rbo);
	amdgpu_bo_unreserve(rbo);
	amdgpu_bo_unref(&rbo);
}

static int dm_plane_helper_check_state(struct drm_plane_state *state,
				       struct drm_crtc_state *new_crtc_state)
{
	struct drm_framebuffer *fb = state->fb;
	int min_downscale, max_upscale;
	int min_scale = 0;
	int max_scale = INT_MAX;

	/* Plane enabled? Validate viewport and get scaling factors from plane caps. */
	if (fb && state->crtc) {
		/* Validate viewport to cover the case when only the position changes */
		if (state->plane->type != DRM_PLANE_TYPE_CURSOR) {
			int viewport_width = state->crtc_w;
			int viewport_height = state->crtc_h;

			if (state->crtc_x < 0)
				viewport_width += state->crtc_x;
			else if (state->crtc_x + state->crtc_w > new_crtc_state->mode.crtc_hdisplay)
				viewport_width = new_crtc_state->mode.crtc_hdisplay - state->crtc_x;

			if (state->crtc_y < 0)
				viewport_height += state->crtc_y;
			else if (state->crtc_y + state->crtc_h > new_crtc_state->mode.crtc_vdisplay)
				viewport_height = new_crtc_state->mode.crtc_vdisplay - state->crtc_y;

			if (viewport_width < 0 || viewport_height < 0) {
				DRM_DEBUG_ATOMIC("Plane completely outside of screen\n");
				return -EINVAL;
			} else if (viewport_width < MIN_VIEWPORT_SIZE*2) { /* x2 for width is because of pipe-split. */
				DRM_DEBUG_ATOMIC("Viewport width %d smaller than %d\n", viewport_width, MIN_VIEWPORT_SIZE*2);
				return -EINVAL;
			} else if (viewport_height < MIN_VIEWPORT_SIZE) {
				DRM_DEBUG_ATOMIC("Viewport height %d smaller than %d\n", viewport_height, MIN_VIEWPORT_SIZE);
				return -EINVAL;
			}

		}

		/* Get min/max allowed scaling factors from plane caps. */
		get_min_max_dc_plane_scaling(state->crtc->dev, fb,
					     &min_downscale, &max_upscale);
		/*
		 * Convert to drm convention: 16.16 fixed point, instead of dc's
		 * 1.0 == 1000. Also drm scaling is src/dst instead of dc's
		 * dst/src, so min_scale = 1.0 / max_upscale, etc.
		 */
		min_scale = (1000 << 16) / max_upscale;
		max_scale = (1000 << 16) / min_downscale;
	}

	return drm_atomic_helper_check_plane_state(
		state, new_crtc_state, min_scale, max_scale, true, true);
}

static int dm_plane_atomic_check(struct drm_plane *plane,
				 struct drm_atomic_state *state)
{
	struct drm_plane_state *new_plane_state = drm_atomic_get_new_plane_state(state,
										 plane);
	struct amdgpu_device *adev = drm_to_adev(plane->dev);
	struct dc *dc = adev->dm.dc;
	struct dm_plane_state *dm_plane_state;
	struct dc_scaling_info scaling_info;
	struct drm_crtc_state *new_crtc_state;
	int ret;

	trace_amdgpu_dm_plane_atomic_check(new_plane_state);

	dm_plane_state = to_dm_plane_state(new_plane_state);

	if (!dm_plane_state->dc_state)
		return 0;

	new_crtc_state =
		drm_atomic_get_new_crtc_state(state,
					      new_plane_state->crtc);
	if (!new_crtc_state)
		return -EINVAL;

	ret = dm_plane_helper_check_state(new_plane_state, new_crtc_state);
	if (ret)
		return ret;

	ret = fill_dc_scaling_info(new_plane_state, &scaling_info);
	if (ret)
		return ret;

	if (dc_validate_plane(dc, dm_plane_state->dc_state) == DC_OK)
		return 0;

	return -EINVAL;
}

static int dm_plane_atomic_async_check(struct drm_plane *plane,
				       struct drm_atomic_state *state)
{
	/* Only support async updates on cursor planes. */
	if (plane->type != DRM_PLANE_TYPE_CURSOR)
		return -EINVAL;

	return 0;
}

static void dm_plane_atomic_async_update(struct drm_plane *plane,
					 struct drm_atomic_state *state)
{
	struct drm_plane_state *new_state = drm_atomic_get_new_plane_state(state,
									   plane);
	struct drm_plane_state *old_state =
		drm_atomic_get_old_plane_state(state, plane);

	trace_amdgpu_dm_atomic_update_cursor(new_state);

	swap(plane->state->fb, new_state->fb);

	plane->state->src_x = new_state->src_x;
	plane->state->src_y = new_state->src_y;
	plane->state->src_w = new_state->src_w;
	plane->state->src_h = new_state->src_h;
	plane->state->crtc_x = new_state->crtc_x;
	plane->state->crtc_y = new_state->crtc_y;
	plane->state->crtc_w = new_state->crtc_w;
	plane->state->crtc_h = new_state->crtc_h;

	handle_cursor_update(plane, old_state);
}

static const struct drm_plane_helper_funcs dm_plane_helper_funcs = {
	.prepare_fb = dm_plane_helper_prepare_fb,
	.cleanup_fb = dm_plane_helper_cleanup_fb,
	.atomic_check = dm_plane_atomic_check,
	.atomic_async_check = dm_plane_atomic_async_check,
	.atomic_async_update = dm_plane_atomic_async_update
};

/*
 * TODO: these are currently initialized to rgb formats only.
 * For future use cases we should either initialize them dynamically based on
 * plane capabilities, or initialize this array to all formats, so internal drm
 * check will succeed, and let DC implement proper check
 */
static const uint32_t rgb_formats[] = {
	DRM_FORMAT_XRGB8888,
	DRM_FORMAT_ARGB8888,
	DRM_FORMAT_RGBA8888,
	DRM_FORMAT_XRGB2101010,
	DRM_FORMAT_XBGR2101010,
	DRM_FORMAT_ARGB2101010,
	DRM_FORMAT_ABGR2101010,
	DRM_FORMAT_XRGB16161616,
	DRM_FORMAT_XBGR16161616,
	DRM_FORMAT_ARGB16161616,
	DRM_FORMAT_ABGR16161616,
	DRM_FORMAT_XBGR8888,
	DRM_FORMAT_ABGR8888,
	DRM_FORMAT_RGB565,
};

static const uint32_t overlay_formats[] = {
	DRM_FORMAT_XRGB8888,
	DRM_FORMAT_ARGB8888,
	DRM_FORMAT_RGBA8888,
	DRM_FORMAT_XBGR8888,
	DRM_FORMAT_ABGR8888,
	DRM_FORMAT_RGB565
};

static const u32 cursor_formats[] = {
	DRM_FORMAT_ARGB8888
};

static int get_plane_formats(const struct drm_plane *plane,
			     const struct dc_plane_cap *plane_cap,
			     uint32_t *formats, int max_formats)
{
	int i, num_formats = 0;

	/*
	 * TODO: Query support for each group of formats directly from
	 * DC plane caps. This will require adding more formats to the
	 * caps list.
	 */

	switch (plane->type) {
	case DRM_PLANE_TYPE_PRIMARY:
		for (i = 0; i < ARRAY_SIZE(rgb_formats); ++i) {
			if (num_formats >= max_formats)
				break;

			formats[num_formats++] = rgb_formats[i];
		}

		if (plane_cap && plane_cap->pixel_format_support.nv12)
			formats[num_formats++] = DRM_FORMAT_NV12;
		if (plane_cap && plane_cap->pixel_format_support.p010)
			formats[num_formats++] = DRM_FORMAT_P010;
		if (plane_cap && plane_cap->pixel_format_support.fp16) {
			formats[num_formats++] = DRM_FORMAT_XRGB16161616F;
			formats[num_formats++] = DRM_FORMAT_ARGB16161616F;
			formats[num_formats++] = DRM_FORMAT_XBGR16161616F;
			formats[num_formats++] = DRM_FORMAT_ABGR16161616F;
		}
		break;

	case DRM_PLANE_TYPE_OVERLAY:
		for (i = 0; i < ARRAY_SIZE(overlay_formats); ++i) {
			if (num_formats >= max_formats)
				break;

			formats[num_formats++] = overlay_formats[i];
		}
		break;

	case DRM_PLANE_TYPE_CURSOR:
		for (i = 0; i < ARRAY_SIZE(cursor_formats); ++i) {
			if (num_formats >= max_formats)
				break;

			formats[num_formats++] = cursor_formats[i];
		}
		break;
	}

	return num_formats;
}

static int amdgpu_dm_plane_init(struct amdgpu_display_manager *dm,
				struct drm_plane *plane,
				unsigned long possible_crtcs,
				const struct dc_plane_cap *plane_cap)
{
	uint32_t formats[32];
	int num_formats;
	int res = -EPERM;
	unsigned int supported_rotations;
	uint64_t *modifiers = NULL;

	num_formats = get_plane_formats(plane, plane_cap, formats,
					ARRAY_SIZE(formats));

	res = get_plane_modifiers(dm->adev, plane->type, &modifiers);
	if (res)
		return res;

	res = drm_universal_plane_init(adev_to_drm(dm->adev), plane, possible_crtcs,
				       &dm_plane_funcs, formats, num_formats,
				       modifiers, plane->type, NULL);
	kfree(modifiers);
	if (res)
		return res;

	if (plane->type == DRM_PLANE_TYPE_OVERLAY &&
	    plane_cap && plane_cap->per_pixel_alpha) {
		unsigned int blend_caps = BIT(DRM_MODE_BLEND_PIXEL_NONE) |
					  BIT(DRM_MODE_BLEND_PREMULTI);

		drm_plane_create_alpha_property(plane);
		drm_plane_create_blend_mode_property(plane, blend_caps);
	}

	if (plane->type == DRM_PLANE_TYPE_PRIMARY &&
	    plane_cap &&
	    (plane_cap->pixel_format_support.nv12 ||
	     plane_cap->pixel_format_support.p010)) {
		/* This only affects YUV formats. */
		drm_plane_create_color_properties(
			plane,
			BIT(DRM_COLOR_YCBCR_BT601) |
			BIT(DRM_COLOR_YCBCR_BT709) |
			BIT(DRM_COLOR_YCBCR_BT2020),
			BIT(DRM_COLOR_YCBCR_LIMITED_RANGE) |
			BIT(DRM_COLOR_YCBCR_FULL_RANGE),
			DRM_COLOR_YCBCR_BT709, DRM_COLOR_YCBCR_LIMITED_RANGE);
	}

	supported_rotations =
		DRM_MODE_ROTATE_0 | DRM_MODE_ROTATE_90 |
		DRM_MODE_ROTATE_180 | DRM_MODE_ROTATE_270;

	if (dm->adev->asic_type >= CHIP_BONAIRE &&
	    plane->type != DRM_PLANE_TYPE_CURSOR)
		drm_plane_create_rotation_property(plane, DRM_MODE_ROTATE_0,
						   supported_rotations);

	drm_plane_helper_add(plane, &dm_plane_helper_funcs);

	/* Create (reset) the plane state */
	if (plane->funcs->reset)
		plane->funcs->reset(plane);

	return 0;
}

static int amdgpu_dm_crtc_init(struct amdgpu_display_manager *dm,
			       struct drm_plane *plane,
			       uint32_t crtc_index)
{
	struct amdgpu_crtc *acrtc = NULL;
	struct drm_plane *cursor_plane;

	int res = -ENOMEM;

	cursor_plane = kzalloc(sizeof(*cursor_plane), GFP_KERNEL);
	if (!cursor_plane)
		goto fail;

	cursor_plane->type = DRM_PLANE_TYPE_CURSOR;
	res = amdgpu_dm_plane_init(dm, cursor_plane, 0, NULL);

	acrtc = kzalloc(sizeof(struct amdgpu_crtc), GFP_KERNEL);
	if (!acrtc)
		goto fail;

	res = drm_crtc_init_with_planes(
			dm->ddev,
			&acrtc->base,
			plane,
			cursor_plane,
			&amdgpu_dm_crtc_funcs, NULL);

	if (res)
		goto fail;

	drm_crtc_helper_add(&acrtc->base, &amdgpu_dm_crtc_helper_funcs);

	/* Create (reset) the plane state */
	if (acrtc->base.funcs->reset)
		acrtc->base.funcs->reset(&acrtc->base);

	acrtc->max_cursor_width = dm->adev->dm.dc->caps.max_cursor_size;
	acrtc->max_cursor_height = dm->adev->dm.dc->caps.max_cursor_size;

	acrtc->crtc_id = crtc_index;
	acrtc->base.enabled = false;
	acrtc->otg_inst = -1;

	dm->adev->mode_info.crtcs[crtc_index] = acrtc;
	drm_crtc_enable_color_mgmt(&acrtc->base, MAX_COLOR_LUT_ENTRIES,
				   true, MAX_COLOR_LUT_ENTRIES);
	drm_mode_crtc_set_gamma_size(&acrtc->base, MAX_COLOR_LEGACY_LUT_ENTRIES);

	return 0;

fail:
	kfree(acrtc);
	kfree(cursor_plane);
	return res;
}


static int to_drm_connector_type(enum signal_type st)
{
	switch (st) {
	case SIGNAL_TYPE_HDMI_TYPE_A:
		return DRM_MODE_CONNECTOR_HDMIA;
	case SIGNAL_TYPE_EDP:
		return DRM_MODE_CONNECTOR_eDP;
	case SIGNAL_TYPE_LVDS:
		return DRM_MODE_CONNECTOR_LVDS;
	case SIGNAL_TYPE_RGB:
		return DRM_MODE_CONNECTOR_VGA;
	case SIGNAL_TYPE_DISPLAY_PORT:
	case SIGNAL_TYPE_DISPLAY_PORT_MST:
		return DRM_MODE_CONNECTOR_DisplayPort;
	case SIGNAL_TYPE_DVI_DUAL_LINK:
	case SIGNAL_TYPE_DVI_SINGLE_LINK:
		return DRM_MODE_CONNECTOR_DVID;
	case SIGNAL_TYPE_VIRTUAL:
		return DRM_MODE_CONNECTOR_VIRTUAL;

	default:
		return DRM_MODE_CONNECTOR_Unknown;
	}
}

static struct drm_encoder *amdgpu_dm_connector_to_encoder(struct drm_connector *connector)
{
	struct drm_encoder *encoder;

	/* There is only one encoder per connector */
	drm_connector_for_each_possible_encoder(connector, encoder)
		return encoder;

	return NULL;
}

static void amdgpu_dm_get_native_mode(struct drm_connector *connector)
{
	struct drm_encoder *encoder;
	struct amdgpu_encoder *amdgpu_encoder;

	encoder = amdgpu_dm_connector_to_encoder(connector);

	if (encoder == NULL)
		return;

	amdgpu_encoder = to_amdgpu_encoder(encoder);

	amdgpu_encoder->native_mode.clock = 0;

	if (!list_empty(&connector->probed_modes)) {
		struct drm_display_mode *preferred_mode = NULL;

		list_for_each_entry(preferred_mode,
				    &connector->probed_modes,
				    head) {
			if (preferred_mode->type & DRM_MODE_TYPE_PREFERRED)
				amdgpu_encoder->native_mode = *preferred_mode;

			break;
		}

	}
}

static struct drm_display_mode *
amdgpu_dm_create_common_mode(struct drm_encoder *encoder,
			     char *name,
			     int hdisplay, int vdisplay)
{
	struct drm_device *dev = encoder->dev;
	struct amdgpu_encoder *amdgpu_encoder = to_amdgpu_encoder(encoder);
	struct drm_display_mode *mode = NULL;
	struct drm_display_mode *native_mode = &amdgpu_encoder->native_mode;

	mode = drm_mode_duplicate(dev, native_mode);

	if (mode == NULL)
		return NULL;

	mode->hdisplay = hdisplay;
	mode->vdisplay = vdisplay;
	mode->type &= ~DRM_MODE_TYPE_PREFERRED;
	strscpy(mode->name, name, DRM_DISPLAY_MODE_LEN);

	return mode;

}

static void amdgpu_dm_connector_add_common_modes(struct drm_encoder *encoder,
						 struct drm_connector *connector)
{
	struct amdgpu_encoder *amdgpu_encoder = to_amdgpu_encoder(encoder);
	struct drm_display_mode *mode = NULL;
	struct drm_display_mode *native_mode = &amdgpu_encoder->native_mode;
	struct amdgpu_dm_connector *amdgpu_dm_connector =
				to_amdgpu_dm_connector(connector);
	int i;
	int n;
	struct mode_size {
		char name[DRM_DISPLAY_MODE_LEN];
		int w;
		int h;
	} common_modes[] = {
		{  "640x480",  640,  480},
		{  "800x600",  800,  600},
		{ "1024x768", 1024,  768},
		{ "1280x720", 1280,  720},
		{ "1280x800", 1280,  800},
		{"1280x1024", 1280, 1024},
		{ "1440x900", 1440,  900},
		{"1680x1050", 1680, 1050},
		{"1600x1200", 1600, 1200},
		{"1920x1080", 1920, 1080},
		{"1920x1200", 1920, 1200}
	};

	n = ARRAY_SIZE(common_modes);

	for (i = 0; i < n; i++) {
		struct drm_display_mode *curmode = NULL;
		bool mode_existed = false;

		if (common_modes[i].w > native_mode->hdisplay ||
		    common_modes[i].h > native_mode->vdisplay ||
		   (common_modes[i].w == native_mode->hdisplay &&
		    common_modes[i].h == native_mode->vdisplay))
			continue;

		list_for_each_entry(curmode, &connector->probed_modes, head) {
			if (common_modes[i].w == curmode->hdisplay &&
			    common_modes[i].h == curmode->vdisplay) {
				mode_existed = true;
				break;
			}
		}

		if (mode_existed)
			continue;

		mode = amdgpu_dm_create_common_mode(encoder,
				common_modes[i].name, common_modes[i].w,
				common_modes[i].h);
		drm_mode_probed_add(connector, mode);
		amdgpu_dm_connector->num_modes++;
	}
}

static void amdgpu_dm_connector_ddc_get_modes(struct drm_connector *connector,
					      struct edid *edid)
{
	struct amdgpu_dm_connector *amdgpu_dm_connector =
			to_amdgpu_dm_connector(connector);

	if (edid) {
		/* empty probed_modes */
		INIT_LIST_HEAD(&connector->probed_modes);
		amdgpu_dm_connector->num_modes =
				drm_add_edid_modes(connector, edid);

		/* sorting the probed modes before calling function
		 * amdgpu_dm_get_native_mode() since EDID can have
		 * more than one preferred mode. The modes that are
		 * later in the probed mode list could be of higher
		 * and preferred resolution. For example, 3840x2160
		 * resolution in base EDID preferred timing and 4096x2160
		 * preferred resolution in DID extension block later.
		 */
		drm_mode_sort(&connector->probed_modes);
		amdgpu_dm_get_native_mode(connector);

		/* Freesync capabilities are reset by calling
		 * drm_add_edid_modes() and need to be
		 * restored here.
		 */
		amdgpu_dm_update_freesync_caps(connector, edid);
	} else {
		amdgpu_dm_connector->num_modes = 0;
	}
}

static bool is_duplicate_mode(struct amdgpu_dm_connector *aconnector,
			      struct drm_display_mode *mode)
{
	struct drm_display_mode *m;

	list_for_each_entry (m, &aconnector->base.probed_modes, head) {
		if (drm_mode_equal(m, mode))
			return true;
	}

	return false;
}

static uint add_fs_modes(struct amdgpu_dm_connector *aconnector)
{
	const struct drm_display_mode *m;
	struct drm_display_mode *new_mode;
	uint i;
	uint32_t new_modes_count = 0;

	/* Standard FPS values
	 *
	 * 23.976   - TV/NTSC
	 * 24 	    - Cinema
	 * 25 	    - TV/PAL
	 * 29.97    - TV/NTSC
	 * 30 	    - TV/NTSC
	 * 48 	    - Cinema HFR
	 * 50 	    - TV/PAL
	 * 60 	    - Commonly used
	 * 48,72,96 - Multiples of 24
	 */
	const uint32_t common_rates[] = { 23976, 24000, 25000, 29970, 30000,
					 48000, 50000, 60000, 72000, 96000 };

	/*
	 * Find mode with highest refresh rate with the same resolution
	 * as the preferred mode. Some monitors report a preferred mode
	 * with lower resolution than the highest refresh rate supported.
	 */

	m = get_highest_refresh_rate_mode(aconnector, true);
	if (!m)
		return 0;

	for (i = 0; i < ARRAY_SIZE(common_rates); i++) {
		uint64_t target_vtotal, target_vtotal_diff;
		uint64_t num, den;

		if (drm_mode_vrefresh(m) * 1000 < common_rates[i])
			continue;

		if (common_rates[i] < aconnector->min_vfreq * 1000 ||
		    common_rates[i] > aconnector->max_vfreq * 1000)
			continue;

		num = (unsigned long long)m->clock * 1000 * 1000;
		den = common_rates[i] * (unsigned long long)m->htotal;
		target_vtotal = div_u64(num, den);
		target_vtotal_diff = target_vtotal - m->vtotal;

		/* Check for illegal modes */
		if (m->vsync_start + target_vtotal_diff < m->vdisplay ||
		    m->vsync_end + target_vtotal_diff < m->vsync_start ||
		    m->vtotal + target_vtotal_diff < m->vsync_end)
			continue;

		new_mode = drm_mode_duplicate(aconnector->base.dev, m);
		if (!new_mode)
			goto out;

		new_mode->vtotal += (u16)target_vtotal_diff;
		new_mode->vsync_start += (u16)target_vtotal_diff;
		new_mode->vsync_end += (u16)target_vtotal_diff;
		new_mode->type &= ~DRM_MODE_TYPE_PREFERRED;
		new_mode->type |= DRM_MODE_TYPE_DRIVER;

		if (!is_duplicate_mode(aconnector, new_mode)) {
			drm_mode_probed_add(&aconnector->base, new_mode);
			new_modes_count += 1;
		} else
			drm_mode_destroy(aconnector->base.dev, new_mode);
	}
 out:
	return new_modes_count;
}

static void amdgpu_dm_connector_add_freesync_modes(struct drm_connector *connector,
						   struct edid *edid)
{
	struct amdgpu_dm_connector *amdgpu_dm_connector =
		to_amdgpu_dm_connector(connector);

	if (!(amdgpu_freesync_vid_mode && edid))
		return;

	if (amdgpu_dm_connector->max_vfreq - amdgpu_dm_connector->min_vfreq > 10)
		amdgpu_dm_connector->num_modes +=
			add_fs_modes(amdgpu_dm_connector);
}

static int amdgpu_dm_connector_get_modes(struct drm_connector *connector)
{
	struct amdgpu_dm_connector *amdgpu_dm_connector =
			to_amdgpu_dm_connector(connector);
	struct drm_encoder *encoder;
	struct edid *edid = amdgpu_dm_connector->edid;

	encoder = amdgpu_dm_connector_to_encoder(connector);

	if (!drm_edid_is_valid(edid)) {
		amdgpu_dm_connector->num_modes =
				drm_add_modes_noedid(connector, 640, 480);
	} else {
		amdgpu_dm_connector_ddc_get_modes(connector, edid);
		amdgpu_dm_connector_add_common_modes(encoder, connector);
		amdgpu_dm_connector_add_freesync_modes(connector, edid);
	}
	amdgpu_dm_fbc_init(connector);

	return amdgpu_dm_connector->num_modes;
}

void amdgpu_dm_connector_init_helper(struct amdgpu_display_manager *dm,
				     struct amdgpu_dm_connector *aconnector,
				     int connector_type,
				     struct dc_link *link,
				     int link_index)
{
	struct amdgpu_device *adev = drm_to_adev(dm->ddev);

	/*
	 * Some of the properties below require access to state, like bpc.
	 * Allocate some default initial connector state with our reset helper.
	 */
	if (aconnector->base.funcs->reset)
		aconnector->base.funcs->reset(&aconnector->base);

	aconnector->connector_id = link_index;
	aconnector->dc_link = link;
	aconnector->base.interlace_allowed = false;
	aconnector->base.doublescan_allowed = false;
	aconnector->base.stereo_allowed = false;
	aconnector->base.dpms = DRM_MODE_DPMS_OFF;
	aconnector->hpd.hpd = AMDGPU_HPD_NONE; /* not used */
	aconnector->audio_inst = -1;
	mutex_init(&aconnector->hpd_lock);

	/*
	 * configure support HPD hot plug connector_>polled default value is 0
	 * which means HPD hot plug not supported
	 */
	switch (connector_type) {
	case DRM_MODE_CONNECTOR_HDMIA:
		aconnector->base.polled = DRM_CONNECTOR_POLL_HPD;
		aconnector->base.ycbcr_420_allowed =
			link->link_enc->features.hdmi_ycbcr420_supported ? true : false;
		break;
	case DRM_MODE_CONNECTOR_DisplayPort:
		aconnector->base.polled = DRM_CONNECTOR_POLL_HPD;
		aconnector->base.ycbcr_420_allowed =
			link->link_enc->features.dp_ycbcr420_supported ? true : false;
		break;
	case DRM_MODE_CONNECTOR_DVID:
		aconnector->base.polled = DRM_CONNECTOR_POLL_HPD;
		break;
	default:
		break;
	}

	drm_object_attach_property(&aconnector->base.base,
				dm->ddev->mode_config.scaling_mode_property,
				DRM_MODE_SCALE_NONE);

	drm_object_attach_property(&aconnector->base.base,
				adev->mode_info.underscan_property,
				UNDERSCAN_OFF);
	drm_object_attach_property(&aconnector->base.base,
				adev->mode_info.underscan_hborder_property,
				0);
	drm_object_attach_property(&aconnector->base.base,
				adev->mode_info.underscan_vborder_property,
				0);

	if (!aconnector->mst_port)
		drm_connector_attach_max_bpc_property(&aconnector->base, 8, 16);

	/* This defaults to the max in the range, but we want 8bpc for non-edp. */
	aconnector->base.state->max_bpc = (connector_type == DRM_MODE_CONNECTOR_eDP) ? 16 : 8;
	aconnector->base.state->max_requested_bpc = aconnector->base.state->max_bpc;

	if (connector_type == DRM_MODE_CONNECTOR_eDP &&
	    (dc_is_dmcu_initialized(adev->dm.dc) || adev->dm.dc->ctx->dmub_srv)) {
		drm_object_attach_property(&aconnector->base.base,
				adev->mode_info.abm_level_property, 0);
	}

	if (connector_type == DRM_MODE_CONNECTOR_HDMIA ||
	    connector_type == DRM_MODE_CONNECTOR_DisplayPort ||
	    connector_type == DRM_MODE_CONNECTOR_eDP) {
		drm_connector_attach_hdr_output_metadata_property(&aconnector->base);

		if (!aconnector->mst_port)
			drm_connector_attach_vrr_capable_property(&aconnector->base);

#ifdef CONFIG_DRM_AMD_DC_HDCP
		if (adev->dm.hdcp_workqueue)
			drm_connector_attach_content_protection_property(&aconnector->base, true);
#endif
	}
}

static int amdgpu_dm_i2c_xfer(struct i2c_adapter *i2c_adap,
			      struct i2c_msg *msgs, int num)
{
	struct amdgpu_i2c_adapter *i2c = i2c_get_adapdata(i2c_adap);
	struct ddc_service *ddc_service = i2c->ddc_service;
	struct i2c_command cmd;
	int i;
	int result = -EIO;

	cmd.payloads = kcalloc(num, sizeof(struct i2c_payload), GFP_KERNEL);

	if (!cmd.payloads)
		return result;

	cmd.number_of_payloads = num;
	cmd.engine = I2C_COMMAND_ENGINE_DEFAULT;
	cmd.speed = 100;

	for (i = 0; i < num; i++) {
		cmd.payloads[i].write = !(msgs[i].flags & I2C_M_RD);
		cmd.payloads[i].address = msgs[i].addr;
		cmd.payloads[i].length = msgs[i].len;
		cmd.payloads[i].data = msgs[i].buf;
	}

	if (dc_submit_i2c(
			ddc_service->ctx->dc,
			ddc_service->ddc_pin->hw_info.ddc_channel,
			&cmd))
		result = num;

	kfree(cmd.payloads);
	return result;
}

static u32 amdgpu_dm_i2c_func(struct i2c_adapter *adap)
{
	return I2C_FUNC_I2C | I2C_FUNC_SMBUS_EMUL;
}

static const struct i2c_algorithm amdgpu_dm_i2c_algo = {
	.master_xfer = amdgpu_dm_i2c_xfer,
	.functionality = amdgpu_dm_i2c_func,
};

static struct amdgpu_i2c_adapter *
create_i2c(struct ddc_service *ddc_service,
	   int link_index,
	   int *res)
{
	struct amdgpu_device *adev = ddc_service->ctx->driver_context;
	struct amdgpu_i2c_adapter *i2c;

	i2c = kzalloc(sizeof(struct amdgpu_i2c_adapter), GFP_KERNEL);
	if (!i2c)
		return NULL;
	i2c->base.owner = THIS_MODULE;
	i2c->base.class = I2C_CLASS_DDC;
	i2c->base.dev.parent = &adev->pdev->dev;
	i2c->base.algo = &amdgpu_dm_i2c_algo;
	snprintf(i2c->base.name, sizeof(i2c->base.name), "AMDGPU DM i2c hw bus %d", link_index);
	i2c_set_adapdata(&i2c->base, i2c);
	i2c->ddc_service = ddc_service;
	i2c->ddc_service->ddc_pin->hw_info.ddc_channel = link_index;

	return i2c;
}


/*
 * Note: this function assumes that dc_link_detect() was called for the
 * dc_link which will be represented by this aconnector.
 */
static int amdgpu_dm_connector_init(struct amdgpu_display_manager *dm,
				    struct amdgpu_dm_connector *aconnector,
				    uint32_t link_index,
				    struct amdgpu_encoder *aencoder)
{
	int res = 0;
	int connector_type;
	struct dc *dc = dm->dc;
	struct dc_link *link = dc_get_link_at_index(dc, link_index);
	struct amdgpu_i2c_adapter *i2c;

	link->priv = aconnector;

	DRM_DEBUG_DRIVER("%s()\n", __func__);

	i2c = create_i2c(link->ddc, link->link_index, &res);
	if (!i2c) {
		DRM_ERROR("Failed to create i2c adapter data\n");
		return -ENOMEM;
	}

	aconnector->i2c = i2c;
	res = i2c_add_adapter(&i2c->base);

	if (res) {
		DRM_ERROR("Failed to register hw i2c %d\n", link->link_index);
		goto out_free;
	}

	connector_type = to_drm_connector_type(link->connector_signal);

	res = drm_connector_init_with_ddc(
			dm->ddev,
			&aconnector->base,
			&amdgpu_dm_connector_funcs,
			connector_type,
			&i2c->base);

	if (res) {
		DRM_ERROR("connector_init failed\n");
		aconnector->connector_id = -1;
		goto out_free;
	}

	drm_connector_helper_add(
			&aconnector->base,
			&amdgpu_dm_connector_helper_funcs);

	amdgpu_dm_connector_init_helper(
		dm,
		aconnector,
		connector_type,
		link,
		link_index);

	drm_connector_attach_encoder(
		&aconnector->base, &aencoder->base);

	if (connector_type == DRM_MODE_CONNECTOR_DisplayPort
		|| connector_type == DRM_MODE_CONNECTOR_eDP)
		amdgpu_dm_initialize_dp_connector(dm, aconnector, link->link_index);

out_free:
	if (res) {
		kfree(i2c);
		aconnector->i2c = NULL;
	}
	return res;
}

int amdgpu_dm_get_encoder_crtc_mask(struct amdgpu_device *adev)
{
	switch (adev->mode_info.num_crtc) {
	case 1:
		return 0x1;
	case 2:
		return 0x3;
	case 3:
		return 0x7;
	case 4:
		return 0xf;
	case 5:
		return 0x1f;
	case 6:
	default:
		return 0x3f;
	}
}

static int amdgpu_dm_encoder_init(struct drm_device *dev,
				  struct amdgpu_encoder *aencoder,
				  uint32_t link_index)
{
	struct amdgpu_device *adev = drm_to_adev(dev);

	int res = drm_encoder_init(dev,
				   &aencoder->base,
				   &amdgpu_dm_encoder_funcs,
				   DRM_MODE_ENCODER_TMDS,
				   NULL);

	aencoder->base.possible_crtcs = amdgpu_dm_get_encoder_crtc_mask(adev);

	if (!res)
		aencoder->encoder_id = link_index;
	else
		aencoder->encoder_id = -1;

	drm_encoder_helper_add(&aencoder->base, &amdgpu_dm_encoder_helper_funcs);

	return res;
}

static void manage_dm_interrupts(struct amdgpu_device *adev,
				 struct amdgpu_crtc *acrtc,
				 bool enable)
{
	/*
	 * We have no guarantee that the frontend index maps to the same
	 * backend index - some even map to more than one.
	 *
	 * TODO: Use a different interrupt or check DC itself for the mapping.
	 */
	int irq_type =
		amdgpu_display_crtc_idx_to_irq_type(
			adev,
			acrtc->crtc_id);

	if (enable) {
		drm_crtc_vblank_on(&acrtc->base);
		amdgpu_irq_get(
			adev,
			&adev->pageflip_irq,
			irq_type);
#if defined(CONFIG_DRM_AMD_SECURE_DISPLAY)
		amdgpu_irq_get(
			adev,
			&adev->vline0_irq,
			irq_type);
#endif
	} else {
#if defined(CONFIG_DRM_AMD_SECURE_DISPLAY)
		amdgpu_irq_put(
			adev,
			&adev->vline0_irq,
			irq_type);
#endif
		amdgpu_irq_put(
			adev,
			&adev->pageflip_irq,
			irq_type);
		drm_crtc_vblank_off(&acrtc->base);
	}
}

static void dm_update_pflip_irq_state(struct amdgpu_device *adev,
				      struct amdgpu_crtc *acrtc)
{
	int irq_type =
		amdgpu_display_crtc_idx_to_irq_type(adev, acrtc->crtc_id);

	/**
	 * This reads the current state for the IRQ and force reapplies
	 * the setting to hardware.
	 */
	amdgpu_irq_update(adev, &adev->pageflip_irq, irq_type);
}

static bool
is_scaling_state_different(const struct dm_connector_state *dm_state,
			   const struct dm_connector_state *old_dm_state)
{
	if (dm_state->scaling != old_dm_state->scaling)
		return true;
	if (!dm_state->underscan_enable && old_dm_state->underscan_enable) {
		if (old_dm_state->underscan_hborder != 0 && old_dm_state->underscan_vborder != 0)
			return true;
	} else  if (dm_state->underscan_enable && !old_dm_state->underscan_enable) {
		if (dm_state->underscan_hborder != 0 && dm_state->underscan_vborder != 0)
			return true;
	} else if (dm_state->underscan_hborder != old_dm_state->underscan_hborder ||
		   dm_state->underscan_vborder != old_dm_state->underscan_vborder)
		return true;
	return false;
}

#ifdef CONFIG_DRM_AMD_DC_HDCP
static bool is_content_protection_different(struct drm_connector_state *state,
					    const struct drm_connector_state *old_state,
					    const struct drm_connector *connector, struct hdcp_workqueue *hdcp_w)
{
	struct amdgpu_dm_connector *aconnector = to_amdgpu_dm_connector(connector);
	struct dm_connector_state *dm_con_state = to_dm_connector_state(connector->state);

	/* Handle: Type0/1 change */
	if (old_state->hdcp_content_type != state->hdcp_content_type &&
	    state->content_protection != DRM_MODE_CONTENT_PROTECTION_UNDESIRED) {
		state->content_protection = DRM_MODE_CONTENT_PROTECTION_DESIRED;
		return true;
	}

	/* CP is being re enabled, ignore this
	 *
	 * Handles:	ENABLED -> DESIRED
	 */
	if (old_state->content_protection == DRM_MODE_CONTENT_PROTECTION_ENABLED &&
	    state->content_protection == DRM_MODE_CONTENT_PROTECTION_DESIRED) {
		state->content_protection = DRM_MODE_CONTENT_PROTECTION_ENABLED;
		return false;
	}

	/* S3 resume case, since old state will always be 0 (UNDESIRED) and the restored state will be ENABLED
	 *
	 * Handles:	UNDESIRED -> ENABLED
	 */
	if (old_state->content_protection == DRM_MODE_CONTENT_PROTECTION_UNDESIRED &&
	    state->content_protection == DRM_MODE_CONTENT_PROTECTION_ENABLED)
		state->content_protection = DRM_MODE_CONTENT_PROTECTION_DESIRED;

	/* Check if something is connected/enabled, otherwise we start hdcp but nothing is connected/enabled
	 * hot-plug, headless s3, dpms
	 *
	 * Handles:	DESIRED -> DESIRED (Special case)
	 */
	if (dm_con_state->update_hdcp && state->content_protection == DRM_MODE_CONTENT_PROTECTION_DESIRED &&
	    connector->dpms == DRM_MODE_DPMS_ON && aconnector->dc_sink != NULL) {
		dm_con_state->update_hdcp = false;
		return true;
	}

	/*
	 * Handles:	UNDESIRED -> UNDESIRED
	 *		DESIRED -> DESIRED
	 *		ENABLED -> ENABLED
	 */
	if (old_state->content_protection == state->content_protection)
		return false;

	/*
	 * Handles:	UNDESIRED -> DESIRED
	 *		DESIRED -> UNDESIRED
	 *		ENABLED -> UNDESIRED
	 */
	if (state->content_protection != DRM_MODE_CONTENT_PROTECTION_ENABLED)
		return true;

	/*
	 * Handles:	DESIRED -> ENABLED
	 */
	return false;
}

#endif
static void remove_stream(struct amdgpu_device *adev,
			  struct amdgpu_crtc *acrtc,
			  struct dc_stream_state *stream)
{
	/* this is the update mode case */

	acrtc->otg_inst = -1;
	acrtc->enabled = false;
}

static int get_cursor_position(struct drm_plane *plane, struct drm_crtc *crtc,
			       struct dc_cursor_position *position)
{
	struct amdgpu_crtc *amdgpu_crtc = to_amdgpu_crtc(crtc);
	int x, y;
	int xorigin = 0, yorigin = 0;

	if (!crtc || !plane->state->fb)
		return 0;

	if ((plane->state->crtc_w > amdgpu_crtc->max_cursor_width) ||
	    (plane->state->crtc_h > amdgpu_crtc->max_cursor_height)) {
		DRM_ERROR("%s: bad cursor width or height %d x %d\n",
			  __func__,
			  plane->state->crtc_w,
			  plane->state->crtc_h);
		return -EINVAL;
	}

	x = plane->state->crtc_x;
	y = plane->state->crtc_y;

	if (x <= -amdgpu_crtc->max_cursor_width ||
	    y <= -amdgpu_crtc->max_cursor_height)
		return 0;

	if (x < 0) {
		xorigin = min(-x, amdgpu_crtc->max_cursor_width - 1);
		x = 0;
	}
	if (y < 0) {
		yorigin = min(-y, amdgpu_crtc->max_cursor_height - 1);
		y = 0;
	}
	position->enable = true;
	position->translate_by_source = true;
	position->x = x;
	position->y = y;
	position->x_hotspot = xorigin;
	position->y_hotspot = yorigin;

	return 0;
}

static void handle_cursor_update(struct drm_plane *plane,
				 struct drm_plane_state *old_plane_state)
{
	struct amdgpu_device *adev = drm_to_adev(plane->dev);
	struct amdgpu_framebuffer *afb = to_amdgpu_framebuffer(plane->state->fb);
	struct drm_crtc *crtc = afb ? plane->state->crtc : old_plane_state->crtc;
	struct dm_crtc_state *crtc_state = crtc ? to_dm_crtc_state(crtc->state) : NULL;
	struct amdgpu_crtc *amdgpu_crtc = to_amdgpu_crtc(crtc);
	uint64_t address = afb ? afb->address : 0;
	struct dc_cursor_position position = {0};
	struct dc_cursor_attributes attributes;
	int ret;

	if (!plane->state->fb && !old_plane_state->fb)
		return;

	DC_LOG_CURSOR("%s: crtc_id=%d with size %d to %d\n",
		      __func__,
		      amdgpu_crtc->crtc_id,
		      plane->state->crtc_w,
		      plane->state->crtc_h);

	ret = get_cursor_position(plane, crtc, &position);
	if (ret)
		return;

	if (!position.enable) {
		/* turn off cursor */
		if (crtc_state && crtc_state->stream) {
			mutex_lock(&adev->dm.dc_lock);
			dc_stream_set_cursor_position(crtc_state->stream,
						      &position);
			mutex_unlock(&adev->dm.dc_lock);
		}
		return;
	}

	amdgpu_crtc->cursor_width = plane->state->crtc_w;
	amdgpu_crtc->cursor_height = plane->state->crtc_h;

	memset(&attributes, 0, sizeof(attributes));
	attributes.address.high_part = upper_32_bits(address);
	attributes.address.low_part  = lower_32_bits(address);
	attributes.width             = plane->state->crtc_w;
	attributes.height            = plane->state->crtc_h;
	attributes.color_format      = CURSOR_MODE_COLOR_PRE_MULTIPLIED_ALPHA;
	attributes.rotation_angle    = 0;
	attributes.attribute_flags.value = 0;

	attributes.pitch = afb->base.pitches[0] / afb->base.format->cpp[0];

	if (crtc_state->stream) {
		mutex_lock(&adev->dm.dc_lock);
		if (!dc_stream_set_cursor_attributes(crtc_state->stream,
							 &attributes))
			DRM_ERROR("DC failed to set cursor attributes\n");

		if (!dc_stream_set_cursor_position(crtc_state->stream,
						   &position))
			DRM_ERROR("DC failed to set cursor position\n");
		mutex_unlock(&adev->dm.dc_lock);
	}
}

static void prepare_flip_isr(struct amdgpu_crtc *acrtc)
{

	assert_spin_locked(&acrtc->base.dev->event_lock);
	WARN_ON(acrtc->event);

	acrtc->event = acrtc->base.state->event;

	/* Set the flip status */
	acrtc->pflip_status = AMDGPU_FLIP_SUBMITTED;

	/* Mark this event as consumed */
	acrtc->base.state->event = NULL;

	DC_LOG_PFLIP("crtc:%d, pflip_stat:AMDGPU_FLIP_SUBMITTED\n",
		     acrtc->crtc_id);
}

static void update_freesync_state_on_stream(
	struct amdgpu_display_manager *dm,
	struct dm_crtc_state *new_crtc_state,
	struct dc_stream_state *new_stream,
	struct dc_plane_state *surface,
	u32 flip_timestamp_in_us)
{
	struct mod_vrr_params vrr_params;
	struct dc_info_packet vrr_infopacket = {0};
	struct amdgpu_device *adev = dm->adev;
	struct amdgpu_crtc *acrtc = to_amdgpu_crtc(new_crtc_state->base.crtc);
	unsigned long flags;
	bool pack_sdp_v1_3 = false;

	if (!new_stream)
		return;

	/*
	 * TODO: Determine why min/max totals and vrefresh can be 0 here.
	 * For now it's sufficient to just guard against these conditions.
	 */

	if (!new_stream->timing.h_total || !new_stream->timing.v_total)
		return;

	spin_lock_irqsave(&adev_to_drm(adev)->event_lock, flags);
        vrr_params = acrtc->dm_irq_params.vrr_params;

	if (surface) {
		mod_freesync_handle_preflip(
			dm->freesync_module,
			surface,
			new_stream,
			flip_timestamp_in_us,
			&vrr_params);

		if (adev->family < AMDGPU_FAMILY_AI &&
		    amdgpu_dm_vrr_active(new_crtc_state)) {
			mod_freesync_handle_v_update(dm->freesync_module,
						     new_stream, &vrr_params);

			/* Need to call this before the frame ends. */
			dc_stream_adjust_vmin_vmax(dm->dc,
						   new_crtc_state->stream,
						   &vrr_params.adjust);
		}
	}

	mod_freesync_build_vrr_infopacket(
		dm->freesync_module,
		new_stream,
		&vrr_params,
		PACKET_TYPE_VRR,
		TRANSFER_FUNC_UNKNOWN,
		&vrr_infopacket,
		pack_sdp_v1_3);

	new_crtc_state->freesync_timing_changed |=
		(memcmp(&acrtc->dm_irq_params.vrr_params.adjust,
			&vrr_params.adjust,
			sizeof(vrr_params.adjust)) != 0);

	new_crtc_state->freesync_vrr_info_changed |=
		(memcmp(&new_crtc_state->vrr_infopacket,
			&vrr_infopacket,
			sizeof(vrr_infopacket)) != 0);

	acrtc->dm_irq_params.vrr_params = vrr_params;
	new_crtc_state->vrr_infopacket = vrr_infopacket;

	new_stream->adjust = acrtc->dm_irq_params.vrr_params.adjust;
	new_stream->vrr_infopacket = vrr_infopacket;

	if (new_crtc_state->freesync_vrr_info_changed)
		DRM_DEBUG_KMS("VRR packet update: crtc=%u enabled=%d state=%d",
			      new_crtc_state->base.crtc->base.id,
			      (int)new_crtc_state->base.vrr_enabled,
			      (int)vrr_params.state);

	spin_unlock_irqrestore(&adev_to_drm(adev)->event_lock, flags);
}

static void update_stream_irq_parameters(
	struct amdgpu_display_manager *dm,
	struct dm_crtc_state *new_crtc_state)
{
	struct dc_stream_state *new_stream = new_crtc_state->stream;
	struct mod_vrr_params vrr_params;
	struct mod_freesync_config config = new_crtc_state->freesync_config;
	struct amdgpu_device *adev = dm->adev;
	struct amdgpu_crtc *acrtc = to_amdgpu_crtc(new_crtc_state->base.crtc);
	unsigned long flags;

	if (!new_stream)
		return;

	/*
	 * TODO: Determine why min/max totals and vrefresh can be 0 here.
	 * For now it's sufficient to just guard against these conditions.
	 */
	if (!new_stream->timing.h_total || !new_stream->timing.v_total)
		return;

	spin_lock_irqsave(&adev_to_drm(adev)->event_lock, flags);
	vrr_params = acrtc->dm_irq_params.vrr_params;

	if (new_crtc_state->vrr_supported &&
	    config.min_refresh_in_uhz &&
	    config.max_refresh_in_uhz) {
		/*
		 * if freesync compatible mode was set, config.state will be set
		 * in atomic check
		 */
		if (config.state == VRR_STATE_ACTIVE_FIXED && config.fixed_refresh_in_uhz &&
		    (!drm_atomic_crtc_needs_modeset(&new_crtc_state->base) ||
		     new_crtc_state->freesync_config.state == VRR_STATE_ACTIVE_FIXED)) {
			vrr_params.max_refresh_in_uhz = config.max_refresh_in_uhz;
			vrr_params.min_refresh_in_uhz = config.min_refresh_in_uhz;
			vrr_params.fixed_refresh_in_uhz = config.fixed_refresh_in_uhz;
			vrr_params.state = VRR_STATE_ACTIVE_FIXED;
		} else {
			config.state = new_crtc_state->base.vrr_enabled ?
						     VRR_STATE_ACTIVE_VARIABLE :
						     VRR_STATE_INACTIVE;
		}
	} else {
		config.state = VRR_STATE_UNSUPPORTED;
	}

	mod_freesync_build_vrr_params(dm->freesync_module,
				      new_stream,
				      &config, &vrr_params);

	new_crtc_state->freesync_timing_changed |=
		(memcmp(&acrtc->dm_irq_params.vrr_params.adjust,
			&vrr_params.adjust, sizeof(vrr_params.adjust)) != 0);

	new_crtc_state->freesync_config = config;
	/* Copy state for access from DM IRQ handler */
	acrtc->dm_irq_params.freesync_config = config;
	acrtc->dm_irq_params.active_planes = new_crtc_state->active_planes;
	acrtc->dm_irq_params.vrr_params = vrr_params;
	spin_unlock_irqrestore(&adev_to_drm(adev)->event_lock, flags);
}

static void amdgpu_dm_handle_vrr_transition(struct dm_crtc_state *old_state,
					    struct dm_crtc_state *new_state)
{
	bool old_vrr_active = amdgpu_dm_vrr_active(old_state);
	bool new_vrr_active = amdgpu_dm_vrr_active(new_state);

	if (!old_vrr_active && new_vrr_active) {
		/* Transition VRR inactive -> active:
		 * While VRR is active, we must not disable vblank irq, as a
		 * reenable after disable would compute bogus vblank/pflip
		 * timestamps if it likely happened inside display front-porch.
		 *
		 * We also need vupdate irq for the actual core vblank handling
		 * at end of vblank.
		 */
		dm_set_vupdate_irq(new_state->base.crtc, true);
		drm_crtc_vblank_get(new_state->base.crtc);
		DRM_DEBUG_DRIVER("%s: crtc=%u VRR off->on: Get vblank ref\n",
				 __func__, new_state->base.crtc->base.id);
	} else if (old_vrr_active && !new_vrr_active) {
		/* Transition VRR active -> inactive:
		 * Allow vblank irq disable again for fixed refresh rate.
		 */
		dm_set_vupdate_irq(new_state->base.crtc, false);
		drm_crtc_vblank_put(new_state->base.crtc);
		DRM_DEBUG_DRIVER("%s: crtc=%u VRR on->off: Drop vblank ref\n",
				 __func__, new_state->base.crtc->base.id);
	}
}

static void amdgpu_dm_commit_cursors(struct drm_atomic_state *state)
{
	struct drm_plane *plane;
	struct drm_plane_state *old_plane_state;
	int i;

	/*
	 * TODO: Make this per-stream so we don't issue redundant updates for
	 * commits with multiple streams.
	 */
	for_each_old_plane_in_state(state, plane, old_plane_state, i)
		if (plane->type == DRM_PLANE_TYPE_CURSOR)
			handle_cursor_update(plane, old_plane_state);
}

static void amdgpu_dm_commit_planes(struct drm_atomic_state *state,
				    struct dc_state *dc_state,
				    struct drm_device *dev,
				    struct amdgpu_display_manager *dm,
				    struct drm_crtc *pcrtc,
				    bool wait_for_vblank)
{
	uint32_t i;
	uint64_t timestamp_ns;
	struct drm_plane *plane;
	struct drm_plane_state *old_plane_state, *new_plane_state;
	struct amdgpu_crtc *acrtc_attach = to_amdgpu_crtc(pcrtc);
	struct drm_crtc_state *new_pcrtc_state =
			drm_atomic_get_new_crtc_state(state, pcrtc);
	struct dm_crtc_state *acrtc_state = to_dm_crtc_state(new_pcrtc_state);
	struct dm_crtc_state *dm_old_crtc_state =
			to_dm_crtc_state(drm_atomic_get_old_crtc_state(state, pcrtc));
	int planes_count = 0, vpos, hpos;
	long r;
	unsigned long flags;
	struct amdgpu_bo *abo;
	uint32_t target_vblank, last_flip_vblank;
	bool vrr_active = amdgpu_dm_vrr_active(acrtc_state);
	bool pflip_present = false;
	struct {
		struct dc_surface_update surface_updates[MAX_SURFACES];
		struct dc_plane_info plane_infos[MAX_SURFACES];
		struct dc_scaling_info scaling_infos[MAX_SURFACES];
		struct dc_flip_addrs flip_addrs[MAX_SURFACES];
		struct dc_stream_update stream_update;
	} *bundle;

	bundle = kzalloc(sizeof(*bundle), GFP_KERNEL);

	if (!bundle) {
		dm_error("Failed to allocate update bundle\n");
		goto cleanup;
	}

	/*
	 * Disable the cursor first if we're disabling all the planes.
	 * It'll remain on the screen after the planes are re-enabled
	 * if we don't.
	 */
	if (acrtc_state->active_planes == 0)
		amdgpu_dm_commit_cursors(state);

	/* update planes when needed */
	for_each_oldnew_plane_in_state(state, plane, old_plane_state, new_plane_state, i) {
		struct drm_crtc *crtc = new_plane_state->crtc;
		struct drm_crtc_state *new_crtc_state;
		struct drm_framebuffer *fb = new_plane_state->fb;
		struct amdgpu_framebuffer *afb = (struct amdgpu_framebuffer *)fb;
		bool plane_needs_flip;
		struct dc_plane_state *dc_plane;
		struct dm_plane_state *dm_new_plane_state = to_dm_plane_state(new_plane_state);

		/* Cursor plane is handled after stream updates */
		if (plane->type == DRM_PLANE_TYPE_CURSOR)
			continue;

		if (!fb || !crtc || pcrtc != crtc)
			continue;

		new_crtc_state = drm_atomic_get_new_crtc_state(state, crtc);
		if (!new_crtc_state->active)
			continue;

		dc_plane = dm_new_plane_state->dc_state;

		bundle->surface_updates[planes_count].surface = dc_plane;
		if (new_pcrtc_state->color_mgmt_changed) {
			bundle->surface_updates[planes_count].gamma = dc_plane->gamma_correction;
			bundle->surface_updates[planes_count].in_transfer_func = dc_plane->in_transfer_func;
			bundle->surface_updates[planes_count].gamut_remap_matrix = &dc_plane->gamut_remap_matrix;
		}

		fill_dc_scaling_info(new_plane_state,
				     &bundle->scaling_infos[planes_count]);

		bundle->surface_updates[planes_count].scaling_info =
			&bundle->scaling_infos[planes_count];

		plane_needs_flip = old_plane_state->fb && new_plane_state->fb;

		pflip_present = pflip_present || plane_needs_flip;

		if (!plane_needs_flip) {
			planes_count += 1;
			continue;
		}

		abo = gem_to_amdgpu_bo(fb->obj[0]);

		/*
		 * Wait for all fences on this FB. Do limited wait to avoid
		 * deadlock during GPU reset when this fence will not signal
		 * but we hold reservation lock for the BO.
		 */
		r = dma_resv_wait_timeout_rcu(abo->tbo.base.resv, true,
							false,
							msecs_to_jiffies(5000));
		if (unlikely(r <= 0))
			DRM_ERROR("Waiting for fences timed out!");

		fill_dc_plane_info_and_addr(
			dm->adev, new_plane_state,
			afb->tiling_flags,
			&bundle->plane_infos[planes_count],
			&bundle->flip_addrs[planes_count].address,
			afb->tmz_surface, false);

		DRM_DEBUG_ATOMIC("plane: id=%d dcc_en=%d\n",
				 new_plane_state->plane->index,
				 bundle->plane_infos[planes_count].dcc.enable);

		bundle->surface_updates[planes_count].plane_info =
			&bundle->plane_infos[planes_count];

		/*
		 * Only allow immediate flips for fast updates that don't
		 * change FB pitch, DCC state, rotation or mirroing.
		 */
		bundle->flip_addrs[planes_count].flip_immediate =
			crtc->state->async_flip &&
			acrtc_state->update_type == UPDATE_TYPE_FAST;

		timestamp_ns = ktime_get_ns();
		bundle->flip_addrs[planes_count].flip_timestamp_in_us = div_u64(timestamp_ns, 1000);
		bundle->surface_updates[planes_count].flip_addr = &bundle->flip_addrs[planes_count];
		bundle->surface_updates[planes_count].surface = dc_plane;

		if (!bundle->surface_updates[planes_count].surface) {
			DRM_ERROR("No surface for CRTC: id=%d\n",
					acrtc_attach->crtc_id);
			continue;
		}

		if (plane == pcrtc->primary)
			update_freesync_state_on_stream(
				dm,
				acrtc_state,
				acrtc_state->stream,
				dc_plane,
				bundle->flip_addrs[planes_count].flip_timestamp_in_us);

		DRM_DEBUG_ATOMIC("%s Flipping to hi: 0x%x, low: 0x%x\n",
				 __func__,
				 bundle->flip_addrs[planes_count].address.grph.addr.high_part,
				 bundle->flip_addrs[planes_count].address.grph.addr.low_part);

		planes_count += 1;

	}

	if (pflip_present) {
		if (!vrr_active) {
			/* Use old throttling in non-vrr fixed refresh rate mode
			 * to keep flip scheduling based on target vblank counts
			 * working in a backwards compatible way, e.g., for
			 * clients using the GLX_OML_sync_control extension or
			 * DRI3/Present extension with defined target_msc.
			 */
			last_flip_vblank = amdgpu_get_vblank_counter_kms(pcrtc);
		}
		else {
			/* For variable refresh rate mode only:
			 * Get vblank of last completed flip to avoid > 1 vrr
			 * flips per video frame by use of throttling, but allow
			 * flip programming anywhere in the possibly large
			 * variable vrr vblank interval for fine-grained flip
			 * timing control and more opportunity to avoid stutter
			 * on late submission of flips.
			 */
			spin_lock_irqsave(&pcrtc->dev->event_lock, flags);
			last_flip_vblank = acrtc_attach->dm_irq_params.last_flip_vblank;
			spin_unlock_irqrestore(&pcrtc->dev->event_lock, flags);
		}

		target_vblank = last_flip_vblank + wait_for_vblank;

		/*
		 * Wait until we're out of the vertical blank period before the one
		 * targeted by the flip
		 */
		while ((acrtc_attach->enabled &&
			(amdgpu_display_get_crtc_scanoutpos(dm->ddev, acrtc_attach->crtc_id,
							    0, &vpos, &hpos, NULL,
							    NULL, &pcrtc->hwmode)
			 & (DRM_SCANOUTPOS_VALID | DRM_SCANOUTPOS_IN_VBLANK)) ==
			(DRM_SCANOUTPOS_VALID | DRM_SCANOUTPOS_IN_VBLANK) &&
			(int)(target_vblank -
			  amdgpu_get_vblank_counter_kms(pcrtc)) > 0)) {
			usleep_range(1000, 1100);
		}

		/**
		 * Prepare the flip event for the pageflip interrupt to handle.
		 *
		 * This only works in the case where we've already turned on the
		 * appropriate hardware blocks (eg. HUBP) so in the transition case
		 * from 0 -> n planes we have to skip a hardware generated event
		 * and rely on sending it from software.
		 */
		if (acrtc_attach->base.state->event &&
		    acrtc_state->active_planes > 0) {
			drm_crtc_vblank_get(pcrtc);

			spin_lock_irqsave(&pcrtc->dev->event_lock, flags);

			WARN_ON(acrtc_attach->pflip_status != AMDGPU_FLIP_NONE);
			prepare_flip_isr(acrtc_attach);

			spin_unlock_irqrestore(&pcrtc->dev->event_lock, flags);
		}

		if (acrtc_state->stream) {
			if (acrtc_state->freesync_vrr_info_changed)
				bundle->stream_update.vrr_infopacket =
					&acrtc_state->stream->vrr_infopacket;
		}
	}

	/* Update the planes if changed or disable if we don't have any. */
	if ((planes_count || acrtc_state->active_planes == 0) &&
		acrtc_state->stream) {
		bundle->stream_update.stream = acrtc_state->stream;
		if (new_pcrtc_state->mode_changed) {
			bundle->stream_update.src = acrtc_state->stream->src;
			bundle->stream_update.dst = acrtc_state->stream->dst;
		}

		if (new_pcrtc_state->color_mgmt_changed) {
			/*
			 * TODO: This isn't fully correct since we've actually
			 * already modified the stream in place.
			 */
			bundle->stream_update.gamut_remap =
				&acrtc_state->stream->gamut_remap_matrix;
			bundle->stream_update.output_csc_transform =
				&acrtc_state->stream->csc_color_matrix;
			bundle->stream_update.out_transfer_func =
				acrtc_state->stream->out_transfer_func;
		}

		acrtc_state->stream->abm_level = acrtc_state->abm_level;
		if (acrtc_state->abm_level != dm_old_crtc_state->abm_level)
			bundle->stream_update.abm_level = &acrtc_state->abm_level;

		/*
		 * If FreeSync state on the stream has changed then we need to
		 * re-adjust the min/max bounds now that DC doesn't handle this
		 * as part of commit.
		 */
		if (is_dc_timing_adjust_needed(dm_old_crtc_state, acrtc_state)) {
			spin_lock_irqsave(&pcrtc->dev->event_lock, flags);
			dc_stream_adjust_vmin_vmax(
				dm->dc, acrtc_state->stream,
				&acrtc_attach->dm_irq_params.vrr_params.adjust);
			spin_unlock_irqrestore(&pcrtc->dev->event_lock, flags);
		}
		mutex_lock(&dm->dc_lock);
		if ((acrtc_state->update_type > UPDATE_TYPE_FAST) &&
				acrtc_state->stream->link->psr_settings.psr_allow_active)
			amdgpu_dm_psr_disable(acrtc_state->stream);

		dc_commit_updates_for_stream(dm->dc,
						     bundle->surface_updates,
						     planes_count,
						     acrtc_state->stream,
						     &bundle->stream_update,
						     dc_state);

		/**
		 * Enable or disable the interrupts on the backend.
		 *
		 * Most pipes are put into power gating when unused.
		 *
		 * When power gating is enabled on a pipe we lose the
		 * interrupt enablement state when power gating is disabled.
		 *
		 * So we need to update the IRQ control state in hardware
		 * whenever the pipe turns on (since it could be previously
		 * power gated) or off (since some pipes can't be power gated
		 * on some ASICs).
		 */
		if (dm_old_crtc_state->active_planes != acrtc_state->active_planes)
			dm_update_pflip_irq_state(drm_to_adev(dev),
						  acrtc_attach);

		if ((acrtc_state->update_type > UPDATE_TYPE_FAST) &&
				acrtc_state->stream->link->psr_settings.psr_version != DC_PSR_VERSION_UNSUPPORTED &&
				!acrtc_state->stream->link->psr_settings.psr_feature_enabled)
			amdgpu_dm_link_setup_psr(acrtc_state->stream);
		else if ((acrtc_state->update_type == UPDATE_TYPE_FAST) &&
				acrtc_state->stream->link->psr_settings.psr_feature_enabled &&
				!acrtc_state->stream->link->psr_settings.psr_allow_active) {
			amdgpu_dm_psr_enable(acrtc_state->stream);
		}

		mutex_unlock(&dm->dc_lock);
	}

	/*
	 * Update cursor state *after* programming all the planes.
	 * This avoids redundant programming in the case where we're going
	 * to be disabling a single plane - those pipes are being disabled.
	 */
	if (acrtc_state->active_planes)
		amdgpu_dm_commit_cursors(state);

cleanup:
	kfree(bundle);
}

static void amdgpu_dm_commit_audio(struct drm_device *dev,
				   struct drm_atomic_state *state)
{
	struct amdgpu_device *adev = drm_to_adev(dev);
	struct amdgpu_dm_connector *aconnector;
	struct drm_connector *connector;
	struct drm_connector_state *old_con_state, *new_con_state;
	struct drm_crtc_state *new_crtc_state;
	struct dm_crtc_state *new_dm_crtc_state;
	const struct dc_stream_status *status;
	int i, inst;

	/* Notify device removals. */
	for_each_oldnew_connector_in_state(state, connector, old_con_state, new_con_state, i) {
		if (old_con_state->crtc != new_con_state->crtc) {
			/* CRTC changes require notification. */
			goto notify;
		}

		if (!new_con_state->crtc)
			continue;

		new_crtc_state = drm_atomic_get_new_crtc_state(
			state, new_con_state->crtc);

		if (!new_crtc_state)
			continue;

		if (!drm_atomic_crtc_needs_modeset(new_crtc_state))
			continue;

	notify:
		aconnector = to_amdgpu_dm_connector(connector);

		mutex_lock(&adev->dm.audio_lock);
		inst = aconnector->audio_inst;
		aconnector->audio_inst = -1;
		mutex_unlock(&adev->dm.audio_lock);

		amdgpu_dm_audio_eld_notify(adev, inst);
	}

	/* Notify audio device additions. */
	for_each_new_connector_in_state(state, connector, new_con_state, i) {
		if (!new_con_state->crtc)
			continue;

		new_crtc_state = drm_atomic_get_new_crtc_state(
			state, new_con_state->crtc);

		if (!new_crtc_state)
			continue;

		if (!drm_atomic_crtc_needs_modeset(new_crtc_state))
			continue;

		new_dm_crtc_state = to_dm_crtc_state(new_crtc_state);
		if (!new_dm_crtc_state->stream)
			continue;

		status = dc_stream_get_status(new_dm_crtc_state->stream);
		if (!status)
			continue;

		aconnector = to_amdgpu_dm_connector(connector);

		mutex_lock(&adev->dm.audio_lock);
		inst = status->audio_inst;
		aconnector->audio_inst = inst;
		mutex_unlock(&adev->dm.audio_lock);

		amdgpu_dm_audio_eld_notify(adev, inst);
	}
}

/*
 * amdgpu_dm_crtc_copy_transient_flags - copy mirrored flags from DRM to DC
 * @crtc_state: the DRM CRTC state
 * @stream_state: the DC stream state.
 *
 * Copy the mirrored transient state flags from DRM, to DC. It is used to bring
 * a dc_stream_state's flags in sync with a drm_crtc_state's flags.
 */
static void amdgpu_dm_crtc_copy_transient_flags(struct drm_crtc_state *crtc_state,
						struct dc_stream_state *stream_state)
{
	stream_state->mode_changed = drm_atomic_crtc_needs_modeset(crtc_state);
}

/**
 * amdgpu_dm_atomic_commit_tail() - AMDgpu DM's commit tail implementation.
 * @state: The atomic state to commit
 *
 * This will tell DC to commit the constructed DC state from atomic_check,
 * programming the hardware. Any failures here implies a hardware failure, since
 * atomic check should have filtered anything non-kosher.
 */
static void amdgpu_dm_atomic_commit_tail(struct drm_atomic_state *state)
{
	struct drm_device *dev = state->dev;
	struct amdgpu_device *adev = drm_to_adev(dev);
	struct amdgpu_display_manager *dm = &adev->dm;
	struct dm_atomic_state *dm_state;
	struct dc_state *dc_state = NULL, *dc_state_temp = NULL;
	uint32_t i, j;
	struct drm_crtc *crtc;
	struct drm_crtc_state *old_crtc_state, *new_crtc_state;
	unsigned long flags;
	bool wait_for_vblank = true;
	struct drm_connector *connector;
	struct drm_connector_state *old_con_state, *new_con_state;
	struct dm_crtc_state *dm_old_crtc_state, *dm_new_crtc_state;
	int crtc_disable_count = 0;
	bool mode_set_reset_required = false;

	trace_amdgpu_dm_atomic_commit_tail_begin(state);

	drm_atomic_helper_update_legacy_modeset_state(dev, state);

	dm_state = dm_atomic_get_new_state(state);
	if (dm_state && dm_state->context) {
		dc_state = dm_state->context;
	} else {
		/* No state changes, retain current state. */
		dc_state_temp = dc_create_state(dm->dc);
		ASSERT(dc_state_temp);
		dc_state = dc_state_temp;
		dc_resource_state_copy_construct_current(dm->dc, dc_state);
	}

	for_each_oldnew_crtc_in_state (state, crtc, old_crtc_state,
				       new_crtc_state, i) {
		struct amdgpu_crtc *acrtc = to_amdgpu_crtc(crtc);

		dm_old_crtc_state = to_dm_crtc_state(old_crtc_state);

		if (old_crtc_state->active &&
		    (!new_crtc_state->active ||
		     drm_atomic_crtc_needs_modeset(new_crtc_state))) {
			manage_dm_interrupts(adev, acrtc, false);
			dc_stream_release(dm_old_crtc_state->stream);
		}
	}

	drm_atomic_helper_calc_timestamping_constants(state);

	/* update changed items */
	for_each_oldnew_crtc_in_state(state, crtc, old_crtc_state, new_crtc_state, i) {
		struct amdgpu_crtc *acrtc = to_amdgpu_crtc(crtc);

		dm_new_crtc_state = to_dm_crtc_state(new_crtc_state);
		dm_old_crtc_state = to_dm_crtc_state(old_crtc_state);

		DRM_DEBUG_ATOMIC(
			"amdgpu_crtc id:%d crtc_state_flags: enable:%d, active:%d, "
			"planes_changed:%d, mode_changed:%d,active_changed:%d,"
			"connectors_changed:%d\n",
			acrtc->crtc_id,
			new_crtc_state->enable,
			new_crtc_state->active,
			new_crtc_state->planes_changed,
			new_crtc_state->mode_changed,
			new_crtc_state->active_changed,
			new_crtc_state->connectors_changed);

		/* Disable cursor if disabling crtc */
		if (old_crtc_state->active && !new_crtc_state->active) {
			struct dc_cursor_position position;

			memset(&position, 0, sizeof(position));
			mutex_lock(&dm->dc_lock);
			dc_stream_set_cursor_position(dm_old_crtc_state->stream, &position);
			mutex_unlock(&dm->dc_lock);
		}

		/* Copy all transient state flags into dc state */
		if (dm_new_crtc_state->stream) {
			amdgpu_dm_crtc_copy_transient_flags(&dm_new_crtc_state->base,
							    dm_new_crtc_state->stream);
		}

		/* handles headless hotplug case, updating new_state and
		 * aconnector as needed
		 */

		if (modeset_required(new_crtc_state, dm_new_crtc_state->stream, dm_old_crtc_state->stream)) {

			DRM_DEBUG_ATOMIC("Atomic commit: SET crtc id %d: [%p]\n", acrtc->crtc_id, acrtc);

			if (!dm_new_crtc_state->stream) {
				/*
				 * this could happen because of issues with
				 * userspace notifications delivery.
				 * In this case userspace tries to set mode on
				 * display which is disconnected in fact.
				 * dc_sink is NULL in this case on aconnector.
				 * We expect reset mode will come soon.
				 *
				 * This can also happen when unplug is done
				 * during resume sequence ended
				 *
				 * In this case, we want to pretend we still
				 * have a sink to keep the pipe running so that
				 * hw state is consistent with the sw state
				 */
				DRM_DEBUG_DRIVER("%s: Failed to create new stream for crtc %d\n",
						__func__, acrtc->base.base.id);
				continue;
			}

			if (dm_old_crtc_state->stream)
				remove_stream(adev, acrtc, dm_old_crtc_state->stream);

			pm_runtime_get_noresume(dev->dev);

			acrtc->enabled = true;
			acrtc->hw_mode = new_crtc_state->mode;
			crtc->hwmode = new_crtc_state->mode;
			mode_set_reset_required = true;
		} else if (modereset_required(new_crtc_state)) {
			DRM_DEBUG_ATOMIC("Atomic commit: RESET. crtc id %d:[%p]\n", acrtc->crtc_id, acrtc);
			/* i.e. reset mode */
			if (dm_old_crtc_state->stream)
				remove_stream(adev, acrtc, dm_old_crtc_state->stream);

			mode_set_reset_required = true;
		}
	} /* for_each_crtc_in_state() */

	if (dc_state) {
		/* if there mode set or reset, disable eDP PSR */
		if (mode_set_reset_required)
			amdgpu_dm_psr_disable_all(dm);

		dm_enable_per_frame_crtc_master_sync(dc_state);
		mutex_lock(&dm->dc_lock);
		WARN_ON(!dc_commit_state(dm->dc, dc_state));
#if defined(CONFIG_DRM_AMD_DC_DCN)
               /* Allow idle optimization when vblank count is 0 for display off */
               if (dm->active_vblank_irq_count == 0)
                   dc_allow_idle_optimizations(dm->dc,true);
#endif
		mutex_unlock(&dm->dc_lock);
	}

	for_each_new_crtc_in_state(state, crtc, new_crtc_state, i) {
		struct amdgpu_crtc *acrtc = to_amdgpu_crtc(crtc);

		dm_new_crtc_state = to_dm_crtc_state(new_crtc_state);

		if (dm_new_crtc_state->stream != NULL) {
			const struct dc_stream_status *status =
					dc_stream_get_status(dm_new_crtc_state->stream);

			if (!status)
				status = dc_stream_get_status_from_state(dc_state,
									 dm_new_crtc_state->stream);
			if (!status)
				DC_ERR("got no status for stream %p on acrtc%p\n", dm_new_crtc_state->stream, acrtc);
			else
				acrtc->otg_inst = status->primary_otg_inst;
		}
	}
#ifdef CONFIG_DRM_AMD_DC_HDCP
	for_each_oldnew_connector_in_state(state, connector, old_con_state, new_con_state, i) {
		struct dm_connector_state *dm_new_con_state = to_dm_connector_state(new_con_state);
		struct amdgpu_crtc *acrtc = to_amdgpu_crtc(dm_new_con_state->base.crtc);
		struct amdgpu_dm_connector *aconnector = to_amdgpu_dm_connector(connector);

		new_crtc_state = NULL;

		if (acrtc)
			new_crtc_state = drm_atomic_get_new_crtc_state(state, &acrtc->base);

		dm_new_crtc_state = to_dm_crtc_state(new_crtc_state);

		if (dm_new_crtc_state && dm_new_crtc_state->stream == NULL &&
		    connector->state->content_protection == DRM_MODE_CONTENT_PROTECTION_ENABLED) {
			hdcp_reset_display(adev->dm.hdcp_workqueue, aconnector->dc_link->link_index);
			new_con_state->content_protection = DRM_MODE_CONTENT_PROTECTION_DESIRED;
			dm_new_con_state->update_hdcp = true;
			continue;
		}

		if (is_content_protection_different(new_con_state, old_con_state, connector, adev->dm.hdcp_workqueue))
			hdcp_update_display(
				adev->dm.hdcp_workqueue, aconnector->dc_link->link_index, aconnector,
				new_con_state->hdcp_content_type,
				new_con_state->content_protection == DRM_MODE_CONTENT_PROTECTION_DESIRED);
	}
#endif

	/* Handle connector state changes */
	for_each_oldnew_connector_in_state(state, connector, old_con_state, new_con_state, i) {
		struct dm_connector_state *dm_new_con_state = to_dm_connector_state(new_con_state);
		struct dm_connector_state *dm_old_con_state = to_dm_connector_state(old_con_state);
		struct amdgpu_crtc *acrtc = to_amdgpu_crtc(dm_new_con_state->base.crtc);
		struct dc_surface_update dummy_updates[MAX_SURFACES];
		struct dc_stream_update stream_update;
		struct dc_info_packet hdr_packet;
		struct dc_stream_status *status = NULL;
		bool abm_changed, hdr_changed, scaling_changed;

		memset(&dummy_updates, 0, sizeof(dummy_updates));
		memset(&stream_update, 0, sizeof(stream_update));

		if (acrtc) {
			new_crtc_state = drm_atomic_get_new_crtc_state(state, &acrtc->base);
			old_crtc_state = drm_atomic_get_old_crtc_state(state, &acrtc->base);
		}

		/* Skip any modesets/resets */
		if (!acrtc || drm_atomic_crtc_needs_modeset(new_crtc_state))
			continue;

		dm_new_crtc_state = to_dm_crtc_state(new_crtc_state);
		dm_old_crtc_state = to_dm_crtc_state(old_crtc_state);

		scaling_changed = is_scaling_state_different(dm_new_con_state,
							     dm_old_con_state);

		abm_changed = dm_new_crtc_state->abm_level !=
			      dm_old_crtc_state->abm_level;

		hdr_changed =
			!drm_connector_atomic_hdr_metadata_equal(old_con_state, new_con_state);

		if (!scaling_changed && !abm_changed && !hdr_changed)
			continue;

		stream_update.stream = dm_new_crtc_state->stream;
		if (scaling_changed) {
			update_stream_scaling_settings(&dm_new_con_state->base.crtc->mode,
					dm_new_con_state, dm_new_crtc_state->stream);

			stream_update.src = dm_new_crtc_state->stream->src;
			stream_update.dst = dm_new_crtc_state->stream->dst;
		}

		if (abm_changed) {
			dm_new_crtc_state->stream->abm_level = dm_new_crtc_state->abm_level;

			stream_update.abm_level = &dm_new_crtc_state->abm_level;
		}

		if (hdr_changed) {
			fill_hdr_info_packet(new_con_state, &hdr_packet);
			stream_update.hdr_static_metadata = &hdr_packet;
		}

		status = dc_stream_get_status(dm_new_crtc_state->stream);

		if (WARN_ON(!status))
			continue;

		WARN_ON(!status->plane_count);

		/*
		 * TODO: DC refuses to perform stream updates without a dc_surface_update.
		 * Here we create an empty update on each plane.
		 * To fix this, DC should permit updating only stream properties.
		 */
		for (j = 0; j < status->plane_count; j++)
			dummy_updates[j].surface = status->plane_states[0];


		mutex_lock(&dm->dc_lock);
		dc_commit_updates_for_stream(dm->dc,
						     dummy_updates,
						     status->plane_count,
						     dm_new_crtc_state->stream,
						     &stream_update,
						     dc_state);
		mutex_unlock(&dm->dc_lock);
	}

	/* Count number of newly disabled CRTCs for dropping PM refs later. */
	for_each_oldnew_crtc_in_state(state, crtc, old_crtc_state,
				      new_crtc_state, i) {
		if (old_crtc_state->active && !new_crtc_state->active)
			crtc_disable_count++;

		dm_new_crtc_state = to_dm_crtc_state(new_crtc_state);
		dm_old_crtc_state = to_dm_crtc_state(old_crtc_state);

		/* For freesync config update on crtc state and params for irq */
		update_stream_irq_parameters(dm, dm_new_crtc_state);

		/* Handle vrr on->off / off->on transitions */
		amdgpu_dm_handle_vrr_transition(dm_old_crtc_state,
						dm_new_crtc_state);
	}

	/**
	 * Enable interrupts for CRTCs that are newly enabled or went through
	 * a modeset. It was intentionally deferred until after the front end
	 * state was modified to wait until the OTG was on and so the IRQ
	 * handlers didn't access stale or invalid state.
	 */
	for_each_oldnew_crtc_in_state(state, crtc, old_crtc_state, new_crtc_state, i) {
		struct amdgpu_crtc *acrtc = to_amdgpu_crtc(crtc);
#ifdef CONFIG_DEBUG_FS
		bool configure_crc = false;
		enum amdgpu_dm_pipe_crc_source cur_crc_src;
#if defined(CONFIG_DRM_AMD_SECURE_DISPLAY)
		struct crc_rd_work *crc_rd_wrk = dm->crc_rd_wrk;
#endif
		spin_lock_irqsave(&adev_to_drm(adev)->event_lock, flags);
		cur_crc_src = acrtc->dm_irq_params.crc_src;
		spin_unlock_irqrestore(&adev_to_drm(adev)->event_lock, flags);
#endif
		dm_new_crtc_state = to_dm_crtc_state(new_crtc_state);

		if (new_crtc_state->active &&
		    (!old_crtc_state->active ||
		     drm_atomic_crtc_needs_modeset(new_crtc_state))) {
			dc_stream_retain(dm_new_crtc_state->stream);
			acrtc->dm_irq_params.stream = dm_new_crtc_state->stream;
			manage_dm_interrupts(adev, acrtc, true);

#ifdef CONFIG_DEBUG_FS
			/**
			 * Frontend may have changed so reapply the CRC capture
			 * settings for the stream.
			 */
			dm_new_crtc_state = to_dm_crtc_state(new_crtc_state);

			if (amdgpu_dm_is_valid_crc_source(cur_crc_src)) {
				configure_crc = true;
#if defined(CONFIG_DRM_AMD_SECURE_DISPLAY)
				if (amdgpu_dm_crc_window_is_activated(crtc)) {
					spin_lock_irqsave(&adev_to_drm(adev)->event_lock, flags);
					acrtc->dm_irq_params.crc_window.update_win = true;
					acrtc->dm_irq_params.crc_window.skip_frame_cnt = 2;
					spin_lock_irq(&crc_rd_wrk->crc_rd_work_lock);
					crc_rd_wrk->crtc = crtc;
					spin_unlock_irq(&crc_rd_wrk->crc_rd_work_lock);
					spin_unlock_irqrestore(&adev_to_drm(adev)->event_lock, flags);
				}
#endif
			}

			if (configure_crc)
				if (amdgpu_dm_crtc_configure_crc_source(
					crtc, dm_new_crtc_state, cur_crc_src))
					DRM_DEBUG_DRIVER("Failed to configure crc source");
#endif
		}
	}

	for_each_new_crtc_in_state(state, crtc, new_crtc_state, j)
		if (new_crtc_state->async_flip)
			wait_for_vblank = false;

	/* update planes when needed per crtc*/
	for_each_new_crtc_in_state(state, crtc, new_crtc_state, j) {
		dm_new_crtc_state = to_dm_crtc_state(new_crtc_state);

		if (dm_new_crtc_state->stream)
			amdgpu_dm_commit_planes(state, dc_state, dev,
						dm, crtc, wait_for_vblank);
	}

	/* Update audio instances for each connector. */
	amdgpu_dm_commit_audio(dev, state);

#if defined(CONFIG_BACKLIGHT_CLASS_DEVICE) ||		\
	defined(CONFIG_BACKLIGHT_CLASS_DEVICE_MODULE)
	/* restore the backlight level */
	if (dm->backlight_dev)
		amdgpu_dm_backlight_set_level(dm, dm->brightness[0]);
#endif
	/*
	 * send vblank event on all events not handled in flip and
	 * mark consumed event for drm_atomic_helper_commit_hw_done
	 */
	spin_lock_irqsave(&adev_to_drm(adev)->event_lock, flags);
	for_each_new_crtc_in_state(state, crtc, new_crtc_state, i) {

		if (new_crtc_state->event)
			drm_send_event_locked(dev, &new_crtc_state->event->base);

		new_crtc_state->event = NULL;
	}
	spin_unlock_irqrestore(&adev_to_drm(adev)->event_lock, flags);

	/* Signal HW programming completion */
	drm_atomic_helper_commit_hw_done(state);

	if (wait_for_vblank)
		drm_atomic_helper_wait_for_flip_done(dev, state);

	drm_atomic_helper_cleanup_planes(dev, state);

	/* return the stolen vga memory back to VRAM */
	if (!adev->mman.keep_stolen_vga_memory)
		amdgpu_bo_free_kernel(&adev->mman.stolen_vga_memory, NULL, NULL);
	amdgpu_bo_free_kernel(&adev->mman.stolen_extended_memory, NULL, NULL);

	/*
	 * Finally, drop a runtime PM reference for each newly disabled CRTC,
	 * so we can put the GPU into runtime suspend if we're not driving any
	 * displays anymore
	 */
	for (i = 0; i < crtc_disable_count; i++)
		pm_runtime_put_autosuspend(dev->dev);
	pm_runtime_mark_last_busy(dev->dev);

	if (dc_state_temp)
		dc_release_state(dc_state_temp);
}


static int dm_force_atomic_commit(struct drm_connector *connector)
{
	int ret = 0;
	struct drm_device *ddev = connector->dev;
	struct drm_atomic_state *state = drm_atomic_state_alloc(ddev);
	struct amdgpu_crtc *disconnected_acrtc = to_amdgpu_crtc(connector->encoder->crtc);
	struct drm_plane *plane = disconnected_acrtc->base.primary;
	struct drm_connector_state *conn_state;
	struct drm_crtc_state *crtc_state;
	struct drm_plane_state *plane_state;

	if (!state)
		return -ENOMEM;

	state->acquire_ctx = ddev->mode_config.acquire_ctx;

	/* Construct an atomic state to restore previous display setting */

	/*
	 * Attach connectors to drm_atomic_state
	 */
	conn_state = drm_atomic_get_connector_state(state, connector);

	ret = PTR_ERR_OR_ZERO(conn_state);
	if (ret)
		goto out;

	/* Attach crtc to drm_atomic_state*/
	crtc_state = drm_atomic_get_crtc_state(state, &disconnected_acrtc->base);

	ret = PTR_ERR_OR_ZERO(crtc_state);
	if (ret)
		goto out;

	/* force a restore */
	crtc_state->mode_changed = true;

	/* Attach plane to drm_atomic_state */
	plane_state = drm_atomic_get_plane_state(state, plane);

	ret = PTR_ERR_OR_ZERO(plane_state);
	if (ret)
		goto out;

	/* Call commit internally with the state we just constructed */
	ret = drm_atomic_commit(state);

out:
	drm_atomic_state_put(state);
	if (ret)
		DRM_ERROR("Restoring old state failed with %i\n", ret);

	return ret;
}

/*
 * This function handles all cases when set mode does not come upon hotplug.
 * This includes when a display is unplugged then plugged back into the
 * same port and when running without usermode desktop manager supprot
 */
void dm_restore_drm_connector_state(struct drm_device *dev,
				    struct drm_connector *connector)
{
	struct amdgpu_dm_connector *aconnector = to_amdgpu_dm_connector(connector);
	struct amdgpu_crtc *disconnected_acrtc;
	struct dm_crtc_state *acrtc_state;

	if (!aconnector->dc_sink || !connector->state || !connector->encoder)
		return;

	disconnected_acrtc = to_amdgpu_crtc(connector->encoder->crtc);
	if (!disconnected_acrtc)
		return;

	acrtc_state = to_dm_crtc_state(disconnected_acrtc->base.state);
	if (!acrtc_state->stream)
		return;

	/*
	 * If the previous sink is not released and different from the current,
	 * we deduce we are in a state where we can not rely on usermode call
	 * to turn on the display, so we do it here
	 */
	if (acrtc_state->stream->sink != aconnector->dc_sink)
		dm_force_atomic_commit(&aconnector->base);
}

/*
 * Grabs all modesetting locks to serialize against any blocking commits,
 * Waits for completion of all non blocking commits.
 */
static int do_aquire_global_lock(struct drm_device *dev,
				 struct drm_atomic_state *state)
{
	struct drm_crtc *crtc;
	struct drm_crtc_commit *commit;
	long ret;

	/*
	 * Adding all modeset locks to aquire_ctx will
	 * ensure that when the framework release it the
	 * extra locks we are locking here will get released to
	 */
	ret = drm_modeset_lock_all_ctx(dev, state->acquire_ctx);
	if (ret)
		return ret;

	list_for_each_entry(crtc, &dev->mode_config.crtc_list, head) {
		spin_lock(&crtc->commit_lock);
		commit = list_first_entry_or_null(&crtc->commit_list,
				struct drm_crtc_commit, commit_entry);
		if (commit)
			drm_crtc_commit_get(commit);
		spin_unlock(&crtc->commit_lock);

		if (!commit)
			continue;

		/*
		 * Make sure all pending HW programming completed and
		 * page flips done
		 */
		ret = wait_for_completion_interruptible_timeout(&commit->hw_done, 10*HZ);

		if (ret > 0)
			ret = wait_for_completion_interruptible_timeout(
					&commit->flip_done, 10*HZ);

		if (ret == 0)
			DRM_ERROR("[CRTC:%d:%s] hw_done or flip_done "
				  "timed out\n", crtc->base.id, crtc->name);

		drm_crtc_commit_put(commit);
	}

	return ret < 0 ? ret : 0;
}

static void get_freesync_config_for_crtc(
	struct dm_crtc_state *new_crtc_state,
	struct dm_connector_state *new_con_state)
{
	struct mod_freesync_config config = {0};
	struct amdgpu_dm_connector *aconnector =
			to_amdgpu_dm_connector(new_con_state->base.connector);
	struct drm_display_mode *mode = &new_crtc_state->base.mode;
	int vrefresh = drm_mode_vrefresh(mode);
	bool fs_vid_mode = false;

	new_crtc_state->vrr_supported = new_con_state->freesync_capable &&
					vrefresh >= aconnector->min_vfreq &&
					vrefresh <= aconnector->max_vfreq;

	if (new_crtc_state->vrr_supported) {
		new_crtc_state->stream->ignore_msa_timing_param = true;
		fs_vid_mode = new_crtc_state->freesync_config.state == VRR_STATE_ACTIVE_FIXED;

		config.min_refresh_in_uhz = aconnector->min_vfreq * 1000000;
		config.max_refresh_in_uhz = aconnector->max_vfreq * 1000000;
		config.vsif_supported = true;
		config.btr = true;

		if (fs_vid_mode) {
			config.state = VRR_STATE_ACTIVE_FIXED;
			config.fixed_refresh_in_uhz = new_crtc_state->freesync_config.fixed_refresh_in_uhz;
			goto out;
		} else if (new_crtc_state->base.vrr_enabled) {
			config.state = VRR_STATE_ACTIVE_VARIABLE;
		} else {
			config.state = VRR_STATE_INACTIVE;
		}
	}
out:
	new_crtc_state->freesync_config = config;
}

static void reset_freesync_config_for_crtc(
	struct dm_crtc_state *new_crtc_state)
{
	new_crtc_state->vrr_supported = false;

	memset(&new_crtc_state->vrr_infopacket, 0,
	       sizeof(new_crtc_state->vrr_infopacket));
}

static bool
is_timing_unchanged_for_freesync(struct drm_crtc_state *old_crtc_state,
				 struct drm_crtc_state *new_crtc_state)
{
	struct drm_display_mode old_mode, new_mode;

	if (!old_crtc_state || !new_crtc_state)
		return false;

	old_mode = old_crtc_state->mode;
	new_mode = new_crtc_state->mode;

	if (old_mode.clock       == new_mode.clock &&
	    old_mode.hdisplay    == new_mode.hdisplay &&
	    old_mode.vdisplay    == new_mode.vdisplay &&
	    old_mode.htotal      == new_mode.htotal &&
	    old_mode.vtotal      != new_mode.vtotal &&
	    old_mode.hsync_start == new_mode.hsync_start &&
	    old_mode.vsync_start != new_mode.vsync_start &&
	    old_mode.hsync_end   == new_mode.hsync_end &&
	    old_mode.vsync_end   != new_mode.vsync_end &&
	    old_mode.hskew       == new_mode.hskew &&
	    old_mode.vscan       == new_mode.vscan &&
	    (old_mode.vsync_end - old_mode.vsync_start) ==
	    (new_mode.vsync_end - new_mode.vsync_start))
		return true;

	return false;
}

static void set_freesync_fixed_config(struct dm_crtc_state *dm_new_crtc_state) {
	uint64_t num, den, res;
	struct drm_crtc_state *new_crtc_state = &dm_new_crtc_state->base;

	dm_new_crtc_state->freesync_config.state = VRR_STATE_ACTIVE_FIXED;

	num = (unsigned long long)new_crtc_state->mode.clock * 1000 * 1000000;
	den = (unsigned long long)new_crtc_state->mode.htotal *
	      (unsigned long long)new_crtc_state->mode.vtotal;

	res = div_u64(num, den);
	dm_new_crtc_state->freesync_config.fixed_refresh_in_uhz = res;
}

static int dm_update_crtc_state(struct amdgpu_display_manager *dm,
				struct drm_atomic_state *state,
				struct drm_crtc *crtc,
				struct drm_crtc_state *old_crtc_state,
				struct drm_crtc_state *new_crtc_state,
				bool enable,
				bool *lock_and_validation_needed)
{
	struct dm_atomic_state *dm_state = NULL;
	struct dm_crtc_state *dm_old_crtc_state, *dm_new_crtc_state;
	struct dc_stream_state *new_stream;
	int ret = 0;

	/*
	 * TODO Move this code into dm_crtc_atomic_check once we get rid of dc_validation_set
	 * update changed items
	 */
	struct amdgpu_crtc *acrtc = NULL;
	struct amdgpu_dm_connector *aconnector = NULL;
	struct drm_connector_state *drm_new_conn_state = NULL, *drm_old_conn_state = NULL;
	struct dm_connector_state *dm_new_conn_state = NULL, *dm_old_conn_state = NULL;

	new_stream = NULL;

	dm_old_crtc_state = to_dm_crtc_state(old_crtc_state);
	dm_new_crtc_state = to_dm_crtc_state(new_crtc_state);
	acrtc = to_amdgpu_crtc(crtc);
	aconnector = amdgpu_dm_find_first_crtc_matching_connector(state, crtc);

	/* TODO This hack should go away */
	if (aconnector && enable) {
		/* Make sure fake sink is created in plug-in scenario */
		drm_new_conn_state = drm_atomic_get_new_connector_state(state,
							    &aconnector->base);
		drm_old_conn_state = drm_atomic_get_old_connector_state(state,
							    &aconnector->base);

		if (IS_ERR(drm_new_conn_state)) {
			ret = PTR_ERR_OR_ZERO(drm_new_conn_state);
			goto fail;
		}

		dm_new_conn_state = to_dm_connector_state(drm_new_conn_state);
		dm_old_conn_state = to_dm_connector_state(drm_old_conn_state);

		if (!drm_atomic_crtc_needs_modeset(new_crtc_state))
			goto skip_modeset;

		new_stream = create_validate_stream_for_sink(aconnector,
							     &new_crtc_state->mode,
							     dm_new_conn_state,
							     dm_old_crtc_state->stream);

		/*
		 * we can have no stream on ACTION_SET if a display
		 * was disconnected during S3, in this case it is not an
		 * error, the OS will be updated after detection, and
		 * will do the right thing on next atomic commit
		 */

		if (!new_stream) {
			DRM_DEBUG_DRIVER("%s: Failed to create new stream for crtc %d\n",
					__func__, acrtc->base.base.id);
			ret = -ENOMEM;
			goto fail;
		}

		/*
		 * TODO: Check VSDB bits to decide whether this should
		 * be enabled or not.
		 */
		new_stream->triggered_crtc_reset.enabled =
			dm->force_timing_sync;

		dm_new_crtc_state->abm_level = dm_new_conn_state->abm_level;

		ret = fill_hdr_info_packet(drm_new_conn_state,
					   &new_stream->hdr_static_metadata);
		if (ret)
			goto fail;

		/*
		 * If we already removed the old stream from the context
		 * (and set the new stream to NULL) then we can't reuse
		 * the old stream even if the stream and scaling are unchanged.
		 * We'll hit the BUG_ON and black screen.
		 *
		 * TODO: Refactor this function to allow this check to work
		 * in all conditions.
		 */
		if (amdgpu_freesync_vid_mode &&
		    dm_new_crtc_state->stream &&
		    is_timing_unchanged_for_freesync(new_crtc_state, old_crtc_state))
			goto skip_modeset;

		if (dm_new_crtc_state->stream &&
		    dc_is_stream_unchanged(new_stream, dm_old_crtc_state->stream) &&
		    dc_is_stream_scaling_unchanged(new_stream, dm_old_crtc_state->stream)) {
			new_crtc_state->mode_changed = false;
			DRM_DEBUG_DRIVER("Mode change not required, setting mode_changed to %d",
					 new_crtc_state->mode_changed);
		}
	}

	/* mode_changed flag may get updated above, need to check again */
	if (!drm_atomic_crtc_needs_modeset(new_crtc_state))
		goto skip_modeset;

	DRM_DEBUG_ATOMIC(
		"amdgpu_crtc id:%d crtc_state_flags: enable:%d, active:%d, "
		"planes_changed:%d, mode_changed:%d,active_changed:%d,"
		"connectors_changed:%d\n",
		acrtc->crtc_id,
		new_crtc_state->enable,
		new_crtc_state->active,
		new_crtc_state->planes_changed,
		new_crtc_state->mode_changed,
		new_crtc_state->active_changed,
		new_crtc_state->connectors_changed);

	/* Remove stream for any changed/disabled CRTC */
	if (!enable) {

		if (!dm_old_crtc_state->stream)
			goto skip_modeset;

		if (amdgpu_freesync_vid_mode && dm_new_crtc_state->stream &&
		    is_timing_unchanged_for_freesync(new_crtc_state,
						     old_crtc_state)) {
			new_crtc_state->mode_changed = false;
			DRM_DEBUG_DRIVER(
				"Mode change not required for front porch change, "
				"setting mode_changed to %d",
				new_crtc_state->mode_changed);

			set_freesync_fixed_config(dm_new_crtc_state);

			goto skip_modeset;
		} else if (amdgpu_freesync_vid_mode && aconnector &&
			   is_freesync_video_mode(&new_crtc_state->mode,
						  aconnector)) {
			set_freesync_fixed_config(dm_new_crtc_state);
		}

		ret = dm_atomic_get_state(state, &dm_state);
		if (ret)
			goto fail;

		DRM_DEBUG_DRIVER("Disabling DRM crtc: %d\n",
				crtc->base.id);

		/* i.e. reset mode */
		if (dc_remove_stream_from_ctx(
				dm->dc,
				dm_state->context,
				dm_old_crtc_state->stream) != DC_OK) {
			ret = -EINVAL;
			goto fail;
		}

		dc_stream_release(dm_old_crtc_state->stream);
		dm_new_crtc_state->stream = NULL;

		reset_freesync_config_for_crtc(dm_new_crtc_state);

		*lock_and_validation_needed = true;

	} else {/* Add stream for any updated/enabled CRTC */
		/*
		 * Quick fix to prevent NULL pointer on new_stream when
		 * added MST connectors not found in existing crtc_state in the chained mode
		 * TODO: need to dig out the root cause of that
		 */
		if (!aconnector || (!aconnector->dc_sink && aconnector->mst_port))
			goto skip_modeset;

		if (modereset_required(new_crtc_state))
			goto skip_modeset;

		if (modeset_required(new_crtc_state, new_stream,
				     dm_old_crtc_state->stream)) {

			WARN_ON(dm_new_crtc_state->stream);

			ret = dm_atomic_get_state(state, &dm_state);
			if (ret)
				goto fail;

			dm_new_crtc_state->stream = new_stream;

			dc_stream_retain(new_stream);

			DRM_DEBUG_ATOMIC("Enabling DRM crtc: %d\n",
					 crtc->base.id);

			if (dc_add_stream_to_ctx(
					dm->dc,
					dm_state->context,
					dm_new_crtc_state->stream) != DC_OK) {
				ret = -EINVAL;
				goto fail;
			}

			*lock_and_validation_needed = true;
		}
	}

skip_modeset:
	/* Release extra reference */
	if (new_stream)
		 dc_stream_release(new_stream);

	/*
	 * We want to do dc stream updates that do not require a
	 * full modeset below.
	 */
	if (!(enable && aconnector && new_crtc_state->active))
		return 0;
	/*
	 * Given above conditions, the dc state cannot be NULL because:
	 * 1. We're in the process of enabling CRTCs (just been added
	 *    to the dc context, or already is on the context)
	 * 2. Has a valid connector attached, and
	 * 3. Is currently active and enabled.
	 * => The dc stream state currently exists.
	 */
	BUG_ON(dm_new_crtc_state->stream == NULL);

	/* Scaling or underscan settings */
	if (is_scaling_state_different(dm_old_conn_state, dm_new_conn_state))
		update_stream_scaling_settings(
			&new_crtc_state->mode, dm_new_conn_state, dm_new_crtc_state->stream);

	/* ABM settings */
	dm_new_crtc_state->abm_level = dm_new_conn_state->abm_level;

	/*
	 * Color management settings. We also update color properties
	 * when a modeset is needed, to ensure it gets reprogrammed.
	 */
	if (dm_new_crtc_state->base.color_mgmt_changed ||
	    drm_atomic_crtc_needs_modeset(new_crtc_state)) {
		ret = amdgpu_dm_update_crtc_color_mgmt(dm_new_crtc_state);
		if (ret)
			goto fail;
	}

	/* Update Freesync settings. */
	get_freesync_config_for_crtc(dm_new_crtc_state,
				     dm_new_conn_state);

	return ret;

fail:
	if (new_stream)
		dc_stream_release(new_stream);
	return ret;
}

static bool should_reset_plane(struct drm_atomic_state *state,
			       struct drm_plane *plane,
			       struct drm_plane_state *old_plane_state,
			       struct drm_plane_state *new_plane_state)
{
	struct drm_plane *other;
	struct drm_plane_state *old_other_state, *new_other_state;
	struct drm_crtc_state *new_crtc_state;
	int i;

	/*
	 * TODO: Remove this hack once the checks below are sufficient
	 * enough to determine when we need to reset all the planes on
	 * the stream.
	 */
	if (state->allow_modeset)
		return true;

	/* Exit early if we know that we're adding or removing the plane. */
	if (old_plane_state->crtc != new_plane_state->crtc)
		return true;

	/* old crtc == new_crtc == NULL, plane not in context. */
	if (!new_plane_state->crtc)
		return false;

	new_crtc_state =
		drm_atomic_get_new_crtc_state(state, new_plane_state->crtc);

	if (!new_crtc_state)
		return true;

	/* CRTC Degamma changes currently require us to recreate planes. */
	if (new_crtc_state->color_mgmt_changed)
		return true;

	if (drm_atomic_crtc_needs_modeset(new_crtc_state))
		return true;

	/*
	 * If there are any new primary or overlay planes being added or
	 * removed then the z-order can potentially change. To ensure
	 * correct z-order and pipe acquisition the current DC architecture
	 * requires us to remove and recreate all existing planes.
	 *
	 * TODO: Come up with a more elegant solution for this.
	 */
	for_each_oldnew_plane_in_state(state, other, old_other_state, new_other_state, i) {
		struct amdgpu_framebuffer *old_afb, *new_afb;
		if (other->type == DRM_PLANE_TYPE_CURSOR)
			continue;

		if (old_other_state->crtc != new_plane_state->crtc &&
		    new_other_state->crtc != new_plane_state->crtc)
			continue;

		if (old_other_state->crtc != new_other_state->crtc)
			return true;

		/* Src/dst size and scaling updates. */
		if (old_other_state->src_w != new_other_state->src_w ||
		    old_other_state->src_h != new_other_state->src_h ||
		    old_other_state->crtc_w != new_other_state->crtc_w ||
		    old_other_state->crtc_h != new_other_state->crtc_h)
			return true;

		/* Rotation / mirroring updates. */
		if (old_other_state->rotation != new_other_state->rotation)
			return true;

		/* Blending updates. */
		if (old_other_state->pixel_blend_mode !=
		    new_other_state->pixel_blend_mode)
			return true;

		/* Alpha updates. */
		if (old_other_state->alpha != new_other_state->alpha)
			return true;

		/* Colorspace changes. */
		if (old_other_state->color_range != new_other_state->color_range ||
		    old_other_state->color_encoding != new_other_state->color_encoding)
			return true;

		/* Framebuffer checks fall at the end. */
		if (!old_other_state->fb || !new_other_state->fb)
			continue;

		/* Pixel format changes can require bandwidth updates. */
		if (old_other_state->fb->format != new_other_state->fb->format)
			return true;

		old_afb = (struct amdgpu_framebuffer *)old_other_state->fb;
		new_afb = (struct amdgpu_framebuffer *)new_other_state->fb;

		/* Tiling and DCC changes also require bandwidth updates. */
		if (old_afb->tiling_flags != new_afb->tiling_flags ||
		    old_afb->base.modifier != new_afb->base.modifier)
			return true;
	}

	return false;
}

static int dm_check_cursor_fb(struct amdgpu_crtc *new_acrtc,
			      struct drm_plane_state *new_plane_state,
			      struct drm_framebuffer *fb)
{
	struct amdgpu_device *adev = drm_to_adev(new_acrtc->base.dev);
	struct amdgpu_framebuffer *afb = to_amdgpu_framebuffer(fb);
	unsigned int pitch;
	bool linear;

	if (fb->width > new_acrtc->max_cursor_width ||
	    fb->height > new_acrtc->max_cursor_height) {
		DRM_DEBUG_ATOMIC("Bad cursor FB size %dx%d\n",
				 new_plane_state->fb->width,
				 new_plane_state->fb->height);
		return -EINVAL;
	}
	if (new_plane_state->src_w != fb->width << 16 ||
	    new_plane_state->src_h != fb->height << 16) {
		DRM_DEBUG_ATOMIC("Cropping not supported for cursor plane\n");
		return -EINVAL;
	}

	/* Pitch in pixels */
	pitch = fb->pitches[0] / fb->format->cpp[0];

	if (fb->width != pitch) {
		DRM_DEBUG_ATOMIC("Cursor FB width %d doesn't match pitch %d",
				 fb->width, pitch);
		return -EINVAL;
	}

	switch (pitch) {
	case 64:
	case 128:
	case 256:
		/* FB pitch is supported by cursor plane */
		break;
	default:
		DRM_DEBUG_ATOMIC("Bad cursor FB pitch %d px\n", pitch);
		return -EINVAL;
	}

	/* Core DRM takes care of checking FB modifiers, so we only need to
	 * check tiling flags when the FB doesn't have a modifier. */
	if (!(fb->flags & DRM_MODE_FB_MODIFIERS)) {
		if (adev->family < AMDGPU_FAMILY_AI) {
			linear = AMDGPU_TILING_GET(afb->tiling_flags, ARRAY_MODE) != DC_ARRAY_2D_TILED_THIN1 &&
			         AMDGPU_TILING_GET(afb->tiling_flags, ARRAY_MODE) != DC_ARRAY_1D_TILED_THIN1 &&
				 AMDGPU_TILING_GET(afb->tiling_flags, MICRO_TILE_MODE) == 0;
		} else {
			linear = AMDGPU_TILING_GET(afb->tiling_flags, SWIZZLE_MODE) == 0;
		}
		if (!linear) {
			DRM_DEBUG_ATOMIC("Cursor FB not linear");
			return -EINVAL;
		}
	}

	return 0;
}

static int dm_update_plane_state(struct dc *dc,
				 struct drm_atomic_state *state,
				 struct drm_plane *plane,
				 struct drm_plane_state *old_plane_state,
				 struct drm_plane_state *new_plane_state,
				 bool enable,
				 bool *lock_and_validation_needed)
{

	struct dm_atomic_state *dm_state = NULL;
	struct drm_crtc *new_plane_crtc, *old_plane_crtc;
	struct drm_crtc_state *old_crtc_state, *new_crtc_state;
	struct dm_crtc_state *dm_new_crtc_state, *dm_old_crtc_state;
	struct dm_plane_state *dm_new_plane_state, *dm_old_plane_state;
	struct amdgpu_crtc *new_acrtc;
	bool needs_reset;
	int ret = 0;


	new_plane_crtc = new_plane_state->crtc;
	old_plane_crtc = old_plane_state->crtc;
	dm_new_plane_state = to_dm_plane_state(new_plane_state);
	dm_old_plane_state = to_dm_plane_state(old_plane_state);

	if (plane->type == DRM_PLANE_TYPE_CURSOR) {
		if (!enable || !new_plane_crtc ||
			drm_atomic_plane_disabling(plane->state, new_plane_state))
			return 0;

		new_acrtc = to_amdgpu_crtc(new_plane_crtc);

		if (new_plane_state->src_x != 0 || new_plane_state->src_y != 0) {
			DRM_DEBUG_ATOMIC("Cropping not supported for cursor plane\n");
			return -EINVAL;
		}

		if (new_plane_state->fb) {
			ret = dm_check_cursor_fb(new_acrtc, new_plane_state,
						 new_plane_state->fb);
			if (ret)
				return ret;
		}

		return 0;
	}

	needs_reset = should_reset_plane(state, plane, old_plane_state,
					 new_plane_state);

	/* Remove any changed/removed planes */
	if (!enable) {
		if (!needs_reset)
			return 0;

		if (!old_plane_crtc)
			return 0;

		old_crtc_state = drm_atomic_get_old_crtc_state(
				state, old_plane_crtc);
		dm_old_crtc_state = to_dm_crtc_state(old_crtc_state);

		if (!dm_old_crtc_state->stream)
			return 0;

		DRM_DEBUG_ATOMIC("Disabling DRM plane: %d on DRM crtc %d\n",
				plane->base.id, old_plane_crtc->base.id);

		ret = dm_atomic_get_state(state, &dm_state);
		if (ret)
			return ret;

		if (!dc_remove_plane_from_context(
				dc,
				dm_old_crtc_state->stream,
				dm_old_plane_state->dc_state,
				dm_state->context)) {

			return -EINVAL;
		}


		dc_plane_state_release(dm_old_plane_state->dc_state);
		dm_new_plane_state->dc_state = NULL;

		*lock_and_validation_needed = true;

	} else { /* Add new planes */
		struct dc_plane_state *dc_new_plane_state;

		if (drm_atomic_plane_disabling(plane->state, new_plane_state))
			return 0;

		if (!new_plane_crtc)
			return 0;

		new_crtc_state = drm_atomic_get_new_crtc_state(state, new_plane_crtc);
		dm_new_crtc_state = to_dm_crtc_state(new_crtc_state);

		if (!dm_new_crtc_state->stream)
			return 0;

		if (!needs_reset)
			return 0;

		ret = dm_plane_helper_check_state(new_plane_state, new_crtc_state);
		if (ret)
			return ret;

		WARN_ON(dm_new_plane_state->dc_state);

		dc_new_plane_state = dc_create_plane_state(dc);
		if (!dc_new_plane_state)
			return -ENOMEM;

		DRM_DEBUG_ATOMIC("Enabling DRM plane: %d on DRM crtc %d\n",
				 plane->base.id, new_plane_crtc->base.id);

		ret = fill_dc_plane_attributes(
			drm_to_adev(new_plane_crtc->dev),
			dc_new_plane_state,
			new_plane_state,
			new_crtc_state);
		if (ret) {
			dc_plane_state_release(dc_new_plane_state);
			return ret;
		}

		ret = dm_atomic_get_state(state, &dm_state);
		if (ret) {
			dc_plane_state_release(dc_new_plane_state);
			return ret;
		}

		/*
		 * Any atomic check errors that occur after this will
		 * not need a release. The plane state will be attached
		 * to the stream, and therefore part of the atomic
		 * state. It'll be released when the atomic state is
		 * cleaned.
		 */
		if (!dc_add_plane_to_context(
				dc,
				dm_new_crtc_state->stream,
				dc_new_plane_state,
				dm_state->context)) {

			dc_plane_state_release(dc_new_plane_state);
			return -EINVAL;
		}

		dm_new_plane_state->dc_state = dc_new_plane_state;

		/* Tell DC to do a full surface update every time there
		 * is a plane change. Inefficient, but works for now.
		 */
		dm_new_plane_state->dc_state->update_flags.bits.full_update = 1;

		*lock_and_validation_needed = true;
	}


	return ret;
}

static int dm_check_crtc_cursor(struct drm_atomic_state *state,
				struct drm_crtc *crtc,
				struct drm_crtc_state *new_crtc_state)
{
	struct drm_plane_state *new_cursor_state, *new_primary_state;
	int cursor_scale_w, cursor_scale_h, primary_scale_w, primary_scale_h;

	/* On DCE and DCN there is no dedicated hardware cursor plane. We get a
	 * cursor per pipe but it's going to inherit the scaling and
	 * positioning from the underlying pipe. Check the cursor plane's
	 * blending properties match the primary plane's. */

	new_cursor_state = drm_atomic_get_new_plane_state(state, crtc->cursor);
	new_primary_state = drm_atomic_get_new_plane_state(state, crtc->primary);
	if (!new_cursor_state || !new_primary_state ||
	    !new_cursor_state->fb || !new_primary_state->fb) {
		return 0;
	}

	cursor_scale_w = new_cursor_state->crtc_w * 1000 /
			 (new_cursor_state->src_w >> 16);
	cursor_scale_h = new_cursor_state->crtc_h * 1000 /
			 (new_cursor_state->src_h >> 16);

	primary_scale_w = new_primary_state->crtc_w * 1000 /
			 (new_primary_state->src_w >> 16);
	primary_scale_h = new_primary_state->crtc_h * 1000 /
			 (new_primary_state->src_h >> 16);

	if (cursor_scale_w != primary_scale_w ||
	    cursor_scale_h != primary_scale_h) {
		drm_dbg_atomic(crtc->dev, "Cursor plane scaling doesn't match primary plane\n");
		return -EINVAL;
	}

	return 0;
}

#if defined(CONFIG_DRM_AMD_DC_DCN)
static int add_affected_mst_dsc_crtcs(struct drm_atomic_state *state, struct drm_crtc *crtc)
{
	struct drm_connector *connector;
	struct drm_connector_state *conn_state;
	struct amdgpu_dm_connector *aconnector = NULL;
	int i;
	for_each_new_connector_in_state(state, connector, conn_state, i) {
		if (conn_state->crtc != crtc)
			continue;

		aconnector = to_amdgpu_dm_connector(connector);
		if (!aconnector->port || !aconnector->mst_port)
			aconnector = NULL;
		else
			break;
	}

	if (!aconnector)
		return 0;

	return drm_dp_mst_add_affected_dsc_crtcs(state, &aconnector->mst_port->mst_mgr);
}
#endif

static int validate_overlay(struct drm_atomic_state *state)
{
	int i;
	struct drm_plane *plane;
<<<<<<< HEAD
	struct drm_plane_state *old_plane_state, *new_plane_state;
=======
	struct drm_plane_state *new_plane_state;
>>>>>>> 5745d647
	struct drm_plane_state *primary_state, *cursor_state, *overlay_state = NULL;

	/* Check if primary plane is contained inside overlay */
	for_each_new_plane_in_state_reverse(state, plane, new_plane_state, i) {
		if (plane->type == DRM_PLANE_TYPE_OVERLAY) {
			if (drm_atomic_plane_disabling(plane->state, new_plane_state))
				return 0;

			overlay_state = new_plane_state;
			continue;
		}
	}

	/* check if we're making changes to the overlay plane */
	if (!overlay_state)
		return 0;

	/* check if overlay plane is enabled */
	if (!overlay_state->crtc)
		return 0;

	/* find the primary plane for the CRTC that the overlay is enabled on */
	primary_state = drm_atomic_get_plane_state(state, overlay_state->crtc->primary);
	if (IS_ERR(primary_state))
		return PTR_ERR(primary_state);

	/* check if primary plane is enabled */
	if (!primary_state->crtc)
		return 0;

	/* check if cursor plane is enabled */
	cursor_state = drm_atomic_get_plane_state(state, overlay_state->crtc->cursor);
	if (IS_ERR(cursor_state))
		return PTR_ERR(cursor_state);

	if (drm_atomic_plane_disabling(plane->state, cursor_state))
		return 0;

	/* Perform the bounds check to ensure the overlay plane covers the primary */
	if (primary_state->crtc_x < overlay_state->crtc_x ||
	    primary_state->crtc_y < overlay_state->crtc_y ||
	    primary_state->crtc_x + primary_state->crtc_w > overlay_state->crtc_x + overlay_state->crtc_w ||
	    primary_state->crtc_y + primary_state->crtc_h > overlay_state->crtc_y + overlay_state->crtc_h) {
		DRM_DEBUG_ATOMIC("Overlay plane is enabled with hardware cursor but does not fully cover primary plane\n");
		return -EINVAL;
	}

	return 0;
}

/**
 * amdgpu_dm_atomic_check() - Atomic check implementation for AMDgpu DM.
 * @dev: The DRM device
 * @state: The atomic state to commit
 *
 * Validate that the given atomic state is programmable by DC into hardware.
 * This involves constructing a &struct dc_state reflecting the new hardware
 * state we wish to commit, then querying DC to see if it is programmable. It's
 * important not to modify the existing DC state. Otherwise, atomic_check
 * may unexpectedly commit hardware changes.
 *
 * When validating the DC state, it's important that the right locks are
 * acquired. For full updates case which removes/adds/updates streams on one
 * CRTC while flipping on another CRTC, acquiring global lock will guarantee
 * that any such full update commit will wait for completion of any outstanding
 * flip using DRMs synchronization events.
 *
 * Note that DM adds the affected connectors for all CRTCs in state, when that
 * might not seem necessary. This is because DC stream creation requires the
 * DC sink, which is tied to the DRM connector state. Cleaning this up should
 * be possible but non-trivial - a possible TODO item.
 *
 * Return: -Error code if validation failed.
 */
static int amdgpu_dm_atomic_check(struct drm_device *dev,
				  struct drm_atomic_state *state)
{
	struct amdgpu_device *adev = drm_to_adev(dev);
	struct dm_atomic_state *dm_state = NULL;
	struct dc *dc = adev->dm.dc;
	struct drm_connector *connector;
	struct drm_connector_state *old_con_state, *new_con_state;
	struct drm_crtc *crtc;
	struct drm_crtc_state *old_crtc_state, *new_crtc_state;
	struct drm_plane *plane;
	struct drm_plane_state *old_plane_state, *new_plane_state;
	enum dc_status status;
	int ret, i;
	bool lock_and_validation_needed = false;
	struct dm_crtc_state *dm_old_crtc_state;

	trace_amdgpu_dm_atomic_check_begin(state);

	ret = drm_atomic_helper_check_modeset(dev, state);
	if (ret)
		goto fail;

	/* Check connector changes */
	for_each_oldnew_connector_in_state(state, connector, old_con_state, new_con_state, i) {
		struct dm_connector_state *dm_old_con_state = to_dm_connector_state(old_con_state);
		struct dm_connector_state *dm_new_con_state = to_dm_connector_state(new_con_state);

		/* Skip connectors that are disabled or part of modeset already. */
		if (!old_con_state->crtc && !new_con_state->crtc)
			continue;

		if (!new_con_state->crtc)
			continue;

		new_crtc_state = drm_atomic_get_crtc_state(state, new_con_state->crtc);
		if (IS_ERR(new_crtc_state)) {
			ret = PTR_ERR(new_crtc_state);
			goto fail;
		}

		if (dm_old_con_state->abm_level !=
		    dm_new_con_state->abm_level)
			new_crtc_state->connectors_changed = true;
	}

#if defined(CONFIG_DRM_AMD_DC_DCN)
	if (dc_resource_is_dsc_encoding_supported(dc)) {
		for_each_oldnew_crtc_in_state(state, crtc, old_crtc_state, new_crtc_state, i) {
			if (drm_atomic_crtc_needs_modeset(new_crtc_state)) {
				ret = add_affected_mst_dsc_crtcs(state, crtc);
				if (ret)
					goto fail;
			}
		}
	}
#endif
	for_each_oldnew_crtc_in_state(state, crtc, old_crtc_state, new_crtc_state, i) {
		dm_old_crtc_state = to_dm_crtc_state(old_crtc_state);

		if (!drm_atomic_crtc_needs_modeset(new_crtc_state) &&
		    !new_crtc_state->color_mgmt_changed &&
		    old_crtc_state->vrr_enabled == new_crtc_state->vrr_enabled &&
			dm_old_crtc_state->dsc_force_changed == false)
			continue;

		if (!new_crtc_state->enable)
			continue;

		ret = drm_atomic_add_affected_connectors(state, crtc);
		if (ret)
			return ret;

		ret = drm_atomic_add_affected_planes(state, crtc);
		if (ret)
			goto fail;

		if (dm_old_crtc_state->dsc_force_changed)
			new_crtc_state->mode_changed = true;
	}

	/*
	 * Add all primary and overlay planes on the CRTC to the state
	 * whenever a plane is enabled to maintain correct z-ordering
	 * and to enable fast surface updates.
	 */
	drm_for_each_crtc(crtc, dev) {
		bool modified = false;

		for_each_oldnew_plane_in_state(state, plane, old_plane_state, new_plane_state, i) {
			if (plane->type == DRM_PLANE_TYPE_CURSOR)
				continue;

			if (new_plane_state->crtc == crtc ||
			    old_plane_state->crtc == crtc) {
				modified = true;
				break;
			}
		}

		if (!modified)
			continue;

		drm_for_each_plane_mask(plane, state->dev, crtc->state->plane_mask) {
			if (plane->type == DRM_PLANE_TYPE_CURSOR)
				continue;

			new_plane_state =
				drm_atomic_get_plane_state(state, plane);

			if (IS_ERR(new_plane_state)) {
				ret = PTR_ERR(new_plane_state);
				goto fail;
			}
		}
	}

	/* Remove exiting planes if they are modified */
	for_each_oldnew_plane_in_state_reverse(state, plane, old_plane_state, new_plane_state, i) {
		ret = dm_update_plane_state(dc, state, plane,
					    old_plane_state,
					    new_plane_state,
					    false,
					    &lock_and_validation_needed);
		if (ret)
			goto fail;
	}

	/* Disable all crtcs which require disable */
	for_each_oldnew_crtc_in_state(state, crtc, old_crtc_state, new_crtc_state, i) {
		ret = dm_update_crtc_state(&adev->dm, state, crtc,
					   old_crtc_state,
					   new_crtc_state,
					   false,
					   &lock_and_validation_needed);
		if (ret)
			goto fail;
	}

	/* Enable all crtcs which require enable */
	for_each_oldnew_crtc_in_state(state, crtc, old_crtc_state, new_crtc_state, i) {
		ret = dm_update_crtc_state(&adev->dm, state, crtc,
					   old_crtc_state,
					   new_crtc_state,
					   true,
					   &lock_and_validation_needed);
		if (ret)
			goto fail;
	}

	ret = validate_overlay(state);
	if (ret)
		goto fail;

	/* Add new/modified planes */
	for_each_oldnew_plane_in_state_reverse(state, plane, old_plane_state, new_plane_state, i) {
		ret = dm_update_plane_state(dc, state, plane,
					    old_plane_state,
					    new_plane_state,
					    true,
					    &lock_and_validation_needed);
		if (ret)
			goto fail;
	}

	/* Run this here since we want to validate the streams we created */
	ret = drm_atomic_helper_check_planes(dev, state);
	if (ret)
		goto fail;

	/* Check cursor planes scaling */
	for_each_new_crtc_in_state(state, crtc, new_crtc_state, i) {
		ret = dm_check_crtc_cursor(state, crtc, new_crtc_state);
		if (ret)
			goto fail;
	}

	if (state->legacy_cursor_update) {
		/*
		 * This is a fast cursor update coming from the plane update
		 * helper, check if it can be done asynchronously for better
		 * performance.
		 */
		state->async_update =
			!drm_atomic_helper_async_check(dev, state);

		/*
		 * Skip the remaining global validation if this is an async
		 * update. Cursor updates can be done without affecting
		 * state or bandwidth calcs and this avoids the performance
		 * penalty of locking the private state object and
		 * allocating a new dc_state.
		 */
		if (state->async_update)
			return 0;
	}

	/* Check scaling and underscan changes*/
	/* TODO Removed scaling changes validation due to inability to commit
	 * new stream into context w\o causing full reset. Need to
	 * decide how to handle.
	 */
	for_each_oldnew_connector_in_state(state, connector, old_con_state, new_con_state, i) {
		struct dm_connector_state *dm_old_con_state = to_dm_connector_state(old_con_state);
		struct dm_connector_state *dm_new_con_state = to_dm_connector_state(new_con_state);
		struct amdgpu_crtc *acrtc = to_amdgpu_crtc(dm_new_con_state->base.crtc);

		/* Skip any modesets/resets */
		if (!acrtc || drm_atomic_crtc_needs_modeset(
				drm_atomic_get_new_crtc_state(state, &acrtc->base)))
			continue;

		/* Skip any thing not scale or underscan changes */
		if (!is_scaling_state_different(dm_new_con_state, dm_old_con_state))
			continue;

		lock_and_validation_needed = true;
	}

	/**
	 * Streams and planes are reset when there are changes that affect
	 * bandwidth. Anything that affects bandwidth needs to go through
	 * DC global validation to ensure that the configuration can be applied
	 * to hardware.
	 *
	 * We have to currently stall out here in atomic_check for outstanding
	 * commits to finish in this case because our IRQ handlers reference
	 * DRM state directly - we can end up disabling interrupts too early
	 * if we don't.
	 *
	 * TODO: Remove this stall and drop DM state private objects.
	 */
	if (lock_and_validation_needed) {
		ret = dm_atomic_get_state(state, &dm_state);
		if (ret)
			goto fail;

		ret = do_aquire_global_lock(dev, state);
		if (ret)
			goto fail;

#if defined(CONFIG_DRM_AMD_DC_DCN)
		if (!compute_mst_dsc_configs_for_state(state, dm_state->context))
			goto fail;

		ret = dm_update_mst_vcpi_slots_for_dsc(state, dm_state->context);
		if (ret)
			goto fail;
#endif

		/*
		 * Perform validation of MST topology in the state:
		 * We need to perform MST atomic check before calling
		 * dc_validate_global_state(), or there is a chance
		 * to get stuck in an infinite loop and hang eventually.
		 */
		ret = drm_dp_mst_atomic_check(state);
		if (ret)
			goto fail;
		status = dc_validate_global_state(dc, dm_state->context, false);
		if (status != DC_OK) {
			DC_LOG_WARNING("DC global validation failure: %s (%d)",
				       dc_status_to_str(status), status);
			ret = -EINVAL;
			goto fail;
		}
	} else {
		/*
		 * The commit is a fast update. Fast updates shouldn't change
		 * the DC context, affect global validation, and can have their
		 * commit work done in parallel with other commits not touching
		 * the same resource. If we have a new DC context as part of
		 * the DM atomic state from validation we need to free it and
		 * retain the existing one instead.
		 *
		 * Furthermore, since the DM atomic state only contains the DC
		 * context and can safely be annulled, we can free the state
		 * and clear the associated private object now to free
		 * some memory and avoid a possible use-after-free later.
		 */

		for (i = 0; i < state->num_private_objs; i++) {
			struct drm_private_obj *obj = state->private_objs[i].ptr;

			if (obj->funcs == adev->dm.atomic_obj.funcs) {
				int j = state->num_private_objs-1;

				dm_atomic_destroy_state(obj,
						state->private_objs[i].state);

				/* If i is not at the end of the array then the
				 * last element needs to be moved to where i was
				 * before the array can safely be truncated.
				 */
				if (i != j)
					state->private_objs[i] =
						state->private_objs[j];

				state->private_objs[j].ptr = NULL;
				state->private_objs[j].state = NULL;
				state->private_objs[j].old_state = NULL;
				state->private_objs[j].new_state = NULL;

				state->num_private_objs = j;
				break;
			}
		}
	}

	/* Store the overall update type for use later in atomic check. */
	for_each_new_crtc_in_state (state, crtc, new_crtc_state, i) {
		struct dm_crtc_state *dm_new_crtc_state =
			to_dm_crtc_state(new_crtc_state);

		dm_new_crtc_state->update_type = lock_and_validation_needed ?
							 UPDATE_TYPE_FULL :
							 UPDATE_TYPE_FAST;
	}

	/* Must be success */
	WARN_ON(ret);

	trace_amdgpu_dm_atomic_check_finish(state, ret);

	return ret;

fail:
	if (ret == -EDEADLK)
		DRM_DEBUG_DRIVER("Atomic check stopped to avoid deadlock.\n");
	else if (ret == -EINTR || ret == -EAGAIN || ret == -ERESTARTSYS)
		DRM_DEBUG_DRIVER("Atomic check stopped due to signal.\n");
	else
		DRM_DEBUG_DRIVER("Atomic check failed with err: %d \n", ret);

	trace_amdgpu_dm_atomic_check_finish(state, ret);

	return ret;
}

static bool is_dp_capable_without_timing_msa(struct dc *dc,
					     struct amdgpu_dm_connector *amdgpu_dm_connector)
{
	uint8_t dpcd_data;
	bool capable = false;

	if (amdgpu_dm_connector->dc_link &&
		dm_helpers_dp_read_dpcd(
				NULL,
				amdgpu_dm_connector->dc_link,
				DP_DOWN_STREAM_PORT_COUNT,
				&dpcd_data,
				sizeof(dpcd_data))) {
		capable = (dpcd_data & DP_MSA_TIMING_PAR_IGNORED) ? true:false;
	}

	return capable;
}

static bool parse_edid_cea(struct amdgpu_dm_connector *aconnector,
		uint8_t *edid_ext, int len,
		struct amdgpu_hdmi_vsdb_info *vsdb_info)
{
	int i;
	struct amdgpu_device *adev = drm_to_adev(aconnector->base.dev);
	struct dc *dc = adev->dm.dc;

	/* send extension block to DMCU for parsing */
	for (i = 0; i < len; i += 8) {
		bool res;
		int offset;

		/* send 8 bytes a time */
		if (!dc_edid_parser_send_cea(dc, i, len, &edid_ext[i], 8))
			return false;

		if (i+8 == len) {
			/* EDID block sent completed, expect result */
			int version, min_rate, max_rate;

			res = dc_edid_parser_recv_amd_vsdb(dc, &version, &min_rate, &max_rate);
			if (res) {
				/* amd vsdb found */
				vsdb_info->freesync_supported = 1;
				vsdb_info->amd_vsdb_version = version;
				vsdb_info->min_refresh_rate_hz = min_rate;
				vsdb_info->max_refresh_rate_hz = max_rate;
				return true;
			}
			/* not amd vsdb */
			return false;
		}

		/* check for ack*/
		res = dc_edid_parser_recv_cea_ack(dc, &offset);
		if (!res)
			return false;
	}

	return false;
}

static int parse_hdmi_amd_vsdb(struct amdgpu_dm_connector *aconnector,
		struct edid *edid, struct amdgpu_hdmi_vsdb_info *vsdb_info)
{
	uint8_t *edid_ext = NULL;
	int i;
	bool valid_vsdb_found = false;

	/*----- drm_find_cea_extension() -----*/
	/* No EDID or EDID extensions */
	if (edid == NULL || edid->extensions == 0)
		return -ENODEV;

	/* Find CEA extension */
	for (i = 0; i < edid->extensions; i++) {
		edid_ext = (uint8_t *)edid + EDID_LENGTH * (i + 1);
		if (edid_ext[0] == CEA_EXT)
			break;
	}

	if (i == edid->extensions)
		return -ENODEV;

	/*----- cea_db_offsets() -----*/
	if (edid_ext[0] != CEA_EXT)
		return -ENODEV;

	valid_vsdb_found = parse_edid_cea(aconnector, edid_ext, EDID_LENGTH, vsdb_info);

	return valid_vsdb_found ? i : -ENODEV;
}

void amdgpu_dm_update_freesync_caps(struct drm_connector *connector,
					struct edid *edid)
{
	int i = 0;
	struct detailed_timing *timing;
	struct detailed_non_pixel *data;
	struct detailed_data_monitor_range *range;
	struct amdgpu_dm_connector *amdgpu_dm_connector =
			to_amdgpu_dm_connector(connector);
	struct dm_connector_state *dm_con_state = NULL;

	struct drm_device *dev = connector->dev;
	struct amdgpu_device *adev = drm_to_adev(dev);
	bool freesync_capable = false;
	struct amdgpu_hdmi_vsdb_info vsdb_info = {0};

	if (!connector->state) {
		DRM_ERROR("%s - Connector has no state", __func__);
		goto update;
	}

	if (!edid) {
		dm_con_state = to_dm_connector_state(connector->state);

		amdgpu_dm_connector->min_vfreq = 0;
		amdgpu_dm_connector->max_vfreq = 0;
		amdgpu_dm_connector->pixel_clock_mhz = 0;

		goto update;
	}

	dm_con_state = to_dm_connector_state(connector->state);

	if (!amdgpu_dm_connector->dc_sink) {
		DRM_ERROR("dc_sink NULL, could not add free_sync module.\n");
		goto update;
	}
	if (!adev->dm.freesync_module)
		goto update;


	if (amdgpu_dm_connector->dc_sink->sink_signal == SIGNAL_TYPE_DISPLAY_PORT
		|| amdgpu_dm_connector->dc_sink->sink_signal == SIGNAL_TYPE_EDP) {
		bool edid_check_required = false;

		if (edid) {
			edid_check_required = is_dp_capable_without_timing_msa(
						adev->dm.dc,
						amdgpu_dm_connector);
		}

		if (edid_check_required == true && (edid->version > 1 ||
		   (edid->version == 1 && edid->revision > 1))) {
			for (i = 0; i < 4; i++) {

				timing	= &edid->detailed_timings[i];
				data	= &timing->data.other_data;
				range	= &data->data.range;
				/*
				 * Check if monitor has continuous frequency mode
				 */
				if (data->type != EDID_DETAIL_MONITOR_RANGE)
					continue;
				/*
				 * Check for flag range limits only. If flag == 1 then
				 * no additional timing information provided.
				 * Default GTF, GTF Secondary curve and CVT are not
				 * supported
				 */
				if (range->flags != 1)
					continue;

				amdgpu_dm_connector->min_vfreq = range->min_vfreq;
				amdgpu_dm_connector->max_vfreq = range->max_vfreq;
				amdgpu_dm_connector->pixel_clock_mhz =
					range->pixel_clock_mhz * 10;

				connector->display_info.monitor_range.min_vfreq = range->min_vfreq;
				connector->display_info.monitor_range.max_vfreq = range->max_vfreq;

				break;
			}

			if (amdgpu_dm_connector->max_vfreq -
			    amdgpu_dm_connector->min_vfreq > 10) {

				freesync_capable = true;
			}
		}
	} else if (edid && amdgpu_dm_connector->dc_sink->sink_signal == SIGNAL_TYPE_HDMI_TYPE_A) {
		i = parse_hdmi_amd_vsdb(amdgpu_dm_connector, edid, &vsdb_info);
		if (i >= 0 && vsdb_info.freesync_supported) {
			timing  = &edid->detailed_timings[i];
			data    = &timing->data.other_data;

			amdgpu_dm_connector->min_vfreq = vsdb_info.min_refresh_rate_hz;
			amdgpu_dm_connector->max_vfreq = vsdb_info.max_refresh_rate_hz;
			if (amdgpu_dm_connector->max_vfreq - amdgpu_dm_connector->min_vfreq > 10)
				freesync_capable = true;

			connector->display_info.monitor_range.min_vfreq = vsdb_info.min_refresh_rate_hz;
			connector->display_info.monitor_range.max_vfreq = vsdb_info.max_refresh_rate_hz;
		}
	}

update:
	if (dm_con_state)
		dm_con_state->freesync_capable = freesync_capable;

	if (connector->vrr_capable_property)
		drm_connector_set_vrr_capable_property(connector,
						       freesync_capable);
}

static void amdgpu_dm_set_psr_caps(struct dc_link *link)
{
	uint8_t dpcd_data[EDP_PSR_RECEIVER_CAP_SIZE];

	if (!(link->connector_signal & SIGNAL_TYPE_EDP))
		return;
	if (link->type == dc_connection_none)
		return;
	if (dm_helpers_dp_read_dpcd(NULL, link, DP_PSR_SUPPORT,
					dpcd_data, sizeof(dpcd_data))) {
		link->dpcd_caps.psr_caps.psr_version = dpcd_data[0];

		if (dpcd_data[0] == 0) {
			link->psr_settings.psr_version = DC_PSR_VERSION_UNSUPPORTED;
			link->psr_settings.psr_feature_enabled = false;
		} else {
			link->psr_settings.psr_version = DC_PSR_VERSION_1;
			link->psr_settings.psr_feature_enabled = true;
		}

		DRM_INFO("PSR support:%d\n", link->psr_settings.psr_feature_enabled);
	}
}

/*
 * amdgpu_dm_link_setup_psr() - configure psr link
 * @stream: stream state
 *
 * Return: true if success
 */
static bool amdgpu_dm_link_setup_psr(struct dc_stream_state *stream)
{
	struct dc_link *link = NULL;
	struct psr_config psr_config = {0};
	struct psr_context psr_context = {0};
	bool ret = false;

	if (stream == NULL)
		return false;

	link = stream->link;

	psr_config.psr_version = link->dpcd_caps.psr_caps.psr_version;

	if (psr_config.psr_version > 0) {
		psr_config.psr_exit_link_training_required = 0x1;
		psr_config.psr_frame_capture_indication_req = 0;
		psr_config.psr_rfb_setup_time = 0x37;
		psr_config.psr_sdp_transmit_line_num_deadline = 0x20;
		psr_config.allow_smu_optimizations = 0x0;

		ret = dc_link_setup_psr(link, stream, &psr_config, &psr_context);

	}
	DRM_DEBUG_DRIVER("PSR link: %d\n",	link->psr_settings.psr_feature_enabled);

	return ret;
}

/*
 * amdgpu_dm_psr_enable() - enable psr f/w
 * @stream: stream state
 *
 * Return: true if success
 */
bool amdgpu_dm_psr_enable(struct dc_stream_state *stream)
{
	struct dc_link *link = stream->link;
	unsigned int vsync_rate_hz = 0;
	struct dc_static_screen_params params = {0};
	/* Calculate number of static frames before generating interrupt to
	 * enter PSR.
	 */
	// Init fail safe of 2 frames static
	unsigned int num_frames_static = 2;

	DRM_DEBUG_DRIVER("Enabling psr...\n");

	vsync_rate_hz = div64_u64(div64_u64((
			stream->timing.pix_clk_100hz * 100),
			stream->timing.v_total),
			stream->timing.h_total);

	/* Round up
	 * Calculate number of frames such that at least 30 ms of time has
	 * passed.
	 */
	if (vsync_rate_hz != 0) {
		unsigned int frame_time_microsec = 1000000 / vsync_rate_hz;
		num_frames_static = (30000 / frame_time_microsec) + 1;
	}

	params.triggers.cursor_update = true;
	params.triggers.overlay_update = true;
	params.triggers.surface_update = true;
	params.num_frames = num_frames_static;

	dc_stream_set_static_screen_params(link->ctx->dc,
					   &stream, 1,
					   &params);

	return dc_link_set_psr_allow_active(link, true, false, false);
}

/*
 * amdgpu_dm_psr_disable() - disable psr f/w
 * @stream:  stream state
 *
 * Return: true if success
 */
static bool amdgpu_dm_psr_disable(struct dc_stream_state *stream)
{

	DRM_DEBUG_DRIVER("Disabling psr...\n");

	return dc_link_set_psr_allow_active(stream->link, false, true, false);
}

/*
 * amdgpu_dm_psr_disable() - disable psr f/w
 * if psr is enabled on any stream
 *
 * Return: true if success
 */
static bool amdgpu_dm_psr_disable_all(struct amdgpu_display_manager *dm)
{
	DRM_DEBUG_DRIVER("Disabling psr if psr is enabled on any stream\n");
	return dc_set_psr_allow_active(dm->dc, false);
}

void amdgpu_dm_trigger_timing_sync(struct drm_device *dev)
{
	struct amdgpu_device *adev = drm_to_adev(dev);
	struct dc *dc = adev->dm.dc;
	int i;

	mutex_lock(&adev->dm.dc_lock);
	if (dc->current_state) {
		for (i = 0; i < dc->current_state->stream_count; ++i)
			dc->current_state->streams[i]
				->triggered_crtc_reset.enabled =
				adev->dm.force_timing_sync;

		dm_enable_per_frame_crtc_master_sync(dc->current_state);
		dc_trigger_sync(dc, dc->current_state);
	}
	mutex_unlock(&adev->dm.dc_lock);
}

void dm_write_reg_func(const struct dc_context *ctx, uint32_t address,
		       uint32_t value, const char *func_name)
{
#ifdef DM_CHECK_ADDR_0
	if (address == 0) {
		DC_ERR("invalid register write. address = 0");
		return;
	}
#endif
	cgs_write_register(ctx->cgs_device, address, value);
	trace_amdgpu_dc_wreg(&ctx->perf_trace->write_count, address, value);
}

uint32_t dm_read_reg_func(const struct dc_context *ctx, uint32_t address,
			  const char *func_name)
{
	uint32_t value;
#ifdef DM_CHECK_ADDR_0
	if (address == 0) {
		DC_ERR("invalid register read; address = 0\n");
		return 0;
	}
#endif

	if (ctx->dmub_srv &&
	    ctx->dmub_srv->reg_helper_offload.gather_in_progress &&
	    !ctx->dmub_srv->reg_helper_offload.should_burst_write) {
		ASSERT(false);
		return 0;
	}

	value = cgs_read_register(ctx->cgs_device, address);

	trace_amdgpu_dc_rreg(&ctx->perf_trace->read_count, address, value);

	return value;
}

int amdgpu_dm_process_dmub_aux_transfer_sync(struct dc_context *ctx, unsigned int linkIndex,
				struct aux_payload *payload, enum aux_return_code_type *operation_result)
{
	struct amdgpu_device *adev = ctx->driver_context;
	int ret = 0;

	dc_process_dmub_aux_transfer_async(ctx->dc, linkIndex, payload);
	ret = wait_for_completion_interruptible_timeout(&adev->dm.dmub_aux_transfer_done, 10*HZ);
	if (ret == 0) {
		*operation_result = AUX_RET_ERROR_TIMEOUT;
		return -1;
	}
	*operation_result = (enum aux_return_code_type)adev->dm.dmub_notify->result;

	if (adev->dm.dmub_notify->result == AUX_RET_SUCCESS) {
		(*payload->reply) = adev->dm.dmub_notify->aux_reply.command;

		// For read case, Copy data to payload
		if (!payload->write && adev->dm.dmub_notify->aux_reply.length &&
		(*payload->reply == AUX_TRANSACTION_REPLY_AUX_ACK))
			memcpy(payload->data, adev->dm.dmub_notify->aux_reply.data,
			adev->dm.dmub_notify->aux_reply.length);
	}

	return adev->dm.dmub_notify->aux_reply.length;
}<|MERGE_RESOLUTION|>--- conflicted
+++ resolved
@@ -10060,11 +10060,7 @@
 {
 	int i;
 	struct drm_plane *plane;
-<<<<<<< HEAD
-	struct drm_plane_state *old_plane_state, *new_plane_state;
-=======
 	struct drm_plane_state *new_plane_state;
->>>>>>> 5745d647
 	struct drm_plane_state *primary_state, *cursor_state, *overlay_state = NULL;
 
 	/* Check if primary plane is contained inside overlay */
