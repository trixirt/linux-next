--- conflicted
+++ resolved
@@ -1446,8 +1446,6 @@
 	i915->display.funcs.color->color_commit_arm(crtc_state);
 }
 
-<<<<<<< HEAD
-=======
 void intel_color_post_update(const struct intel_crtc_state *crtc_state)
 {
 	struct drm_i915_private *i915 = to_i915(crtc_state->uapi.crtc->dev);
@@ -1456,7 +1454,6 @@
 		i915->display.funcs.color->color_post_update(crtc_state);
 }
 
->>>>>>> 8455cbb2
 void intel_color_prepare_commit(struct intel_crtc_state *crtc_state)
 {
 	struct intel_crtc *crtc = to_intel_crtc(crtc_state->uapi.crtc);
@@ -2078,7 +2075,6 @@
 }
 
 static bool glk_use_pre_csc_lut_for_gamma(const struct intel_crtc_state *crtc_state)
-<<<<<<< HEAD
 {
 	return crtc_state->hw.gamma_lut &&
 		!crtc_state->c8_planes &&
@@ -2086,21 +2082,9 @@
 }
 
 static int glk_assign_luts(struct intel_crtc_state *crtc_state)
-=======
->>>>>>> 8455cbb2
-{
-	return crtc_state->hw.gamma_lut &&
-		!crtc_state->c8_planes &&
-		crtc_state->output_format != INTEL_OUTPUT_FORMAT_RGB;
-}
-
-<<<<<<< HEAD
-=======
-static int glk_assign_luts(struct intel_crtc_state *crtc_state)
 {
 	struct drm_i915_private *i915 = to_i915(crtc_state->uapi.crtc->dev);
 
->>>>>>> 8455cbb2
 	if (glk_use_pre_csc_lut_for_gamma(crtc_state)) {
 		struct drm_property_blob *gamma_lut;
 
@@ -2395,7 +2379,6 @@
 		return 0;
 
 	return ilk_gamma_mode_precision(crtc_state->gamma_mode);
-<<<<<<< HEAD
 }
 
 static int glk_pre_csc_lut_precision(const struct intel_crtc_state *crtc_state)
@@ -2421,33 +2404,6 @@
 
 static int icl_post_csc_lut_precision(const struct intel_crtc_state *crtc_state)
 {
-=======
-}
-
-static int glk_pre_csc_lut_precision(const struct intel_crtc_state *crtc_state)
-{
-	if (!crtc_state->csc_enable)
-		return 0;
-
-	return 16;
-}
-
-static bool icl_has_post_csc_lut(const struct intel_crtc_state *crtc_state)
-{
-	if (crtc_state->c8_planes)
-		return true;
-
-	return crtc_state->gamma_mode & POST_CSC_GAMMA_ENABLE;
-}
-
-static bool icl_has_pre_csc_lut(const struct intel_crtc_state *crtc_state)
-{
-	return crtc_state->gamma_mode & PRE_CSC_GAMMA_ENABLE;
-}
-
-static int icl_post_csc_lut_precision(const struct intel_crtc_state *crtc_state)
-{
->>>>>>> 8455cbb2
 	if (!icl_has_post_csc_lut(crtc_state))
 		return 0;
 
@@ -3187,8 +3143,6 @@
 	.load_luts = i9xx_load_luts,
 	.read_luts = i9xx_read_luts,
 	.lut_equal = i9xx_lut_equal,
-<<<<<<< HEAD
-=======
 };
 
 static const struct intel_color_funcs tgl_color_funcs = {
@@ -3198,7 +3152,6 @@
 	.load_luts = icl_load_luts,
 	.read_luts = icl_read_luts,
 	.lut_equal = icl_lut_equal,
->>>>>>> 8455cbb2
 };
 
 static const struct intel_color_funcs icl_color_funcs = {
