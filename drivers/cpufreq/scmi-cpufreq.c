--- conflicted
+++ resolved
@@ -190,14 +190,9 @@
 	policy->fast_switch_possible =
 		handle->perf_ops->fast_switch_possible(handle, cpu_dev);
 
-<<<<<<< HEAD
-	em_dev_register_perf_domain(cpu_dev, nr_opp, &em_cb, policy->cpus,
-				    false);
-=======
 	power_scale_mw = handle->perf_ops->power_scale_mw_get(handle);
 	em_dev_register_perf_domain(cpu_dev, nr_opp, &em_cb, policy->cpus,
 				    power_scale_mw);
->>>>>>> c8bb4520
 
 	return 0;
 
