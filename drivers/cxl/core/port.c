// SPDX-License-Identifier: GPL-2.0-only
/* Copyright(c) 2020 Intel Corporation. All rights reserved. */
#include <linux/io-64-nonatomic-lo-hi.h>
#include <linux/memregion.h>
#include <linux/workqueue.h>
#include <linux/debugfs.h>
#include <linux/device.h>
#include <linux/module.h>
#include <linux/pci.h>
#include <linux/slab.h>
#include <linux/idr.h>
#include <cxlmem.h>
#include <cxlpci.h>
#include <cxl.h>
#include "core.h"

/**
 * DOC: cxl core
 *
 * The CXL core provides a set of interfaces that can be consumed by CXL aware
 * drivers. The interfaces allow for creation, modification, and destruction of
 * regions, memory devices, ports, and decoders. CXL aware drivers must register
 * with the CXL core via these interfaces in order to be able to participate in
 * cross-device interleave coordination. The CXL core also establishes and
 * maintains the bridge to the nvdimm subsystem.
 *
 * CXL core introduces sysfs hierarchy to control the devices that are
 * instantiated by the core.
 */

static DEFINE_IDA(cxl_port_ida);
static DEFINE_XARRAY(cxl_root_buses);

static ssize_t devtype_show(struct device *dev, struct device_attribute *attr,
			    char *buf)
{
	return sysfs_emit(buf, "%s\n", dev->type->name);
}
static DEVICE_ATTR_RO(devtype);

static int cxl_device_id(struct device *dev)
{
	if (dev->type == &cxl_nvdimm_bridge_type)
		return CXL_DEVICE_NVDIMM_BRIDGE;
	if (dev->type == &cxl_nvdimm_type)
		return CXL_DEVICE_NVDIMM;
	if (dev->type == CXL_PMEM_REGION_TYPE())
		return CXL_DEVICE_PMEM_REGION;
	if (is_cxl_port(dev)) {
		if (is_cxl_root(to_cxl_port(dev)))
			return CXL_DEVICE_ROOT;
		return CXL_DEVICE_PORT;
	}
	if (is_cxl_memdev(dev))
		return CXL_DEVICE_MEMORY_EXPANDER;
	if (dev->type == CXL_REGION_TYPE())
		return CXL_DEVICE_REGION;
	return 0;
}

static ssize_t modalias_show(struct device *dev, struct device_attribute *attr,
			     char *buf)
{
	return sysfs_emit(buf, CXL_MODALIAS_FMT "\n", cxl_device_id(dev));
}
static DEVICE_ATTR_RO(modalias);

static struct attribute *cxl_base_attributes[] = {
	&dev_attr_devtype.attr,
	&dev_attr_modalias.attr,
	NULL,
};

struct attribute_group cxl_base_attribute_group = {
	.attrs = cxl_base_attributes,
};

static ssize_t start_show(struct device *dev, struct device_attribute *attr,
			  char *buf)
{
	struct cxl_decoder *cxld = to_cxl_decoder(dev);

	return sysfs_emit(buf, "%#llx\n", cxld->hpa_range.start);
}
static DEVICE_ATTR_ADMIN_RO(start);

static ssize_t size_show(struct device *dev, struct device_attribute *attr,
			char *buf)
{
	struct cxl_decoder *cxld = to_cxl_decoder(dev);

	return sysfs_emit(buf, "%#llx\n", range_len(&cxld->hpa_range));
}
static DEVICE_ATTR_RO(size);

#define CXL_DECODER_FLAG_ATTR(name, flag)                            \
static ssize_t name##_show(struct device *dev,                       \
			   struct device_attribute *attr, char *buf) \
{                                                                    \
	struct cxl_decoder *cxld = to_cxl_decoder(dev);              \
                                                                     \
	return sysfs_emit(buf, "%s\n",                               \
			  (cxld->flags & (flag)) ? "1" : "0");       \
}                                                                    \
static DEVICE_ATTR_RO(name)

CXL_DECODER_FLAG_ATTR(cap_pmem, CXL_DECODER_F_PMEM);
CXL_DECODER_FLAG_ATTR(cap_ram, CXL_DECODER_F_RAM);
CXL_DECODER_FLAG_ATTR(cap_type2, CXL_DECODER_F_TYPE2);
CXL_DECODER_FLAG_ATTR(cap_type3, CXL_DECODER_F_TYPE3);
CXL_DECODER_FLAG_ATTR(locked, CXL_DECODER_F_LOCK);

static ssize_t target_type_show(struct device *dev,
				struct device_attribute *attr, char *buf)
{
	struct cxl_decoder *cxld = to_cxl_decoder(dev);

	switch (cxld->target_type) {
	case CXL_DECODER_ACCELERATOR:
		return sysfs_emit(buf, "accelerator\n");
	case CXL_DECODER_EXPANDER:
		return sysfs_emit(buf, "expander\n");
	}
	return -ENXIO;
}
static DEVICE_ATTR_RO(target_type);

static ssize_t emit_target_list(struct cxl_switch_decoder *cxlsd, char *buf)
{
	struct cxl_decoder *cxld = &cxlsd->cxld;
	ssize_t offset = 0;
	int i, rc = 0;

	for (i = 0; i < cxld->interleave_ways; i++) {
		struct cxl_dport *dport = cxlsd->target[i];
		struct cxl_dport *next = NULL;

		if (!dport)
			break;

		if (i + 1 < cxld->interleave_ways)
			next = cxlsd->target[i + 1];
		rc = sysfs_emit_at(buf, offset, "%d%s", dport->port_id,
				   next ? "," : "");
		if (rc < 0)
			return rc;
		offset += rc;
	}

	return offset;
}

static ssize_t target_list_show(struct device *dev,
				struct device_attribute *attr, char *buf)
{
	struct cxl_switch_decoder *cxlsd = to_cxl_switch_decoder(dev);
	ssize_t offset;
	unsigned int seq;
	int rc;

	do {
		seq = read_seqbegin(&cxlsd->target_lock);
		rc = emit_target_list(cxlsd, buf);
	} while (read_seqretry(&cxlsd->target_lock, seq));

	if (rc < 0)
		return rc;
	offset = rc;

	rc = sysfs_emit_at(buf, offset, "\n");
	if (rc < 0)
		return rc;

	return offset + rc;
}
static DEVICE_ATTR_RO(target_list);

static ssize_t mode_show(struct device *dev, struct device_attribute *attr,
			 char *buf)
{
	struct cxl_endpoint_decoder *cxled = to_cxl_endpoint_decoder(dev);

	switch (cxled->mode) {
	case CXL_DECODER_RAM:
		return sysfs_emit(buf, "ram\n");
	case CXL_DECODER_PMEM:
		return sysfs_emit(buf, "pmem\n");
	case CXL_DECODER_NONE:
		return sysfs_emit(buf, "none\n");
	case CXL_DECODER_MIXED:
	default:
		return sysfs_emit(buf, "mixed\n");
	}
}

static ssize_t mode_store(struct device *dev, struct device_attribute *attr,
			  const char *buf, size_t len)
{
	struct cxl_endpoint_decoder *cxled = to_cxl_endpoint_decoder(dev);
	enum cxl_decoder_mode mode;
	ssize_t rc;

	if (sysfs_streq(buf, "pmem"))
		mode = CXL_DECODER_PMEM;
	else if (sysfs_streq(buf, "ram"))
		mode = CXL_DECODER_RAM;
	else
		return -EINVAL;

	rc = cxl_dpa_set_mode(cxled, mode);
	if (rc)
		return rc;

	return len;
}
static DEVICE_ATTR_RW(mode);

static ssize_t dpa_resource_show(struct device *dev, struct device_attribute *attr,
			    char *buf)
{
	struct cxl_endpoint_decoder *cxled = to_cxl_endpoint_decoder(dev);
	u64 base = cxl_dpa_resource_start(cxled);

	return sysfs_emit(buf, "%#llx\n", base);
}
static DEVICE_ATTR_RO(dpa_resource);

static ssize_t dpa_size_show(struct device *dev, struct device_attribute *attr,
			     char *buf)
{
	struct cxl_endpoint_decoder *cxled = to_cxl_endpoint_decoder(dev);
	resource_size_t size = cxl_dpa_size(cxled);

	return sysfs_emit(buf, "%pa\n", &size);
}

static ssize_t dpa_size_store(struct device *dev, struct device_attribute *attr,
			      const char *buf, size_t len)
{
	struct cxl_endpoint_decoder *cxled = to_cxl_endpoint_decoder(dev);
	unsigned long long size;
	ssize_t rc;

	rc = kstrtoull(buf, 0, &size);
	if (rc)
		return rc;

	if (!IS_ALIGNED(size, SZ_256M))
		return -EINVAL;

	rc = cxl_dpa_free(cxled);
	if (rc)
		return rc;

	if (size == 0)
		return len;

	rc = cxl_dpa_alloc(cxled, size);
	if (rc)
		return rc;

	return len;
}
static DEVICE_ATTR_RW(dpa_size);

static ssize_t interleave_granularity_show(struct device *dev,
					   struct device_attribute *attr,
					   char *buf)
{
	struct cxl_decoder *cxld = to_cxl_decoder(dev);

	return sysfs_emit(buf, "%d\n", cxld->interleave_granularity);
}

static DEVICE_ATTR_RO(interleave_granularity);

static ssize_t interleave_ways_show(struct device *dev,
				    struct device_attribute *attr, char *buf)
{
	struct cxl_decoder *cxld = to_cxl_decoder(dev);

	return sysfs_emit(buf, "%d\n", cxld->interleave_ways);
}

static DEVICE_ATTR_RO(interleave_ways);

static struct attribute *cxl_decoder_base_attrs[] = {
	&dev_attr_start.attr,
	&dev_attr_size.attr,
	&dev_attr_locked.attr,
	&dev_attr_interleave_granularity.attr,
	&dev_attr_interleave_ways.attr,
	NULL,
};

static struct attribute_group cxl_decoder_base_attribute_group = {
	.attrs = cxl_decoder_base_attrs,
};

static struct attribute *cxl_decoder_root_attrs[] = {
	&dev_attr_cap_pmem.attr,
	&dev_attr_cap_ram.attr,
	&dev_attr_cap_type2.attr,
	&dev_attr_cap_type3.attr,
	&dev_attr_target_list.attr,
	SET_CXL_REGION_ATTR(create_pmem_region)
	SET_CXL_REGION_ATTR(delete_region)
	NULL,
};

static bool can_create_pmem(struct cxl_root_decoder *cxlrd)
{
	unsigned long flags = CXL_DECODER_F_TYPE3 | CXL_DECODER_F_PMEM;

	return (cxlrd->cxlsd.cxld.flags & flags) == flags;
}

static umode_t cxl_root_decoder_visible(struct kobject *kobj, struct attribute *a, int n)
{
	struct device *dev = kobj_to_dev(kobj);
	struct cxl_root_decoder *cxlrd = to_cxl_root_decoder(dev);

	if (a == CXL_REGION_ATTR(create_pmem_region) && !can_create_pmem(cxlrd))
		return 0;

	if (a == CXL_REGION_ATTR(delete_region) && !can_create_pmem(cxlrd))
		return 0;

	return a->mode;
}

static struct attribute_group cxl_decoder_root_attribute_group = {
	.attrs = cxl_decoder_root_attrs,
	.is_visible = cxl_root_decoder_visible,
};

static const struct attribute_group *cxl_decoder_root_attribute_groups[] = {
	&cxl_decoder_root_attribute_group,
	&cxl_decoder_base_attribute_group,
	&cxl_base_attribute_group,
	NULL,
};

static struct attribute *cxl_decoder_switch_attrs[] = {
	&dev_attr_target_type.attr,
	&dev_attr_target_list.attr,
	SET_CXL_REGION_ATTR(region)
	NULL,
};

static struct attribute_group cxl_decoder_switch_attribute_group = {
	.attrs = cxl_decoder_switch_attrs,
};

static const struct attribute_group *cxl_decoder_switch_attribute_groups[] = {
	&cxl_decoder_switch_attribute_group,
	&cxl_decoder_base_attribute_group,
	&cxl_base_attribute_group,
	NULL,
};

static struct attribute *cxl_decoder_endpoint_attrs[] = {
	&dev_attr_target_type.attr,
	&dev_attr_mode.attr,
	&dev_attr_dpa_size.attr,
	&dev_attr_dpa_resource.attr,
	SET_CXL_REGION_ATTR(region)
	NULL,
};

static struct attribute_group cxl_decoder_endpoint_attribute_group = {
	.attrs = cxl_decoder_endpoint_attrs,
};

static const struct attribute_group *cxl_decoder_endpoint_attribute_groups[] = {
	&cxl_decoder_base_attribute_group,
	&cxl_decoder_endpoint_attribute_group,
	&cxl_base_attribute_group,
	NULL,
};

static void __cxl_decoder_release(struct cxl_decoder *cxld)
{
	struct cxl_port *port = to_cxl_port(cxld->dev.parent);

	ida_free(&port->decoder_ida, cxld->id);
	put_device(&port->dev);
}

static void cxl_endpoint_decoder_release(struct device *dev)
{
	struct cxl_endpoint_decoder *cxled = to_cxl_endpoint_decoder(dev);

	__cxl_decoder_release(&cxled->cxld);
	kfree(cxled);
}

static void cxl_switch_decoder_release(struct device *dev)
{
	struct cxl_switch_decoder *cxlsd = to_cxl_switch_decoder(dev);

	__cxl_decoder_release(&cxlsd->cxld);
	kfree(cxlsd);
}

struct cxl_root_decoder *to_cxl_root_decoder(struct device *dev)
{
	if (dev_WARN_ONCE(dev, !is_root_decoder(dev),
			  "not a cxl_root_decoder device\n"))
		return NULL;
	return container_of(dev, struct cxl_root_decoder, cxlsd.cxld.dev);
}
EXPORT_SYMBOL_NS_GPL(to_cxl_root_decoder, CXL);

static void cxl_root_decoder_release(struct device *dev)
{
	struct cxl_root_decoder *cxlrd = to_cxl_root_decoder(dev);

	if (atomic_read(&cxlrd->region_id) >= 0)
		memregion_free(atomic_read(&cxlrd->region_id));
	__cxl_decoder_release(&cxlrd->cxlsd.cxld);
	kfree(cxlrd);
}

static const struct device_type cxl_decoder_endpoint_type = {
	.name = "cxl_decoder_endpoint",
	.release = cxl_endpoint_decoder_release,
	.groups = cxl_decoder_endpoint_attribute_groups,
};

static const struct device_type cxl_decoder_switch_type = {
	.name = "cxl_decoder_switch",
	.release = cxl_switch_decoder_release,
	.groups = cxl_decoder_switch_attribute_groups,
};

static const struct device_type cxl_decoder_root_type = {
	.name = "cxl_decoder_root",
	.release = cxl_root_decoder_release,
	.groups = cxl_decoder_root_attribute_groups,
};

bool is_endpoint_decoder(struct device *dev)
{
	return dev->type == &cxl_decoder_endpoint_type;
}

bool is_root_decoder(struct device *dev)
{
	return dev->type == &cxl_decoder_root_type;
}
EXPORT_SYMBOL_NS_GPL(is_root_decoder, CXL);

bool is_switch_decoder(struct device *dev)
{
	return is_root_decoder(dev) || dev->type == &cxl_decoder_switch_type;
}

struct cxl_decoder *to_cxl_decoder(struct device *dev)
{
	if (dev_WARN_ONCE(dev,
			  !is_switch_decoder(dev) && !is_endpoint_decoder(dev),
			  "not a cxl_decoder device\n"))
		return NULL;
	return container_of(dev, struct cxl_decoder, dev);
}
EXPORT_SYMBOL_NS_GPL(to_cxl_decoder, CXL);

struct cxl_endpoint_decoder *to_cxl_endpoint_decoder(struct device *dev)
{
	if (dev_WARN_ONCE(dev, !is_endpoint_decoder(dev),
			  "not a cxl_endpoint_decoder device\n"))
		return NULL;
	return container_of(dev, struct cxl_endpoint_decoder, cxld.dev);
}
EXPORT_SYMBOL_NS_GPL(to_cxl_endpoint_decoder, CXL);

struct cxl_switch_decoder *to_cxl_switch_decoder(struct device *dev)
{
	if (dev_WARN_ONCE(dev, !is_switch_decoder(dev),
			  "not a cxl_switch_decoder device\n"))
		return NULL;
	return container_of(dev, struct cxl_switch_decoder, cxld.dev);
}

static void cxl_ep_release(struct cxl_ep *ep)
{
	put_device(ep->ep);
	kfree(ep);
}

static void cxl_ep_remove(struct cxl_port *port, struct cxl_ep *ep)
{
	if (!ep)
		return;
	xa_erase(&port->endpoints, (unsigned long) ep->ep);
	cxl_ep_release(ep);
}

static void cxl_port_release(struct device *dev)
{
	struct cxl_port *port = to_cxl_port(dev);
	unsigned long index;
	struct cxl_ep *ep;

<<<<<<< HEAD
	device_lock(dev);
	list_for_each_entry_safe(ep, _e, &port->endpoints, list)
		cxl_ep_release(ep);
	device_unlock(dev);
=======
	xa_for_each(&port->endpoints, index, ep)
		cxl_ep_remove(port, ep);
	xa_destroy(&port->endpoints);
	xa_destroy(&port->dports);
	xa_destroy(&port->regions);
>>>>>>> 7365df19
	ida_free(&cxl_port_ida, port->id);
	kfree(port);
}

static const struct attribute_group *cxl_port_attribute_groups[] = {
	&cxl_base_attribute_group,
	NULL,
};

static const struct device_type cxl_port_type = {
	.name = "cxl_port",
	.release = cxl_port_release,
	.groups = cxl_port_attribute_groups,
};

bool is_cxl_port(struct device *dev)
{
	return dev->type == &cxl_port_type;
}
EXPORT_SYMBOL_NS_GPL(is_cxl_port, CXL);

struct cxl_port *to_cxl_port(struct device *dev)
{
	if (dev_WARN_ONCE(dev, dev->type != &cxl_port_type,
			  "not a cxl_port device\n"))
		return NULL;
	return container_of(dev, struct cxl_port, dev);
}
EXPORT_SYMBOL_NS_GPL(to_cxl_port, CXL);

static void unregister_port(void *_port)
{
	struct cxl_port *port = _port;
	struct cxl_port *parent;
	struct device *lock_dev;

	if (is_cxl_root(port))
		parent = NULL;
	else
		parent = to_cxl_port(port->dev.parent);

	/*
	 * CXL root port's and the first level of ports are unregistered
	 * under the platform firmware device lock, all other ports are
	 * unregistered while holding their parent port lock.
	 */
	if (!parent)
		lock_dev = port->uport;
	else if (is_cxl_root(parent))
		lock_dev = parent->uport;
	else
		lock_dev = &parent->dev;

	device_lock_assert(lock_dev);
	port->dead = true;
	device_unregister(&port->dev);
}

static void cxl_unlink_uport(void *_port)
{
	struct cxl_port *port = _port;

	sysfs_remove_link(&port->dev.kobj, "uport");
}

static int devm_cxl_link_uport(struct device *host, struct cxl_port *port)
{
	int rc;

	rc = sysfs_create_link(&port->dev.kobj, &port->uport->kobj, "uport");
	if (rc)
		return rc;
	return devm_add_action_or_reset(host, cxl_unlink_uport, port);
}

static struct lock_class_key cxl_port_key;

static struct cxl_port *cxl_port_alloc(struct device *uport,
				       resource_size_t component_reg_phys,
				       struct cxl_dport *parent_dport)
{
	struct cxl_port *port;
	struct device *dev;
	int rc;

	port = kzalloc(sizeof(*port), GFP_KERNEL);
	if (!port)
		return ERR_PTR(-ENOMEM);

	rc = ida_alloc(&cxl_port_ida, GFP_KERNEL);
	if (rc < 0)
		goto err;
	port->id = rc;
	port->uport = uport;

	/*
	 * The top-level cxl_port "cxl_root" does not have a cxl_port as
	 * its parent and it does not have any corresponding component
	 * registers as its decode is described by a fixed platform
	 * description.
	 */
	dev = &port->dev;
<<<<<<< HEAD
	if (parent_port) {
		dev->parent = &parent_port->dev;
		port->depth = parent_port->depth + 1;
=======
	if (parent_dport) {
		struct cxl_port *parent_port = parent_dport->port;
		struct cxl_port *iter;

		dev->parent = &parent_port->dev;
		port->depth = parent_port->depth + 1;
		port->parent_dport = parent_dport;

		/*
		 * walk to the host bridge, or the first ancestor that knows
		 * the host bridge
		 */
		iter = port;
		while (!iter->host_bridge &&
		       !is_cxl_root(to_cxl_port(iter->dev.parent)))
			iter = to_cxl_port(iter->dev.parent);
		if (iter->host_bridge)
			port->host_bridge = iter->host_bridge;
		else
			port->host_bridge = iter->uport;
		dev_dbg(uport, "host-bridge: %s\n", dev_name(port->host_bridge));
>>>>>>> 7365df19
	} else
		dev->parent = uport;

	port->component_reg_phys = component_reg_phys;
	ida_init(&port->decoder_ida);
	port->hdm_end = -1;
	port->commit_end = -1;
	xa_init(&port->dports);
	xa_init(&port->endpoints);
	xa_init(&port->regions);

	device_initialize(dev);
	lockdep_set_class_and_subclass(&dev->mutex, &cxl_port_key, port->depth);
	device_set_pm_not_required(dev);
	dev->bus = &cxl_bus_type;
	dev->type = &cxl_port_type;

	return port;

err:
	kfree(port);
	return ERR_PTR(rc);
}

/**
 * devm_cxl_add_port - register a cxl_port in CXL memory decode hierarchy
 * @host: host device for devm operations
 * @uport: "physical" device implementing this upstream port
 * @component_reg_phys: (optional) for configurable cxl_port instances
 * @parent_dport: next hop up in the CXL memory decode hierarchy
 */
struct cxl_port *devm_cxl_add_port(struct device *host, struct device *uport,
				   resource_size_t component_reg_phys,
				   struct cxl_dport *parent_dport)
{
	struct cxl_port *port;
	struct device *dev;
	int rc;

	port = cxl_port_alloc(uport, component_reg_phys, parent_dport);
	if (IS_ERR(port))
		return port;

	dev = &port->dev;
	if (is_cxl_memdev(uport))
		rc = dev_set_name(dev, "endpoint%d", port->id);
	else if (parent_dport)
		rc = dev_set_name(dev, "port%d", port->id);
	else
		rc = dev_set_name(dev, "root%d", port->id);
	if (rc)
		goto err;

	rc = device_add(dev);
	if (rc)
		goto err;

	rc = devm_add_action_or_reset(host, unregister_port, port);
	if (rc)
		return ERR_PTR(rc);

	rc = devm_cxl_link_uport(host, port);
	if (rc)
		return ERR_PTR(rc);

	return port;

err:
	put_device(dev);
	return ERR_PTR(rc);
}
EXPORT_SYMBOL_NS_GPL(devm_cxl_add_port, CXL);

struct pci_bus *cxl_port_to_pci_bus(struct cxl_port *port)
{
	/* There is no pci_bus associated with a CXL platform-root port */
	if (is_cxl_root(port))
		return NULL;

	if (dev_is_pci(port->uport)) {
		struct pci_dev *pdev = to_pci_dev(port->uport);

		return pdev->subordinate;
	}

	return xa_load(&cxl_root_buses, (unsigned long)port->uport);
}
EXPORT_SYMBOL_NS_GPL(cxl_port_to_pci_bus, CXL);

static void unregister_pci_bus(void *uport)
{
	xa_erase(&cxl_root_buses, (unsigned long)uport);
}

int devm_cxl_register_pci_bus(struct device *host, struct device *uport,
			      struct pci_bus *bus)
{
	int rc;

	if (dev_is_pci(uport))
		return -EINVAL;

	rc = xa_insert(&cxl_root_buses, (unsigned long)uport, bus, GFP_KERNEL);
	if (rc)
		return rc;
	return devm_add_action_or_reset(host, unregister_pci_bus, uport);
}
EXPORT_SYMBOL_NS_GPL(devm_cxl_register_pci_bus, CXL);

static bool dev_is_cxl_root_child(struct device *dev)
{
	struct cxl_port *port, *parent;

	if (!is_cxl_port(dev))
		return false;

	port = to_cxl_port(dev);
	if (is_cxl_root(port))
		return false;

	parent = to_cxl_port(port->dev.parent);
	if (is_cxl_root(parent))
		return true;

	return false;
}

/* Find a 2nd level CXL port that has a dport that is an ancestor of @match */
static int match_root_child(struct device *dev, const void *match)
{
	const struct device *iter = NULL;
	struct cxl_dport *dport;
	struct cxl_port *port;

	if (!dev_is_cxl_root_child(dev))
		return 0;

	port = to_cxl_port(dev);
<<<<<<< HEAD
	device_lock(dev);
	list_for_each_entry(dport, &port->dports, list) {
		iter = match;
		while (iter) {
			if (iter == dport->dport)
				goto out;
			iter = iter->parent;
		}
	}
out:
	device_unlock(dev);
=======
	iter = match;
	while (iter) {
		dport = cxl_find_dport_by_dev(port, iter);
		if (dport)
			break;
		iter = iter->parent;
	}
>>>>>>> 7365df19

	return !!iter;
}

struct cxl_port *find_cxl_root(struct device *dev)
{
	struct device *port_dev;
	struct cxl_port *root;

	port_dev = bus_find_device(&cxl_bus_type, NULL, dev, match_root_child);
	if (!port_dev)
		return NULL;

	root = to_cxl_port(port_dev->parent);
	get_device(&root->dev);
	put_device(port_dev);
	return root;
}
EXPORT_SYMBOL_NS_GPL(find_cxl_root, CXL);

static struct cxl_dport *find_dport(struct cxl_port *port, int id)
{
	struct cxl_dport *dport;
	unsigned long index;

	device_lock_assert(&port->dev);
	xa_for_each(&port->dports, index, dport)
		if (dport->port_id == id)
			return dport;
	return NULL;
}

static int add_dport(struct cxl_port *port, struct cxl_dport *new)
{
	struct cxl_dport *dup;

	device_lock_assert(&port->dev);
	dup = find_dport(port, new->port_id);
	if (dup) {
		dev_err(&port->dev,
			"unable to add dport%d-%s non-unique port id (%s)\n",
			new->port_id, dev_name(new->dport),
			dev_name(dup->dport));
		return -EBUSY;
	}
	return xa_insert(&port->dports, (unsigned long)new->dport, new,
			 GFP_KERNEL);
}

/*
 * Since root-level CXL dports cannot be enumerated by PCI they are not
 * enumerated by the common port driver that acquires the port lock over
 * dport add/remove. Instead, root dports are manually added by a
 * platform driver and cond_cxl_root_lock() is used to take the missing
 * port lock in that case.
 */
static void cond_cxl_root_lock(struct cxl_port *port)
{
	if (is_cxl_root(port))
		device_lock(&port->dev);
}

static void cond_cxl_root_unlock(struct cxl_port *port)
{
	if (is_cxl_root(port))
		device_unlock(&port->dev);
}

static void cxl_dport_remove(void *data)
{
	struct cxl_dport *dport = data;
	struct cxl_port *port = dport->port;

	xa_erase(&port->dports, (unsigned long) dport->dport);
	put_device(dport->dport);
}

static void cxl_dport_unlink(void *data)
{
	struct cxl_dport *dport = data;
	struct cxl_port *port = dport->port;
	char link_name[CXL_TARGET_STRLEN];

	sprintf(link_name, "dport%d", dport->port_id);
	sysfs_remove_link(&port->dev.kobj, link_name);
}

/**
 * devm_cxl_add_dport - append downstream port data to a cxl_port
 * @port: the cxl_port that references this dport
 * @dport_dev: firmware or PCI device representing the dport
 * @port_id: identifier for this dport in a decoder's target list
 * @component_reg_phys: optional location of CXL component registers
 *
 * Note that dports are appended to the devm release action's of the
 * either the port's host (for root ports), or the port itself (for
 * switch ports)
 */
struct cxl_dport *devm_cxl_add_dport(struct cxl_port *port,
				     struct device *dport_dev, int port_id,
				     resource_size_t component_reg_phys)
{
	char link_name[CXL_TARGET_STRLEN];
	struct cxl_dport *dport;
	struct device *host;
	int rc;

	if (is_cxl_root(port))
		host = port->uport;
	else
		host = &port->dev;

	if (!host->driver) {
		dev_WARN_ONCE(&port->dev, 1, "dport:%s bad devm context\n",
			      dev_name(dport_dev));
		return ERR_PTR(-ENXIO);
	}

	if (snprintf(link_name, CXL_TARGET_STRLEN, "dport%d", port_id) >=
	    CXL_TARGET_STRLEN)
		return ERR_PTR(-EINVAL);

	dport = devm_kzalloc(host, sizeof(*dport), GFP_KERNEL);
	if (!dport)
		return ERR_PTR(-ENOMEM);

	dport->dport = dport_dev;
	dport->port_id = port_id;
	dport->component_reg_phys = component_reg_phys;
	dport->port = port;

	cond_cxl_root_lock(port);
	rc = add_dport(port, dport);
	cond_cxl_root_unlock(port);
	if (rc)
		return ERR_PTR(rc);

	get_device(dport_dev);
	rc = devm_add_action_or_reset(host, cxl_dport_remove, dport);
	if (rc)
		return ERR_PTR(rc);

	rc = sysfs_create_link(&port->dev.kobj, &dport_dev->kobj, link_name);
	if (rc)
		return ERR_PTR(rc);

	rc = devm_add_action_or_reset(host, cxl_dport_unlink, dport);
	if (rc)
		return ERR_PTR(rc);

	return dport;
}
EXPORT_SYMBOL_NS_GPL(devm_cxl_add_dport, CXL);

static int add_ep(struct cxl_ep *new)
{
	struct cxl_port *port = new->dport->port;
	int rc;

	device_lock(&port->dev);
	if (port->dead) {
		device_unlock(&port->dev);
		return -ENXIO;
	}
<<<<<<< HEAD
	dup = find_ep(port, new->ep);
	if (!dup)
		list_add_tail(&new->list, &port->endpoints);
=======
	rc = xa_insert(&port->endpoints, (unsigned long)new->ep, new,
		       GFP_KERNEL);
>>>>>>> 7365df19
	device_unlock(&port->dev);

	return rc;
}

/**
 * cxl_add_ep - register an endpoint's interest in a port
 * @dport: the dport that routes to @ep_dev
 * @ep_dev: device representing the endpoint
 *
 * Intermediate CXL ports are scanned based on the arrival of endpoints.
 * When those endpoints depart the port can be destroyed once all
 * endpoints that care about that port have been removed.
 */
static int cxl_add_ep(struct cxl_dport *dport, struct device *ep_dev)
{
	struct cxl_ep *ep;
	int rc;

	ep = kzalloc(sizeof(*ep), GFP_KERNEL);
	if (!ep)
		return -ENOMEM;

	ep->ep = get_device(ep_dev);
	ep->dport = dport;

	rc = add_ep(ep);
	if (rc)
		cxl_ep_release(ep);
	return rc;
}

struct cxl_find_port_ctx {
	const struct device *dport_dev;
	const struct cxl_port *parent_port;
	struct cxl_dport **dport;
};

static int match_port_by_dport(struct device *dev, const void *data)
{
	const struct cxl_find_port_ctx *ctx = data;
	struct cxl_dport *dport;
	struct cxl_port *port;

	if (!is_cxl_port(dev))
		return 0;
	if (ctx->parent_port && dev->parent != &ctx->parent_port->dev)
		return 0;

	port = to_cxl_port(dev);
	dport = cxl_find_dport_by_dev(port, ctx->dport_dev);
	if (ctx->dport)
		*ctx->dport = dport;
	return dport != NULL;
}

static struct cxl_port *__find_cxl_port(struct cxl_find_port_ctx *ctx)
{
	struct device *dev;

	if (!ctx->dport_dev)
		return NULL;

	dev = bus_find_device(&cxl_bus_type, NULL, ctx, match_port_by_dport);
	if (dev)
		return to_cxl_port(dev);
	return NULL;
}

static struct cxl_port *find_cxl_port(struct device *dport_dev,
				      struct cxl_dport **dport)
{
	struct cxl_find_port_ctx ctx = {
		.dport_dev = dport_dev,
		.dport = dport,
	};
	struct cxl_port *port;

	port = __find_cxl_port(&ctx);
	return port;
}

static struct cxl_port *find_cxl_port_at(struct cxl_port *parent_port,
					 struct device *dport_dev,
					 struct cxl_dport **dport)
{
	struct cxl_find_port_ctx ctx = {
		.dport_dev = dport_dev,
		.parent_port = parent_port,
		.dport = dport,
	};
	struct cxl_port *port;

	port = __find_cxl_port(&ctx);
	return port;
}

/*
 * All users of grandparent() are using it to walk PCIe-like swich port
 * hierarchy. A PCIe switch is comprised of a bridge device representing the
 * upstream switch port and N bridges representing downstream switch ports. When
 * bridges stack the grand-parent of a downstream switch port is another
 * downstream switch port in the immediate ancestor switch.
 */
static struct device *grandparent(struct device *dev)
{
	if (dev && dev->parent)
		return dev->parent->parent;
	return NULL;
}

static void delete_endpoint(void *data)
{
	struct cxl_memdev *cxlmd = data;
	struct cxl_port *endpoint = dev_get_drvdata(&cxlmd->dev);
	struct cxl_port *parent_port;
	struct device *parent;

	parent_port = cxl_mem_find_port(cxlmd, NULL);
	if (!parent_port)
		goto out;
	parent = &parent_port->dev;

	device_lock(parent);
<<<<<<< HEAD
	if (parent->driver && endpoint->uport) {
=======
	if (parent->driver && !endpoint->dead) {
>>>>>>> 7365df19
		devm_release_action(parent, cxl_unlink_uport, endpoint);
		devm_release_action(parent, unregister_port, endpoint);
	}
	device_unlock(parent);
	put_device(parent);
out:
	put_device(&endpoint->dev);
}

int cxl_endpoint_autoremove(struct cxl_memdev *cxlmd, struct cxl_port *endpoint)
{
	struct device *dev = &cxlmd->dev;

	get_device(&endpoint->dev);
	dev_set_drvdata(dev, endpoint);
	return devm_add_action_or_reset(dev, delete_endpoint, cxlmd);
}
EXPORT_SYMBOL_NS_GPL(cxl_endpoint_autoremove, CXL);

/*
 * The natural end of life of a non-root 'cxl_port' is when its parent port goes
 * through a ->remove() event ("top-down" unregistration). The unnatural trigger
 * for a port to be unregistered is when all memdevs beneath that port have gone
 * through ->remove(). This "bottom-up" removal selectively removes individual
 * child ports manually. This depends on devm_cxl_add_port() to not change is
 * devm action registration order, and for dports to have already been
 * destroyed by reap_dports().
 */
static void delete_switch_port(struct cxl_port *port)
{
	devm_release_action(port->dev.parent, cxl_unlink_uport, port);
	devm_release_action(port->dev.parent, unregister_port, port);
}

static void reap_dports(struct cxl_port *port)
{
	struct cxl_dport *dport;
	unsigned long index;

	device_lock_assert(&port->dev);

	xa_for_each(&port->dports, index, dport) {
		devm_release_action(&port->dev, cxl_dport_unlink, dport);
		devm_release_action(&port->dev, cxl_dport_remove, dport);
		devm_kfree(&port->dev, dport);
	}
}

int devm_cxl_add_endpoint(struct cxl_memdev *cxlmd,
			  struct cxl_dport *parent_dport)
{
	struct cxl_port *parent_port = parent_dport->port;
	struct cxl_dev_state *cxlds = cxlmd->cxlds;
	struct cxl_port *endpoint, *iter, *down;
	int rc;

	/*
	 * Now that the path to the root is established record all the
	 * intervening ports in the chain.
	 */
	for (iter = parent_port, down = NULL; !is_cxl_root(iter);
	     down = iter, iter = to_cxl_port(iter->dev.parent)) {
		struct cxl_ep *ep;

		ep = cxl_ep_load(iter, cxlmd);
		ep->next = down;
	}

	endpoint = devm_cxl_add_port(&parent_port->dev, &cxlmd->dev,
				     cxlds->component_reg_phys, parent_dport);
	if (IS_ERR(endpoint))
		return PTR_ERR(endpoint);

	dev_dbg(&cxlmd->dev, "add: %s\n", dev_name(&endpoint->dev));

	rc = cxl_endpoint_autoremove(cxlmd, endpoint);
	if (rc)
		return rc;

	if (!endpoint->dev.driver) {
		dev_err(&cxlmd->dev, "%s failed probe\n",
			dev_name(&endpoint->dev));
		return -ENXIO;
	}

	return 0;
}
EXPORT_SYMBOL_NS_GPL(devm_cxl_add_endpoint, CXL);

static void cxl_detach_ep(void *data)
{
	struct cxl_memdev *cxlmd = data;
	struct device *iter;

	for (iter = &cxlmd->dev; iter; iter = grandparent(iter)) {
		struct device *dport_dev = grandparent(iter);
		struct cxl_port *port, *parent_port;
		struct cxl_ep *ep;
		bool died = false;

		if (!dport_dev)
			break;

		port = find_cxl_port(dport_dev, NULL);
		if (!port)
			continue;

		if (is_cxl_root(port)) {
			put_device(&port->dev);
			continue;
		}

		parent_port = to_cxl_port(port->dev.parent);
		device_lock(&parent_port->dev);
		if (!parent_port->dev.driver) {
			/*
			 * The bottom-up race to delete the port lost to a
			 * top-down port disable, give up here, because the
			 * parent_port ->remove() will have cleaned up all
			 * descendants.
			 */
			device_unlock(&parent_port->dev);
			put_device(&port->dev);
			continue;
		}

		device_lock(&port->dev);
<<<<<<< HEAD
		ep = find_ep(port, &cxlmd->dev);
=======
		ep = cxl_ep_load(port, cxlmd);
>>>>>>> 7365df19
		dev_dbg(&cxlmd->dev, "disconnect %s from %s\n",
			ep ? dev_name(ep->ep) : "", dev_name(&port->dev));
		cxl_ep_remove(port, ep);
		if (ep && !port->dead && xa_empty(&port->endpoints) &&
		    !is_cxl_root(parent_port)) {
			/*
			 * This was the last ep attached to a dynamically
			 * enumerated port. Block new cxl_add_ep() and garbage
			 * collect the port.
			 */
			died = true;
			port->dead = true;
			reap_dports(port);
		}
		device_unlock(&port->dev);

		if (died) {
			dev_dbg(&cxlmd->dev, "delete %s\n",
				dev_name(&port->dev));
			delete_switch_port(port);
		}
		put_device(&port->dev);
		device_unlock(&parent_port->dev);
	}
}

static resource_size_t find_component_registers(struct device *dev)
{
	struct cxl_register_map map;
	struct pci_dev *pdev;

	/*
	 * Theoretically, CXL component registers can be hosted on a
	 * non-PCI device, in practice, only cxl_test hits this case.
	 */
	if (!dev_is_pci(dev))
		return CXL_RESOURCE_NONE;

	pdev = to_pci_dev(dev);

	cxl_find_regblock(pdev, CXL_REGLOC_RBI_COMPONENT, &map);
	return cxl_regmap_to_base(pdev, &map);
}

static int add_port_attach_ep(struct cxl_memdev *cxlmd,
			      struct device *uport_dev,
			      struct device *dport_dev)
{
	struct device *dparent = grandparent(dport_dev);
	struct cxl_port *port, *parent_port = NULL;
	struct cxl_dport *dport, *parent_dport;
	resource_size_t component_reg_phys;
	int rc;

	if (!dparent) {
		/*
		 * The iteration reached the topology root without finding the
		 * CXL-root 'cxl_port' on a previous iteration, fail for now to
		 * be re-probed after platform driver attaches.
		 */
		dev_dbg(&cxlmd->dev, "%s is a root dport\n",
			dev_name(dport_dev));
		return -ENXIO;
	}

	parent_port = find_cxl_port(dparent, &parent_dport);
	if (!parent_port) {
		/* iterate to create this parent_port */
		return -EAGAIN;
	}

	device_lock(&parent_port->dev);
	if (!parent_port->dev.driver) {
		dev_warn(&cxlmd->dev,
			 "port %s:%s disabled, failed to enumerate CXL.mem\n",
			 dev_name(&parent_port->dev), dev_name(uport_dev));
		port = ERR_PTR(-ENXIO);
		goto out;
	}

	port = find_cxl_port_at(parent_port, dport_dev, &dport);
	if (!port) {
		component_reg_phys = find_component_registers(uport_dev);
		port = devm_cxl_add_port(&parent_port->dev, uport_dev,
					 component_reg_phys, parent_dport);
		/* retry find to pick up the new dport information */
		if (!IS_ERR(port))
			port = find_cxl_port_at(parent_port, dport_dev, &dport);
	}
out:
	device_unlock(&parent_port->dev);

	if (IS_ERR(port))
		rc = PTR_ERR(port);
	else {
		dev_dbg(&cxlmd->dev, "add to new port %s:%s\n",
			dev_name(&port->dev), dev_name(port->uport));
		rc = cxl_add_ep(dport, &cxlmd->dev);
		if (rc == -EBUSY) {
			/*
			 * "can't" happen, but this error code means
			 * something to the caller, so translate it.
			 */
			rc = -ENXIO;
		}
		put_device(&port->dev);
	}

	put_device(&parent_port->dev);
	return rc;
}

int devm_cxl_enumerate_ports(struct cxl_memdev *cxlmd)
{
	struct device *dev = &cxlmd->dev;
	struct device *iter;
	int rc;

	rc = devm_add_action_or_reset(&cxlmd->dev, cxl_detach_ep, cxlmd);
	if (rc)
		return rc;

	/*
	 * Scan for and add all cxl_ports in this device's ancestry.
	 * Repeat until no more ports are added. Abort if a port add
	 * attempt fails.
	 */
retry:
	for (iter = dev; iter; iter = grandparent(iter)) {
		struct device *dport_dev = grandparent(iter);
		struct device *uport_dev;
		struct cxl_dport *dport;
		struct cxl_port *port;

		if (!dport_dev)
			return 0;

		uport_dev = dport_dev->parent;
		if (!uport_dev) {
			dev_warn(dev, "at %s no parent for dport: %s\n",
				 dev_name(iter), dev_name(dport_dev));
			return -ENXIO;
		}

		dev_dbg(dev, "scan: iter: %s dport_dev: %s parent: %s\n",
			dev_name(iter), dev_name(dport_dev),
			dev_name(uport_dev));
		port = find_cxl_port(dport_dev, &dport);
		if (port) {
			dev_dbg(&cxlmd->dev,
				"found already registered port %s:%s\n",
				dev_name(&port->dev), dev_name(port->uport));
			rc = cxl_add_ep(dport, &cxlmd->dev);

			/*
			 * If the endpoint already exists in the port's list,
			 * that's ok, it was added on a previous pass.
			 * Otherwise, retry in add_port_attach_ep() after taking
			 * the parent_port lock as the current port may be being
			 * reaped.
			 */
			if (rc && rc != -EBUSY) {
				put_device(&port->dev);
				return rc;
			}

			/* Any more ports to add between this one and the root? */
			if (!dev_is_cxl_root_child(&port->dev)) {
				put_device(&port->dev);
				continue;
			}

			put_device(&port->dev);
			return 0;
		}

		rc = add_port_attach_ep(cxlmd, uport_dev, dport_dev);
		/* port missing, try to add parent */
		if (rc == -EAGAIN)
			continue;
		/* failed to add ep or port */
		if (rc)
			return rc;
		/* port added, new descendants possible, start over */
		goto retry;
	}

	return 0;
}
EXPORT_SYMBOL_NS_GPL(devm_cxl_enumerate_ports, CXL);

struct cxl_port *cxl_mem_find_port(struct cxl_memdev *cxlmd,
				   struct cxl_dport **dport)
{
	return find_cxl_port(grandparent(&cxlmd->dev), dport);
}
EXPORT_SYMBOL_NS_GPL(cxl_mem_find_port, CXL);

<<<<<<< HEAD
struct cxl_dport *cxl_find_dport_by_dev(struct cxl_port *port,
					const struct device *dev)
{
	struct cxl_dport *dport;

	device_lock(&port->dev);
	list_for_each_entry(dport, &port->dports, list)
		if (dport->dport == dev) {
			device_unlock(&port->dev);
			return dport;
		}

	device_unlock(&port->dev);
	return NULL;
}
EXPORT_SYMBOL_NS_GPL(cxl_find_dport_by_dev, CXL);

static int decoder_populate_targets(struct cxl_decoder *cxld,
=======
static int decoder_populate_targets(struct cxl_switch_decoder *cxlsd,
>>>>>>> 7365df19
				    struct cxl_port *port, int *target_map)
{
	int i, rc = 0;

	if (!target_map)
		return 0;

	device_lock_assert(&port->dev);

	if (xa_empty(&port->dports))
		return -EINVAL;

	write_seqlock(&cxlsd->target_lock);
	for (i = 0; i < cxlsd->nr_targets; i++) {
		struct cxl_dport *dport = find_dport(port, target_map[i]);

		if (!dport) {
			rc = -ENXIO;
			break;
		}
		cxlsd->target[i] = dport;
	}
	write_sequnlock(&cxlsd->target_lock);

	return rc;
}

<<<<<<< HEAD
=======
static struct cxl_dport *cxl_hb_modulo(struct cxl_root_decoder *cxlrd, int pos)
{
	struct cxl_switch_decoder *cxlsd = &cxlrd->cxlsd;
	struct cxl_decoder *cxld = &cxlsd->cxld;
	int iw;

	iw = cxld->interleave_ways;
	if (dev_WARN_ONCE(&cxld->dev, iw != cxlsd->nr_targets,
			  "misconfigured root decoder\n"))
		return NULL;

	return cxlrd->cxlsd.target[pos % iw];
}

>>>>>>> 7365df19
static struct lock_class_key cxl_decoder_key;

/**
 * cxl_decoder_init - Common decoder setup / initialization
 * @port: owning port of this decoder
 * @cxld: common decoder properties to initialize
 *
 * A port may contain one or more decoders. Each of those decoders
 * enable some address space for CXL.mem utilization. A decoder is
 * expected to be configured by the caller before registering via
 * cxl_decoder_add()
 */
static int cxl_decoder_init(struct cxl_port *port, struct cxl_decoder *cxld)
{
	struct device *dev;
	int rc;

	rc = ida_alloc(&port->decoder_ida, GFP_KERNEL);
	if (rc < 0)
		return rc;

	/* need parent to stick around to release the id */
	get_device(&port->dev);
	cxld->id = rc;

	dev = &cxld->dev;
	device_initialize(dev);
	lockdep_set_class(&dev->mutex, &cxl_decoder_key);
	device_set_pm_not_required(dev);
	dev->parent = &port->dev;
	dev->bus = &cxl_bus_type;

	/* Pre initialize an "empty" decoder */
	cxld->interleave_ways = 1;
	cxld->interleave_granularity = PAGE_SIZE;
	cxld->target_type = CXL_DECODER_EXPANDER;
	cxld->hpa_range = (struct range) {
		.start = 0,
		.end = -1,
	};

	return 0;
}

static int cxl_switch_decoder_init(struct cxl_port *port,
				   struct cxl_switch_decoder *cxlsd,
				   int nr_targets)
{
	if (nr_targets > CXL_DECODER_MAX_INTERLEAVE)
		return -EINVAL;

	cxlsd->nr_targets = nr_targets;
	seqlock_init(&cxlsd->target_lock);
	return cxl_decoder_init(port, &cxlsd->cxld);
}

/**
 * cxl_root_decoder_alloc - Allocate a root level decoder
 * @port: owning CXL root of this decoder
 * @nr_targets: static number of downstream targets
 *
 * Return: A new cxl decoder to be registered by cxl_decoder_add(). A
 * 'CXL root' decoder is one that decodes from a top-level / static platform
 * firmware description of CXL resources into a CXL standard decode
 * topology.
 */
struct cxl_root_decoder *cxl_root_decoder_alloc(struct cxl_port *port,
						unsigned int nr_targets)
{
	struct cxl_root_decoder *cxlrd;
	struct cxl_switch_decoder *cxlsd;
	struct cxl_decoder *cxld;
	int rc;

	if (!is_cxl_root(port))
		return ERR_PTR(-EINVAL);

	cxlrd = kzalloc(struct_size(cxlrd, cxlsd.target, nr_targets),
			GFP_KERNEL);
	if (!cxlrd)
		return ERR_PTR(-ENOMEM);

	cxlsd = &cxlrd->cxlsd;
	rc = cxl_switch_decoder_init(port, cxlsd, nr_targets);
	if (rc) {
		kfree(cxlrd);
		return ERR_PTR(rc);
	}

	cxlrd->calc_hb = cxl_hb_modulo;

	cxld = &cxlsd->cxld;
	cxld->dev.type = &cxl_decoder_root_type;
	/*
	 * cxl_root_decoder_release() special cases negative ids to
	 * detect memregion_alloc() failures.
	 */
	atomic_set(&cxlrd->region_id, -1);
	rc = memregion_alloc(GFP_KERNEL);
	if (rc < 0) {
		put_device(&cxld->dev);
		return ERR_PTR(rc);
	}

	atomic_set(&cxlrd->region_id, rc);
	return cxlrd;
}
EXPORT_SYMBOL_NS_GPL(cxl_root_decoder_alloc, CXL);

/**
 * cxl_switch_decoder_alloc - Allocate a switch level decoder
 * @port: owning CXL switch port of this decoder
 * @nr_targets: max number of dynamically addressable downstream targets
 *
 * Return: A new cxl decoder to be registered by cxl_decoder_add(). A
 * 'switch' decoder is any decoder that can be enumerated by PCIe
 * topology and the HDM Decoder Capability. This includes the decoders
 * that sit between Switch Upstream Ports / Switch Downstream Ports and
 * Host Bridges / Root Ports.
 */
struct cxl_switch_decoder *cxl_switch_decoder_alloc(struct cxl_port *port,
						    unsigned int nr_targets)
{
	struct cxl_switch_decoder *cxlsd;
	struct cxl_decoder *cxld;
	int rc;

	if (is_cxl_root(port) || is_cxl_endpoint(port))
		return ERR_PTR(-EINVAL);

	cxlsd = kzalloc(struct_size(cxlsd, target, nr_targets), GFP_KERNEL);
	if (!cxlsd)
		return ERR_PTR(-ENOMEM);

	rc = cxl_switch_decoder_init(port, cxlsd, nr_targets);
	if (rc) {
		kfree(cxlsd);
		return ERR_PTR(rc);
	}

	cxld = &cxlsd->cxld;
	cxld->dev.type = &cxl_decoder_switch_type;
	return cxlsd;
}
EXPORT_SYMBOL_NS_GPL(cxl_switch_decoder_alloc, CXL);

/**
 * cxl_endpoint_decoder_alloc - Allocate an endpoint decoder
 * @port: owning port of this decoder
 *
 * Return: A new cxl decoder to be registered by cxl_decoder_add()
 */
struct cxl_endpoint_decoder *cxl_endpoint_decoder_alloc(struct cxl_port *port)
{
	struct cxl_endpoint_decoder *cxled;
	struct cxl_decoder *cxld;
	int rc;

	if (!is_cxl_endpoint(port))
		return ERR_PTR(-EINVAL);

	cxled = kzalloc(sizeof(*cxled), GFP_KERNEL);
	if (!cxled)
		return ERR_PTR(-ENOMEM);

	cxled->pos = -1;
	cxld = &cxled->cxld;
	rc = cxl_decoder_init(port, cxld);
	if (rc)	 {
		kfree(cxled);
		return ERR_PTR(rc);
	}

	cxld->dev.type = &cxl_decoder_endpoint_type;
	return cxled;
}
EXPORT_SYMBOL_NS_GPL(cxl_endpoint_decoder_alloc, CXL);

/**
 * cxl_decoder_add_locked - Add a decoder with targets
 * @cxld: The cxl decoder allocated by cxl_<type>_decoder_alloc()
 * @target_map: A list of downstream ports that this decoder can direct memory
 *              traffic to. These numbers should correspond with the port number
 *              in the PCIe Link Capabilities structure.
 *
 * Certain types of decoders may not have any targets. The main example of this
 * is an endpoint device. A more awkward example is a hostbridge whose root
 * ports get hot added (technically possible, though unlikely).
 *
 * This is the locked variant of cxl_decoder_add().
 *
 * Context: Process context. Expects the device lock of the port that owns the
 *	    @cxld to be held.
 *
 * Return: Negative error code if the decoder wasn't properly configured; else
 *	   returns 0.
 */
int cxl_decoder_add_locked(struct cxl_decoder *cxld, int *target_map)
{
	struct cxl_port *port;
	struct device *dev;
	int rc;

	if (WARN_ON_ONCE(!cxld))
		return -EINVAL;

	if (WARN_ON_ONCE(IS_ERR(cxld)))
		return PTR_ERR(cxld);

	if (cxld->interleave_ways < 1)
		return -EINVAL;

	dev = &cxld->dev;

	port = to_cxl_port(cxld->dev.parent);
	if (!is_endpoint_decoder(dev)) {
		struct cxl_switch_decoder *cxlsd = to_cxl_switch_decoder(dev);

		rc = decoder_populate_targets(cxlsd, port, target_map);
		if (rc && (cxld->flags & CXL_DECODER_F_ENABLE)) {
			dev_err(&port->dev,
				"Failed to populate active decoder targets\n");
			return rc;
		}
	}

	rc = dev_set_name(dev, "decoder%d.%d", port->id, cxld->id);
	if (rc)
		return rc;

	return device_add(dev);
}
EXPORT_SYMBOL_NS_GPL(cxl_decoder_add_locked, CXL);

/**
 * cxl_decoder_add - Add a decoder with targets
 * @cxld: The cxl decoder allocated by cxl_<type>_decoder_alloc()
 * @target_map: A list of downstream ports that this decoder can direct memory
 *              traffic to. These numbers should correspond with the port number
 *              in the PCIe Link Capabilities structure.
 *
 * This is the unlocked variant of cxl_decoder_add_locked().
 * See cxl_decoder_add_locked().
 *
 * Context: Process context. Takes and releases the device lock of the port that
 *	    owns the @cxld.
 */
int cxl_decoder_add(struct cxl_decoder *cxld, int *target_map)
{
	struct cxl_port *port;
	int rc;

	if (WARN_ON_ONCE(!cxld))
		return -EINVAL;

	if (WARN_ON_ONCE(IS_ERR(cxld)))
		return PTR_ERR(cxld);

	port = to_cxl_port(cxld->dev.parent);

	device_lock(&port->dev);
	rc = cxl_decoder_add_locked(cxld, target_map);
	device_unlock(&port->dev);

	return rc;
}
EXPORT_SYMBOL_NS_GPL(cxl_decoder_add, CXL);

static void cxld_unregister(void *dev)
{
	struct cxl_endpoint_decoder *cxled;

	if (is_endpoint_decoder(dev)) {
		cxled = to_cxl_endpoint_decoder(dev);
		cxl_decoder_kill_region(cxled);
	}

	device_unregister(dev);
}

int cxl_decoder_autoremove(struct device *host, struct cxl_decoder *cxld)
{
	return devm_add_action_or_reset(host, cxld_unregister, &cxld->dev);
}
EXPORT_SYMBOL_NS_GPL(cxl_decoder_autoremove, CXL);

/**
 * __cxl_driver_register - register a driver for the cxl bus
 * @cxl_drv: cxl driver structure to attach
 * @owner: owning module/driver
 * @modname: KBUILD_MODNAME for parent driver
 */
int __cxl_driver_register(struct cxl_driver *cxl_drv, struct module *owner,
			  const char *modname)
{
	if (!cxl_drv->probe) {
		pr_debug("%s ->probe() must be specified\n", modname);
		return -EINVAL;
	}

	if (!cxl_drv->name) {
		pr_debug("%s ->name must be specified\n", modname);
		return -EINVAL;
	}

	if (!cxl_drv->id) {
		pr_debug("%s ->id must be specified\n", modname);
		return -EINVAL;
	}

	cxl_drv->drv.bus = &cxl_bus_type;
	cxl_drv->drv.owner = owner;
	cxl_drv->drv.mod_name = modname;
	cxl_drv->drv.name = cxl_drv->name;

	return driver_register(&cxl_drv->drv);
}
EXPORT_SYMBOL_NS_GPL(__cxl_driver_register, CXL);

void cxl_driver_unregister(struct cxl_driver *cxl_drv)
{
	driver_unregister(&cxl_drv->drv);
}
EXPORT_SYMBOL_NS_GPL(cxl_driver_unregister, CXL);

static int cxl_bus_uevent(struct device *dev, struct kobj_uevent_env *env)
{
	return add_uevent_var(env, "MODALIAS=" CXL_MODALIAS_FMT,
			      cxl_device_id(dev));
}

static int cxl_bus_match(struct device *dev, struct device_driver *drv)
{
	return cxl_device_id(dev) == to_cxl_drv(drv)->id;
}

static int cxl_bus_probe(struct device *dev)
{
	int rc;

	rc = to_cxl_drv(dev->driver)->probe(dev);
	dev_dbg(dev, "probe: %d\n", rc);
	return rc;
}

static void cxl_bus_remove(struct device *dev)
{
	struct cxl_driver *cxl_drv = to_cxl_drv(dev->driver);

	if (cxl_drv->remove)
		cxl_drv->remove(dev);
}

static struct workqueue_struct *cxl_bus_wq;

int cxl_bus_rescan(void)
{
	return bus_rescan_devices(&cxl_bus_type);
}
EXPORT_SYMBOL_NS_GPL(cxl_bus_rescan, CXL);

bool schedule_cxl_memdev_detach(struct cxl_memdev *cxlmd)
{
	return queue_work(cxl_bus_wq, &cxlmd->detach_work);
}
EXPORT_SYMBOL_NS_GPL(schedule_cxl_memdev_detach, CXL);

/* for user tooling to ensure port disable work has completed */
static ssize_t flush_store(struct bus_type *bus, const char *buf, size_t count)
{
	if (sysfs_streq(buf, "1")) {
		flush_workqueue(cxl_bus_wq);
		return count;
	}

	return -EINVAL;
}

static BUS_ATTR_WO(flush);

static struct attribute *cxl_bus_attributes[] = {
	&bus_attr_flush.attr,
	NULL,
};

static struct attribute_group cxl_bus_attribute_group = {
	.attrs = cxl_bus_attributes,
};

static const struct attribute_group *cxl_bus_attribute_groups[] = {
	&cxl_bus_attribute_group,
	NULL,
};

struct bus_type cxl_bus_type = {
	.name = "cxl",
	.uevent = cxl_bus_uevent,
	.match = cxl_bus_match,
	.probe = cxl_bus_probe,
	.remove = cxl_bus_remove,
	.bus_groups = cxl_bus_attribute_groups,
};
EXPORT_SYMBOL_NS_GPL(cxl_bus_type, CXL);

static struct dentry *cxl_debugfs;

struct dentry *cxl_debugfs_create_dir(const char *dir)
{
	return debugfs_create_dir(dir, cxl_debugfs);
}
EXPORT_SYMBOL_NS_GPL(cxl_debugfs_create_dir, CXL);

static __init int cxl_core_init(void)
{
	int rc;

	cxl_debugfs = debugfs_create_dir("cxl", NULL);

	cxl_mbox_init();

	rc = cxl_memdev_init();
	if (rc)
		return rc;

	cxl_bus_wq = alloc_ordered_workqueue("cxl_port", 0);
	if (!cxl_bus_wq) {
		rc = -ENOMEM;
		goto err_wq;
	}

	rc = bus_register(&cxl_bus_type);
	if (rc)
		goto err_bus;

	rc = cxl_region_init();
	if (rc)
		goto err_region;

	return 0;

err_region:
	bus_unregister(&cxl_bus_type);
err_bus:
	destroy_workqueue(cxl_bus_wq);
err_wq:
	cxl_memdev_exit();
	return rc;
}

static void cxl_core_exit(void)
{
	cxl_region_exit();
	bus_unregister(&cxl_bus_type);
	destroy_workqueue(cxl_bus_wq);
	cxl_memdev_exit();
	debugfs_remove_recursive(cxl_debugfs);
}

module_init(cxl_core_init);
module_exit(cxl_core_exit);
MODULE_LICENSE("GPL v2");<|MERGE_RESOLUTION|>--- conflicted
+++ resolved
@@ -503,18 +503,11 @@
 	unsigned long index;
 	struct cxl_ep *ep;
 
-<<<<<<< HEAD
-	device_lock(dev);
-	list_for_each_entry_safe(ep, _e, &port->endpoints, list)
-		cxl_ep_release(ep);
-	device_unlock(dev);
-=======
 	xa_for_each(&port->endpoints, index, ep)
 		cxl_ep_remove(port, ep);
 	xa_destroy(&port->endpoints);
 	xa_destroy(&port->dports);
 	xa_destroy(&port->regions);
->>>>>>> 7365df19
 	ida_free(&cxl_port_ida, port->id);
 	kfree(port);
 }
@@ -617,11 +610,6 @@
 	 * description.
 	 */
 	dev = &port->dev;
-<<<<<<< HEAD
-	if (parent_port) {
-		dev->parent = &parent_port->dev;
-		port->depth = parent_port->depth + 1;
-=======
 	if (parent_dport) {
 		struct cxl_port *parent_port = parent_dport->port;
 		struct cxl_port *iter;
@@ -643,7 +631,6 @@
 		else
 			port->host_bridge = iter->uport;
 		dev_dbg(uport, "host-bridge: %s\n", dev_name(port->host_bridge));
->>>>>>> 7365df19
 	} else
 		dev->parent = uport;
 
@@ -782,19 +769,6 @@
 		return 0;
 
 	port = to_cxl_port(dev);
-<<<<<<< HEAD
-	device_lock(dev);
-	list_for_each_entry(dport, &port->dports, list) {
-		iter = match;
-		while (iter) {
-			if (iter == dport->dport)
-				goto out;
-			iter = iter->parent;
-		}
-	}
-out:
-	device_unlock(dev);
-=======
 	iter = match;
 	while (iter) {
 		dport = cxl_find_dport_by_dev(port, iter);
@@ -802,7 +776,6 @@
 			break;
 		iter = iter->parent;
 	}
->>>>>>> 7365df19
 
 	return !!iter;
 }
@@ -967,14 +940,8 @@
 		device_unlock(&port->dev);
 		return -ENXIO;
 	}
-<<<<<<< HEAD
-	dup = find_ep(port, new->ep);
-	if (!dup)
-		list_add_tail(&new->list, &port->endpoints);
-=======
 	rc = xa_insert(&port->endpoints, (unsigned long)new->ep, new,
 		       GFP_KERNEL);
->>>>>>> 7365df19
 	device_unlock(&port->dev);
 
 	return rc;
@@ -1099,11 +1066,7 @@
 	parent = &parent_port->dev;
 
 	device_lock(parent);
-<<<<<<< HEAD
-	if (parent->driver && endpoint->uport) {
-=======
 	if (parent->driver && !endpoint->dead) {
->>>>>>> 7365df19
 		devm_release_action(parent, cxl_unlink_uport, endpoint);
 		devm_release_action(parent, unregister_port, endpoint);
 	}
@@ -1231,11 +1194,7 @@
 		}
 
 		device_lock(&port->dev);
-<<<<<<< HEAD
-		ep = find_ep(port, &cxlmd->dev);
-=======
 		ep = cxl_ep_load(port, cxlmd);
->>>>>>> 7365df19
 		dev_dbg(&cxlmd->dev, "disconnect %s from %s\n",
 			ep ? dev_name(ep->ep) : "", dev_name(&port->dev));
 		cxl_ep_remove(port, ep);
@@ -1434,28 +1393,7 @@
 }
 EXPORT_SYMBOL_NS_GPL(cxl_mem_find_port, CXL);
 
-<<<<<<< HEAD
-struct cxl_dport *cxl_find_dport_by_dev(struct cxl_port *port,
-					const struct device *dev)
-{
-	struct cxl_dport *dport;
-
-	device_lock(&port->dev);
-	list_for_each_entry(dport, &port->dports, list)
-		if (dport->dport == dev) {
-			device_unlock(&port->dev);
-			return dport;
-		}
-
-	device_unlock(&port->dev);
-	return NULL;
-}
-EXPORT_SYMBOL_NS_GPL(cxl_find_dport_by_dev, CXL);
-
-static int decoder_populate_targets(struct cxl_decoder *cxld,
-=======
 static int decoder_populate_targets(struct cxl_switch_decoder *cxlsd,
->>>>>>> 7365df19
 				    struct cxl_port *port, int *target_map)
 {
 	int i, rc = 0;
@@ -1483,8 +1421,6 @@
 	return rc;
 }
 
-<<<<<<< HEAD
-=======
 static struct cxl_dport *cxl_hb_modulo(struct cxl_root_decoder *cxlrd, int pos)
 {
 	struct cxl_switch_decoder *cxlsd = &cxlrd->cxlsd;
@@ -1499,7 +1435,6 @@
 	return cxlrd->cxlsd.target[pos % iw];
 }
 
->>>>>>> 7365df19
 static struct lock_class_key cxl_decoder_key;
 
 /**
