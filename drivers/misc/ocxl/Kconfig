# SPDX-License-Identifier: GPL-2.0-only
#
# Open Coherent Accelerator (OCXL) compatible devices
#

config OCXL_BASE
	bool
	select PPC_COPRO_BASE

config OCXL
	tristate "OpenCAPI coherent accelerator support"
<<<<<<< HEAD
	depends on PPC_POWERNV && PCI && EEH && PPC_XIVE_NATIVE
=======
	depends on PPC_POWERNV && PCI && EEH && HOTPLUG_PCI_POWERNV
>>>>>>> 78eef5d9
	select OCXL_BASE
	default m
	help
	  Select this option to enable the ocxl driver for Open
	  Coherent Accelerator Processor Interface (OpenCAPI) devices.

	  OpenCAPI allows FPGA and ASIC accelerators to be coherently
	  attached to a CPU over an OpenCAPI link.

	  The ocxl driver enables userspace programs to access these
	  accelerators through devices in /dev/ocxl/.

	  For more information, see https://opencapi.org.

	  This is not to be confused with the support for IBM CAPI
	  accelerators (CONFIG_CXL), which are PCI-based instead of a
	  dedicated OpenCAPI link, and don't follow the same protocol.

	  If unsure, say N.<|MERGE_RESOLUTION|>--- conflicted
+++ resolved
@@ -9,11 +9,8 @@
 
 config OCXL
 	tristate "OpenCAPI coherent accelerator support"
-<<<<<<< HEAD
 	depends on PPC_POWERNV && PCI && EEH && PPC_XIVE_NATIVE
-=======
-	depends on PPC_POWERNV && PCI && EEH && HOTPLUG_PCI_POWERNV
->>>>>>> 78eef5d9
+	depends on HOTPLUG_PCI_POWERNV
 	select OCXL_BASE
 	default m
 	help
