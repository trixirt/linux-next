/* SPDX-License-Identifier: GPL-2.0 */
/*
 * Support for Intel Camera Imaging ISP subsystem.
 * Copyright (c) 2015, Intel Corporation.
 *
 * This program is free software; you can redistribute it and/or modify it
 * under the terms and conditions of the GNU General Public License,
 * version 2, as published by the Free Software Foundation.
 *
 * This program is distributed in the hope it will be useful, but WITHOUT
 * ANY WARRANTY; without even the implied warranty of MERCHANTABILITY or
 * FITNESS FOR A PARTICULAR PURPOSE.  See the GNU General Public License for
 * more details.
 */

<<<<<<< HEAD
#ifndef __SYSTEM_GLOBAL_H_INCLUDED__
#define __SYSTEM_GLOBAL_H_INCLUDED__

#include <hive_isp_css_defs.h>
#include <type_support.h>

/*
 * The longest allowed (uninteruptible) bus transfer, does not
 * take stalling into account
 */
#define HIVE_ISP_MAX_BURST_LENGTH	1024

/*
 * Maximum allowed burst length in words for the ISP DMA
 */
#define ISP_DMA_MAX_BURST_LENGTH	128

/*
 * Create a list of HAS and IS properties that defines the system
 *
 * The configuration assumes the following
 * - The system is hetereogeneous; Multiple cells and devices classes
 * - The cell and device instances are homogeneous, each device type
 *   belongs to the same class
 * - Device instances supporting a subset of the class capabilities are
 *   allowed
 *
 * We could manage different device classes through the enumerated
 * lists (C) or the use of classes (C++), but that is presently not
 * fully supported
 *
 * N.B. the 3 input formatters are of 2 different classess
 */

#define USE_INPUT_SYSTEM_VERSION_2

#define HAS_MMU_VERSION_2
#define HAS_DMA_VERSION_2
#define HAS_GDC_VERSION_2
#define HAS_VAMEM_VERSION_2
#define HAS_HMEM_VERSION_1
#define HAS_BAMEM_VERSION_2
#define HAS_IRQ_VERSION_2
#define HAS_IRQ_MAP_VERSION_2
#define HAS_INPUT_FORMATTER_VERSION_2
/* 2401: HAS_INPUT_SYSTEM_VERSION_2401 */
#define HAS_INPUT_SYSTEM_VERSION_2
#define HAS_BUFFERED_SENSOR
#define HAS_FIFO_MONITORS_VERSION_2
/* #define HAS_GP_REGS_VERSION_2 */
#define HAS_GP_DEVICE_VERSION_2
#define HAS_GPIO_VERSION_1
#define HAS_TIMED_CTRL_VERSION_1
#define HAS_RX_VERSION_2

#define DMA_DDR_TO_VAMEM_WORKAROUND
#define DMA_DDR_TO_HMEM_WORKAROUND

/*
 * Semi global. "HRT" is accessible from SP, but the HRT types do not fully apply
 */
#define HRT_VADDRESS_WIDTH	32
//#define HRT_ADDRESS_WIDTH	64		/* Surprise, this is a local property*/
#define HRT_DATA_WIDTH		32

#define SIZEOF_HRT_REG		(HRT_DATA_WIDTH >> 3)
#define HIVE_ISP_CTRL_DATA_BYTES (HIVE_ISP_CTRL_DATA_WIDTH / 8)

/* The main bus connecting all devices */
#define HRT_BUS_WIDTH		HIVE_ISP_CTRL_DATA_WIDTH
#define HRT_BUS_BYTES		HIVE_ISP_CTRL_DATA_BYTES

/* per-frame parameter handling support */
#define SH_CSS_ENABLE_PER_FRAME_PARAMS

typedef u32			hrt_bus_align_t;

/*
 * Enumerate the devices, device access through the API is by ID, through the DLI by address
 * The enumerator terminators are used to size the wiring arrays and as an exception value.
 */
typedef enum {
	DDR0_ID = 0,
	N_DDR_ID
} ddr_ID_t;

typedef enum {
	ISP0_ID = 0,
	N_ISP_ID
} isp_ID_t;

typedef enum {
	SP0_ID = 0,
	N_SP_ID
} sp_ID_t;

typedef enum {
	MMU0_ID = 0,
	MMU1_ID,
	N_MMU_ID
} mmu_ID_t;

typedef enum {
	DMA0_ID = 0,
	N_DMA_ID
} dma_ID_t;

typedef enum {
	GDC0_ID = 0,
	GDC1_ID,
	N_GDC_ID
} gdc_ID_t;

#define N_GDC_ID_CPP 2 // this extra define is needed because we want to use it also in the preprocessor, and that doesn't work with enums.

typedef enum {
	VAMEM0_ID = 0,
	VAMEM1_ID,
	VAMEM2_ID,
	N_VAMEM_ID
} vamem_ID_t;

typedef enum {
	BAMEM0_ID = 0,
	N_BAMEM_ID
} bamem_ID_t;

typedef enum {
	HMEM0_ID = 0,
	N_HMEM_ID
} hmem_ID_t;

/*
typedef enum {
	IRQ0_ID = 0,
	N_IRQ_ID
} irq_ID_t;
*/

typedef enum {
	IRQ0_ID = 0,	// GP IRQ block
	IRQ1_ID,		// Input formatter
	IRQ2_ID,		// input system
	IRQ3_ID,		// input selector
	N_IRQ_ID
} irq_ID_t;

typedef enum {
	FIFO_MONITOR0_ID = 0,
	N_FIFO_MONITOR_ID
} fifo_monitor_ID_t;

/*
 * Deprecated: Since all gp_reg instances are different
 * and put in the address maps of other devices we cannot
 * enumerate them as that assumes the instrances are the
 * same.
 *
 * We define a single GP_DEVICE containing all gp_regs
 * w.r.t. a single base address
 *
typedef enum {
	GP_REGS0_ID = 0,
	N_GP_REGS_ID
} gp_regs_ID_t;
 */
typedef enum {
	GP_DEVICE0_ID = 0,
	N_GP_DEVICE_ID
} gp_device_ID_t;

typedef enum {
	GP_TIMER0_ID = 0,
	GP_TIMER1_ID,
	GP_TIMER2_ID,
	GP_TIMER3_ID,
	GP_TIMER4_ID,
	GP_TIMER5_ID,
	GP_TIMER6_ID,
	GP_TIMER7_ID,
	N_GP_TIMER_ID
} gp_timer_ID_t;

typedef enum {
	GPIO0_ID = 0,
	N_GPIO_ID
} gpio_ID_t;

typedef enum {
	TIMED_CTRL0_ID = 0,
	N_TIMED_CTRL_ID
} timed_ctrl_ID_t;

typedef enum {
	INPUT_FORMATTER0_ID = 0,
	INPUT_FORMATTER1_ID,
	INPUT_FORMATTER2_ID,
	INPUT_FORMATTER3_ID,
	N_INPUT_FORMATTER_ID
} input_formatter_ID_t;

/* The IF RST is outside the IF */
#define INPUT_FORMATTER0_SRST_OFFSET	0x0824
#define INPUT_FORMATTER1_SRST_OFFSET	0x0624
#define INPUT_FORMATTER2_SRST_OFFSET	0x0424
#define INPUT_FORMATTER3_SRST_OFFSET	0x0224

#define INPUT_FORMATTER0_SRST_MASK		0x0001
#define INPUT_FORMATTER1_SRST_MASK		0x0002
#define INPUT_FORMATTER2_SRST_MASK		0x0004
#define INPUT_FORMATTER3_SRST_MASK		0x0008

typedef enum {
	INPUT_SYSTEM0_ID = 0,
	N_INPUT_SYSTEM_ID
} input_system_ID_t;

typedef enum {
	RX0_ID = 0,
	N_RX_ID
} rx_ID_t;

enum mipi_port_id {
	MIPI_PORT0_ID = 0,
	MIPI_PORT1_ID,
	MIPI_PORT2_ID,
	N_MIPI_PORT_ID
};

#define	N_RX_CHANNEL_ID		4

/* Generic port enumeration with an internal port type ID */
typedef enum {
	CSI_PORT0_ID = 0,
	CSI_PORT1_ID,
	CSI_PORT2_ID,
	TPG_PORT0_ID,
	PRBS_PORT0_ID,
	FIFO_PORT0_ID,
	MEMORY_PORT0_ID,
	N_INPUT_PORT_ID
} input_port_ID_t;

typedef enum {
	CAPTURE_UNIT0_ID = 0,
	CAPTURE_UNIT1_ID,
	CAPTURE_UNIT2_ID,
	ACQUISITION_UNIT0_ID,
	DMA_UNIT0_ID,
	CTRL_UNIT0_ID,
	GPREGS_UNIT0_ID,
	FIFO_UNIT0_ID,
	IRQ_UNIT0_ID,
	N_SUB_SYSTEM_ID
} sub_system_ID_t;

#define	N_CAPTURE_UNIT_ID		3
#define	N_ACQUISITION_UNIT_ID	1
#define	N_CTRL_UNIT_ID			1

enum ia_css_isp_memories {
	IA_CSS_ISP_PMEM0 = 0,
	IA_CSS_ISP_DMEM0,
	IA_CSS_ISP_VMEM0,
	IA_CSS_ISP_VAMEM0,
	IA_CSS_ISP_VAMEM1,
	IA_CSS_ISP_VAMEM2,
	IA_CSS_ISP_HMEM0,
	IA_CSS_SP_DMEM0,
	IA_CSS_DDR,
	N_IA_CSS_MEMORIES
};

#define IA_CSS_NUM_MEMORIES 9
/* For driver compatibility */
#define N_IA_CSS_ISP_MEMORIES   IA_CSS_NUM_MEMORIES
#define IA_CSS_NUM_ISP_MEMORIES IA_CSS_NUM_MEMORIES

#if 0
typedef enum {
	dev_chn, /* device channels, external resource */
	ext_mem, /* external memories */
	int_mem, /* internal memories */
	int_chn  /* internal channels, user defined */
} resource_type_t;

/* if this enum is extended with other memory resources, pls also extend the function resource_to_memptr() */
typedef enum {
	vied_nci_dev_chn_dma_ext0,
	int_mem_vmem0,
	int_mem_dmem0
} resource_id_t;

/* enum listing the different memories within a program group.
   This enum is used in the mem_ptr_t type */
typedef enum {
	buf_mem_invalid = 0,
	buf_mem_vmem_prog0,
	buf_mem_dmem_prog0
} buf_mem_t;

#endif
#endif /* __SYSTEM_GLOBAL_H_INCLUDED__ */
=======
#define USE_INPUT_SYSTEM_VERSION_2
>>>>>>> 547bbf7d
<|MERGE_RESOLUTION|>--- conflicted
+++ resolved
@@ -13,310 +13,4 @@
  * more details.
  */
 
-<<<<<<< HEAD
-#ifndef __SYSTEM_GLOBAL_H_INCLUDED__
-#define __SYSTEM_GLOBAL_H_INCLUDED__
-
-#include <hive_isp_css_defs.h>
-#include <type_support.h>
-
-/*
- * The longest allowed (uninteruptible) bus transfer, does not
- * take stalling into account
- */
-#define HIVE_ISP_MAX_BURST_LENGTH	1024
-
-/*
- * Maximum allowed burst length in words for the ISP DMA
- */
-#define ISP_DMA_MAX_BURST_LENGTH	128
-
-/*
- * Create a list of HAS and IS properties that defines the system
- *
- * The configuration assumes the following
- * - The system is hetereogeneous; Multiple cells and devices classes
- * - The cell and device instances are homogeneous, each device type
- *   belongs to the same class
- * - Device instances supporting a subset of the class capabilities are
- *   allowed
- *
- * We could manage different device classes through the enumerated
- * lists (C) or the use of classes (C++), but that is presently not
- * fully supported
- *
- * N.B. the 3 input formatters are of 2 different classess
- */
-
-#define USE_INPUT_SYSTEM_VERSION_2
-
-#define HAS_MMU_VERSION_2
-#define HAS_DMA_VERSION_2
-#define HAS_GDC_VERSION_2
-#define HAS_VAMEM_VERSION_2
-#define HAS_HMEM_VERSION_1
-#define HAS_BAMEM_VERSION_2
-#define HAS_IRQ_VERSION_2
-#define HAS_IRQ_MAP_VERSION_2
-#define HAS_INPUT_FORMATTER_VERSION_2
-/* 2401: HAS_INPUT_SYSTEM_VERSION_2401 */
-#define HAS_INPUT_SYSTEM_VERSION_2
-#define HAS_BUFFERED_SENSOR
-#define HAS_FIFO_MONITORS_VERSION_2
-/* #define HAS_GP_REGS_VERSION_2 */
-#define HAS_GP_DEVICE_VERSION_2
-#define HAS_GPIO_VERSION_1
-#define HAS_TIMED_CTRL_VERSION_1
-#define HAS_RX_VERSION_2
-
-#define DMA_DDR_TO_VAMEM_WORKAROUND
-#define DMA_DDR_TO_HMEM_WORKAROUND
-
-/*
- * Semi global. "HRT" is accessible from SP, but the HRT types do not fully apply
- */
-#define HRT_VADDRESS_WIDTH	32
-//#define HRT_ADDRESS_WIDTH	64		/* Surprise, this is a local property*/
-#define HRT_DATA_WIDTH		32
-
-#define SIZEOF_HRT_REG		(HRT_DATA_WIDTH >> 3)
-#define HIVE_ISP_CTRL_DATA_BYTES (HIVE_ISP_CTRL_DATA_WIDTH / 8)
-
-/* The main bus connecting all devices */
-#define HRT_BUS_WIDTH		HIVE_ISP_CTRL_DATA_WIDTH
-#define HRT_BUS_BYTES		HIVE_ISP_CTRL_DATA_BYTES
-
-/* per-frame parameter handling support */
-#define SH_CSS_ENABLE_PER_FRAME_PARAMS
-
-typedef u32			hrt_bus_align_t;
-
-/*
- * Enumerate the devices, device access through the API is by ID, through the DLI by address
- * The enumerator terminators are used to size the wiring arrays and as an exception value.
- */
-typedef enum {
-	DDR0_ID = 0,
-	N_DDR_ID
-} ddr_ID_t;
-
-typedef enum {
-	ISP0_ID = 0,
-	N_ISP_ID
-} isp_ID_t;
-
-typedef enum {
-	SP0_ID = 0,
-	N_SP_ID
-} sp_ID_t;
-
-typedef enum {
-	MMU0_ID = 0,
-	MMU1_ID,
-	N_MMU_ID
-} mmu_ID_t;
-
-typedef enum {
-	DMA0_ID = 0,
-	N_DMA_ID
-} dma_ID_t;
-
-typedef enum {
-	GDC0_ID = 0,
-	GDC1_ID,
-	N_GDC_ID
-} gdc_ID_t;
-
-#define N_GDC_ID_CPP 2 // this extra define is needed because we want to use it also in the preprocessor, and that doesn't work with enums.
-
-typedef enum {
-	VAMEM0_ID = 0,
-	VAMEM1_ID,
-	VAMEM2_ID,
-	N_VAMEM_ID
-} vamem_ID_t;
-
-typedef enum {
-	BAMEM0_ID = 0,
-	N_BAMEM_ID
-} bamem_ID_t;
-
-typedef enum {
-	HMEM0_ID = 0,
-	N_HMEM_ID
-} hmem_ID_t;
-
-/*
-typedef enum {
-	IRQ0_ID = 0,
-	N_IRQ_ID
-} irq_ID_t;
-*/
-
-typedef enum {
-	IRQ0_ID = 0,	// GP IRQ block
-	IRQ1_ID,		// Input formatter
-	IRQ2_ID,		// input system
-	IRQ3_ID,		// input selector
-	N_IRQ_ID
-} irq_ID_t;
-
-typedef enum {
-	FIFO_MONITOR0_ID = 0,
-	N_FIFO_MONITOR_ID
-} fifo_monitor_ID_t;
-
-/*
- * Deprecated: Since all gp_reg instances are different
- * and put in the address maps of other devices we cannot
- * enumerate them as that assumes the instrances are the
- * same.
- *
- * We define a single GP_DEVICE containing all gp_regs
- * w.r.t. a single base address
- *
-typedef enum {
-	GP_REGS0_ID = 0,
-	N_GP_REGS_ID
-} gp_regs_ID_t;
- */
-typedef enum {
-	GP_DEVICE0_ID = 0,
-	N_GP_DEVICE_ID
-} gp_device_ID_t;
-
-typedef enum {
-	GP_TIMER0_ID = 0,
-	GP_TIMER1_ID,
-	GP_TIMER2_ID,
-	GP_TIMER3_ID,
-	GP_TIMER4_ID,
-	GP_TIMER5_ID,
-	GP_TIMER6_ID,
-	GP_TIMER7_ID,
-	N_GP_TIMER_ID
-} gp_timer_ID_t;
-
-typedef enum {
-	GPIO0_ID = 0,
-	N_GPIO_ID
-} gpio_ID_t;
-
-typedef enum {
-	TIMED_CTRL0_ID = 0,
-	N_TIMED_CTRL_ID
-} timed_ctrl_ID_t;
-
-typedef enum {
-	INPUT_FORMATTER0_ID = 0,
-	INPUT_FORMATTER1_ID,
-	INPUT_FORMATTER2_ID,
-	INPUT_FORMATTER3_ID,
-	N_INPUT_FORMATTER_ID
-} input_formatter_ID_t;
-
-/* The IF RST is outside the IF */
-#define INPUT_FORMATTER0_SRST_OFFSET	0x0824
-#define INPUT_FORMATTER1_SRST_OFFSET	0x0624
-#define INPUT_FORMATTER2_SRST_OFFSET	0x0424
-#define INPUT_FORMATTER3_SRST_OFFSET	0x0224
-
-#define INPUT_FORMATTER0_SRST_MASK		0x0001
-#define INPUT_FORMATTER1_SRST_MASK		0x0002
-#define INPUT_FORMATTER2_SRST_MASK		0x0004
-#define INPUT_FORMATTER3_SRST_MASK		0x0008
-
-typedef enum {
-	INPUT_SYSTEM0_ID = 0,
-	N_INPUT_SYSTEM_ID
-} input_system_ID_t;
-
-typedef enum {
-	RX0_ID = 0,
-	N_RX_ID
-} rx_ID_t;
-
-enum mipi_port_id {
-	MIPI_PORT0_ID = 0,
-	MIPI_PORT1_ID,
-	MIPI_PORT2_ID,
-	N_MIPI_PORT_ID
-};
-
-#define	N_RX_CHANNEL_ID		4
-
-/* Generic port enumeration with an internal port type ID */
-typedef enum {
-	CSI_PORT0_ID = 0,
-	CSI_PORT1_ID,
-	CSI_PORT2_ID,
-	TPG_PORT0_ID,
-	PRBS_PORT0_ID,
-	FIFO_PORT0_ID,
-	MEMORY_PORT0_ID,
-	N_INPUT_PORT_ID
-} input_port_ID_t;
-
-typedef enum {
-	CAPTURE_UNIT0_ID = 0,
-	CAPTURE_UNIT1_ID,
-	CAPTURE_UNIT2_ID,
-	ACQUISITION_UNIT0_ID,
-	DMA_UNIT0_ID,
-	CTRL_UNIT0_ID,
-	GPREGS_UNIT0_ID,
-	FIFO_UNIT0_ID,
-	IRQ_UNIT0_ID,
-	N_SUB_SYSTEM_ID
-} sub_system_ID_t;
-
-#define	N_CAPTURE_UNIT_ID		3
-#define	N_ACQUISITION_UNIT_ID	1
-#define	N_CTRL_UNIT_ID			1
-
-enum ia_css_isp_memories {
-	IA_CSS_ISP_PMEM0 = 0,
-	IA_CSS_ISP_DMEM0,
-	IA_CSS_ISP_VMEM0,
-	IA_CSS_ISP_VAMEM0,
-	IA_CSS_ISP_VAMEM1,
-	IA_CSS_ISP_VAMEM2,
-	IA_CSS_ISP_HMEM0,
-	IA_CSS_SP_DMEM0,
-	IA_CSS_DDR,
-	N_IA_CSS_MEMORIES
-};
-
-#define IA_CSS_NUM_MEMORIES 9
-/* For driver compatibility */
-#define N_IA_CSS_ISP_MEMORIES   IA_CSS_NUM_MEMORIES
-#define IA_CSS_NUM_ISP_MEMORIES IA_CSS_NUM_MEMORIES
-
-#if 0
-typedef enum {
-	dev_chn, /* device channels, external resource */
-	ext_mem, /* external memories */
-	int_mem, /* internal memories */
-	int_chn  /* internal channels, user defined */
-} resource_type_t;
-
-/* if this enum is extended with other memory resources, pls also extend the function resource_to_memptr() */
-typedef enum {
-	vied_nci_dev_chn_dma_ext0,
-	int_mem_vmem0,
-	int_mem_dmem0
-} resource_id_t;
-
-/* enum listing the different memories within a program group.
-   This enum is used in the mem_ptr_t type */
-typedef enum {
-	buf_mem_invalid = 0,
-	buf_mem_vmem_prog0,
-	buf_mem_dmem_prog0
-} buf_mem_t;
-
-#endif
-#endif /* __SYSTEM_GLOBAL_H_INCLUDED__ */
-=======
-#define USE_INPUT_SYSTEM_VERSION_2
->>>>>>> 547bbf7d
+#define USE_INPUT_SYSTEM_VERSION_2