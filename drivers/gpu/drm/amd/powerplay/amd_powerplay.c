/*
 * Copyright 2015 Advanced Micro Devices, Inc.
 *
 * Permission is hereby granted, free of charge, to any person obtaining a
 * copy of this software and associated documentation files (the "Software"),
 * to deal in the Software without restriction, including without limitation
 * the rights to use, copy, modify, merge, publish, distribute, sublicense,
 * and/or sell copies of the Software, and to permit persons to whom the
 * Software is furnished to do so, subject to the following conditions:
 *
 * The above copyright notice and this permission notice shall be included in
 * all copies or substantial portions of the Software.
 *
 * THE SOFTWARE IS PROVIDED "AS IS", WITHOUT WARRANTY OF ANY KIND, EXPRESS OR
 * IMPLIED, INCLUDING BUT NOT LIMITED TO THE WARRANTIES OF MERCHANTABILITY,
 * FITNESS FOR A PARTICULAR PURPOSE AND NONINFRINGEMENT.  IN NO EVENT SHALL
 * THE COPYRIGHT HOLDER(S) OR AUTHOR(S) BE LIABLE FOR ANY CLAIM, DAMAGES OR
 * OTHER LIABILITY, WHETHER IN AN ACTION OF CONTRACT, TORT OR OTHERWISE,
 * ARISING FROM, OUT OF OR IN CONNECTION WITH THE SOFTWARE OR THE USE OR
 * OTHER DEALINGS IN THE SOFTWARE.
 *
 */
#include "pp_debug.h"
#include <linux/types.h>
#include <linux/kernel.h>
#include <linux/gfp.h>
#include <linux/slab.h>
#include <linux/firmware.h>
#include "amd_shared.h"
#include "amd_powerplay.h"
#include "power_state.h"
#include "amdgpu.h"
#include "hwmgr.h"


static const struct amd_pm_funcs pp_dpm_funcs;

static int amd_powerplay_create(struct amdgpu_device *adev)
{
	struct pp_hwmgr *hwmgr;

	if (adev == NULL)
		return -EINVAL;

	hwmgr = kzalloc(sizeof(struct pp_hwmgr), GFP_KERNEL);
	if (hwmgr == NULL)
		return -ENOMEM;

	hwmgr->adev = adev;
	hwmgr->not_vf = !amdgpu_sriov_vf(adev);
	hwmgr->pm_en = (amdgpu_dpm && hwmgr->not_vf) ? true : false;
	hwmgr->device = amdgpu_cgs_create_device(adev);
	mutex_init(&hwmgr->smu_lock);
	hwmgr->chip_family = adev->family;
	hwmgr->chip_id = adev->asic_type;
	hwmgr->feature_mask = adev->pm.pp_feature;
	hwmgr->display_config = &adev->pm.pm_display_cfg;
	adev->powerplay.pp_handle = hwmgr;
	adev->powerplay.pp_funcs = &pp_dpm_funcs;
	return 0;
}


static void amd_powerplay_destroy(struct amdgpu_device *adev)
{
	struct pp_hwmgr *hwmgr = adev->powerplay.pp_handle;

	kfree(hwmgr->hardcode_pp_table);
	hwmgr->hardcode_pp_table = NULL;

	kfree(hwmgr);
	hwmgr = NULL;
}

static int pp_early_init(void *handle)
{
	int ret;
	struct amdgpu_device *adev = handle;

	ret = amd_powerplay_create(adev);

	if (ret != 0)
		return ret;

	ret = hwmgr_early_init(adev->powerplay.pp_handle);
	if (ret)
		return -EINVAL;

	return 0;
}

static int pp_sw_init(void *handle)
{
	struct amdgpu_device *adev = handle;
	struct pp_hwmgr *hwmgr = adev->powerplay.pp_handle;
	int ret = 0;

	ret = hwmgr_sw_init(hwmgr);

	pr_debug("powerplay sw init %s\n", ret ? "failed" : "successfully");

	return ret;
}

static int pp_sw_fini(void *handle)
{
	struct amdgpu_device *adev = handle;
	struct pp_hwmgr *hwmgr = adev->powerplay.pp_handle;

	hwmgr_sw_fini(hwmgr);

	release_firmware(adev->pm.fw);
	adev->pm.fw = NULL;

	return 0;
}

static int pp_hw_init(void *handle)
{
	int ret = 0;
	struct amdgpu_device *adev = handle;
	struct pp_hwmgr *hwmgr = adev->powerplay.pp_handle;

	ret = hwmgr_hw_init(hwmgr);

	if (ret)
		pr_err("powerplay hw init failed\n");

	return ret;
}

static int pp_hw_fini(void *handle)
{
	struct amdgpu_device *adev = handle;
	struct pp_hwmgr *hwmgr = adev->powerplay.pp_handle;

	hwmgr_hw_fini(hwmgr);

	return 0;
}

static void pp_reserve_vram_for_smu(struct amdgpu_device *adev)
{
	int r = -EINVAL;
	void *cpu_ptr = NULL;
	uint64_t gpu_addr;
	struct pp_hwmgr *hwmgr = adev->powerplay.pp_handle;

	if (amdgpu_bo_create_kernel(adev, adev->pm.smu_prv_buffer_size,
						PAGE_SIZE, AMDGPU_GEM_DOMAIN_GTT,
						&adev->pm.smu_prv_buffer,
						&gpu_addr,
						&cpu_ptr)) {
		DRM_ERROR("amdgpu: failed to create smu prv buffer\n");
		return;
	}

	if (hwmgr->hwmgr_func->notify_cac_buffer_info)
		r = hwmgr->hwmgr_func->notify_cac_buffer_info(hwmgr,
					lower_32_bits((unsigned long)cpu_ptr),
					upper_32_bits((unsigned long)cpu_ptr),
					lower_32_bits(gpu_addr),
					upper_32_bits(gpu_addr),
					adev->pm.smu_prv_buffer_size);

	if (r) {
		amdgpu_bo_free_kernel(&adev->pm.smu_prv_buffer, NULL, NULL);
		adev->pm.smu_prv_buffer = NULL;
		DRM_ERROR("amdgpu: failed to notify SMU buffer address\n");
	}
}

static int pp_late_init(void *handle)
{
	struct amdgpu_device *adev = handle;
	struct pp_hwmgr *hwmgr = adev->powerplay.pp_handle;

	if (hwmgr && hwmgr->pm_en) {
		mutex_lock(&hwmgr->smu_lock);
		hwmgr_handle_task(hwmgr,
					AMD_PP_TASK_COMPLETE_INIT, NULL);
		mutex_unlock(&hwmgr->smu_lock);
	}
	if (adev->pm.smu_prv_buffer_size != 0)
		pp_reserve_vram_for_smu(adev);

	return 0;
}

static void pp_late_fini(void *handle)
{
	struct amdgpu_device *adev = handle;

	if (adev->pm.smu_prv_buffer)
		amdgpu_bo_free_kernel(&adev->pm.smu_prv_buffer, NULL, NULL);
	amd_powerplay_destroy(adev);
}


static bool pp_is_idle(void *handle)
{
	return false;
}

static int pp_wait_for_idle(void *handle)
{
	return 0;
}

static int pp_sw_reset(void *handle)
{
	return 0;
}

static int pp_set_powergating_state(void *handle,
				    enum amd_powergating_state state)
{
	return 0;
}

static int pp_suspend(void *handle)
{
	struct amdgpu_device *adev = handle;
	struct pp_hwmgr *hwmgr = adev->powerplay.pp_handle;

	return hwmgr_suspend(hwmgr);
}

static int pp_resume(void *handle)
{
	struct amdgpu_device *adev = handle;
	struct pp_hwmgr *hwmgr = adev->powerplay.pp_handle;

	return hwmgr_resume(hwmgr);
}

static int pp_set_clockgating_state(void *handle,
					  enum amd_clockgating_state state)
{
	return 0;
}

static const struct amd_ip_funcs pp_ip_funcs = {
	.name = "powerplay",
	.early_init = pp_early_init,
	.late_init = pp_late_init,
	.sw_init = pp_sw_init,
	.sw_fini = pp_sw_fini,
	.hw_init = pp_hw_init,
	.hw_fini = pp_hw_fini,
	.late_fini = pp_late_fini,
	.suspend = pp_suspend,
	.resume = pp_resume,
	.is_idle = pp_is_idle,
	.wait_for_idle = pp_wait_for_idle,
	.soft_reset = pp_sw_reset,
	.set_clockgating_state = pp_set_clockgating_state,
	.set_powergating_state = pp_set_powergating_state,
};

const struct amdgpu_ip_block_version pp_smu_ip_block =
{
	.type = AMD_IP_BLOCK_TYPE_SMC,
	.major = 1,
	.minor = 0,
	.rev = 0,
	.funcs = &pp_ip_funcs,
};

/* This interface only be supported On Vi,
 * because only smu7/8 can help to load gfx/sdma fw,
 * smu need to be enabled before load other ip's fw.
 * so call start smu to load smu7 fw and other ip's fw
 */
static int pp_dpm_load_fw(void *handle)
{
	struct pp_hwmgr *hwmgr = handle;

	if (!hwmgr || !hwmgr->smumgr_funcs || !hwmgr->smumgr_funcs->start_smu)
		return -EINVAL;

	if (hwmgr->smumgr_funcs->start_smu(hwmgr)) {
		pr_err("fw load failed\n");
		return -EINVAL;
	}

	return 0;
}

static int pp_dpm_fw_loading_complete(void *handle)
{
	return 0;
}

static int pp_set_clockgating_by_smu(void *handle, uint32_t msg_id)
{
	struct pp_hwmgr *hwmgr = handle;

	if (!hwmgr || !hwmgr->pm_en)
		return -EINVAL;

	if (hwmgr->hwmgr_func->update_clock_gatings == NULL) {
		pr_info_ratelimited("%s was not implemented.\n", __func__);
		return 0;
	}

	return hwmgr->hwmgr_func->update_clock_gatings(hwmgr, &msg_id);
}

static void pp_dpm_en_umd_pstate(struct pp_hwmgr  *hwmgr,
						enum amd_dpm_forced_level *level)
{
	uint32_t profile_mode_mask = AMD_DPM_FORCED_LEVEL_PROFILE_STANDARD |
					AMD_DPM_FORCED_LEVEL_PROFILE_MIN_SCLK |
					AMD_DPM_FORCED_LEVEL_PROFILE_MIN_MCLK |
					AMD_DPM_FORCED_LEVEL_PROFILE_PEAK;

	if (!(hwmgr->dpm_level & profile_mode_mask)) {
		/* enter umd pstate, save current level, disable gfx cg*/
		if (*level & profile_mode_mask) {
			hwmgr->saved_dpm_level = hwmgr->dpm_level;
			hwmgr->en_umd_pstate = true;
			amdgpu_device_ip_set_clockgating_state(hwmgr->adev,
						AMD_IP_BLOCK_TYPE_GFX,
						AMD_CG_STATE_UNGATE);
			amdgpu_device_ip_set_powergating_state(hwmgr->adev,
					AMD_IP_BLOCK_TYPE_GFX,
					AMD_PG_STATE_UNGATE);
		}
	} else {
		/* exit umd pstate, restore level, enable gfx cg*/
		if (!(*level & profile_mode_mask)) {
			if (*level == AMD_DPM_FORCED_LEVEL_PROFILE_EXIT)
				*level = hwmgr->saved_dpm_level;
			hwmgr->en_umd_pstate = false;
			amdgpu_device_ip_set_clockgating_state(hwmgr->adev,
					AMD_IP_BLOCK_TYPE_GFX,
					AMD_CG_STATE_GATE);
			amdgpu_device_ip_set_powergating_state(hwmgr->adev,
					AMD_IP_BLOCK_TYPE_GFX,
					AMD_PG_STATE_GATE);
		}
	}
}

static int pp_dpm_force_performance_level(void *handle,
					enum amd_dpm_forced_level level)
{
	struct pp_hwmgr *hwmgr = handle;

	if (!hwmgr || !hwmgr->pm_en)
		return -EINVAL;

	if (level == hwmgr->dpm_level)
		return 0;

	mutex_lock(&hwmgr->smu_lock);
	pp_dpm_en_umd_pstate(hwmgr, &level);
	hwmgr->request_dpm_level = level;
	hwmgr_handle_task(hwmgr, AMD_PP_TASK_READJUST_POWER_STATE, NULL);
	mutex_unlock(&hwmgr->smu_lock);

	return 0;
}

static enum amd_dpm_forced_level pp_dpm_get_performance_level(
								void *handle)
{
	struct pp_hwmgr *hwmgr = handle;
	enum amd_dpm_forced_level level;

	if (!hwmgr || !hwmgr->pm_en)
		return -EINVAL;

	mutex_lock(&hwmgr->smu_lock);
	level = hwmgr->dpm_level;
	mutex_unlock(&hwmgr->smu_lock);
	return level;
}

static uint32_t pp_dpm_get_sclk(void *handle, bool low)
{
	struct pp_hwmgr *hwmgr = handle;
	uint32_t clk = 0;

	if (!hwmgr || !hwmgr->pm_en)
		return 0;

	if (hwmgr->hwmgr_func->get_sclk == NULL) {
		pr_info_ratelimited("%s was not implemented.\n", __func__);
		return 0;
	}
	mutex_lock(&hwmgr->smu_lock);
	clk = hwmgr->hwmgr_func->get_sclk(hwmgr, low);
	mutex_unlock(&hwmgr->smu_lock);
	return clk;
}

static uint32_t pp_dpm_get_mclk(void *handle, bool low)
{
	struct pp_hwmgr *hwmgr = handle;
	uint32_t clk = 0;

	if (!hwmgr || !hwmgr->pm_en)
		return 0;

	if (hwmgr->hwmgr_func->get_mclk == NULL) {
		pr_info_ratelimited("%s was not implemented.\n", __func__);
		return 0;
	}
	mutex_lock(&hwmgr->smu_lock);
	clk = hwmgr->hwmgr_func->get_mclk(hwmgr, low);
	mutex_unlock(&hwmgr->smu_lock);
	return clk;
}

static void pp_dpm_powergate_vce(void *handle, bool gate)
{
	struct pp_hwmgr *hwmgr = handle;

	if (!hwmgr || !hwmgr->pm_en)
		return;

	if (hwmgr->hwmgr_func->powergate_vce == NULL) {
		pr_info_ratelimited("%s was not implemented.\n", __func__);
		return;
	}
	mutex_lock(&hwmgr->smu_lock);
	hwmgr->hwmgr_func->powergate_vce(hwmgr, gate);
	mutex_unlock(&hwmgr->smu_lock);
}

static void pp_dpm_powergate_uvd(void *handle, bool gate)
{
	struct pp_hwmgr *hwmgr = handle;

	if (!hwmgr || !hwmgr->pm_en)
		return;

	if (hwmgr->hwmgr_func->powergate_uvd == NULL) {
		pr_info_ratelimited("%s was not implemented.\n", __func__);
		return;
	}
	mutex_lock(&hwmgr->smu_lock);
	hwmgr->hwmgr_func->powergate_uvd(hwmgr, gate);
	mutex_unlock(&hwmgr->smu_lock);
}

static int pp_dpm_dispatch_tasks(void *handle, enum amd_pp_task task_id,
		enum amd_pm_state_type *user_state)
{
	int ret = 0;
	struct pp_hwmgr *hwmgr = handle;

	if (!hwmgr || !hwmgr->pm_en)
		return -EINVAL;

	mutex_lock(&hwmgr->smu_lock);
	ret = hwmgr_handle_task(hwmgr, task_id, user_state);
	mutex_unlock(&hwmgr->smu_lock);

	return ret;
}

static enum amd_pm_state_type pp_dpm_get_current_power_state(void *handle)
{
	struct pp_hwmgr *hwmgr = handle;
	struct pp_power_state *state;
	enum amd_pm_state_type pm_type;

	if (!hwmgr || !hwmgr->pm_en || !hwmgr->current_ps)
		return -EINVAL;

	mutex_lock(&hwmgr->smu_lock);

	state = hwmgr->current_ps;

	switch (state->classification.ui_label) {
	case PP_StateUILabel_Battery:
		pm_type = POWER_STATE_TYPE_BATTERY;
		break;
	case PP_StateUILabel_Balanced:
		pm_type = POWER_STATE_TYPE_BALANCED;
		break;
	case PP_StateUILabel_Performance:
		pm_type = POWER_STATE_TYPE_PERFORMANCE;
		break;
	default:
		if (state->classification.flags & PP_StateClassificationFlag_Boot)
			pm_type = POWER_STATE_TYPE_INTERNAL_BOOT;
		else
			pm_type = POWER_STATE_TYPE_DEFAULT;
		break;
	}
	mutex_unlock(&hwmgr->smu_lock);

	return pm_type;
}

static void pp_dpm_set_fan_control_mode(void *handle, uint32_t mode)
{
	struct pp_hwmgr *hwmgr = handle;

	if (!hwmgr || !hwmgr->pm_en)
		return;

	if (hwmgr->hwmgr_func->set_fan_control_mode == NULL) {
		pr_info_ratelimited("%s was not implemented.\n", __func__);
		return;
	}
	mutex_lock(&hwmgr->smu_lock);
	hwmgr->hwmgr_func->set_fan_control_mode(hwmgr, mode);
	mutex_unlock(&hwmgr->smu_lock);
}

static uint32_t pp_dpm_get_fan_control_mode(void *handle)
{
	struct pp_hwmgr *hwmgr = handle;
	uint32_t mode = 0;

	if (!hwmgr || !hwmgr->pm_en)
		return 0;

	if (hwmgr->hwmgr_func->get_fan_control_mode == NULL) {
		pr_info_ratelimited("%s was not implemented.\n", __func__);
		return 0;
	}
	mutex_lock(&hwmgr->smu_lock);
	mode = hwmgr->hwmgr_func->get_fan_control_mode(hwmgr);
	mutex_unlock(&hwmgr->smu_lock);
	return mode;
}

static int pp_dpm_set_fan_speed_percent(void *handle, uint32_t percent)
{
	struct pp_hwmgr *hwmgr = handle;
	int ret = 0;

	if (!hwmgr || !hwmgr->pm_en)
		return -EINVAL;

	if (hwmgr->hwmgr_func->set_fan_speed_percent == NULL) {
		pr_info_ratelimited("%s was not implemented.\n", __func__);
		return 0;
	}
	mutex_lock(&hwmgr->smu_lock);
	ret = hwmgr->hwmgr_func->set_fan_speed_percent(hwmgr, percent);
	mutex_unlock(&hwmgr->smu_lock);
	return ret;
}

static int pp_dpm_get_fan_speed_percent(void *handle, uint32_t *speed)
{
	struct pp_hwmgr *hwmgr = handle;
	int ret = 0;

	if (!hwmgr || !hwmgr->pm_en)
		return -EINVAL;

	if (hwmgr->hwmgr_func->get_fan_speed_percent == NULL) {
		pr_info_ratelimited("%s was not implemented.\n", __func__);
		return 0;
	}

	mutex_lock(&hwmgr->smu_lock);
	ret = hwmgr->hwmgr_func->get_fan_speed_percent(hwmgr, speed);
	mutex_unlock(&hwmgr->smu_lock);
	return ret;
}

static int pp_dpm_get_fan_speed_rpm(void *handle, uint32_t *rpm)
{
	struct pp_hwmgr *hwmgr = handle;
	int ret = 0;

	if (!hwmgr || !hwmgr->pm_en)
		return -EINVAL;

	if (hwmgr->hwmgr_func->get_fan_speed_rpm == NULL)
		return -EINVAL;

	mutex_lock(&hwmgr->smu_lock);
	ret = hwmgr->hwmgr_func->get_fan_speed_rpm(hwmgr, rpm);
	mutex_unlock(&hwmgr->smu_lock);
	return ret;
}

static int pp_dpm_set_fan_speed_rpm(void *handle, uint32_t rpm)
{
	struct pp_hwmgr *hwmgr = handle;
	int ret = 0;

	if (!hwmgr || !hwmgr->pm_en)
		return -EINVAL;

	if (hwmgr->hwmgr_func->set_fan_speed_rpm == NULL) {
		pr_info_ratelimited("%s was not implemented.\n", __func__);
		return 0;
	}
	mutex_lock(&hwmgr->smu_lock);
	ret = hwmgr->hwmgr_func->set_fan_speed_rpm(hwmgr, rpm);
	mutex_unlock(&hwmgr->smu_lock);
	return ret;
}

static int pp_dpm_get_pp_num_states(void *handle,
		struct pp_states_info *data)
{
	struct pp_hwmgr *hwmgr = handle;
	int i;

	memset(data, 0, sizeof(*data));

	if (!hwmgr || !hwmgr->pm_en ||!hwmgr->ps)
		return -EINVAL;

	mutex_lock(&hwmgr->smu_lock);

	data->nums = hwmgr->num_ps;

	for (i = 0; i < hwmgr->num_ps; i++) {
		struct pp_power_state *state = (struct pp_power_state *)
				((unsigned long)hwmgr->ps + i * hwmgr->ps_size);
		switch (state->classification.ui_label) {
		case PP_StateUILabel_Battery:
			data->states[i] = POWER_STATE_TYPE_BATTERY;
			break;
		case PP_StateUILabel_Balanced:
			data->states[i] = POWER_STATE_TYPE_BALANCED;
			break;
		case PP_StateUILabel_Performance:
			data->states[i] = POWER_STATE_TYPE_PERFORMANCE;
			break;
		default:
			if (state->classification.flags & PP_StateClassificationFlag_Boot)
				data->states[i] = POWER_STATE_TYPE_INTERNAL_BOOT;
			else
				data->states[i] = POWER_STATE_TYPE_DEFAULT;
		}
	}
	mutex_unlock(&hwmgr->smu_lock);
	return 0;
}

static int pp_dpm_get_pp_table(void *handle, char **table)
{
	struct pp_hwmgr *hwmgr = handle;
	int size = 0;

	if (!hwmgr || !hwmgr->pm_en ||!hwmgr->soft_pp_table)
		return -EINVAL;

	mutex_lock(&hwmgr->smu_lock);
	*table = (char *)hwmgr->soft_pp_table;
	size = hwmgr->soft_pp_table_size;
	mutex_unlock(&hwmgr->smu_lock);
	return size;
}

static int amd_powerplay_reset(void *handle)
{
	struct pp_hwmgr *hwmgr = handle;
	int ret;

	ret = hwmgr_hw_fini(hwmgr);
	if (ret)
		return ret;

	ret = hwmgr_hw_init(hwmgr);
	if (ret)
		return ret;

	return hwmgr_handle_task(hwmgr, AMD_PP_TASK_COMPLETE_INIT, NULL);
}

static int pp_dpm_set_pp_table(void *handle, const char *buf, size_t size)
{
	struct pp_hwmgr *hwmgr = handle;
	int ret = -ENOMEM;

	if (!hwmgr || !hwmgr->pm_en)
		return -EINVAL;

	mutex_lock(&hwmgr->smu_lock);
	if (!hwmgr->hardcode_pp_table) {
		hwmgr->hardcode_pp_table = kmemdup(hwmgr->soft_pp_table,
						   hwmgr->soft_pp_table_size,
						   GFP_KERNEL);
		if (!hwmgr->hardcode_pp_table)
			goto err;
	}

	memcpy(hwmgr->hardcode_pp_table, buf, size);

	hwmgr->soft_pp_table = hwmgr->hardcode_pp_table;

	ret = amd_powerplay_reset(handle);
	if (ret)
		goto err;

	if (hwmgr->hwmgr_func->avfs_control) {
		ret = hwmgr->hwmgr_func->avfs_control(hwmgr, false);
		if (ret)
			goto err;
	}
	mutex_unlock(&hwmgr->smu_lock);
	return 0;
err:
	mutex_unlock(&hwmgr->smu_lock);
	return ret;
}

static int pp_dpm_force_clock_level(void *handle,
		enum pp_clock_type type, uint32_t mask)
{
	struct pp_hwmgr *hwmgr = handle;
	int ret = 0;

	if (!hwmgr || !hwmgr->pm_en)
		return -EINVAL;

	if (hwmgr->hwmgr_func->force_clock_level == NULL) {
		pr_info_ratelimited("%s was not implemented.\n", __func__);
		return 0;
	}

	if (hwmgr->dpm_level != AMD_DPM_FORCED_LEVEL_MANUAL) {
		pr_debug("force clock level is for dpm manual mode only.\n");
		return -EINVAL;
	}

	mutex_lock(&hwmgr->smu_lock);
	ret = hwmgr->hwmgr_func->force_clock_level(hwmgr, type, mask);
	mutex_unlock(&hwmgr->smu_lock);
	return ret;
}

static int pp_dpm_print_clock_levels(void *handle,
		enum pp_clock_type type, char *buf)
{
	struct pp_hwmgr *hwmgr = handle;
	int ret = 0;

	if (!hwmgr || !hwmgr->pm_en)
		return -EINVAL;

	if (hwmgr->hwmgr_func->print_clock_levels == NULL) {
		pr_info_ratelimited("%s was not implemented.\n", __func__);
		return 0;
	}
	mutex_lock(&hwmgr->smu_lock);
	ret = hwmgr->hwmgr_func->print_clock_levels(hwmgr, type, buf);
	mutex_unlock(&hwmgr->smu_lock);
	return ret;
}

static int pp_dpm_get_sclk_od(void *handle)
{
	struct pp_hwmgr *hwmgr = handle;
	int ret = 0;

	if (!hwmgr || !hwmgr->pm_en)
		return -EINVAL;

	if (hwmgr->hwmgr_func->get_sclk_od == NULL) {
		pr_info_ratelimited("%s was not implemented.\n", __func__);
		return 0;
	}
	mutex_lock(&hwmgr->smu_lock);
	ret = hwmgr->hwmgr_func->get_sclk_od(hwmgr);
	mutex_unlock(&hwmgr->smu_lock);
	return ret;
}

static int pp_dpm_set_sclk_od(void *handle, uint32_t value)
{
	struct pp_hwmgr *hwmgr = handle;
	int ret = 0;

	if (!hwmgr || !hwmgr->pm_en)
		return -EINVAL;

	if (hwmgr->hwmgr_func->set_sclk_od == NULL) {
		pr_info_ratelimited("%s was not implemented.\n", __func__);
		return 0;
	}

	mutex_lock(&hwmgr->smu_lock);
	ret = hwmgr->hwmgr_func->set_sclk_od(hwmgr, value);
	mutex_unlock(&hwmgr->smu_lock);
	return ret;
}

static int pp_dpm_get_mclk_od(void *handle)
{
	struct pp_hwmgr *hwmgr = handle;
	int ret = 0;

	if (!hwmgr || !hwmgr->pm_en)
		return -EINVAL;

	if (hwmgr->hwmgr_func->get_mclk_od == NULL) {
		pr_info_ratelimited("%s was not implemented.\n", __func__);
		return 0;
	}
	mutex_lock(&hwmgr->smu_lock);
	ret = hwmgr->hwmgr_func->get_mclk_od(hwmgr);
	mutex_unlock(&hwmgr->smu_lock);
	return ret;
}

static int pp_dpm_set_mclk_od(void *handle, uint32_t value)
{
	struct pp_hwmgr *hwmgr = handle;
	int ret = 0;

	if (!hwmgr || !hwmgr->pm_en)
		return -EINVAL;

	if (hwmgr->hwmgr_func->set_mclk_od == NULL) {
		pr_info_ratelimited("%s was not implemented.\n", __func__);
		return 0;
	}
	mutex_lock(&hwmgr->smu_lock);
	ret = hwmgr->hwmgr_func->set_mclk_od(hwmgr, value);
	mutex_unlock(&hwmgr->smu_lock);
	return ret;
}

static int pp_dpm_read_sensor(void *handle, int idx,
			      void *value, int *size)
{
	struct pp_hwmgr *hwmgr = handle;
	int ret = 0;

	if (!hwmgr || !hwmgr->pm_en || !value)
		return -EINVAL;

	switch (idx) {
	case AMDGPU_PP_SENSOR_STABLE_PSTATE_SCLK:
		*((uint32_t *)value) = hwmgr->pstate_sclk;
		return 0;
	case AMDGPU_PP_SENSOR_STABLE_PSTATE_MCLK:
		*((uint32_t *)value) = hwmgr->pstate_mclk;
		return 0;
	case AMDGPU_PP_SENSOR_MIN_FAN_RPM:
		*((uint32_t *)value) = hwmgr->thermal_controller.fanInfo.ulMinRPM;
		return 0;
	case AMDGPU_PP_SENSOR_MAX_FAN_RPM:
		*((uint32_t *)value) = hwmgr->thermal_controller.fanInfo.ulMaxRPM;
		return 0;
	default:
		mutex_lock(&hwmgr->smu_lock);
		ret = hwmgr->hwmgr_func->read_sensor(hwmgr, idx, value, size);
		mutex_unlock(&hwmgr->smu_lock);
		return ret;
	}
}

static struct amd_vce_state*
pp_dpm_get_vce_clock_state(void *handle, unsigned idx)
{
	struct pp_hwmgr *hwmgr = handle;

	if (!hwmgr || !hwmgr->pm_en)
		return NULL;

	if (idx < hwmgr->num_vce_state_tables)
		return &hwmgr->vce_states[idx];
	return NULL;
}

static int pp_get_power_profile_mode(void *handle, char *buf)
{
	struct pp_hwmgr *hwmgr = handle;

	if (!hwmgr || !hwmgr->pm_en || !buf)
		return -EINVAL;

	if (hwmgr->hwmgr_func->get_power_profile_mode == NULL) {
		pr_info_ratelimited("%s was not implemented.\n", __func__);
		return snprintf(buf, PAGE_SIZE, "\n");
	}

	return hwmgr->hwmgr_func->get_power_profile_mode(hwmgr, buf);
}

static int pp_set_power_profile_mode(void *handle, long *input, uint32_t size)
{
	struct pp_hwmgr *hwmgr = handle;
	int ret = -EINVAL;

	if (!hwmgr || !hwmgr->pm_en)
		return ret;

	if (hwmgr->hwmgr_func->set_power_profile_mode == NULL) {
		pr_info_ratelimited("%s was not implemented.\n", __func__);
		return ret;
	}

	if (hwmgr->dpm_level != AMD_DPM_FORCED_LEVEL_MANUAL) {
		pr_debug("power profile setting is for manual dpm mode only.\n");
		return ret;
	}

	mutex_lock(&hwmgr->smu_lock);
	ret = hwmgr->hwmgr_func->set_power_profile_mode(hwmgr, input, size);
	mutex_unlock(&hwmgr->smu_lock);
	return ret;
}

static int pp_odn_edit_dpm_table(void *handle, uint32_t type, long *input, uint32_t size)
{
	struct pp_hwmgr *hwmgr = handle;

	if (!hwmgr || !hwmgr->pm_en)
		return -EINVAL;

	if (hwmgr->hwmgr_func->odn_edit_dpm_table == NULL) {
		pr_info_ratelimited("%s was not implemented.\n", __func__);
		return -EINVAL;
	}

	return hwmgr->hwmgr_func->odn_edit_dpm_table(hwmgr, type, input, size);
}

static int pp_dpm_set_mp1_state(void *handle, enum pp_mp1_state mp1_state)
{
	struct pp_hwmgr *hwmgr = handle;

	if (!hwmgr || !hwmgr->pm_en)
		return -EINVAL;

	if (hwmgr->hwmgr_func->set_mp1_state)
		return hwmgr->hwmgr_func->set_mp1_state(hwmgr, mp1_state);

	return 0;
}

static int pp_dpm_switch_power_profile(void *handle,
		enum PP_SMC_POWER_PROFILE type, bool en)
{
	struct pp_hwmgr *hwmgr = handle;
	long workload;
	uint32_t index;

	if (!hwmgr || !hwmgr->pm_en)
		return -EINVAL;

	if (hwmgr->hwmgr_func->set_power_profile_mode == NULL) {
		pr_info_ratelimited("%s was not implemented.\n", __func__);
		return -EINVAL;
	}

	if (!(type < PP_SMC_POWER_PROFILE_CUSTOM))
		return -EINVAL;

	mutex_lock(&hwmgr->smu_lock);

	if (!en) {
		hwmgr->workload_mask &= ~(1 << hwmgr->workload_prority[type]);
		index = fls(hwmgr->workload_mask);
		index = index > 0 && index <= Workload_Policy_Max ? index - 1 : 0;
		workload = hwmgr->workload_setting[index];
	} else {
		hwmgr->workload_mask |= (1 << hwmgr->workload_prority[type]);
		index = fls(hwmgr->workload_mask);
		index = index <= Workload_Policy_Max ? index - 1 : 0;
		workload = hwmgr->workload_setting[index];
	}

	if (type == PP_SMC_POWER_PROFILE_COMPUTE &&
		hwmgr->hwmgr_func->disable_power_features_for_compute_performance) {
			if (hwmgr->hwmgr_func->disable_power_features_for_compute_performance(hwmgr, en)) {
				mutex_unlock(&hwmgr->smu_lock);
				return -EINVAL;
			}
	}

	if (hwmgr->dpm_level != AMD_DPM_FORCED_LEVEL_MANUAL)
		hwmgr->hwmgr_func->set_power_profile_mode(hwmgr, &workload, 0);
	mutex_unlock(&hwmgr->smu_lock);

	return 0;
}

static int pp_set_power_limit(void *handle, uint32_t limit)
{
	struct pp_hwmgr *hwmgr = handle;
	uint32_t max_power_limit;

	if (!hwmgr || !hwmgr->pm_en)
		return -EINVAL;

	if (hwmgr->hwmgr_func->set_power_limit == NULL) {
		pr_info_ratelimited("%s was not implemented.\n", __func__);
		return -EINVAL;
	}

	if (limit == 0)
		limit = hwmgr->default_power_limit;

	max_power_limit = hwmgr->default_power_limit;
	if (hwmgr->od_enabled) {
		max_power_limit *= (100 + hwmgr->platform_descriptor.TDPODLimit);
		max_power_limit /= 100;
	}

	if (limit > max_power_limit)
		return -EINVAL;

	mutex_lock(&hwmgr->smu_lock);
	hwmgr->hwmgr_func->set_power_limit(hwmgr, limit);
	hwmgr->power_limit = limit;
	mutex_unlock(&hwmgr->smu_lock);
	return 0;
}

static int pp_get_power_limit(void *handle, uint32_t *limit, bool default_limit)
{
	struct pp_hwmgr *hwmgr = handle;

	if (!hwmgr || !hwmgr->pm_en ||!limit)
		return -EINVAL;

	mutex_lock(&hwmgr->smu_lock);

	if (default_limit) {
		*limit = hwmgr->default_power_limit;
		if (hwmgr->od_enabled) {
			*limit *= (100 + hwmgr->platform_descriptor.TDPODLimit);
			*limit /= 100;
		}
	}
	else
		*limit = hwmgr->power_limit;

	mutex_unlock(&hwmgr->smu_lock);

	return 0;
}

static int pp_display_configuration_change(void *handle,
	const struct amd_pp_display_configuration *display_config)
{
	struct pp_hwmgr *hwmgr = handle;

	if (!hwmgr || !hwmgr->pm_en)
		return -EINVAL;

	mutex_lock(&hwmgr->smu_lock);
	phm_store_dal_configuration_data(hwmgr, display_config);
	mutex_unlock(&hwmgr->smu_lock);
	return 0;
}

static int pp_get_display_power_level(void *handle,
		struct amd_pp_simple_clock_info *output)
{
	struct pp_hwmgr *hwmgr = handle;
	int ret = 0;

	if (!hwmgr || !hwmgr->pm_en ||!output)
		return -EINVAL;

	mutex_lock(&hwmgr->smu_lock);
	ret = phm_get_dal_power_level(hwmgr, output);
	mutex_unlock(&hwmgr->smu_lock);
	return ret;
}

static int pp_get_current_clocks(void *handle,
		struct amd_pp_clock_info *clocks)
{
	struct amd_pp_simple_clock_info simple_clocks = { 0 };
	struct pp_clock_info hw_clocks;
	struct pp_hwmgr *hwmgr = handle;
	int ret = 0;

	if (!hwmgr || !hwmgr->pm_en)
		return -EINVAL;

	mutex_lock(&hwmgr->smu_lock);

	phm_get_dal_power_level(hwmgr, &simple_clocks);

	if (phm_cap_enabled(hwmgr->platform_descriptor.platformCaps,
					PHM_PlatformCaps_PowerContainment))
		ret = phm_get_clock_info(hwmgr, &hwmgr->current_ps->hardware,
					&hw_clocks, PHM_PerformanceLevelDesignation_PowerContainment);
	else
		ret = phm_get_clock_info(hwmgr, &hwmgr->current_ps->hardware,
					&hw_clocks, PHM_PerformanceLevelDesignation_Activity);

	if (ret) {
		pr_debug("Error in phm_get_clock_info \n");
		mutex_unlock(&hwmgr->smu_lock);
		return -EINVAL;
	}

	clocks->min_engine_clock = hw_clocks.min_eng_clk;
	clocks->max_engine_clock = hw_clocks.max_eng_clk;
	clocks->min_memory_clock = hw_clocks.min_mem_clk;
	clocks->max_memory_clock = hw_clocks.max_mem_clk;
	clocks->min_bus_bandwidth = hw_clocks.min_bus_bandwidth;
	clocks->max_bus_bandwidth = hw_clocks.max_bus_bandwidth;

	clocks->max_engine_clock_in_sr = hw_clocks.max_eng_clk;
	clocks->min_engine_clock_in_sr = hw_clocks.min_eng_clk;

	if (simple_clocks.level == 0)
		clocks->max_clocks_state = PP_DAL_POWERLEVEL_7;
	else
		clocks->max_clocks_state = simple_clocks.level;

	if (0 == phm_get_current_shallow_sleep_clocks(hwmgr, &hwmgr->current_ps->hardware, &hw_clocks)) {
		clocks->max_engine_clock_in_sr = hw_clocks.max_eng_clk;
		clocks->min_engine_clock_in_sr = hw_clocks.min_eng_clk;
	}
	mutex_unlock(&hwmgr->smu_lock);
	return 0;
}

static int pp_get_clock_by_type(void *handle, enum amd_pp_clock_type type, struct amd_pp_clocks *clocks)
{
	struct pp_hwmgr *hwmgr = handle;
	int ret = 0;

	if (!hwmgr || !hwmgr->pm_en)
		return -EINVAL;

	if (clocks == NULL)
		return -EINVAL;

	mutex_lock(&hwmgr->smu_lock);
	ret = phm_get_clock_by_type(hwmgr, type, clocks);
	mutex_unlock(&hwmgr->smu_lock);
	return ret;
}

static int pp_get_clock_by_type_with_latency(void *handle,
		enum amd_pp_clock_type type,
		struct pp_clock_levels_with_latency *clocks)
{
	struct pp_hwmgr *hwmgr = handle;
	int ret = 0;

	if (!hwmgr || !hwmgr->pm_en ||!clocks)
		return -EINVAL;

	mutex_lock(&hwmgr->smu_lock);
	ret = phm_get_clock_by_type_with_latency(hwmgr, type, clocks);
	mutex_unlock(&hwmgr->smu_lock);
	return ret;
}

static int pp_get_clock_by_type_with_voltage(void *handle,
		enum amd_pp_clock_type type,
		struct pp_clock_levels_with_voltage *clocks)
{
	struct pp_hwmgr *hwmgr = handle;
	int ret = 0;

	if (!hwmgr || !hwmgr->pm_en ||!clocks)
		return -EINVAL;

	mutex_lock(&hwmgr->smu_lock);

	ret = phm_get_clock_by_type_with_voltage(hwmgr, type, clocks);

	mutex_unlock(&hwmgr->smu_lock);
	return ret;
}

static int pp_set_watermarks_for_clocks_ranges(void *handle,
		void *clock_ranges)
{
	struct pp_hwmgr *hwmgr = handle;
	int ret = 0;

	if (!hwmgr || !hwmgr->pm_en || !clock_ranges)
		return -EINVAL;

	mutex_lock(&hwmgr->smu_lock);
	ret = phm_set_watermarks_for_clocks_ranges(hwmgr,
			clock_ranges);
	mutex_unlock(&hwmgr->smu_lock);

	return ret;
}

static int pp_display_clock_voltage_request(void *handle,
		struct pp_display_clock_request *clock)
{
	struct pp_hwmgr *hwmgr = handle;
	int ret = 0;

	if (!hwmgr || !hwmgr->pm_en ||!clock)
		return -EINVAL;

	mutex_lock(&hwmgr->smu_lock);
	ret = phm_display_clock_voltage_request(hwmgr, clock);
	mutex_unlock(&hwmgr->smu_lock);

	return ret;
}

static int pp_get_display_mode_validation_clocks(void *handle,
		struct amd_pp_simple_clock_info *clocks)
{
	struct pp_hwmgr *hwmgr = handle;
	int ret = 0;

	if (!hwmgr || !hwmgr->pm_en ||!clocks)
		return -EINVAL;

	clocks->level = PP_DAL_POWERLEVEL_7;

	mutex_lock(&hwmgr->smu_lock);

	if (phm_cap_enabled(hwmgr->platform_descriptor.platformCaps, PHM_PlatformCaps_DynamicPatchPowerState))
		ret = phm_get_max_high_clocks(hwmgr, clocks);

	mutex_unlock(&hwmgr->smu_lock);
	return ret;
}

static int pp_dpm_powergate_mmhub(void *handle)
{
	struct pp_hwmgr *hwmgr = handle;

	if (!hwmgr || !hwmgr->pm_en)
		return -EINVAL;

	if (hwmgr->hwmgr_func->powergate_mmhub == NULL) {
		pr_info_ratelimited("%s was not implemented.\n", __func__);
		return 0;
	}

	return hwmgr->hwmgr_func->powergate_mmhub(hwmgr);
}

static int pp_dpm_powergate_gfx(void *handle, bool gate)
{
	struct pp_hwmgr *hwmgr = handle;

	if (!hwmgr || !hwmgr->pm_en)
		return 0;

	if (hwmgr->hwmgr_func->powergate_gfx == NULL) {
		pr_info_ratelimited("%s was not implemented.\n", __func__);
		return 0;
	}

	return hwmgr->hwmgr_func->powergate_gfx(hwmgr, gate);
}

static void pp_dpm_powergate_acp(void *handle, bool gate)
{
	struct pp_hwmgr *hwmgr = handle;

	if (!hwmgr || !hwmgr->pm_en)
		return;

	if (hwmgr->hwmgr_func->powergate_acp == NULL) {
		pr_info_ratelimited("%s was not implemented.\n", __func__);
		return;
	}

	hwmgr->hwmgr_func->powergate_acp(hwmgr, gate);
}

static void pp_dpm_powergate_sdma(void *handle, bool gate)
{
	struct pp_hwmgr *hwmgr = handle;

	if (!hwmgr)
		return;

	if (hwmgr->hwmgr_func->powergate_sdma == NULL) {
		pr_info_ratelimited("%s was not implemented.\n", __func__);
		return;
	}

	hwmgr->hwmgr_func->powergate_sdma(hwmgr, gate);
}

static int pp_set_powergating_by_smu(void *handle,
				uint32_t block_type, bool gate)
{
	int ret = 0;

	switch (block_type) {
	case AMD_IP_BLOCK_TYPE_UVD:
	case AMD_IP_BLOCK_TYPE_VCN:
		pp_dpm_powergate_uvd(handle, gate);
		break;
	case AMD_IP_BLOCK_TYPE_VCE:
		pp_dpm_powergate_vce(handle, gate);
		break;
	case AMD_IP_BLOCK_TYPE_GMC:
		pp_dpm_powergate_mmhub(handle);
		break;
	case AMD_IP_BLOCK_TYPE_GFX:
		ret = pp_dpm_powergate_gfx(handle, gate);
		break;
	case AMD_IP_BLOCK_TYPE_ACP:
		pp_dpm_powergate_acp(handle, gate);
		break;
	case AMD_IP_BLOCK_TYPE_SDMA:
		pp_dpm_powergate_sdma(handle, gate);
		break;
	default:
		break;
	}
	return ret;
}

static int pp_notify_smu_enable_pwe(void *handle)
{
	struct pp_hwmgr *hwmgr = handle;

	if (!hwmgr || !hwmgr->pm_en)
		return -EINVAL;

	if (hwmgr->hwmgr_func->smus_notify_pwe == NULL) {
		pr_info_ratelimited("%s was not implemented.\n", __func__);
		return -EINVAL;
	}

	mutex_lock(&hwmgr->smu_lock);
	hwmgr->hwmgr_func->smus_notify_pwe(hwmgr);
	mutex_unlock(&hwmgr->smu_lock);

	return 0;
}

static int pp_enable_mgpu_fan_boost(void *handle)
{
	struct pp_hwmgr *hwmgr = handle;

	if (!hwmgr)
		return -EINVAL;

	if (!hwmgr->pm_en ||
	     hwmgr->hwmgr_func->enable_mgpu_fan_boost == NULL)
		return 0;

	mutex_lock(&hwmgr->smu_lock);
	hwmgr->hwmgr_func->enable_mgpu_fan_boost(hwmgr);
	mutex_unlock(&hwmgr->smu_lock);

	return 0;
}

static int pp_set_min_deep_sleep_dcefclk(void *handle, uint32_t clock)
{
	struct pp_hwmgr *hwmgr = handle;

	if (!hwmgr || !hwmgr->pm_en)
		return -EINVAL;

	if (hwmgr->hwmgr_func->set_min_deep_sleep_dcefclk == NULL) {
		pr_debug("%s was not implemented.\n", __func__);
		return -EINVAL;
	}

	mutex_lock(&hwmgr->smu_lock);
	hwmgr->hwmgr_func->set_min_deep_sleep_dcefclk(hwmgr, clock);
	mutex_unlock(&hwmgr->smu_lock);

	return 0;
}

static int pp_set_hard_min_dcefclk_by_freq(void *handle, uint32_t clock)
{
	struct pp_hwmgr *hwmgr = handle;

	if (!hwmgr || !hwmgr->pm_en)
		return -EINVAL;

	if (hwmgr->hwmgr_func->set_hard_min_dcefclk_by_freq == NULL) {
		pr_debug("%s was not implemented.\n", __func__);
		return -EINVAL;
	}

	mutex_lock(&hwmgr->smu_lock);
	hwmgr->hwmgr_func->set_hard_min_dcefclk_by_freq(hwmgr, clock);
	mutex_unlock(&hwmgr->smu_lock);

	return 0;
}

static int pp_set_hard_min_fclk_by_freq(void *handle, uint32_t clock)
{
	struct pp_hwmgr *hwmgr = handle;

	if (!hwmgr || !hwmgr->pm_en)
		return -EINVAL;

	if (hwmgr->hwmgr_func->set_hard_min_fclk_by_freq == NULL) {
		pr_debug("%s was not implemented.\n", __func__);
		return -EINVAL;
	}

	mutex_lock(&hwmgr->smu_lock);
	hwmgr->hwmgr_func->set_hard_min_fclk_by_freq(hwmgr, clock);
	mutex_unlock(&hwmgr->smu_lock);

	return 0;
}

static int pp_set_active_display_count(void *handle, uint32_t count)
{
	struct pp_hwmgr *hwmgr = handle;
	int ret = 0;

	if (!hwmgr || !hwmgr->pm_en)
		return -EINVAL;

	mutex_lock(&hwmgr->smu_lock);
	ret = phm_set_active_display_count(hwmgr, count);
	mutex_unlock(&hwmgr->smu_lock);

	return ret;
}

static int pp_get_asic_baco_capability(void *handle, bool *cap)
{
	struct pp_hwmgr *hwmgr = handle;

	*cap = false;
	if (!hwmgr)
		return -EINVAL;

	if (!hwmgr->pm_en || !hwmgr->hwmgr_func->get_asic_baco_capability)
		return 0;

	mutex_lock(&hwmgr->smu_lock);
	hwmgr->hwmgr_func->get_asic_baco_capability(hwmgr, cap);
	mutex_unlock(&hwmgr->smu_lock);

	return 0;
}

static int pp_get_asic_baco_state(void *handle, int *state)
{
	struct pp_hwmgr *hwmgr = handle;

	if (!hwmgr)
		return -EINVAL;

	if (!hwmgr->pm_en || !hwmgr->hwmgr_func->get_asic_baco_state)
		return 0;

	mutex_lock(&hwmgr->smu_lock);
	hwmgr->hwmgr_func->get_asic_baco_state(hwmgr, (enum BACO_STATE *)state);
	mutex_unlock(&hwmgr->smu_lock);

	return 0;
}

static int pp_set_asic_baco_state(void *handle, int state)
{
	struct pp_hwmgr *hwmgr = handle;

	if (!hwmgr)
		return -EINVAL;

	if (!hwmgr->pm_en || !hwmgr->hwmgr_func->set_asic_baco_state)
		return 0;

	mutex_lock(&hwmgr->smu_lock);
	hwmgr->hwmgr_func->set_asic_baco_state(hwmgr, (enum BACO_STATE)state);
	mutex_unlock(&hwmgr->smu_lock);

	return 0;
}

static int pp_get_ppfeature_status(void *handle, char *buf)
{
	struct pp_hwmgr *hwmgr = handle;
	int ret = 0;

	if (!hwmgr || !hwmgr->pm_en || !buf)
		return -EINVAL;

	if (hwmgr->hwmgr_func->get_ppfeature_status == NULL) {
		pr_info_ratelimited("%s was not implemented.\n", __func__);
		return -EINVAL;
	}

	mutex_lock(&hwmgr->smu_lock);
	ret = hwmgr->hwmgr_func->get_ppfeature_status(hwmgr, buf);
	mutex_unlock(&hwmgr->smu_lock);

	return ret;
}

static int pp_set_ppfeature_status(void *handle, uint64_t ppfeature_masks)
{
	struct pp_hwmgr *hwmgr = handle;
	int ret = 0;

	if (!hwmgr || !hwmgr->pm_en)
		return -EINVAL;

	if (hwmgr->hwmgr_func->set_ppfeature_status == NULL) {
		pr_info_ratelimited("%s was not implemented.\n", __func__);
		return -EINVAL;
	}

	mutex_lock(&hwmgr->smu_lock);
	ret = hwmgr->hwmgr_func->set_ppfeature_status(hwmgr, ppfeature_masks);
	mutex_unlock(&hwmgr->smu_lock);

	return ret;
}

static int pp_asic_reset_mode_2(void *handle)
{
	struct pp_hwmgr *hwmgr = handle;
		int ret = 0;

	if (!hwmgr || !hwmgr->pm_en)
		return -EINVAL;

	if (hwmgr->hwmgr_func->asic_reset == NULL) {
		pr_info_ratelimited("%s was not implemented.\n", __func__);
		return -EINVAL;
	}

	mutex_lock(&hwmgr->smu_lock);
	ret = hwmgr->hwmgr_func->asic_reset(hwmgr, SMU_ASIC_RESET_MODE_2);
	mutex_unlock(&hwmgr->smu_lock);

	return ret;
}

static int pp_smu_i2c_bus_access(void *handle, bool acquire)
{
	struct pp_hwmgr *hwmgr = handle;
	int ret = 0;

	if (!hwmgr || !hwmgr->pm_en)
		return -EINVAL;

	if (hwmgr->hwmgr_func->smu_i2c_bus_access == NULL) {
		pr_info_ratelimited("%s was not implemented.\n", __func__);
		return -EINVAL;
	}

	mutex_lock(&hwmgr->smu_lock);
	ret = hwmgr->hwmgr_func->smu_i2c_bus_access(hwmgr, acquire);
	mutex_unlock(&hwmgr->smu_lock);

	return ret;
<<<<<<< HEAD
=======
}

static int pp_set_df_cstate(void *handle, enum pp_df_cstate state)
{
	struct pp_hwmgr *hwmgr = handle;

	if (!hwmgr)
		return -EINVAL;

	if (!hwmgr->pm_en || !hwmgr->hwmgr_func->set_df_cstate)
		return 0;

	mutex_lock(&hwmgr->smu_lock);
	hwmgr->hwmgr_func->set_df_cstate(hwmgr, state);
	mutex_unlock(&hwmgr->smu_lock);

	return 0;
}

static int pp_set_xgmi_pstate(void *handle, uint32_t pstate)
{
	struct pp_hwmgr *hwmgr = handle;

	if (!hwmgr)
		return -EINVAL;

	if (!hwmgr->pm_en || !hwmgr->hwmgr_func->set_xgmi_pstate)
		return 0;

	mutex_lock(&hwmgr->smu_lock);
	hwmgr->hwmgr_func->set_xgmi_pstate(hwmgr, pstate);
	mutex_unlock(&hwmgr->smu_lock);

	return 0;
>>>>>>> 348b80b2
}

static const struct amd_pm_funcs pp_dpm_funcs = {
	.load_firmware = pp_dpm_load_fw,
	.wait_for_fw_loading_complete = pp_dpm_fw_loading_complete,
	.force_performance_level = pp_dpm_force_performance_level,
	.get_performance_level = pp_dpm_get_performance_level,
	.get_current_power_state = pp_dpm_get_current_power_state,
	.dispatch_tasks = pp_dpm_dispatch_tasks,
	.set_fan_control_mode = pp_dpm_set_fan_control_mode,
	.get_fan_control_mode = pp_dpm_get_fan_control_mode,
	.set_fan_speed_percent = pp_dpm_set_fan_speed_percent,
	.get_fan_speed_percent = pp_dpm_get_fan_speed_percent,
	.get_fan_speed_rpm = pp_dpm_get_fan_speed_rpm,
	.set_fan_speed_rpm = pp_dpm_set_fan_speed_rpm,
	.get_pp_num_states = pp_dpm_get_pp_num_states,
	.get_pp_table = pp_dpm_get_pp_table,
	.set_pp_table = pp_dpm_set_pp_table,
	.force_clock_level = pp_dpm_force_clock_level,
	.print_clock_levels = pp_dpm_print_clock_levels,
	.get_sclk_od = pp_dpm_get_sclk_od,
	.set_sclk_od = pp_dpm_set_sclk_od,
	.get_mclk_od = pp_dpm_get_mclk_od,
	.set_mclk_od = pp_dpm_set_mclk_od,
	.read_sensor = pp_dpm_read_sensor,
	.get_vce_clock_state = pp_dpm_get_vce_clock_state,
	.switch_power_profile = pp_dpm_switch_power_profile,
	.set_clockgating_by_smu = pp_set_clockgating_by_smu,
	.set_powergating_by_smu = pp_set_powergating_by_smu,
	.get_power_profile_mode = pp_get_power_profile_mode,
	.set_power_profile_mode = pp_set_power_profile_mode,
	.odn_edit_dpm_table = pp_odn_edit_dpm_table,
	.set_mp1_state = pp_dpm_set_mp1_state,
	.set_power_limit = pp_set_power_limit,
	.get_power_limit = pp_get_power_limit,
/* export to DC */
	.get_sclk = pp_dpm_get_sclk,
	.get_mclk = pp_dpm_get_mclk,
	.display_configuration_change = pp_display_configuration_change,
	.get_display_power_level = pp_get_display_power_level,
	.get_current_clocks = pp_get_current_clocks,
	.get_clock_by_type = pp_get_clock_by_type,
	.get_clock_by_type_with_latency = pp_get_clock_by_type_with_latency,
	.get_clock_by_type_with_voltage = pp_get_clock_by_type_with_voltage,
	.set_watermarks_for_clocks_ranges = pp_set_watermarks_for_clocks_ranges,
	.display_clock_voltage_request = pp_display_clock_voltage_request,
	.get_display_mode_validation_clocks = pp_get_display_mode_validation_clocks,
	.notify_smu_enable_pwe = pp_notify_smu_enable_pwe,
	.enable_mgpu_fan_boost = pp_enable_mgpu_fan_boost,
	.set_active_display_count = pp_set_active_display_count,
	.set_min_deep_sleep_dcefclk = pp_set_min_deep_sleep_dcefclk,
	.set_hard_min_dcefclk_by_freq = pp_set_hard_min_dcefclk_by_freq,
	.set_hard_min_fclk_by_freq = pp_set_hard_min_fclk_by_freq,
	.get_asic_baco_capability = pp_get_asic_baco_capability,
	.get_asic_baco_state = pp_get_asic_baco_state,
	.set_asic_baco_state = pp_set_asic_baco_state,
	.get_ppfeature_status = pp_get_ppfeature_status,
	.set_ppfeature_status = pp_set_ppfeature_status,
	.asic_reset_mode_2 = pp_asic_reset_mode_2,
	.smu_i2c_bus_access = pp_smu_i2c_bus_access,
	.set_df_cstate = pp_set_df_cstate,
	.set_xgmi_pstate = pp_set_xgmi_pstate,
};<|MERGE_RESOLUTION|>--- conflicted
+++ resolved
@@ -1555,8 +1555,6 @@
 	mutex_unlock(&hwmgr->smu_lock);
 
 	return ret;
-<<<<<<< HEAD
-=======
 }
 
 static int pp_set_df_cstate(void *handle, enum pp_df_cstate state)
@@ -1591,7 +1589,6 @@
 	mutex_unlock(&hwmgr->smu_lock);
 
 	return 0;
->>>>>>> 348b80b2
 }
 
 static const struct amd_pm_funcs pp_dpm_funcs = {
