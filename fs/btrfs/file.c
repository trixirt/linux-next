--- conflicted
+++ resolved
@@ -3560,12 +3560,7 @@
 
 const struct file_operations btrfs_file_operations = {
 	.llseek		= btrfs_file_llseek,
-<<<<<<< HEAD
 	.read_iter      = btrfs_file_read_iter,
-	.splice_read	= generic_file_splice_read,
-=======
-	.read_iter      = generic_file_read_iter,
->>>>>>> 2750e360
 	.write_iter	= btrfs_file_write_iter,
 	.splice_write	= iter_file_splice_write,
 	.mmap		= btrfs_file_mmap,
