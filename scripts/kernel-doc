--- conflicted
+++ resolved
@@ -1390,11 +1390,7 @@
 	$members = $2;
     }
 
-<<<<<<< HEAD
-    if ($declaration_name) {
-=======
     if ($members) {
->>>>>>> 356006a6
 	my %_members;
 
 	$members =~ s/\s+$//;
@@ -1435,11 +1431,7 @@
     }
 }
 
-<<<<<<< HEAD
-my $typedef_type = qr { ((?:\s+[\w\*]+){1,8})\s* }x;
-=======
 my $typedef_type = qr { ((?:\s+[\w\*]+\b){1,8})\s* }x;
->>>>>>> 356006a6
 my $typedef_ident = qr { \*?\s*(\w\S+)\s* }x;
 my $typedef_args = qr { \s*\((.*)\); }x;
 
