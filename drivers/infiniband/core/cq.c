// SPDX-License-Identifier: GPL-2.0-only
/*
 * Copyright (c) 2015 HGST, a Western Digital Company.
 */
#include <linux/module.h>
#include <linux/err.h>
#include <linux/slab.h>
#include <rdma/ib_verbs.h>

#include "core_priv.h"

#include <trace/events/rdma_core.h>
/* Max size for shared CQ, may require tuning */
#define IB_MAX_SHARED_CQ_SZ		4096U

/* # of WCs to poll for with a single call to ib_poll_cq */
#define IB_POLL_BATCH			16
#define IB_POLL_BATCH_DIRECT		8

/* # of WCs to iterate over before yielding */
#define IB_POLL_BUDGET_IRQ		256
#define IB_POLL_BUDGET_WORKQUEUE	65536

#define IB_POLL_FLAGS \
	(IB_CQ_NEXT_COMP | IB_CQ_REPORT_MISSED_EVENTS)

static const struct dim_cq_moder
rdma_dim_prof[RDMA_DIM_PARAMS_NUM_PROFILES] = {
	{1,   0, 1,  0},
	{1,   0, 4,  0},
	{2,   0, 4,  0},
	{2,   0, 8,  0},
	{4,   0, 8,  0},
	{16,  0, 8,  0},
	{16,  0, 16, 0},
	{32,  0, 16, 0},
	{32,  0, 32, 0},
};

static void ib_cq_rdma_dim_work(struct work_struct *w)
{
	struct dim *dim = container_of(w, struct dim, work);
	struct ib_cq *cq = dim->priv;

	u16 usec = rdma_dim_prof[dim->profile_ix].usec;
	u16 comps = rdma_dim_prof[dim->profile_ix].comps;

	dim->state = DIM_START_MEASURE;

	trace_cq_modify(cq, comps, usec);
	cq->device->ops.modify_cq(cq, comps, usec);
}

static void rdma_dim_init(struct ib_cq *cq)
{
	struct dim *dim;

	if (!cq->device->ops.modify_cq || !cq->device->use_cq_dim ||
	    cq->poll_ctx == IB_POLL_DIRECT)
		return;

	dim = kzalloc(sizeof(struct dim), GFP_KERNEL);
	if (!dim)
		return;

	dim->state = DIM_START_MEASURE;
	dim->tune_state = DIM_GOING_RIGHT;
	dim->profile_ix = RDMA_DIM_START_PROFILE;
	dim->priv = cq;
	cq->dim = dim;

	INIT_WORK(&dim->work, ib_cq_rdma_dim_work);
}

static void rdma_dim_destroy(struct ib_cq *cq)
{
	if (!cq->dim)
		return;

	cancel_work_sync(&cq->dim->work);
	kfree(cq->dim);
}

static int __poll_cq(struct ib_cq *cq, int num_entries, struct ib_wc *wc)
{
	int rc;

	rc = ib_poll_cq(cq, num_entries, wc);
	trace_cq_poll(cq, num_entries, rc);
	return rc;
}

static int __ib_process_cq(struct ib_cq *cq, int budget, struct ib_wc *wcs,
			   int batch)
{
	int i, n, completed = 0;

	trace_cq_process(cq);

	/*
	 * budget might be (-1) if the caller does not
	 * want to bound this call, thus we need unsigned
	 * minimum here.
	 */
	while ((n = __poll_cq(cq, min_t(u32, batch,
					budget - completed), wcs)) > 0) {
		for (i = 0; i < n; i++) {
			struct ib_wc *wc = &wcs[i];

			if (wc->wr_cqe)
				wc->wr_cqe->done(cq, wc);
			else
				WARN_ON_ONCE(wc->status == IB_WC_SUCCESS);
		}

		completed += n;

		if (n != batch || (budget != -1 && completed >= budget))
			break;
	}

	return completed;
}

/**
 * ib_process_cq_direct - process a CQ in caller context
 * @cq:		CQ to process
 * @budget:	number of CQEs to poll for
 *
 * This function is used to process all outstanding CQ entries.
 * It does not offload CQ processing to a different context and does
 * not ask for completion interrupts from the HCA.
 * Using direct processing on CQ with non IB_POLL_DIRECT type may trigger
 * concurrent processing.
 *
 * Note: do not pass -1 as %budget unless it is guaranteed that the number
 * of completions that will be processed is small.
 */
int ib_process_cq_direct(struct ib_cq *cq, int budget)
{
	struct ib_wc wcs[IB_POLL_BATCH_DIRECT];

	return __ib_process_cq(cq, budget, wcs, IB_POLL_BATCH_DIRECT);
}
EXPORT_SYMBOL(ib_process_cq_direct);

static void ib_cq_completion_direct(struct ib_cq *cq, void *private)
{
	WARN_ONCE(1, "got unsolicited completion for CQ 0x%p\n", cq);
}

static int ib_poll_handler(struct irq_poll *iop, int budget)
{
	struct ib_cq *cq = container_of(iop, struct ib_cq, iop);
	struct dim *dim = cq->dim;
	int completed;

	completed = __ib_process_cq(cq, budget, cq->wc, IB_POLL_BATCH);
	if (completed < budget) {
		irq_poll_complete(&cq->iop);
		if (ib_req_notify_cq(cq, IB_POLL_FLAGS) > 0) {
			trace_cq_reschedule(cq);
			irq_poll_sched(&cq->iop);
		}
	}

	if (dim)
		rdma_dim(dim, completed);

	return completed;
}

static void ib_cq_completion_softirq(struct ib_cq *cq, void *private)
{
	trace_cq_schedule(cq);
	irq_poll_sched(&cq->iop);
}

static void ib_cq_poll_work(struct work_struct *work)
{
	struct ib_cq *cq = container_of(work, struct ib_cq, work);
	int completed;

	completed = __ib_process_cq(cq, IB_POLL_BUDGET_WORKQUEUE, cq->wc,
				    IB_POLL_BATCH);
	if (completed >= IB_POLL_BUDGET_WORKQUEUE ||
	    ib_req_notify_cq(cq, IB_POLL_FLAGS) > 0)
		queue_work(cq->comp_wq, &cq->work);
	else if (cq->dim)
		rdma_dim(cq->dim, completed);
}

static void ib_cq_completion_workqueue(struct ib_cq *cq, void *private)
{
	trace_cq_schedule(cq);
	queue_work(cq->comp_wq, &cq->work);
}

/**
<<<<<<< HEAD
 * __ib_alloc_cq        allocate a completion queue
=======
 * __ib_alloc_cq - allocate a completion queue
>>>>>>> 356006a6
 * @dev:		device to allocate the CQ for
 * @private:		driver private data, accessible from cq->cq_context
 * @nr_cqe:		number of CQEs to allocate
 * @comp_vector:	HCA completion vectors for this CQ
 * @poll_ctx:		context to poll the CQ from.
 * @caller:		module owner name.
 *
 * This is the proper interface to allocate a CQ for in-kernel users. A
 * CQ allocated with this interface will automatically be polled from the
 * specified context. The ULP must use wr->wr_cqe instead of wr->wr_id
 * to use this CQ abstraction.
 */
struct ib_cq *__ib_alloc_cq(struct ib_device *dev, void *private, int nr_cqe,
			    int comp_vector, enum ib_poll_context poll_ctx,
			    const char *caller)
{
	struct ib_cq_init_attr cq_attr = {
		.cqe		= nr_cqe,
		.comp_vector	= comp_vector,
	};
	struct ib_cq *cq;
	int ret = -ENOMEM;

	cq = rdma_zalloc_drv_obj(dev, ib_cq);
	if (!cq)
		return ERR_PTR(ret);

	cq->device = dev;
	cq->cq_context = private;
	cq->poll_ctx = poll_ctx;
	atomic_set(&cq->usecnt, 0);
	cq->comp_vector = comp_vector;

	cq->wc = kmalloc_array(IB_POLL_BATCH, sizeof(*cq->wc), GFP_KERNEL);
	if (!cq->wc)
		goto out_free_cq;

	rdma_restrack_new(&cq->res, RDMA_RESTRACK_CQ);
	rdma_restrack_set_name(&cq->res, caller);

	ret = dev->ops.create_cq(cq, &cq_attr, NULL);
	if (ret)
		goto out_free_wc;

	rdma_dim_init(cq);

	switch (cq->poll_ctx) {
	case IB_POLL_DIRECT:
		cq->comp_handler = ib_cq_completion_direct;
		break;
	case IB_POLL_SOFTIRQ:
		cq->comp_handler = ib_cq_completion_softirq;

		irq_poll_init(&cq->iop, IB_POLL_BUDGET_IRQ, ib_poll_handler);
		ib_req_notify_cq(cq, IB_CQ_NEXT_COMP);
		break;
	case IB_POLL_WORKQUEUE:
	case IB_POLL_UNBOUND_WORKQUEUE:
		cq->comp_handler = ib_cq_completion_workqueue;
		INIT_WORK(&cq->work, ib_cq_poll_work);
		ib_req_notify_cq(cq, IB_CQ_NEXT_COMP);
		cq->comp_wq = (cq->poll_ctx == IB_POLL_WORKQUEUE) ?
				ib_comp_wq : ib_comp_unbound_wq;
		break;
	default:
		ret = -EINVAL;
		goto out_destroy_cq;
	}

	rdma_restrack_add(&cq->res);
	trace_cq_alloc(cq, nr_cqe, comp_vector, poll_ctx);
	return cq;

out_destroy_cq:
	rdma_dim_destroy(cq);
	cq->device->ops.destroy_cq(cq, NULL);
out_free_wc:
	rdma_restrack_put(&cq->res);
	kfree(cq->wc);
out_free_cq:
	kfree(cq);
	trace_cq_alloc_error(nr_cqe, comp_vector, poll_ctx, ret);
	return ERR_PTR(ret);
}
EXPORT_SYMBOL(__ib_alloc_cq);

/**
 * __ib_alloc_cq_any - allocate a completion queue
 * @dev:		device to allocate the CQ for
 * @private:		driver private data, accessible from cq->cq_context
 * @nr_cqe:		number of CQEs to allocate
 * @poll_ctx:		context to poll the CQ from
 * @caller:		module owner name
 *
 * Attempt to spread ULP Completion Queues over each device's interrupt
 * vectors. A simple best-effort mechanism is used.
 */
struct ib_cq *__ib_alloc_cq_any(struct ib_device *dev, void *private,
				int nr_cqe, enum ib_poll_context poll_ctx,
				const char *caller)
{
	static atomic_t counter;
	int comp_vector = 0;

	if (dev->num_comp_vectors > 1)
		comp_vector =
			atomic_inc_return(&counter) %
			min_t(int, dev->num_comp_vectors, num_online_cpus());

	return __ib_alloc_cq(dev, private, nr_cqe, comp_vector, poll_ctx,
			     caller);
}
EXPORT_SYMBOL(__ib_alloc_cq_any);

/**
 * ib_free_cq - free a completion queue
 * @cq:		completion queue to free.
 */
void ib_free_cq(struct ib_cq *cq)
{
	int ret;

	if (WARN_ON_ONCE(atomic_read(&cq->usecnt)))
		return;
	if (WARN_ON_ONCE(cq->cqe_used))
		return;

	switch (cq->poll_ctx) {
	case IB_POLL_DIRECT:
		break;
	case IB_POLL_SOFTIRQ:
		irq_poll_disable(&cq->iop);
		break;
	case IB_POLL_WORKQUEUE:
	case IB_POLL_UNBOUND_WORKQUEUE:
		cancel_work_sync(&cq->work);
		break;
	default:
		WARN_ON_ONCE(1);
	}

	rdma_dim_destroy(cq);
	trace_cq_free(cq);
	ret = cq->device->ops.destroy_cq(cq, NULL);
	WARN_ONCE(ret, "Destroy of kernel CQ shouldn't fail");
	rdma_restrack_del(&cq->res);
	kfree(cq->wc);
	kfree(cq);
}
EXPORT_SYMBOL(ib_free_cq);
<<<<<<< HEAD

void ib_cq_pool_init(struct ib_device *dev)
{
	unsigned int i;

	spin_lock_init(&dev->cq_pools_lock);
	for (i = 0; i < ARRAY_SIZE(dev->cq_pools); i++)
		INIT_LIST_HEAD(&dev->cq_pools[i]);
}
=======
>>>>>>> 356006a6

void ib_cq_pool_cleanup(struct ib_device *dev)
{
	struct ib_cq *cq, *n;
	unsigned int i;

	for (i = 0; i < ARRAY_SIZE(dev->cq_pools); i++) {
		list_for_each_entry_safe(cq, n, &dev->cq_pools[i],
					 pool_entry) {
			WARN_ON(cq->cqe_used);
			list_del(&cq->pool_entry);
			cq->shared = false;
			ib_free_cq(cq);
		}
	}
}

static int ib_alloc_cqs(struct ib_device *dev, unsigned int nr_cqes,
			enum ib_poll_context poll_ctx)
{
	LIST_HEAD(tmp_list);
	unsigned int nr_cqs, i;
	struct ib_cq *cq, *n;
	int ret;

	if (poll_ctx > IB_POLL_LAST_POOL_TYPE) {
		WARN_ON_ONCE(poll_ctx > IB_POLL_LAST_POOL_TYPE);
		return -EINVAL;
	}

	/*
	 * Allocate at least as many CQEs as requested, and otherwise
	 * a reasonable batch size so that we can share CQs between
	 * multiple users instead of allocating a larger number of CQs.
	 */
	nr_cqes = min_t(unsigned int, dev->attrs.max_cqe,
			max(nr_cqes, IB_MAX_SHARED_CQ_SZ));
	nr_cqs = min_t(unsigned int, dev->num_comp_vectors, num_online_cpus());
	for (i = 0; i < nr_cqs; i++) {
		cq = ib_alloc_cq(dev, NULL, nr_cqes, i, poll_ctx);
		if (IS_ERR(cq)) {
			ret = PTR_ERR(cq);
			goto out_free_cqs;
		}
		cq->shared = true;
		list_add_tail(&cq->pool_entry, &tmp_list);
	}

	spin_lock_irq(&dev->cq_pools_lock);
	list_splice(&tmp_list, &dev->cq_pools[poll_ctx]);
	spin_unlock_irq(&dev->cq_pools_lock);

	return 0;

out_free_cqs:
	list_for_each_entry_safe(cq, n, &tmp_list, pool_entry) {
		cq->shared = false;
		ib_free_cq(cq);
	}
	return ret;
}

/**
 * ib_cq_pool_get() - Find the least used completion queue that matches
 *   a given cpu hint (or least used for wild card affinity) and fits
 *   nr_cqe.
 * @dev: rdma device
 * @nr_cqe: number of needed cqe entries
 * @comp_vector_hint: completion vector hint (-1) for the driver to assign
 *   a comp vector based on internal counter
 * @poll_ctx: cq polling context
 *
 * Finds a cq that satisfies @comp_vector_hint and @nr_cqe requirements and
 * claim entries in it for us.  In case there is no available cq, allocate
 * a new cq with the requirements and add it to the device pool.
 * IB_POLL_DIRECT cannot be used for shared cqs so it is not a valid value
 * for @poll_ctx.
 */
struct ib_cq *ib_cq_pool_get(struct ib_device *dev, unsigned int nr_cqe,
			     int comp_vector_hint,
			     enum ib_poll_context poll_ctx)
{
	static unsigned int default_comp_vector;
	unsigned int vector, num_comp_vectors;
	struct ib_cq *cq, *found = NULL;
	int ret;

	if (poll_ctx > IB_POLL_LAST_POOL_TYPE) {
		WARN_ON_ONCE(poll_ctx > IB_POLL_LAST_POOL_TYPE);
		return ERR_PTR(-EINVAL);
	}

	num_comp_vectors =
		min_t(unsigned int, dev->num_comp_vectors, num_online_cpus());
	/* Project the affinty to the device completion vector range */
	if (comp_vector_hint < 0) {
		comp_vector_hint =
			(READ_ONCE(default_comp_vector) + 1) % num_comp_vectors;
		WRITE_ONCE(default_comp_vector, comp_vector_hint);
	}
	vector = comp_vector_hint % num_comp_vectors;

	/*
	 * Find the least used CQ with correct affinity and
	 * enough free CQ entries
	 */
	while (!found) {
		spin_lock_irq(&dev->cq_pools_lock);
		list_for_each_entry(cq, &dev->cq_pools[poll_ctx],
				    pool_entry) {
			/*
			 * Check to see if we have found a CQ with the
			 * correct completion vector
			 */
			if (vector != cq->comp_vector)
				continue;
			if (cq->cqe_used + nr_cqe > cq->cqe)
				continue;
			found = cq;
			break;
		}

		if (found) {
			found->cqe_used += nr_cqe;
			spin_unlock_irq(&dev->cq_pools_lock);

			return found;
		}
		spin_unlock_irq(&dev->cq_pools_lock);

		/*
		 * Didn't find a match or ran out of CQs in the device
		 * pool, allocate a new array of CQs.
		 */
		ret = ib_alloc_cqs(dev, nr_cqe, poll_ctx);
		if (ret)
			return ERR_PTR(ret);
	}

	return found;
}
EXPORT_SYMBOL(ib_cq_pool_get);

/**
 * ib_cq_pool_put - Return a CQ taken from a shared pool.
 * @cq: The CQ to return.
 * @nr_cqe: The max number of cqes that the user had requested.
 */
void ib_cq_pool_put(struct ib_cq *cq, unsigned int nr_cqe)
{
	if (WARN_ON_ONCE(nr_cqe > cq->cqe_used))
		return;

	spin_lock_irq(&cq->device->cq_pools_lock);
	cq->cqe_used -= nr_cqe;
	spin_unlock_irq(&cq->device->cq_pools_lock);
}
EXPORT_SYMBOL(ib_cq_pool_put);<|MERGE_RESOLUTION|>--- conflicted
+++ resolved
@@ -197,11 +197,7 @@
 }
 
 /**
-<<<<<<< HEAD
- * __ib_alloc_cq        allocate a completion queue
-=======
  * __ib_alloc_cq - allocate a completion queue
->>>>>>> 356006a6
  * @dev:		device to allocate the CQ for
  * @private:		driver private data, accessible from cq->cq_context
  * @nr_cqe:		number of CQEs to allocate
@@ -352,18 +348,6 @@
 	kfree(cq);
 }
 EXPORT_SYMBOL(ib_free_cq);
-<<<<<<< HEAD
-
-void ib_cq_pool_init(struct ib_device *dev)
-{
-	unsigned int i;
-
-	spin_lock_init(&dev->cq_pools_lock);
-	for (i = 0; i < ARRAY_SIZE(dev->cq_pools); i++)
-		INIT_LIST_HEAD(&dev->cq_pools[i]);
-}
-=======
->>>>>>> 356006a6
 
 void ib_cq_pool_cleanup(struct ib_device *dev)
 {
