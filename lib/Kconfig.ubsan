--- conflicted
+++ resolved
@@ -55,17 +55,6 @@
 	  to the {str,mem}*cpy() family of functions (that is addressed
 	  by CONFIG_FORTIFY_SOURCE).
 
-<<<<<<< HEAD
-config UBSAN_LOCAL_BOUNDS
-	bool "Perform array local bounds checking"
-	depends on UBSAN_TRAP
-	depends on CC_IS_CLANG
-	depends on !UBSAN_KCOV_BROKEN
-	help
-	  This option enables -fsanitize=local-bounds which traps when an
-	  exception/error is detected. Therefore, it should be enabled only
-	  if trapping is expected.
-=======
 config UBSAN_ONLY_BOUNDS
 	def_bool CC_HAS_UBSAN_BOUNDS && !CC_HAS_UBSAN_ARRAY_BOUNDS
 	depends on UBSAN_BOUNDS
@@ -90,16 +79,11 @@
 	  exception/error is detected. Therefore, it may only be enabled
 	  with CONFIG_UBSAN_TRAP.
 
->>>>>>> 356006a6
 	  Enabling this option detects errors due to accesses through a
 	  pointer that is derived from an object of a statically-known size,
 	  where an added offset (which may not be known statically) is
 	  out-of-bounds.
 
-<<<<<<< HEAD
-config UBSAN_MISC
-	bool "Enable all other Undefined Behavior sanity checks"
-=======
 config UBSAN_SHIFT
 	bool "Perform checking for bit-shift overflows"
 	default UBSAN
@@ -146,7 +130,6 @@
 
 config UBSAN_OBJECT_SIZE
 	bool "Perform checking for accesses beyond the end of objects"
->>>>>>> 356006a6
 	default UBSAN
 	# gcc hugely expands stack usage with -fsanitize=object-size
 	# https://lore.kernel.org/lkml/CAHk-=wjPasyJrDuwDnpHJS2TuQfExwe=px-SzLeN8GFMAQJPmQ@mail.gmail.com/
