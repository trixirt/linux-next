# SPDX-License-Identifier: GPL-2.0-only
#
# For a description of the syntax of this configuration file,
# see Documentation/kbuild/kconfig-language.rst.
#

config 64BIT
	bool

config 32BIT
	bool

config RISCV
	def_bool y
	select ARCH_CLOCKSOURCE_INIT
	select ARCH_ENABLE_HUGEPAGE_MIGRATION if HUGETLB_PAGE && MIGRATION
	select ARCH_ENABLE_SPLIT_PMD_PTLOCK if PGTABLE_LEVELS > 2
	select ARCH_HAS_BINFMT_FLAT
	select ARCH_HAS_CURRENT_STACK_POINTER
	select ARCH_HAS_DEBUG_VM_PGTABLE
	select ARCH_HAS_DEBUG_VIRTUAL if MMU
	select ARCH_HAS_DEBUG_WX
	select ARCH_HAS_FORTIFY_SOURCE
	select ARCH_HAS_GCOV_PROFILE_ALL
	select ARCH_HAS_GIGANTIC_PAGE
	select ARCH_HAS_KCOV
	select ARCH_HAS_MMIOWB
	select ARCH_HAS_PTE_SPECIAL
	select ARCH_HAS_SET_DIRECT_MAP if MMU
	select ARCH_HAS_SET_MEMORY if MMU
	select ARCH_HAS_STRICT_KERNEL_RWX if MMU && !XIP_KERNEL
	select ARCH_HAS_STRICT_MODULE_RWX if MMU && !XIP_KERNEL
	select ARCH_HAS_TICK_BROADCAST if GENERIC_CLOCKEVENTS_BROADCAST
	select ARCH_HAS_UBSAN_SANITIZE_ALL
	select ARCH_OPTIONAL_KERNEL_RWX if ARCH_HAS_STRICT_KERNEL_RWX
	select ARCH_OPTIONAL_KERNEL_RWX_DEFAULT
	select ARCH_STACKWALK
	select ARCH_SUPPORTS_ATOMIC_RMW
	select ARCH_SUPPORTS_DEBUG_PAGEALLOC if MMU
	select ARCH_SUPPORTS_HUGETLBFS if MMU
	select ARCH_SUPPORTS_PAGE_TABLE_CHECK if MMU
	select ARCH_USE_MEMTEST
	select ARCH_USE_QUEUED_RWLOCKS
	select ARCH_WANT_DEFAULT_TOPDOWN_MMAP_LAYOUT if MMU
	select ARCH_WANT_FRAME_POINTERS
	select ARCH_WANT_GENERAL_HUGETLB
	select ARCH_WANT_HUGE_PMD_SHARE if 64BIT
	select ARCH_WANTS_THP_SWAP if HAVE_ARCH_TRANSPARENT_HUGEPAGE
	select BINFMT_FLAT_NO_DATA_START_OFFSET if !MMU
	select BUILDTIME_TABLE_SORT if MMU
	select CLONE_BACKWARDS
	select CLINT_TIMER if !MMU
	select COMMON_CLK
	select CPU_PM if CPU_IDLE
	select EDAC_SUPPORT
	select GENERIC_ARCH_TOPOLOGY
	select GENERIC_ATOMIC64 if !64BIT
	select GENERIC_CLOCKEVENTS_BROADCAST if SMP
	select GENERIC_EARLY_IOREMAP
	select GENERIC_GETTIMEOFDAY if HAVE_GENERIC_VDSO
	select GENERIC_IDLE_POLL_SETUP
	select GENERIC_IOREMAP if MMU
	select GENERIC_IRQ_MULTI_HANDLER
	select GENERIC_IRQ_SHOW
	select GENERIC_IRQ_SHOW_LEVEL
	select GENERIC_LIB_DEVMEM_IS_ALLOWED
	select GENERIC_PCI_IOMAP
	select GENERIC_PTDUMP if MMU
	select GENERIC_SCHED_CLOCK
	select GENERIC_SMP_IDLE_THREAD
	select GENERIC_TIME_VSYSCALL if MMU && 64BIT
	select GENERIC_VDSO_TIME_NS if HAVE_GENERIC_VDSO
	select HAVE_ARCH_AUDITSYSCALL
	select HAVE_ARCH_JUMP_LABEL if !XIP_KERNEL
	select HAVE_ARCH_JUMP_LABEL_RELATIVE if !XIP_KERNEL
	select HAVE_ARCH_KASAN if MMU && 64BIT
	select HAVE_ARCH_KASAN_VMALLOC if MMU && 64BIT
	select HAVE_ARCH_KFENCE if MMU && 64BIT
	select HAVE_ARCH_KGDB if !XIP_KERNEL
	select HAVE_ARCH_KGDB_QXFER_PKT
	select HAVE_ARCH_MMAP_RND_BITS if MMU
	select HAVE_ARCH_MMAP_RND_COMPAT_BITS if COMPAT
	select HAVE_ARCH_SECCOMP_FILTER
	select HAVE_ARCH_TRACEHOOK
	select HAVE_ARCH_TRANSPARENT_HUGEPAGE if 64BIT && MMU
	select ARCH_ENABLE_THP_MIGRATION if TRANSPARENT_HUGEPAGE
	select HAVE_ARCH_THREAD_STRUCT_WHITELIST
	select HAVE_ARCH_VMAP_STACK if MMU && 64BIT
	select HAVE_ASM_MODVERSIONS
	select HAVE_CONTEXT_TRACKING_USER
	select HAVE_DEBUG_KMEMLEAK
	select HAVE_DMA_CONTIGUOUS if MMU
	select HAVE_EBPF_JIT if MMU
	select HAVE_FUNCTION_ERROR_INJECTION
	select HAVE_GCC_PLUGINS
	select HAVE_GENERIC_VDSO if MMU && 64BIT
	select HAVE_IRQ_TIME_ACCOUNTING
	select HAVE_KPROBES if !XIP_KERNEL
	select HAVE_KPROBES_ON_FTRACE if !XIP_KERNEL
	select HAVE_KRETPROBES if !XIP_KERNEL
	select HAVE_MOVE_PMD
	select HAVE_MOVE_PUD
	select HAVE_PCI
	select HAVE_PERF_EVENTS
	select HAVE_PERF_REGS
	select HAVE_PERF_USER_STACK_DUMP
	select HAVE_REGS_AND_STACK_ACCESS_API
	select HAVE_FUNCTION_ARG_ACCESS_API
	select HAVE_STACKPROTECTOR
	select HAVE_SYSCALL_TRACEPOINTS
	select HAVE_RSEQ
	select IRQ_DOMAIN
	select IRQ_FORCED_THREADING
	select MODULES_USE_ELF_RELA if MODULES
	select MODULE_SECTIONS if MODULES
	select OF
	select OF_DMA_DEFAULT_COHERENT
	select OF_EARLY_FLATTREE
	select OF_IRQ
	select PCI_DOMAINS_GENERIC if PCI
	select PCI_MSI if PCI
	select RISCV_INTC
	select RISCV_TIMER if RISCV_SBI
	select SPARSE_IRQ
	select SYSCTL_EXCEPTION_TRACE
	select THREAD_INFO_IN_TASK
	select TRACE_IRQFLAGS_SUPPORT
	select UACCESS_MEMCPY if !MMU
	select ZONE_DMA32 if 64BIT

config ARCH_MMAP_RND_BITS_MIN
	default 18 if 64BIT
	default 8

config ARCH_MMAP_RND_COMPAT_BITS_MIN
	default 8

# max bits determined by the following formula:
#  VA_BITS - PAGE_SHIFT - 3
config ARCH_MMAP_RND_BITS_MAX
	default 24 if 64BIT # SV39 based
	default 17

config ARCH_MMAP_RND_COMPAT_BITS_MAX
	default 17

# set if we run in machine mode, cleared if we run in supervisor mode
config RISCV_M_MODE
	bool
	default !MMU

# set if we are running in S-mode and can use SBI calls
config RISCV_SBI
	bool
	depends on !RISCV_M_MODE
	default y

config MMU
	bool "MMU-based Paged Memory Management Support"
	default y
	help
	  Select if you want MMU-based virtualised addressing space
	  support by paged memory management. If unsure, say 'Y'.

config PAGE_OFFSET
	hex
	default 0xC0000000 if 32BIT
	default 0x80000000 if 64BIT && !MMU
	default 0xff60000000000000 if 64BIT

config KASAN_SHADOW_OFFSET
	hex
	depends on KASAN_GENERIC
	default 0xdfffffff00000000 if 64BIT
	default 0xffffffff if 32BIT

config ARCH_FLATMEM_ENABLE
	def_bool !NUMA

config ARCH_SPARSEMEM_ENABLE
	def_bool y
	depends on MMU
	select SPARSEMEM_STATIC if 32BIT && SPARSEMEM
	select SPARSEMEM_VMEMMAP_ENABLE if 64BIT

config ARCH_SELECT_MEMORY_MODEL
	def_bool ARCH_SPARSEMEM_ENABLE

config ARCH_SUPPORTS_UPROBES
	def_bool y

config STACKTRACE_SUPPORT
	def_bool y

config GENERIC_BUG
	def_bool y
	depends on BUG
	select GENERIC_BUG_RELATIVE_POINTERS if 64BIT

config GENERIC_BUG_RELATIVE_POINTERS
	bool

config GENERIC_CALIBRATE_DELAY
	def_bool y

config GENERIC_CSUM
	def_bool y

config GENERIC_HWEIGHT
	def_bool y

config FIX_EARLYCON_MEM
	def_bool MMU

config PGTABLE_LEVELS
	int
	default 5 if 64BIT
	default 2

config LOCKDEP_SUPPORT
	def_bool y

config RISCV_DMA_NONCOHERENT
	bool
	select ARCH_HAS_DMA_PREP_COHERENT
	select ARCH_HAS_SYNC_DMA_FOR_DEVICE
	select ARCH_HAS_SYNC_DMA_FOR_CPU
	select ARCH_HAS_SETUP_DMA_OPS
	select DMA_DIRECT_REMAP

source "arch/riscv/Kconfig.socs"
source "arch/riscv/Kconfig.erratas"

menu "Platform type"

config NONPORTABLE
	bool "Allow configurations that result in non-portable kernels"
	help
	  RISC-V kernel binaries are compatible between all known systems
	  whenever possible, but there are some use cases that can only be
	  satisfied by configurations that result in kernel binaries that are
	  not portable between systems.

	  Selecting N does not guarantee kernels will be portable to all known
	  systems.  Selecting any of the options guarded by NONPORTABLE will
	  result in kernel binaries that are unlikely to be portable between
	  systems.

	  If unsure, say N.

choice
	prompt "Base ISA"
	default ARCH_RV64I
	help
	  This selects the base ISA that this kernel will target and must match
	  the target platform.

config ARCH_RV32I
	bool "RV32I"
	depends on NONPORTABLE
	select 32BIT
	select GENERIC_LIB_ASHLDI3
	select GENERIC_LIB_ASHRDI3
	select GENERIC_LIB_LSHRDI3
	select GENERIC_LIB_UCMPDI2
	select MMU

config ARCH_RV64I
	bool "RV64I"
	select 64BIT
	select ARCH_SUPPORTS_INT128 if CC_HAS_INT128
	select HAVE_DYNAMIC_FTRACE if !XIP_KERNEL && MMU && $(cc-option,-fpatchable-function-entry=8)
	select HAVE_DYNAMIC_FTRACE_WITH_REGS if HAVE_DYNAMIC_FTRACE
	select HAVE_FTRACE_MCOUNT_RECORD if !XIP_KERNEL
	select HAVE_FUNCTION_GRAPH_TRACER
	select HAVE_FUNCTION_TRACER if !XIP_KERNEL
	select SWIOTLB if MMU

endchoice

# We must be able to map all physical memory into the kernel, but the compiler
# is still a bit more efficient when generating code if it's setup in a manner
# such that it can only map 2GiB of memory.
choice
	prompt "Kernel Code Model"
	default CMODEL_MEDLOW if 32BIT
	default CMODEL_MEDANY if 64BIT

	config CMODEL_MEDLOW
		bool "medium low code model"
	config CMODEL_MEDANY
		bool "medium any code model"
endchoice

config MODULE_SECTIONS
	bool
	select HAVE_MOD_ARCH_SPECIFIC

config SMP
	bool "Symmetric Multi-Processing"
	help
	  This enables support for systems with more than one CPU.  If
	  you say N here, the kernel will run on single and
	  multiprocessor machines, but will use only one CPU of a
	  multiprocessor machine. If you say Y here, the kernel will run
	  on many, but not all, single processor machines. On a single
	  processor machine, the kernel will run faster if you say N
	  here.

	  If you don't know what to do here, say N.

config NR_CPUS
	int "Maximum number of CPUs (2-512)"
	depends on SMP
	range 2 512 if !SBI_V01
	range 2 32 if SBI_V01 && 32BIT
	range 2 64 if SBI_V01 && 64BIT
	default "32" if 32BIT
	default "64" if 64BIT

config HOTPLUG_CPU
	bool "Support for hot-pluggable CPUs"
	depends on SMP
	select GENERIC_IRQ_MIGRATION
	help

	  Say Y here to experiment with turning CPUs off and on.  CPUs
	  can be controlled through /sys/devices/system/cpu.

	  Say N if you want to disable CPU hotplug.

choice
	prompt "CPU Tuning"
	default TUNE_GENERIC

config TUNE_GENERIC
	bool "generic"

endchoice

# Common NUMA Features
config NUMA
	bool "NUMA Memory Allocation and Scheduler Support"
	depends on SMP && MMU
	select GENERIC_ARCH_NUMA
	select OF_NUMA
	select ARCH_SUPPORTS_NUMA_BALANCING
	select USE_PERCPU_NUMA_NODE_ID
	select NEED_PER_CPU_EMBED_FIRST_CHUNK
	help
	  Enable NUMA (Non-Uniform Memory Access) support.

	  The kernel will try to allocate memory used by a CPU on the
	  local memory of the CPU and add some more NUMA awareness to the kernel.

config NODES_SHIFT
	int "Maximum NUMA Nodes (as a power of 2)"
	range 1 10
	default "2"
	depends on NUMA
	help
	  Specify the maximum number of NUMA Nodes available on the target
	  system.  Increases memory reserved to accommodate various tables.

config RISCV_ALTERNATIVE
	bool
	depends on !XIP_KERNEL
	help
	  This Kconfig allows the kernel to automatically patch the
	  errata required by the execution platform at run time. The
	  code patching is performed once in the boot stages. It means
	  that the overhead from this mechanism is just taken once.

config RISCV_ALTERNATIVE_EARLY
	bool
	depends on RISCV_ALTERNATIVE
	help
	  Allows early patching of the kernel for special errata

config RISCV_ISA_C
	bool "Emit compressed instructions when building Linux"
	default y
	help
	  Adds "C" to the ISA subsets that the toolchain is allowed to emit
	  when building Linux, which results in compressed instructions in the
	  Linux binary.

	  If you don't know what to do here, say Y.

config RISCV_ISA_SVPBMT
	bool "SVPBMT extension support"
	depends on 64BIT && MMU
	depends on !XIP_KERNEL
	select RISCV_ALTERNATIVE
	default y
	help
	   Adds support to dynamically detect the presence of the SVPBMT
	   ISA-extension (Supervisor-mode: page-based memory types) and
	   enable its usage.

	   The memory type for a page contains a combination of attributes
	   that indicate the cacheability, idempotency, and ordering
	   properties for access to that page.

	   The SVPBMT extension is only available on 64Bit cpus.

	   If you don't know what to do here, say Y.

config CC_HAS_ZICBOM
	bool
	default y if 64BIT && $(cc-option,-mabi=lp64 -march=rv64ima_zicbom)
	default y if 32BIT && $(cc-option,-mabi=ilp32 -march=rv32ima_zicbom)

config RISCV_ISA_ZICBOM
	bool "Zicbom extension support for non-coherent DMA operation"
	depends on CC_HAS_ZICBOM
	depends on !XIP_KERNEL && MMU
	select RISCV_DMA_NONCOHERENT
	select RISCV_ALTERNATIVE
	default y
	help
	   Adds support to dynamically detect the presence of the ZICBOM
	   extension (Cache Block Management Operations) and enable its
	   usage.

	   The Zicbom extension can be used to handle for example
	   non-coherent DMA support on devices that need it.

	   If you don't know what to do here, say Y.

config RISCV_ISA_SVPBMT
	bool "SVPBMT extension support"
	depends on 64BIT && MMU
	select RISCV_ALTERNATIVE
	default y
	help
	   Adds support to dynamically detect the presence of the SVPBMT
	   ISA-extension (Supervisor-mode: page-based memory types) and
	   enable its usage.

	   The memory type for a page contains a combination of attributes
	   that indicate the cacheability, idempotency, and ordering
	   properties for access to that page.

	   The SVPBMT extension is only available on 64Bit cpus.

	   If you don't know what to do here, say Y.

config FPU
	bool "FPU support"
	default y
	help
	  Say N here if you want to disable all floating-point related procedure
	  in the kernel.

	  If you don't know what to do here, say Y.

endmenu # "Platform type"

menu "Kernel features"

source "kernel/Kconfig.hz"

config RISCV_SBI_V01
	bool "SBI v0.1 support"
	depends on RISCV_SBI
	help
	  This config allows kernel to use SBI v0.1 APIs. This will be
	  deprecated in future once legacy M-mode software are no longer in use.

config RISCV_BOOT_SPINWAIT
	bool "Spinwait booting method"
	depends on SMP
	default y if RISCV_SBI_V01 || RISCV_M_MODE
	help
	  This enables support for booting Linux via spinwait method. In the
	  spinwait method, all cores randomly jump to Linux. One of the cores
	  gets chosen via lottery and all other keep spinning on a percpu
	  variable. This method cannot support CPU hotplug and sparse hartid
	  scheme. It should be only enabled for M-mode Linux or platforms relying
	  on older firmware without SBI HSM extension. All other platforms should
	  rely on ordered booting via SBI HSM extension which gets chosen
	  dynamically at runtime if the firmware supports it.

	  Since spinwait is incompatible with sparse hart IDs, it requires
	  NR_CPUS be large enough to contain the physical hart ID of the first
	  hart to enter Linux.

	  If unsure what to do here, say N.

config KEXEC
	bool "Kexec system call"
	select KEXEC_CORE
	select HOTPLUG_CPU if SMP
	depends on MMU
	help
	  kexec is a system call that implements the ability to shutdown your
	  current kernel, and to start another kernel. It is like a reboot
	  but it is independent of the system firmware. And like a reboot
	  you can start any kernel with it, not just Linux.

	  The name comes from the similarity to the exec system call.

config KEXEC_FILE
	bool "kexec file based systmem call"
	select KEXEC_CORE
	select KEXEC_ELF
	select HAVE_IMA_KEXEC if IMA
	depends on 64BIT
	help
	  This is new version of kexec system call. This system call is
	  file based and takes file descriptors as system call argument
	  for kernel and initramfs as opposed to list of segments as
	  accepted by previous system call.

	  If you don't know what to do here, say Y.

config ARCH_HAS_KEXEC_PURGATORY
	def_bool KEXEC_FILE
<<<<<<< HEAD
	select BUILD_BIN2C
=======
>>>>>>> 7365df19
	depends on CRYPTO=y
	depends on CRYPTO_SHA256=y

config CRASH_DUMP
	bool "Build kdump crash kernel"
	help
	  Generate crash dump after being started by kexec. This should
	  be normally only set in special crash dump kernels which are
	  loaded in the main kernel with kexec-tools into a specially
	  reserved region and then later executed after a crash by
	  kdump/kexec.

	  For more details see Documentation/admin-guide/kdump/kdump.rst

config COMPAT
	bool "Kernel support for 32-bit U-mode"
	default 64BIT
	depends on 64BIT && MMU
	help
	  This option enables support for a 32-bit U-mode running under a 64-bit
	  kernel at S-mode. riscv32-specific components such as system calls,
	  the user helper functions (vdso), signal rt_frame functions and the
	  ptrace interface are handled appropriately by the kernel.

	  If you want to execute 32-bit userspace applications, say Y.

<<<<<<< HEAD
endmenu
=======
endmenu # "Kernel features"
>>>>>>> 7365df19

menu "Boot options"

config CMDLINE
	string "Built-in kernel command line"
	help
	  For most platforms, the arguments for the kernel's command line
	  are provided at run-time, during boot. However, there are cases
	  where either no arguments are being provided or the provided
	  arguments are insufficient or even invalid.

	  When that occurs, it is possible to define a built-in command
	  line here and choose how the kernel should use it later on.

choice
	prompt "Built-in command line usage" if CMDLINE != ""
	default CMDLINE_FALLBACK
	help
	  Choose how the kernel will handle the provided built-in command
	  line.

config CMDLINE_FALLBACK
	bool "Use bootloader kernel arguments if available"
	help
	  Use the built-in command line as fallback in case we get nothing
	  during boot. This is the default behaviour.

config CMDLINE_EXTEND
	bool "Extend bootloader kernel arguments"
	help
	  The command-line arguments provided during boot will be
	  appended to the built-in command line. This is useful in
	  cases where the provided arguments are insufficient and
	  you don't want to or cannot modify them.

config CMDLINE_FORCE
	bool "Always use the default kernel command string"
	help
	  Always use the built-in command line, even if we get one during
	  boot. This is useful in case you need to override the provided
	  command line on systems where you don't have or want control
	  over it.

endchoice

config EFI_STUB
	bool

config EFI
	bool "UEFI runtime support"
	depends on OF && !XIP_KERNEL
	select LIBFDT
	select UCS2_STRING
	select EFI_PARAMS_FROM_FDT
	select EFI_STUB
	select EFI_GENERIC_STUB
	select EFI_RUNTIME_WRAPPERS
	select RISCV_ISA_C
	depends on MMU
	default y
	help
	  This option provides support for runtime services provided
	  by UEFI firmware (such as non-volatile variables, realtime
	  clock, and platform reset). A UEFI stub is also provided to
	  allow the kernel to be booted as an EFI application. This
	  is only useful on systems that have UEFI firmware.

config CC_HAVE_STACKPROTECTOR_TLS
	def_bool $(cc-option,-mstack-protector-guard=tls -mstack-protector-guard-reg=tp -mstack-protector-guard-offset=0)

config STACKPROTECTOR_PER_TASK
	def_bool y
	depends on !RANDSTRUCT
	depends on STACKPROTECTOR && CC_HAVE_STACKPROTECTOR_TLS

config PHYS_RAM_BASE_FIXED
	bool "Explicitly specified physical RAM address"
	depends on NONPORTABLE
	default n

config PHYS_RAM_BASE
	hex "Platform Physical RAM address"
	depends on PHYS_RAM_BASE_FIXED
	default "0x80000000"
	help
	  This is the physical address of RAM in the system. It has to be
	  explicitly specified to run early relocations of read-write data
	  from flash to RAM.

config XIP_KERNEL
	bool "Kernel Execute-In-Place from ROM"
	depends on MMU && SPARSEMEM && NONPORTABLE
	# This prevents XIP from being enabled by all{yes,mod}config, which
	# fail to build since XIP doesn't support large kernels.
	depends on !COMPILE_TEST
	select PHYS_RAM_BASE_FIXED
	help
	  Execute-In-Place allows the kernel to run from non-volatile storage
	  directly addressable by the CPU, such as NOR flash. This saves RAM
	  space since the text section of the kernel is not loaded from flash
	  to RAM.  Read-write sections, such as the data section and stack,
	  are still copied to RAM.  The XIP kernel is not compressed since
	  it has to run directly from flash, so it will take more space to
	  store it.  The flash address used to link the kernel object files,
	  and for storing it, is configuration dependent. Therefore, if you
	  say Y here, you must know the proper physical address where to
	  store the kernel image depending on your own flash memory usage.

	  Also note that the make target becomes "make xipImage" rather than
	  "make zImage" or "make Image".  The final kernel binary to put in
	  ROM memory will be arch/riscv/boot/xipImage.

	  SPARSEMEM is required because the kernel text and rodata that are
	  flash resident are not backed by memmap, then any attempt to get
	  a struct page on those regions will trigger a fault.

	  If unsure, say N.

config XIP_PHYS_ADDR
	hex "XIP Kernel Physical Location"
	depends on XIP_KERNEL
	default "0x21000000"
	help
	  This is the physical address in your flash memory the kernel will
	  be linked for and stored to.  This address is dependent on your
	  own flash usage.

endmenu # "Boot options"

config BUILTIN_DTB
	bool
	depends on OF && NONPORTABLE
	default y if XIP_KERNEL

config PORTABLE
	bool
	default !NONPORTABLE
	select EFI
	select OF
	select MMU

menu "Power management options"

source "kernel/power/Kconfig"

endmenu # "Power management options"

menu "CPU Power Management"

source "drivers/cpuidle/Kconfig"

endmenu # "CPU Power Management"

source "arch/riscv/kvm/Kconfig"<|MERGE_RESOLUTION|>--- conflicted
+++ resolved
@@ -428,24 +428,6 @@
 
 	   If you don't know what to do here, say Y.
 
-config RISCV_ISA_SVPBMT
-	bool "SVPBMT extension support"
-	depends on 64BIT && MMU
-	select RISCV_ALTERNATIVE
-	default y
-	help
-	   Adds support to dynamically detect the presence of the SVPBMT
-	   ISA-extension (Supervisor-mode: page-based memory types) and
-	   enable its usage.
-
-	   The memory type for a page contains a combination of attributes
-	   that indicate the cacheability, idempotency, and ordering
-	   properties for access to that page.
-
-	   The SVPBMT extension is only available on 64Bit cpus.
-
-	   If you don't know what to do here, say Y.
-
 config FPU
 	bool "FPU support"
 	default y
@@ -517,10 +499,6 @@
 
 config ARCH_HAS_KEXEC_PURGATORY
 	def_bool KEXEC_FILE
-<<<<<<< HEAD
-	select BUILD_BIN2C
-=======
->>>>>>> 7365df19
 	depends on CRYPTO=y
 	depends on CRYPTO_SHA256=y
 
@@ -547,11 +525,7 @@
 
 	  If you want to execute 32-bit userspace applications, say Y.
 
-<<<<<<< HEAD
-endmenu
-=======
 endmenu # "Kernel features"
->>>>>>> 7365df19
 
 menu "Boot options"
 
