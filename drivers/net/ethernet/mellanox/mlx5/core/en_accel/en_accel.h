--- conflicted
+++ resolved
@@ -138,10 +138,6 @@
 	return true;
 }
 
-<<<<<<< HEAD
-/* Part of the eseg touched by TX offloads */
-#define MLX5E_ACCEL_ESEG_LEN offsetof(struct mlx5_wqe_eth_seg, mss)
-=======
 static inline bool mlx5e_accel_tx_is_ipsec_flow(struct mlx5e_accel_tx_state *state)
 {
 #ifdef CONFIG_MLX5_EN_IPSEC
@@ -190,42 +186,12 @@
 #ifdef CONFIG_MLX5_EN_TLS
 	mlx5e_tls_handle_tx_wqe(sq, &wqe->ctrl, &state->tls);
 #endif
->>>>>>> 105faa87
-
-static inline bool mlx5e_accel_tx_eseg(struct mlx5e_priv *priv,
-				       struct mlx5e_txqsq *sq,
-				       struct sk_buff *skb,
-				       struct mlx5_wqe_eth_seg *eseg)
-{
-#ifdef CONFIG_MLX5_EN_IPSEC
-<<<<<<< HEAD
-	if (test_bit(MLX5E_SQ_STATE_IPSEC, &sq->state)) {
-		if (unlikely(!mlx5e_ipsec_handle_tx_skb(priv, eseg, skb)))
-			return false;
-	}
-#endif
-
-#if IS_ENABLED(CONFIG_GENEVE)
-	if (skb->encapsulation)
-		mlx5e_tx_tunnel_accel(skb, eseg);
-#endif
-
-	return true;
-=======
+
+#ifdef CONFIG_MLX5_EN_IPSEC
 	if (test_bit(MLX5E_SQ_STATE_IPSEC, &sq->state) &&
 	    state->ipsec.xo && state->ipsec.tailen)
 		mlx5e_ipsec_handle_tx_wqe(wqe, &state->ipsec, inlseg);
 #endif
->>>>>>> 105faa87
-}
-
-static inline void mlx5e_accel_tx_finish(struct mlx5e_txqsq *sq,
-					 struct mlx5e_tx_wqe *wqe,
-					 struct mlx5e_accel_tx_state *state)
-{
-#ifdef CONFIG_MLX5_EN_TLS
-	mlx5e_tls_handle_tx_wqe(sq, &wqe->ctrl, &state->tls);
-#endif
 }
 
 static inline int mlx5e_accel_init_rx(struct mlx5e_priv *priv)
