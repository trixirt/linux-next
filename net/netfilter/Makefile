--- conflicted
+++ resolved
@@ -82,17 +82,11 @@
 		  nft_set_hash.o nft_set_bitmap.o nft_set_rbtree.o \
 		  nft_set_pipapo.o
 
-<<<<<<< HEAD
-nf_tables_set-objs := nf_tables_set_core.o \
-		      nft_set_hash.o nft_set_bitmap.o nft_set_rbtree.o \
-		      nft_set_pipapo.o
-=======
 ifdef CONFIG_X86_64
 ifneq (,$(findstring -DCONFIG_AS_AVX2=1,$(KBUILD_CFLAGS)))
 nf_tables-objs += nft_set_pipapo_avx2.o
 endif
 endif
->>>>>>> 778fbf41
 
 obj-$(CONFIG_NF_TABLES)		+= nf_tables.o
 obj-$(CONFIG_NFT_COMPAT)	+= nft_compat.o
