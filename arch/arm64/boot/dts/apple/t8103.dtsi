// SPDX-License-Identifier: GPL-2.0+ OR MIT
/*
 * Apple T8103 "M1" SoC
 *
 * Other names: H13G, "Tonga"
 *
 * Copyright The Asahi Linux Contributors
 */

#include <dt-bindings/gpio/gpio.h>
#include <dt-bindings/interrupt-controller/apple-aic.h>
#include <dt-bindings/interrupt-controller/irq.h>
#include <dt-bindings/pinctrl/apple.h>

/ {
	compatible = "apple,t8103", "apple,arm-platform";

	#address-cells = <2>;
	#size-cells = <2>;

	cpus {
		#address-cells = <2>;
		#size-cells = <0>;

		cpu0: cpu@0 {
			compatible = "apple,icestorm";
			device_type = "cpu";
			reg = <0x0 0x0>;
			enable-method = "spin-table";
			cpu-release-addr = <0 0>; /* To be filled by loader */
		};

		cpu1: cpu@1 {
			compatible = "apple,icestorm";
			device_type = "cpu";
			reg = <0x0 0x1>;
			enable-method = "spin-table";
			cpu-release-addr = <0 0>; /* To be filled by loader */
		};

		cpu2: cpu@2 {
			compatible = "apple,icestorm";
			device_type = "cpu";
			reg = <0x0 0x2>;
			enable-method = "spin-table";
			cpu-release-addr = <0 0>; /* To be filled by loader */
		};

		cpu3: cpu@3 {
			compatible = "apple,icestorm";
			device_type = "cpu";
			reg = <0x0 0x3>;
			enable-method = "spin-table";
			cpu-release-addr = <0 0>; /* To be filled by loader */
		};

		cpu4: cpu@10100 {
			compatible = "apple,firestorm";
			device_type = "cpu";
			reg = <0x0 0x10100>;
			enable-method = "spin-table";
			cpu-release-addr = <0 0>; /* To be filled by loader */
		};

		cpu5: cpu@10101 {
			compatible = "apple,firestorm";
			device_type = "cpu";
			reg = <0x0 0x10101>;
			enable-method = "spin-table";
			cpu-release-addr = <0 0>; /* To be filled by loader */
		};

		cpu6: cpu@10102 {
			compatible = "apple,firestorm";
			device_type = "cpu";
			reg = <0x0 0x10102>;
			enable-method = "spin-table";
			cpu-release-addr = <0 0>; /* To be filled by loader */
		};

		cpu7: cpu@10103 {
			compatible = "apple,firestorm";
			device_type = "cpu";
			reg = <0x0 0x10103>;
			enable-method = "spin-table";
			cpu-release-addr = <0 0>; /* To be filled by loader */
		};
	};

	timer {
		compatible = "arm,armv8-timer";
		interrupt-parent = <&aic>;
		interrupt-names = "phys", "virt", "hyp-phys", "hyp-virt";
		interrupts = <AIC_FIQ AIC_TMR_GUEST_PHYS IRQ_TYPE_LEVEL_HIGH>,
			     <AIC_FIQ AIC_TMR_GUEST_VIRT IRQ_TYPE_LEVEL_HIGH>,
			     <AIC_FIQ AIC_TMR_HV_PHYS IRQ_TYPE_LEVEL_HIGH>,
			     <AIC_FIQ AIC_TMR_HV_VIRT IRQ_TYPE_LEVEL_HIGH>;
	};

	clkref: clock-ref {
		compatible = "fixed-clock";
		#clock-cells = <0>;
		clock-frequency = <24000000>;
		clock-output-names = "clkref";
	};

	soc {
		compatible = "simple-bus";
		#address-cells = <2>;
		#size-cells = <2>;

		ranges;
		nonposted-mmio;

		i2c0: i2c@235010000 {
			compatible = "apple,t8103-i2c", "apple,i2c";
			reg = <0x2 0x35010000 0x0 0x4000>;
			clocks = <&clkref>;
			interrupt-parent = <&aic>;
			interrupts = <AIC_IRQ 627 IRQ_TYPE_LEVEL_HIGH>;
			pinctrl-0 = <&i2c0_pins>;
			pinctrl-names = "default";
			#address-cells = <0x1>;
			#size-cells = <0x0>;
			power-domains = <&ps_i2c0>;
		};

		i2c1: i2c@235014000 {
			compatible = "apple,t8103-i2c", "apple,i2c";
			reg = <0x2 0x35014000 0x0 0x4000>;
			clocks = <&clkref>;
			interrupt-parent = <&aic>;
			interrupts = <AIC_IRQ 628 IRQ_TYPE_LEVEL_HIGH>;
			pinctrl-0 = <&i2c1_pins>;
			pinctrl-names = "default";
			#address-cells = <0x1>;
			#size-cells = <0x0>;
			power-domains = <&ps_i2c1>;
		};

		i2c2: i2c@235018000 {
			compatible = "apple,t8103-i2c", "apple,i2c";
			reg = <0x2 0x35018000 0x0 0x4000>;
			clocks = <&clkref>;
			interrupt-parent = <&aic>;
			interrupts = <AIC_IRQ 629 IRQ_TYPE_LEVEL_HIGH>;
			pinctrl-0 = <&i2c2_pins>;
			pinctrl-names = "default";
			#address-cells = <0x1>;
			#size-cells = <0x0>;
			status = "disabled"; /* not used in all devices */
			power-domains = <&ps_i2c2>;
		};

		i2c3: i2c@23501c000 {
			compatible = "apple,t8103-i2c", "apple,i2c";
			reg = <0x2 0x3501c000 0x0 0x4000>;
			clocks = <&clkref>;
			interrupt-parent = <&aic>;
			interrupts = <AIC_IRQ 630 IRQ_TYPE_LEVEL_HIGH>;
			pinctrl-0 = <&i2c3_pins>;
			pinctrl-names = "default";
			#address-cells = <0x1>;
			#size-cells = <0x0>;
			power-domains = <&ps_i2c3>;
		};

		i2c4: i2c@235020000 {
			compatible = "apple,t8103-i2c", "apple,i2c";
			reg = <0x2 0x35020000 0x0 0x4000>;
			clocks = <&clkref>;
			interrupt-parent = <&aic>;
			interrupts = <AIC_IRQ 631 IRQ_TYPE_LEVEL_HIGH>;
			pinctrl-0 = <&i2c4_pins>;
			pinctrl-names = "default";
			#address-cells = <0x1>;
			#size-cells = <0x0>;
			power-domains = <&ps_i2c4>;
			status = "disabled"; /* only used in J293 */
		};

		serial0: serial@235200000 {
			compatible = "apple,s5l-uart";
			reg = <0x2 0x35200000 0x0 0x1000>;
			reg-io-width = <4>;
			interrupt-parent = <&aic>;
			interrupts = <AIC_IRQ 605 IRQ_TYPE_LEVEL_HIGH>;
			/*
			 * TODO: figure out the clocking properly, there may
			 * be a third selectable clock.
			 */
			clocks = <&clkref>, <&clkref>;
			clock-names = "uart", "clk_uart_baud0";
			power-domains = <&ps_uart0>;
			status = "disabled";
		};

		serial2: serial@235208000 {
			compatible = "apple,s5l-uart";
			reg = <0x2 0x35208000 0x0 0x1000>;
			reg-io-width = <4>;
			interrupt-parent = <&aic>;
			interrupts = <AIC_IRQ 607 IRQ_TYPE_LEVEL_HIGH>;
			clocks = <&clkref>, <&clkref>;
			clock-names = "uart", "clk_uart_baud0";
			power-domains = <&ps_uart2>;
			status = "disabled";
		};

		aic: interrupt-controller@23b100000 {
			compatible = "apple,t8103-aic", "apple,aic";
			#interrupt-cells = <3>;
			interrupt-controller;
			reg = <0x2 0x3b100000 0x0 0x8000>;
			power-domains = <&ps_aic>;
		};

		pmgr: power-management@23b700000 {
			compatible = "apple,t8103-pmgr", "apple,pmgr", "syscon", "simple-mfd";
			#address-cells = <1>;
			#size-cells = <1>;
			reg = <0x2 0x3b700000 0 0x14000>;
		};

		pinctrl_ap: pinctrl@23c100000 {
			compatible = "apple,t8103-pinctrl", "apple,pinctrl";
			reg = <0x2 0x3c100000 0x0 0x100000>;
			power-domains = <&ps_gpio>;

			gpio-controller;
			#gpio-cells = <2>;
			gpio-ranges = <&pinctrl_ap 0 0 212>;
			apple,npins = <212>;

			interrupt-controller;
			#interrupt-cells = <2>;
			interrupt-parent = <&aic>;
			interrupts = <AIC_IRQ 190 IRQ_TYPE_LEVEL_HIGH>,
				     <AIC_IRQ 191 IRQ_TYPE_LEVEL_HIGH>,
				     <AIC_IRQ 192 IRQ_TYPE_LEVEL_HIGH>,
				     <AIC_IRQ 193 IRQ_TYPE_LEVEL_HIGH>,
				     <AIC_IRQ 194 IRQ_TYPE_LEVEL_HIGH>,
				     <AIC_IRQ 195 IRQ_TYPE_LEVEL_HIGH>,
				     <AIC_IRQ 196 IRQ_TYPE_LEVEL_HIGH>;

			i2c0_pins: i2c0-pins {
				pinmux = <APPLE_PINMUX(192, 1)>,
					 <APPLE_PINMUX(188, 1)>;
			};

			i2c1_pins: i2c1-pins {
				pinmux = <APPLE_PINMUX(201, 1)>,
					 <APPLE_PINMUX(199, 1)>;
			};

			i2c2_pins: i2c2-pins {
				pinmux = <APPLE_PINMUX(163, 1)>,
					 <APPLE_PINMUX(162, 1)>;
			};

			i2c3_pins: i2c3-pins {
				pinmux = <APPLE_PINMUX(73, 1)>,
					 <APPLE_PINMUX(72, 1)>;
			};

			i2c4_pins: i2c4-pins {
				pinmux = <APPLE_PINMUX(135, 1)>,
					 <APPLE_PINMUX(134, 1)>;
			};

			pcie_pins: pcie-pins {
				pinmux = <APPLE_PINMUX(150, 1)>,
					 <APPLE_PINMUX(151, 1)>,
					 <APPLE_PINMUX(32, 1)>;
			};
		};

		pinctrl_nub: pinctrl@23d1f0000 {
			compatible = "apple,t8103-pinctrl", "apple,pinctrl";
			reg = <0x2 0x3d1f0000 0x0 0x4000>;
			power-domains = <&ps_nub_gpio>;

			gpio-controller;
			#gpio-cells = <2>;
			gpio-ranges = <&pinctrl_nub 0 0 23>;
			apple,npins = <23>;

			interrupt-controller;
			#interrupt-cells = <2>;
			interrupt-parent = <&aic>;
			interrupts = <AIC_IRQ 330 IRQ_TYPE_LEVEL_HIGH>,
				     <AIC_IRQ 331 IRQ_TYPE_LEVEL_HIGH>,
				     <AIC_IRQ 332 IRQ_TYPE_LEVEL_HIGH>,
				     <AIC_IRQ 333 IRQ_TYPE_LEVEL_HIGH>,
				     <AIC_IRQ 334 IRQ_TYPE_LEVEL_HIGH>,
				     <AIC_IRQ 335 IRQ_TYPE_LEVEL_HIGH>,
				     <AIC_IRQ 336 IRQ_TYPE_LEVEL_HIGH>;
		};

		pmgr_mini: power-management@23d280000 {
			compatible = "apple,t8103-pmgr", "apple,pmgr", "syscon", "simple-mfd";
			#address-cells = <1>;
			#size-cells = <1>;
			reg = <0x2 0x3d280000 0 0x4000>;
		};

		wdt: watchdog@23d2b0000 {
			compatible = "apple,t8103-wdt", "apple,wdt";
			reg = <0x2 0x3d2b0000 0x0 0x4000>;
			clocks = <&clkref>;
			interrupt-parent = <&aic>;
			interrupts = <AIC_IRQ 338 IRQ_TYPE_LEVEL_HIGH>;
		};

		pinctrl_smc: pinctrl@23e820000 {
			compatible = "apple,t8103-pinctrl", "apple,pinctrl";
			reg = <0x2 0x3e820000 0x0 0x4000>;

			gpio-controller;
			#gpio-cells = <2>;
			gpio-ranges = <&pinctrl_smc 0 0 16>;
			apple,npins = <16>;

			interrupt-controller;
			#interrupt-cells = <2>;
			interrupt-parent = <&aic>;
			interrupts = <AIC_IRQ 391 IRQ_TYPE_LEVEL_HIGH>,
				     <AIC_IRQ 392 IRQ_TYPE_LEVEL_HIGH>,
				     <AIC_IRQ 393 IRQ_TYPE_LEVEL_HIGH>,
				     <AIC_IRQ 394 IRQ_TYPE_LEVEL_HIGH>,
				     <AIC_IRQ 395 IRQ_TYPE_LEVEL_HIGH>,
				     <AIC_IRQ 396 IRQ_TYPE_LEVEL_HIGH>,
				     <AIC_IRQ 397 IRQ_TYPE_LEVEL_HIGH>;
		};

		pinctrl_aop: pinctrl@24a820000 {
			compatible = "apple,t8103-pinctrl", "apple,pinctrl";
			reg = <0x2 0x4a820000 0x0 0x4000>;

			gpio-controller;
			#gpio-cells = <2>;
			gpio-ranges = <&pinctrl_aop 0 0 42>;
			apple,npins = <42>;

			interrupt-controller;
			#interrupt-cells = <2>;
			interrupt-parent = <&aic>;
			interrupts = <AIC_IRQ 268 IRQ_TYPE_LEVEL_HIGH>,
				     <AIC_IRQ 269 IRQ_TYPE_LEVEL_HIGH>,
				     <AIC_IRQ 270 IRQ_TYPE_LEVEL_HIGH>,
				     <AIC_IRQ 271 IRQ_TYPE_LEVEL_HIGH>,
				     <AIC_IRQ 272 IRQ_TYPE_LEVEL_HIGH>,
				     <AIC_IRQ 273 IRQ_TYPE_LEVEL_HIGH>,
				     <AIC_IRQ 274 IRQ_TYPE_LEVEL_HIGH>;
		};

		pcie0_dart_0: dart@681008000 {
			compatible = "apple,t8103-dart";
			reg = <0x6 0x81008000 0x0 0x4000>;
			#iommu-cells = <1>;
			interrupt-parent = <&aic>;
			interrupts = <AIC_IRQ 696 IRQ_TYPE_LEVEL_HIGH>;
			power-domains = <&ps_apcie_gp>;
		};

		pcie0_dart_1: dart@682008000 {
			compatible = "apple,t8103-dart";
			reg = <0x6 0x82008000 0x0 0x4000>;
			#iommu-cells = <1>;
			interrupt-parent = <&aic>;
			interrupts = <AIC_IRQ 699 IRQ_TYPE_LEVEL_HIGH>;
			power-domains = <&ps_apcie_gp>;
		};

		pcie0_dart_2: dart@683008000 {
			compatible = "apple,t8103-dart";
			reg = <0x6 0x83008000 0x0 0x4000>;
			#iommu-cells = <1>;
			interrupt-parent = <&aic>;
			interrupts = <AIC_IRQ 702 IRQ_TYPE_LEVEL_HIGH>;
			power-domains = <&ps_apcie_gp>;
		};

		pcie0: pcie@690000000 {
			compatible = "apple,t8103-pcie", "apple,pcie";
			device_type = "pci";

			reg = <0x6 0x90000000 0x0 0x1000000>,
			      <0x6 0x80000000 0x0 0x100000>,
			      <0x6 0x81000000 0x0 0x4000>,
			      <0x6 0x82000000 0x0 0x4000>,
			      <0x6 0x83000000 0x0 0x4000>;
			reg-names = "config", "rc", "port0", "port1", "port2";

			interrupt-parent = <&aic>;
			interrupts = <AIC_IRQ 695 IRQ_TYPE_LEVEL_HIGH>,
				     <AIC_IRQ 698 IRQ_TYPE_LEVEL_HIGH>,
				     <AIC_IRQ 701 IRQ_TYPE_LEVEL_HIGH>;

			msi-controller;
			msi-parent = <&pcie0>;
			msi-ranges = <&aic AIC_IRQ 704 IRQ_TYPE_EDGE_RISING 32>;


			iommu-map = <0x100 &pcie0_dart_0 1 1>,
				    <0x200 &pcie0_dart_1 1 1>,
				    <0x300 &pcie0_dart_2 1 1>;
			iommu-map-mask = <0xff00>;

			bus-range = <0 3>;
			#address-cells = <3>;
			#size-cells = <2>;
			ranges = <0x43000000 0x6 0xa0000000 0x6 0xa0000000 0x0 0x20000000>,
				 <0x02000000 0x0 0xc0000000 0x6 0xc0000000 0x0 0x40000000>;

			power-domains = <&ps_apcie_gp>;
			pinctrl-0 = <&pcie_pins>;
			pinctrl-names = "default";

			port00: pci@0,0 {
				device_type = "pci";
				reg = <0x0 0x0 0x0 0x0 0x0>;
				reset-gpios = <&pinctrl_ap 152 GPIO_ACTIVE_LOW>;
<<<<<<< HEAD
				max-link-speed = <2>;
=======
>>>>>>> 0448a67b

				#address-cells = <3>;
				#size-cells = <2>;
				ranges;

				interrupt-controller;
				#interrupt-cells = <1>;

				interrupt-map-mask = <0 0 0 7>;
				interrupt-map = <0 0 0 1 &port00 0 0 0 0>,
						<0 0 0 2 &port00 0 0 0 1>,
						<0 0 0 3 &port00 0 0 0 2>,
						<0 0 0 4 &port00 0 0 0 3>;
			};

			port01: pci@1,0 {
				device_type = "pci";
				reg = <0x800 0x0 0x0 0x0 0x0>;
				reset-gpios = <&pinctrl_ap 153 GPIO_ACTIVE_LOW>;
<<<<<<< HEAD
				max-link-speed = <2>;
=======
>>>>>>> 0448a67b

				#address-cells = <3>;
				#size-cells = <2>;
				ranges;

				interrupt-controller;
				#interrupt-cells = <1>;

				interrupt-map-mask = <0 0 0 7>;
				interrupt-map = <0 0 0 1 &port01 0 0 0 0>,
						<0 0 0 2 &port01 0 0 0 1>,
						<0 0 0 3 &port01 0 0 0 2>,
						<0 0 0 4 &port01 0 0 0 3>;
			};

			port02: pci@2,0 {
				device_type = "pci";
				reg = <0x1000 0x0 0x0 0x0 0x0>;
				reset-gpios = <&pinctrl_ap 33 GPIO_ACTIVE_LOW>;
<<<<<<< HEAD
				max-link-speed = <1>;
=======
>>>>>>> 0448a67b

				#address-cells = <3>;
				#size-cells = <2>;
				ranges;

				interrupt-controller;
				#interrupt-cells = <1>;

				interrupt-map-mask = <0 0 0 7>;
				interrupt-map = <0 0 0 1 &port02 0 0 0 0>,
						<0 0 0 2 &port02 0 0 0 1>,
						<0 0 0 3 &port02 0 0 0 2>,
						<0 0 0 4 &port02 0 0 0 3>;
			};
		};
	};
};

#include "t8103-pmgr.dtsi"<|MERGE_RESOLUTION|>--- conflicted
+++ resolved
@@ -421,10 +421,6 @@
 				device_type = "pci";
 				reg = <0x0 0x0 0x0 0x0 0x0>;
 				reset-gpios = <&pinctrl_ap 152 GPIO_ACTIVE_LOW>;
-<<<<<<< HEAD
-				max-link-speed = <2>;
-=======
->>>>>>> 0448a67b
 
 				#address-cells = <3>;
 				#size-cells = <2>;
@@ -444,10 +440,6 @@
 				device_type = "pci";
 				reg = <0x800 0x0 0x0 0x0 0x0>;
 				reset-gpios = <&pinctrl_ap 153 GPIO_ACTIVE_LOW>;
-<<<<<<< HEAD
-				max-link-speed = <2>;
-=======
->>>>>>> 0448a67b
 
 				#address-cells = <3>;
 				#size-cells = <2>;
@@ -467,10 +459,6 @@
 				device_type = "pci";
 				reg = <0x1000 0x0 0x0 0x0 0x0>;
 				reset-gpios = <&pinctrl_ap 33 GPIO_ACTIVE_LOW>;
-<<<<<<< HEAD
-				max-link-speed = <1>;
-=======
->>>>>>> 0448a67b
 
 				#address-cells = <3>;
 				#size-cells = <2>;
