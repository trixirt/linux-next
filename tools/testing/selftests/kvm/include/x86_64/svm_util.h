/* SPDX-License-Identifier: GPL-2.0-only */
/*
 * tools/testing/selftests/kvm/include/x86_64/svm_utils.h
 * Header for nested SVM testing
 *
 * Copyright (C) 2020, Red Hat, Inc.
 */

#ifndef SELFTEST_KVM_SVM_UTILS_H
#define SELFTEST_KVM_SVM_UTILS_H

#include <asm/svm.h>

#include <stdint.h>
#include "svm.h"
#include "processor.h"

<<<<<<< HEAD
#define SVM_EXIT_EXCP_BASE	0x040
#define SVM_EXIT_HLT		0x078
#define SVM_EXIT_MSR		0x07c
#define SVM_EXIT_VMMCALL	0x081

=======
>>>>>>> 7365df19
struct svm_test_data {
	/* VMCB */
	struct vmcb *vmcb; /* gva */
	void *vmcb_hva;
	uint64_t vmcb_gpa;

	/* host state-save area */
	struct vmcb_save_area *save_area; /* gva */
	void *save_area_hva;
	uint64_t save_area_gpa;

	/* MSR-Bitmap */
	void *msr; /* gva */
	void *msr_hva;
	uint64_t msr_gpa;
};

#define stgi()			\
	__asm__ __volatile__(	\
		"stgi\n"	\
		)

#define clgi()			\
	__asm__ __volatile__(	\
		"clgi\n"	\
		)

struct svm_test_data *vcpu_alloc_svm(struct kvm_vm *vm, vm_vaddr_t *p_svm_gva);
void generic_svm_setup(struct svm_test_data *svm, void *guest_rip, void *guest_rsp);
void run_guest(struct vmcb *vmcb, uint64_t vmcb_gpa);

int open_sev_dev_path_or_exit(void);

#endif /* SELFTEST_KVM_SVM_UTILS_H */<|MERGE_RESOLUTION|>--- conflicted
+++ resolved
@@ -15,14 +15,6 @@
 #include "svm.h"
 #include "processor.h"
 
-<<<<<<< HEAD
-#define SVM_EXIT_EXCP_BASE	0x040
-#define SVM_EXIT_HLT		0x078
-#define SVM_EXIT_MSR		0x07c
-#define SVM_EXIT_VMMCALL	0x081
-
-=======
->>>>>>> 7365df19
 struct svm_test_data {
 	/* VMCB */
 	struct vmcb *vmcb; /* gva */
