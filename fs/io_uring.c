--- conflicted
+++ resolved
@@ -6080,11 +6080,7 @@
 			break;
 		}
 
-<<<<<<< HEAD
-		err = io_init_req(ctx, req, sqe, statep);
-=======
 		err = io_init_req(ctx, req, sqe, &state);
->>>>>>> 09b9828e
 		io_consume_sqe(ctx);
 		/* will complete beyond this point, count as submitted */
 		submitted++;
@@ -6679,17 +6675,10 @@
 
 	ref_node = container_of(ref, struct fixed_file_ref_node, refs);
 	ctx = ref_node->file_data->ctx;
-<<<<<<< HEAD
 
 	if (percpu_ref_is_dying(&ctx->file_data->refs))
 		delay = 0;
 
-=======
-
-	if (percpu_ref_is_dying(&ctx->file_data->refs))
-		delay = 0;
-
->>>>>>> 09b9828e
 	first_add = llist_add(&ref_node->llist, &ctx->file_put_llist);
 	if (!delay)
 		mod_delayed_work(system_wq, &ctx->file_put_work, 0);
@@ -8054,19 +8043,11 @@
 	p->cq_off.overflow = offsetof(struct io_rings, cq_overflow);
 	p->cq_off.cqes = offsetof(struct io_rings, cqes);
 	p->cq_off.flags = offsetof(struct io_rings, cq_flags);
-<<<<<<< HEAD
 
 	p->features = IORING_FEAT_SINGLE_MMAP | IORING_FEAT_NODROP |
 			IORING_FEAT_SUBMIT_STABLE | IORING_FEAT_RW_CUR_POS |
 			IORING_FEAT_CUR_PERSONALITY | IORING_FEAT_FAST_POLL;
 
-=======
-
-	p->features = IORING_FEAT_SINGLE_MMAP | IORING_FEAT_NODROP |
-			IORING_FEAT_SUBMIT_STABLE | IORING_FEAT_RW_CUR_POS |
-			IORING_FEAT_CUR_PERSONALITY | IORING_FEAT_FAST_POLL;
-
->>>>>>> 09b9828e
 	if (copy_to_user(params, p, sizeof(*p))) {
 		ret = -EFAULT;
 		goto err;
