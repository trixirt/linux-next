--- conflicted
+++ resolved
@@ -4,11 +4,8 @@
 	depends on FSL_MC_BUS && FSL_MC_DPIO
 	select PHYLINK
 	select PCS_LYNX
-<<<<<<< HEAD
-=======
 	select FSL_XGMAC_MDIO
 	select NET_DEVLINK
->>>>>>> 356006a6
 	help
 	  This is the DPAA2 Ethernet driver supporting Freescale SoCs
 	  with DPAA2 (DataPath Acceleration Architecture v2).
