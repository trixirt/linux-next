--- conflicted
+++ resolved
@@ -2708,11 +2708,7 @@
 		btrfs_item_key_to_cpu(right, &right_first, 0);
 	}
 
-<<<<<<< HEAD
-	if (btrfs_comp_cpu_keys(&left_last, &right_first) >= 0) {
-=======
 	if (unlikely(btrfs_comp_cpu_keys(&left_last, &right_first) >= 0)) {
->>>>>>> f1b62bbb
 		btrfs_crit(left->fs_info, "left extent buffer:");
 		btrfs_print_tree(left, false);
 		btrfs_crit(left->fs_info, "right extent buffer:");
@@ -4562,89 +4558,6 @@
 }
 
 /*
-<<<<<<< HEAD
- * search the tree again to find a leaf with lesser keys
- * returns 0 if it found something or 1 if there are no lesser leaves.
- * returns < 0 on io errors.
- *
- * This may release the path, and so you may lose any locks held at the
- * time you call it.
- */
-int btrfs_prev_leaf(struct btrfs_root *root, struct btrfs_path *path)
-{
-	struct btrfs_key key;
-	struct btrfs_key orig_key;
-	struct btrfs_disk_key found_key;
-	int ret;
-
-	btrfs_item_key_to_cpu(path->nodes[0], &key, 0);
-	orig_key = key;
-
-	if (key.offset > 0) {
-		key.offset--;
-	} else if (key.type > 0) {
-		key.type--;
-		key.offset = (u64)-1;
-	} else if (key.objectid > 0) {
-		key.objectid--;
-		key.type = (u8)-1;
-		key.offset = (u64)-1;
-	} else {
-		return 1;
-	}
-
-	btrfs_release_path(path);
-	ret = btrfs_search_slot(NULL, root, &key, path, 0, 0);
-	if (ret <= 0)
-		return ret;
-
-	/*
-	 * Previous key not found. Even if we were at slot 0 of the leaf we had
-	 * before releasing the path and calling btrfs_search_slot(), we now may
-	 * be in a slot pointing to the same original key - this can happen if
-	 * after we released the path, one of more items were moved from a
-	 * sibling leaf into the front of the leaf we had due to an insertion
-	 * (see push_leaf_right()).
-	 * If we hit this case and our slot is > 0 and just decrement the slot
-	 * so that the caller does not process the same key again, which may or
-	 * may not break the caller, depending on its logic.
-	 */
-	if (path->slots[0] < btrfs_header_nritems(path->nodes[0])) {
-		btrfs_item_key(path->nodes[0], &found_key, path->slots[0]);
-		ret = comp_keys(&found_key, &orig_key);
-		if (ret == 0) {
-			if (path->slots[0] > 0) {
-				path->slots[0]--;
-				return 0;
-			}
-			/*
-			 * At slot 0, same key as before, it means orig_key is
-			 * the lowest, leftmost, key in the tree. We're done.
-			 */
-			return 1;
-		}
-	}
-
-	btrfs_item_key(path->nodes[0], &found_key, 0);
-	ret = comp_keys(&found_key, &key);
-	/*
-	 * We might have had an item with the previous key in the tree right
-	 * before we released our path. And after we released our path, that
-	 * item might have been pushed to the first slot (0) of the leaf we
-	 * were holding due to a tree balance. Alternatively, an item with the
-	 * previous key can exist as the only element of a leaf (big fat item).
-	 * Therefore account for these 2 cases, so that our callers (like
-	 * btrfs_previous_item) don't miss an existing item with a key matching
-	 * the previous key we computed above.
-	 */
-	if (ret <= 0)
-		return 0;
-	return 1;
-}
-
-/*
-=======
->>>>>>> f1b62bbb
  * A helper function to walk down the tree starting at min_key, and looking
  * for nodes or leaves that are have a minimum transaction id.
  * This is used by the btree defrag code, and tree logging
