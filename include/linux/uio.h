--- conflicted
+++ resolved
@@ -120,10 +120,7 @@
 void iov_iter_advance(struct iov_iter *i, size_t bytes);
 void iov_iter_revert(struct iov_iter *i, size_t bytes);
 int iov_iter_fault_in_readable(const struct iov_iter *i, size_t bytes);
-<<<<<<< HEAD
-=======
 int iov_iter_fault_in_writeable(const struct iov_iter *i, size_t bytes);
->>>>>>> e4a32831
 size_t iov_iter_single_seg_count(const struct iov_iter *i);
 size_t copy_page_to_iter(struct page *page, size_t offset, size_t bytes,
 			 struct iov_iter *i);
@@ -158,11 +155,7 @@
 	size_t copied = copy_from_iter(addr, bytes, i);
 	if (likely(copied == bytes))
 		return true;
-<<<<<<< HEAD
 	iov_iter_revert(i, copied);
-=======
-	iov_iter_revert(i, bytes - copied);
->>>>>>> e4a32831
 	return false;
 }
 
@@ -181,11 +174,7 @@
 	size_t copied = copy_from_iter_nocache(addr, bytes, i);
 	if (likely(copied == bytes))
 		return true;
-<<<<<<< HEAD
 	iov_iter_revert(i, copied);
-=======
-	iov_iter_revert(i, bytes - copied);
->>>>>>> e4a32831
 	return false;
 }
 
@@ -294,11 +283,7 @@
 	size_t copied = csum_and_copy_from_iter(addr, bytes, csum, i);
 	if (likely(copied == bytes))
 		return true;
-<<<<<<< HEAD
 	iov_iter_revert(i, copied);
-=======
-	iov_iter_revert(i, bytes - copied);
->>>>>>> e4a32831
 	return false;
 }
 size_t hash_and_copy_to_iter(const void *addr, size_t bytes, void *hashp,
