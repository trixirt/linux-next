// SPDX-License-Identifier: MIT
/*
 * Copyright © 2021-2022 Intel Corporation
 */

#include <linux/types.h>

#include <drm/drm_print.h>

#include "gt/intel_engine_regs.h"
#include "gt/intel_gt.h"
#include "gt/intel_gt_mcr.h"
#include "gt/intel_gt_regs.h"
#include "gt/intel_lrc.h"
#include "guc_capture_fwif.h"
#include "intel_guc_capture.h"
#include "intel_guc_fwif.h"
#include "i915_drv.h"
#include "i915_gpu_error.h"
#include "i915_irq.h"
#include "i915_memcpy.h"
#include "i915_reg.h"

/*
 * Define all device tables of GuC error capture register lists
 * NOTE: For engine-registers, GuC only needs the register offsets
 *       from the engine-mmio-base
 */
#define COMMON_BASE_GLOBAL \
	{ FORCEWAKE_MT,             0,      0, "FORCEWAKE" }

#define COMMON_GEN9BASE_GLOBAL \
	{ GEN8_FAULT_TLB_DATA0,     0,      0, "GEN8_FAULT_TLB_DATA0" }, \
	{ GEN8_FAULT_TLB_DATA1,     0,      0, "GEN8_FAULT_TLB_DATA1" }, \
	{ ERROR_GEN6,               0,      0, "ERROR_GEN6" }, \
	{ DONE_REG,                 0,      0, "DONE_REG" }, \
	{ HSW_GTT_CACHE_EN,         0,      0, "HSW_GTT_CACHE_EN" }

#define COMMON_GEN12BASE_GLOBAL \
	{ GEN12_FAULT_TLB_DATA0,    0,      0, "GEN12_FAULT_TLB_DATA0" }, \
	{ GEN12_FAULT_TLB_DATA1,    0,      0, "GEN12_FAULT_TLB_DATA1" }, \
	{ GEN12_AUX_ERR_DBG,        0,      0, "AUX_ERR_DBG" }, \
	{ GEN12_GAM_DONE,           0,      0, "GAM_DONE" }, \
	{ GEN12_RING_FAULT_REG,     0,      0, "FAULT_REG" }

#define COMMON_BASE_ENGINE_INSTANCE \
	{ RING_PSMI_CTL(0),         0,      0, "RC PSMI" }, \
	{ RING_ESR(0),              0,      0, "ESR" }, \
	{ RING_DMA_FADD(0),         0,      0, "RING_DMA_FADD_LDW" }, \
	{ RING_DMA_FADD_UDW(0),     0,      0, "RING_DMA_FADD_UDW" }, \
	{ RING_IPEIR(0),            0,      0, "IPEIR" }, \
	{ RING_IPEHR(0),            0,      0, "IPEHR" }, \
	{ RING_INSTPS(0),           0,      0, "INSTPS" }, \
	{ RING_BBADDR(0),           0,      0, "RING_BBADDR_LOW32" }, \
	{ RING_BBADDR_UDW(0),       0,      0, "RING_BBADDR_UP32" }, \
	{ RING_BBSTATE(0),          0,      0, "BB_STATE" }, \
	{ CCID(0),                  0,      0, "CCID" }, \
	{ RING_ACTHD(0),            0,      0, "ACTHD_LDW" }, \
	{ RING_ACTHD_UDW(0),        0,      0, "ACTHD_UDW" }, \
	{ RING_INSTPM(0),           0,      0, "INSTPM" }, \
	{ RING_INSTDONE(0),         0,      0, "INSTDONE" }, \
	{ RING_NOPID(0),            0,      0, "RING_NOPID" }, \
	{ RING_START(0),            0,      0, "START" }, \
	{ RING_HEAD(0),             0,      0, "HEAD" }, \
	{ RING_TAIL(0),             0,      0, "TAIL" }, \
	{ RING_CTL(0),              0,      0, "CTL" }, \
	{ RING_MI_MODE(0),          0,      0, "MODE" }, \
	{ RING_CONTEXT_CONTROL(0),  0,      0, "RING_CONTEXT_CONTROL" }, \
	{ RING_HWS_PGA(0),          0,      0, "HWS" }, \
	{ RING_MODE_GEN7(0),        0,      0, "GFX_MODE" }, \
	{ GEN8_RING_PDP_LDW(0, 0),  0,      0, "PDP0_LDW" }, \
	{ GEN8_RING_PDP_UDW(0, 0),  0,      0, "PDP0_UDW" }, \
	{ GEN8_RING_PDP_LDW(0, 1),  0,      0, "PDP1_LDW" }, \
	{ GEN8_RING_PDP_UDW(0, 1),  0,      0, "PDP1_UDW" }, \
	{ GEN8_RING_PDP_LDW(0, 2),  0,      0, "PDP2_LDW" }, \
	{ GEN8_RING_PDP_UDW(0, 2),  0,      0, "PDP2_UDW" }, \
	{ GEN8_RING_PDP_LDW(0, 3),  0,      0, "PDP3_LDW" }, \
	{ GEN8_RING_PDP_UDW(0, 3),  0,      0, "PDP3_UDW" }

#define COMMON_BASE_HAS_EU \
	{ EIR,                      0,      0, "EIR" }

#define COMMON_BASE_RENDER \
	{ GEN7_SC_INSTDONE,         0,      0, "GEN7_SC_INSTDONE" }

#define COMMON_GEN12BASE_RENDER \
	{ GEN12_SC_INSTDONE_EXTRA,  0,      0, "GEN12_SC_INSTDONE_EXTRA" }, \
	{ GEN12_SC_INSTDONE_EXTRA2, 0,      0, "GEN12_SC_INSTDONE_EXTRA2" }

#define COMMON_GEN12BASE_VEC \
	{ GEN12_SFC_DONE(0),        0,      0, "SFC_DONE[0]" }, \
	{ GEN12_SFC_DONE(1),        0,      0, "SFC_DONE[1]" }, \
	{ GEN12_SFC_DONE(2),        0,      0, "SFC_DONE[2]" }, \
	{ GEN12_SFC_DONE(3),        0,      0, "SFC_DONE[3]" }

/* XE_LPD - Global */
static const struct __guc_mmio_reg_descr xe_lpd_global_regs[] = {
	COMMON_BASE_GLOBAL,
	COMMON_GEN9BASE_GLOBAL,
	COMMON_GEN12BASE_GLOBAL,
};

/* XE_LPD - Render / Compute Per-Class */
static const struct __guc_mmio_reg_descr xe_lpd_rc_class_regs[] = {
	COMMON_BASE_HAS_EU,
	COMMON_BASE_RENDER,
	COMMON_GEN12BASE_RENDER,
};

/* GEN9/XE_LPD - Render / Compute Per-Engine-Instance */
static const struct __guc_mmio_reg_descr xe_lpd_rc_inst_regs[] = {
	COMMON_BASE_ENGINE_INSTANCE,
};

/* GEN9/XE_LPD - Media Decode/Encode Per-Engine-Instance */
static const struct __guc_mmio_reg_descr xe_lpd_vd_inst_regs[] = {
	COMMON_BASE_ENGINE_INSTANCE,
};

/* XE_LPD - Video Enhancement Per-Class */
static const struct __guc_mmio_reg_descr xe_lpd_vec_class_regs[] = {
	COMMON_GEN12BASE_VEC,
};

/* GEN9/XE_LPD - Video Enhancement Per-Engine-Instance */
static const struct __guc_mmio_reg_descr xe_lpd_vec_inst_regs[] = {
	COMMON_BASE_ENGINE_INSTANCE,
};

/* GEN9/XE_LPD - Blitter Per-Engine-Instance */
static const struct __guc_mmio_reg_descr xe_lpd_blt_inst_regs[] = {
	COMMON_BASE_ENGINE_INSTANCE,
};

/* XE_LPD - GSC Per-Engine-Instance */
static const struct __guc_mmio_reg_descr xe_lpd_gsc_inst_regs[] = {
	COMMON_BASE_ENGINE_INSTANCE,
};

/* GEN9 - Global */
static const struct __guc_mmio_reg_descr default_global_regs[] = {
	COMMON_BASE_GLOBAL,
	COMMON_GEN9BASE_GLOBAL,
};

static const struct __guc_mmio_reg_descr default_rc_class_regs[] = {
	COMMON_BASE_HAS_EU,
	COMMON_BASE_RENDER,
};

/*
 * Empty lists:
 * GEN9/XE_LPD - Blitter Per-Class
 * GEN9/XE_LPD - Media Decode/Encode Per-Class
 * GEN9 - VEC Class
 */
static const struct __guc_mmio_reg_descr empty_regs_list[] = {
};

#define TO_GCAP_DEF_OWNER(x) (GUC_CAPTURE_LIST_INDEX_##x)
#define TO_GCAP_DEF_TYPE(x) (GUC_CAPTURE_LIST_TYPE_##x)
#define MAKE_REGLIST(regslist, regsowner, regstype, class) \
	{ \
		regslist, \
		ARRAY_SIZE(regslist), \
		TO_GCAP_DEF_OWNER(regsowner), \
		TO_GCAP_DEF_TYPE(regstype), \
		class, \
		NULL, \
	}

/* List of lists */
static const struct __guc_mmio_reg_descr_group default_lists[] = {
	MAKE_REGLIST(default_global_regs, PF, GLOBAL, 0),
	MAKE_REGLIST(default_rc_class_regs, PF, ENGINE_CLASS, GUC_RENDER_CLASS),
	MAKE_REGLIST(xe_lpd_rc_inst_regs, PF, ENGINE_INSTANCE, GUC_RENDER_CLASS),
	MAKE_REGLIST(default_rc_class_regs, PF, ENGINE_CLASS, GUC_COMPUTE_CLASS),
	MAKE_REGLIST(xe_lpd_rc_inst_regs, PF, ENGINE_INSTANCE, GUC_COMPUTE_CLASS),
	MAKE_REGLIST(empty_regs_list, PF, ENGINE_CLASS, GUC_VIDEO_CLASS),
	MAKE_REGLIST(xe_lpd_vd_inst_regs, PF, ENGINE_INSTANCE, GUC_VIDEO_CLASS),
	MAKE_REGLIST(empty_regs_list, PF, ENGINE_CLASS, GUC_VIDEOENHANCE_CLASS),
	MAKE_REGLIST(xe_lpd_vec_inst_regs, PF, ENGINE_INSTANCE, GUC_VIDEOENHANCE_CLASS),
	MAKE_REGLIST(empty_regs_list, PF, ENGINE_CLASS, GUC_BLITTER_CLASS),
	MAKE_REGLIST(xe_lpd_blt_inst_regs, PF, ENGINE_INSTANCE, GUC_BLITTER_CLASS),
	MAKE_REGLIST(empty_regs_list, PF, ENGINE_CLASS, GUC_GSC_OTHER_CLASS),
	MAKE_REGLIST(xe_lpd_gsc_inst_regs, PF, ENGINE_INSTANCE, GUC_GSC_OTHER_CLASS),
	{}
};

static const struct __guc_mmio_reg_descr_group xe_lpd_lists[] = {
	MAKE_REGLIST(xe_lpd_global_regs, PF, GLOBAL, 0),
	MAKE_REGLIST(xe_lpd_rc_class_regs, PF, ENGINE_CLASS, GUC_RENDER_CLASS),
	MAKE_REGLIST(xe_lpd_rc_inst_regs, PF, ENGINE_INSTANCE, GUC_RENDER_CLASS),
	MAKE_REGLIST(xe_lpd_rc_class_regs, PF, ENGINE_CLASS, GUC_COMPUTE_CLASS),
	MAKE_REGLIST(xe_lpd_rc_inst_regs, PF, ENGINE_INSTANCE, GUC_COMPUTE_CLASS),
	MAKE_REGLIST(empty_regs_list, PF, ENGINE_CLASS, GUC_VIDEO_CLASS),
	MAKE_REGLIST(xe_lpd_vd_inst_regs, PF, ENGINE_INSTANCE, GUC_VIDEO_CLASS),
	MAKE_REGLIST(xe_lpd_vec_class_regs, PF, ENGINE_CLASS, GUC_VIDEOENHANCE_CLASS),
	MAKE_REGLIST(xe_lpd_vec_inst_regs, PF, ENGINE_INSTANCE, GUC_VIDEOENHANCE_CLASS),
	MAKE_REGLIST(empty_regs_list, PF, ENGINE_CLASS, GUC_BLITTER_CLASS),
	MAKE_REGLIST(xe_lpd_blt_inst_regs, PF, ENGINE_INSTANCE, GUC_BLITTER_CLASS),
	MAKE_REGLIST(empty_regs_list, PF, ENGINE_CLASS, GUC_GSC_OTHER_CLASS),
	MAKE_REGLIST(xe_lpd_gsc_inst_regs, PF, ENGINE_INSTANCE, GUC_GSC_OTHER_CLASS),
	{}
};

static const struct __guc_mmio_reg_descr_group *
guc_capture_get_one_list(const struct __guc_mmio_reg_descr_group *reglists,
			 u32 owner, u32 type, u32 id)
{
	int i;

	if (!reglists)
		return NULL;

	for (i = 0; reglists[i].list; ++i) {
		if (reglists[i].owner == owner && reglists[i].type == type &&
		    (reglists[i].engine == id || reglists[i].type == GUC_CAPTURE_LIST_TYPE_GLOBAL))
			return &reglists[i];
	}

	return NULL;
}

static struct __guc_mmio_reg_descr_group *
guc_capture_get_one_ext_list(struct __guc_mmio_reg_descr_group *reglists,
			     u32 owner, u32 type, u32 id)
{
	int i;

	if (!reglists)
		return NULL;

	for (i = 0; reglists[i].extlist; ++i) {
		if (reglists[i].owner == owner && reglists[i].type == type &&
		    (reglists[i].engine == id || reglists[i].type == GUC_CAPTURE_LIST_TYPE_GLOBAL))
			return &reglists[i];
	}

	return NULL;
}

static void guc_capture_free_extlists(struct __guc_mmio_reg_descr_group *reglists)
{
	int i = 0;

	if (!reglists)
		return;

	while (reglists[i].extlist)
		kfree(reglists[i++].extlist);
}

struct __ext_steer_reg {
	const char *name;
	i915_mcr_reg_t reg;
};

static const struct __ext_steer_reg xe_extregs[] = {
	{"GEN8_SAMPLER_INSTDONE", GEN8_SAMPLER_INSTDONE},
	{"GEN8_ROW_INSTDONE", GEN8_ROW_INSTDONE}
};

static void __fill_ext_reg(struct __guc_mmio_reg_descr *ext,
			   const struct __ext_steer_reg *extlist,
			   int slice_id, int subslice_id)
{
	ext->reg = _MMIO(i915_mmio_reg_offset(extlist->reg));
	ext->flags = FIELD_PREP(GUC_REGSET_STEERING_GROUP, slice_id);
	ext->flags |= FIELD_PREP(GUC_REGSET_STEERING_INSTANCE, subslice_id);
	ext->regname = extlist->name;
}

static int
__alloc_ext_regs(struct __guc_mmio_reg_descr_group *newlist,
		 const struct __guc_mmio_reg_descr_group *rootlist, int num_regs)
{
	struct __guc_mmio_reg_descr *list;

	list = kcalloc(num_regs, sizeof(struct __guc_mmio_reg_descr), GFP_KERNEL);
	if (!list)
		return -ENOMEM;

	newlist->extlist = list;
	newlist->num_regs = num_regs;
	newlist->owner = rootlist->owner;
	newlist->engine = rootlist->engine;
	newlist->type = rootlist->type;

	return 0;
}

static void
guc_capture_alloc_steered_lists_xe_lpd(struct intel_guc *guc,
				       const struct __guc_mmio_reg_descr_group *lists)
{
	struct intel_gt *gt = guc_to_gt(guc);
	int slice, subslice, iter, i, num_steer_regs, num_tot_regs = 0;
	const struct __guc_mmio_reg_descr_group *list;
	struct __guc_mmio_reg_descr_group *extlists;
	struct __guc_mmio_reg_descr *extarray;
	struct sseu_dev_info *sseu;

	/* In XE_LPD we only have steered registers for the render-class */
	list = guc_capture_get_one_list(lists, GUC_CAPTURE_LIST_INDEX_PF,
					GUC_CAPTURE_LIST_TYPE_ENGINE_CLASS, GUC_RENDER_CLASS);
	/* skip if extlists was previously allocated */
	if (!list || guc->capture->extlists)
		return;

	num_steer_regs = ARRAY_SIZE(xe_extregs);

	sseu = &gt->info.sseu;
	for_each_ss_steering(iter, gt, slice, subslice)
		num_tot_regs += num_steer_regs;

	if (!num_tot_regs)
		return;

	/* allocate an extra for an end marker */
	extlists = kcalloc(2, sizeof(struct __guc_mmio_reg_descr_group), GFP_KERNEL);
	if (!extlists)
		return;

	if (__alloc_ext_regs(&extlists[0], list, num_tot_regs)) {
		kfree(extlists);
		return;
	}

	extarray = extlists[0].extlist;
	for_each_ss_steering(iter, gt, slice, subslice) {
		for (i = 0; i < num_steer_regs; ++i) {
			__fill_ext_reg(extarray, &xe_extregs[i], slice, subslice);
			++extarray;
		}
	}

	guc->capture->extlists = extlists;
}

static const struct __ext_steer_reg xehpg_extregs[] = {
	{"XEHPG_INSTDONE_GEOM_SVG", XEHPG_INSTDONE_GEOM_SVG}
};

static bool __has_xehpg_extregs(u32 ipver)
{
	return (ipver >= IP_VER(12, 55));
}

static void
guc_capture_alloc_steered_lists_xe_hpg(struct intel_guc *guc,
				       const struct __guc_mmio_reg_descr_group *lists,
				       u32 ipver)
{
	struct intel_gt *gt = guc_to_gt(guc);
	struct drm_i915_private *i915 = guc_to_gt(guc)->i915;
	struct sseu_dev_info *sseu;
	int slice, subslice, i, iter, num_steer_regs, num_tot_regs = 0;
	const struct __guc_mmio_reg_descr_group *list;
	struct __guc_mmio_reg_descr_group *extlists;
	struct __guc_mmio_reg_descr *extarray;

	/* In XE_LP / HPG we only have render-class steering registers during error-capture */
	list = guc_capture_get_one_list(lists, GUC_CAPTURE_LIST_INDEX_PF,
					GUC_CAPTURE_LIST_TYPE_ENGINE_CLASS, GUC_RENDER_CLASS);
	/* skip if extlists was previously allocated */
	if (!list || guc->capture->extlists)
		return;

	num_steer_regs = ARRAY_SIZE(xe_extregs);
	if (__has_xehpg_extregs(ipver))
		num_steer_regs += ARRAY_SIZE(xehpg_extregs);

	sseu = &gt->info.sseu;
	for_each_ss_steering(iter, gt, slice, subslice)
		num_tot_regs += num_steer_regs;

	if (!num_tot_regs)
		return;

	/* allocate an extra for an end marker */
	extlists = kcalloc(2, sizeof(struct __guc_mmio_reg_descr_group), GFP_KERNEL);
	if (!extlists)
		return;

	if (__alloc_ext_regs(&extlists[0], list, num_tot_regs)) {
		kfree(extlists);
		return;
	}

	extarray = extlists[0].extlist;
	for_each_ss_steering(iter, gt, slice, subslice) {
		for (i = 0; i < ARRAY_SIZE(xe_extregs); ++i) {
			__fill_ext_reg(extarray, &xe_extregs[i], slice, subslice);
			++extarray;
		}
		if (__has_xehpg_extregs(ipver)) {
			for (i = 0; i < ARRAY_SIZE(xehpg_extregs); ++i) {
				__fill_ext_reg(extarray, &xehpg_extregs[i], slice, subslice);
				++extarray;
			}
		}
	}

	drm_dbg(&i915->drm, "GuC-capture found %d-ext-regs.\n", num_tot_regs);
	guc->capture->extlists = extlists;
}

static const struct __guc_mmio_reg_descr_group *
guc_capture_get_device_reglist(struct intel_guc *guc)
{
	struct drm_i915_private *i915 = guc_to_gt(guc)->i915;

	if (GRAPHICS_VER(i915) > 11) {
		/*
		 * For certain engine classes, there are slice and subslice
		 * level registers requiring steering. We allocate and populate
		 * these at init time based on hw config add it as an extension
		 * list at the end of the pre-populated render list.
		 */
		if (IS_DG2(i915))
			guc_capture_alloc_steered_lists_xe_hpg(guc, xe_lpd_lists, IP_VER(12, 55));
		else if (IS_XEHPSDV(i915))
			guc_capture_alloc_steered_lists_xe_hpg(guc, xe_lpd_lists, IP_VER(12, 50));
		else
			guc_capture_alloc_steered_lists_xe_lpd(guc, xe_lpd_lists);

		return xe_lpd_lists;
	}

	/* if GuC submission is enabled on a non-POR platform, just use a common baseline */
	return default_lists;
}

static const char *
__stringify_type(u32 type)
{
	switch (type) {
	case GUC_CAPTURE_LIST_TYPE_GLOBAL:
		return "Global";
	case GUC_CAPTURE_LIST_TYPE_ENGINE_CLASS:
		return "Class";
	case GUC_CAPTURE_LIST_TYPE_ENGINE_INSTANCE:
		return "Instance";
	default:
		break;
	}

	return "unknown";
}

static const char *
__stringify_engclass(u32 class)
{
	switch (class) {
	case GUC_RENDER_CLASS:
		return "Render";
	case GUC_VIDEO_CLASS:
		return "Video";
	case GUC_VIDEOENHANCE_CLASS:
		return "VideoEnhance";
	case GUC_BLITTER_CLASS:
		return "Blitter";
	case GUC_COMPUTE_CLASS:
		return "Compute";
	case GUC_GSC_OTHER_CLASS:
		return "GSC-Other";
	default:
		break;
	}

	return "unknown";
}

static int
guc_capture_list_init(struct intel_guc *guc, u32 owner, u32 type, u32 classid,
		      struct guc_mmio_reg *ptr, u16 num_entries)
{
	u32 i = 0, j = 0;
	struct drm_i915_private *i915 = guc_to_gt(guc)->i915;
	const struct __guc_mmio_reg_descr_group *reglists = guc->capture->reglists;
	struct __guc_mmio_reg_descr_group *extlists = guc->capture->extlists;
	const struct __guc_mmio_reg_descr_group *match;
	struct __guc_mmio_reg_descr_group *matchext;

	if (!reglists)
		return -ENODEV;

	match = guc_capture_get_one_list(reglists, owner, type, classid);
	if (!match)
		return -ENODATA;

	for (i = 0; i < num_entries && i < match->num_regs; ++i) {
		ptr[i].offset = match->list[i].reg.reg;
		ptr[i].value = 0xDEADF00D;
		ptr[i].flags = match->list[i].flags;
		ptr[i].mask = match->list[i].mask;
	}

	matchext = guc_capture_get_one_ext_list(extlists, owner, type, classid);
	if (matchext) {
		for (i = match->num_regs, j = 0; i < num_entries &&
		     i < (match->num_regs + matchext->num_regs) &&
			j < matchext->num_regs; ++i, ++j) {
			ptr[i].offset = matchext->extlist[j].reg.reg;
			ptr[i].value = 0xDEADF00D;
			ptr[i].flags = matchext->extlist[j].flags;
			ptr[i].mask = matchext->extlist[j].mask;
		}
	}
	if (i < num_entries)
		drm_dbg(&i915->drm, "GuC-capture: Init reglist short %d out %d.\n",
			(int)i, (int)num_entries);

	return 0;
}

static int
guc_cap_list_num_regs(struct intel_guc_state_capture *gc, u32 owner, u32 type, u32 classid)
{
	const struct __guc_mmio_reg_descr_group *match;
	struct __guc_mmio_reg_descr_group *matchext;
	int num_regs;

	match = guc_capture_get_one_list(gc->reglists, owner, type, classid);
	if (!match)
		return 0;

	num_regs = match->num_regs;

	matchext = guc_capture_get_one_ext_list(gc->extlists, owner, type, classid);
	if (matchext)
		num_regs += matchext->num_regs;

	return num_regs;
}

static int
guc_capture_getlistsize(struct intel_guc *guc, u32 owner, u32 type, u32 classid,
			size_t *size, bool is_purpose_est)
{
	struct intel_guc_state_capture *gc = guc->capture;
	struct drm_i915_private *i915 = guc_to_gt(guc)->i915;
	struct __guc_capture_ads_cache *cache = &gc->ads_cache[owner][type][classid];
	int num_regs;

	if (!gc->reglists) {
		drm_warn(&i915->drm, "GuC-capture: No reglist on this device\n");
		return -ENODEV;
	}

	if (cache->is_valid) {
		*size = cache->size;
		return cache->status;
	}

	if (!is_purpose_est && owner == GUC_CAPTURE_LIST_INDEX_PF &&
	    !guc_capture_get_one_list(gc->reglists, owner, type, classid)) {
		if (type == GUC_CAPTURE_LIST_TYPE_GLOBAL)
			drm_warn(&i915->drm, "Missing GuC-Err-Cap reglist Global!\n");
		else
			drm_warn(&i915->drm, "Missing GuC-Err-Cap reglist %s(%u):%s(%u)!\n",
				 __stringify_type(type), type,
				 __stringify_engclass(classid), classid);
		return -ENODATA;
	}

	num_regs = guc_cap_list_num_regs(gc, owner, type, classid);
	/* intentional empty lists can exist depending on hw config */
	if (!num_regs)
		return -ENODATA;

	if (size)
		*size = PAGE_ALIGN((sizeof(struct guc_debug_capture_list)) +
				   (num_regs * sizeof(struct guc_mmio_reg)));

	return 0;
}

int
intel_guc_capture_getlistsize(struct intel_guc *guc, u32 owner, u32 type, u32 classid,
			      size_t *size)
{
	return guc_capture_getlistsize(guc, owner, type, classid, size, false);
}

static void guc_capture_create_prealloc_nodes(struct intel_guc *guc);

int
intel_guc_capture_getlist(struct intel_guc *guc, u32 owner, u32 type, u32 classid,
			  void **outptr)
{
	struct intel_guc_state_capture *gc = guc->capture;
	struct __guc_capture_ads_cache *cache = &gc->ads_cache[owner][type][classid];
	struct drm_i915_private *i915 = guc_to_gt(guc)->i915;
	struct guc_debug_capture_list *listnode;
	int ret, num_regs;
	u8 *caplist, *tmp;
	size_t size = 0;

	if (!gc->reglists)
		return -ENODEV;

	if (cache->is_valid) {
		*outptr = cache->ptr;
		return cache->status;
	}

	/*
	 * ADS population of input registers is a good
	 * time to pre-allocate cachelist output nodes
	 */
	guc_capture_create_prealloc_nodes(guc);

	ret = intel_guc_capture_getlistsize(guc, owner, type, classid, &size);
	if (ret) {
		cache->is_valid = true;
		cache->ptr = NULL;
		cache->size = 0;
		cache->status = ret;
		return ret;
	}

	caplist = kzalloc(size, GFP_KERNEL);
	if (!caplist) {
		drm_dbg(&i915->drm, "GuC-capture: failed to alloc cached caplist");
		return -ENOMEM;
	}

	/* populate capture list header */
	tmp = caplist;
	num_regs = guc_cap_list_num_regs(guc->capture, owner, type, classid);
	listnode = (struct guc_debug_capture_list *)tmp;
	listnode->header.info = FIELD_PREP(GUC_CAPTURELISTHDR_NUMDESCR, (u32)num_regs);

	/* populate list of register descriptor */
	tmp += sizeof(struct guc_debug_capture_list);
	guc_capture_list_init(guc, owner, type, classid, (struct guc_mmio_reg *)tmp, num_regs);

	/* cache this list */
	cache->is_valid = true;
	cache->ptr = caplist;
	cache->size = size;
	cache->status = 0;

	*outptr = caplist;

	return 0;
}

int
intel_guc_capture_getnullheader(struct intel_guc *guc,
				void **outptr, size_t *size)
{
	struct intel_guc_state_capture *gc = guc->capture;
	struct drm_i915_private *i915 = guc_to_gt(guc)->i915;
	int tmp = sizeof(u32) * 4;
	void *null_header;

	if (gc->ads_null_cache) {
		*outptr = gc->ads_null_cache;
		*size = tmp;
		return 0;
	}

	null_header = kzalloc(tmp, GFP_KERNEL);
	if (!null_header) {
		drm_dbg(&i915->drm, "GuC-capture: failed to alloc cached nulllist");
		return -ENOMEM;
	}

	gc->ads_null_cache = null_header;
	*outptr = null_header;
	*size = tmp;

	return 0;
}

static int
guc_capture_output_min_size_est(struct intel_guc *guc)
{
	struct intel_gt *gt = guc_to_gt(guc);
	struct intel_engine_cs *engine;
	enum intel_engine_id id;
	int worst_min_size = 0;
	size_t tmp = 0;

	if (!guc->capture)
		return -ENODEV;

	/*
	 * If every single engine-instance suffered a failure in quick succession but
	 * were all unrelated, then a burst of multiple error-capture events would dump
	 * registers for every one engine instance, one at a time. In this case, GuC
	 * would even dump the global-registers repeatedly.
	 *
	 * For each engine instance, there would be 1 x guc_state_capture_group_t output
	 * followed by 3 x guc_state_capture_t lists. The latter is how the register
	 * dumps are split across different register types (where the '3' are global vs class
	 * vs instance).
	 */
	for_each_engine(engine, gt, id) {
		worst_min_size += sizeof(struct guc_state_capture_group_header_t) +
					 (3 * sizeof(struct guc_state_capture_header_t));

		if (!guc_capture_getlistsize(guc, 0, GUC_CAPTURE_LIST_TYPE_GLOBAL, 0, &tmp, true))
			worst_min_size += tmp;

		if (!guc_capture_getlistsize(guc, 0, GUC_CAPTURE_LIST_TYPE_ENGINE_CLASS,
					     engine->class, &tmp, true)) {
			worst_min_size += tmp;
		}
		if (!guc_capture_getlistsize(guc, 0, GUC_CAPTURE_LIST_TYPE_ENGINE_INSTANCE,
					     engine->class, &tmp, true)) {
			worst_min_size += tmp;
		}
	}

	return worst_min_size;
}

/*
 * Add on a 3x multiplier to allow for multiple back-to-back captures occurring
 * before the i915 can read the data out and process it
 */
#define GUC_CAPTURE_OVERBUFFER_MULTIPLIER 3

static void check_guc_capture_size(struct intel_guc *guc)
{
	struct drm_i915_private *i915 = guc_to_gt(guc)->i915;
	int min_size = guc_capture_output_min_size_est(guc);
	int spare_size = min_size * GUC_CAPTURE_OVERBUFFER_MULTIPLIER;
	u32 buffer_size = intel_guc_log_section_size_capture(&guc->log);

	/*
	 * NOTE: min_size is much smaller than the capture region allocation (DG2: <80K vs 1MB)
	 * Additionally, its based on space needed to fit all engines getting reset at once
	 * within the same G2H handler task slot. This is very unlikely. However, if GuC really
	 * does run out of space for whatever reason, we will see an separate warning message
	 * when processing the G2H event capture-notification, search for:
	 * INTEL_GUC_STATE_CAPTURE_EVENT_STATUS_NOSPACE.
	 */
	if (min_size < 0)
		drm_warn(&i915->drm, "Failed to calculate GuC error state capture buffer minimum size: %d!\n",
			 min_size);
	else if (min_size > buffer_size)
		drm_warn(&i915->drm, "GuC error state capture buffer maybe small: %d < %d\n",
			 buffer_size, min_size);
	else if (spare_size > buffer_size)
		drm_dbg(&i915->drm, "GuC error state capture buffer lacks spare size: %d < %d (min = %d)\n",
			buffer_size, spare_size, min_size);
}

/*
 * KMD Init time flows:
 * --------------------
 *     --> alloc A: GuC input capture regs lists (registered to GuC via ADS).
 *                  intel_guc_ads acquires the register lists by calling
 *                  intel_guc_capture_list_size and intel_guc_capture_list_get 'n' times,
 *                  where n = 1 for global-reg-list +
 *                            num_engine_classes for class-reg-list +
 *                            num_engine_classes for instance-reg-list
 *                               (since all instances of the same engine-class type
 *                                have an identical engine-instance register-list).
 *                  ADS module also calls separately for PF vs VF.
 *
 *     --> alloc B: GuC output capture buf (registered via guc_init_params(log_param))
 *                  Size = #define CAPTURE_BUFFER_SIZE (warns if on too-small)
 *                  Note2: 'x 3' to hold multiple capture groups
 *
 * GUC Runtime notify capture:
 * --------------------------
 *     --> G2H STATE_CAPTURE_NOTIFICATION
 *                   L--> intel_guc_capture_process
 *                           L--> Loop through B (head..tail) and for each engine instance's
 *                                err-state-captured register-list we find, we alloc 'C':
 *      --> alloc C: A capture-output-node structure that includes misc capture info along
 *                   with 3 register list dumps (global, engine-class and engine-instance)
 *                   This node is created from a pre-allocated list of blank nodes in
 *                   guc->capture->cachelist and populated with the error-capture
 *                   data from GuC and then it's added into guc->capture->outlist linked
 *                   list. This list is used for matchup and printout by i915_gpu_coredump
 *                   and err_print_gt, (when user invokes the error capture sysfs).
 *
 * GUC --> notify context reset:
 * -----------------------------
 *     --> G2H CONTEXT RESET
 *                   L--> guc_handle_context_reset --> i915_capture_error_state
 *                          L--> i915_gpu_coredump(..IS_GUC_CAPTURE) --> gt_record_engines
 *                               --> capture_engine(..IS_GUC_CAPTURE)
 *                               L--> intel_guc_capture_get_matching_node is where
 *                                    detach C from internal linked list and add it into
 *                                    intel_engine_coredump struct (if the context and
 *                                    engine of the event notification matches a node
 *                                    in the link list).
 *
 * User Sysfs / Debugfs
 * --------------------
 *      --> i915_gpu_coredump_copy_to_buffer->
 *                   L--> err_print_to_sgl --> err_print_gt
 *                        L--> error_print_guc_captures
 *                             L--> intel_guc_capture_print_node prints the
 *                                  register lists values of the attached node
 *                                  on the error-engine-dump being reported.
 *                   L--> i915_reset_error_state ... -->__i915_gpu_coredump_free
 *                        L--> ... cleanup_gt -->
 *                             L--> intel_guc_capture_free_node returns the
 *                                  capture-output-node back to the internal
 *                                  cachelist for reuse.
 *
 */

static int guc_capture_buf_cnt(struct __guc_capture_bufstate *buf)
{
	if (buf->wr >= buf->rd)
		return (buf->wr - buf->rd);
	return (buf->size - buf->rd) + buf->wr;
}

static int guc_capture_buf_cnt_to_end(struct __guc_capture_bufstate *buf)
{
	if (buf->rd > buf->wr)
		return (buf->size - buf->rd);
	return (buf->wr - buf->rd);
}

/*
 * GuC's error-capture output is a ring buffer populated in a byte-stream fashion:
 *
 * The GuC Log buffer region for error-capture is managed like a ring buffer.
 * The GuC firmware dumps error capture logs into this ring in a byte-stream flow.
 * Additionally, as per the current and foreseeable future, all packed error-
 * capture output structures are dword aligned.
 *
 * That said, if the GuC firmware is in the midst of writing a structure that is larger
 * than one dword but the tail end of the err-capture buffer-region has lesser space left,
 * we would need to extract that structure one dword at a time straddled across the end,
 * onto the start of the ring.
 *
 * Below function, guc_capture_log_remove_dw is a helper for that. All callers of this
 * function would typically do a straight-up memcpy from the ring contents and will only
 * call this helper if their structure-extraction is straddling across the end of the
 * ring. GuC firmware does not add any padding. The reason for the no-padding is to ease
 * scalability for future expansion of output data types without requiring a redesign
 * of the flow controls.
 */
static int
guc_capture_log_remove_dw(struct intel_guc *guc, struct __guc_capture_bufstate *buf,
			  u32 *dw)
{
	struct drm_i915_private *i915 = guc_to_gt(guc)->i915;
	int tries = 2;
	int avail = 0;
	u32 *src_data;

	if (!guc_capture_buf_cnt(buf))
		return 0;

	while (tries--) {
		avail = guc_capture_buf_cnt_to_end(buf);
		if (avail >= sizeof(u32)) {
			src_data = (u32 *)(buf->data + buf->rd);
			*dw = *src_data;
			buf->rd += 4;
			return 4;
		}
		if (avail)
			drm_dbg(&i915->drm, "GuC-Cap-Logs not dword aligned, skipping.\n");
		buf->rd = 0;
	}

	return 0;
}

static bool
guc_capture_data_extracted(struct __guc_capture_bufstate *b,
			   int size, void *dest)
{
	if (guc_capture_buf_cnt_to_end(b) >= size) {
		memcpy(dest, (b->data + b->rd), size);
		b->rd += size;
		return true;
	}
	return false;
}

static int
guc_capture_log_get_group_hdr(struct intel_guc *guc, struct __guc_capture_bufstate *buf,
			      struct guc_state_capture_group_header_t *ghdr)
{
	int read = 0;
	int fullsize = sizeof(struct guc_state_capture_group_header_t);

	if (fullsize > guc_capture_buf_cnt(buf))
		return -1;

	if (guc_capture_data_extracted(buf, fullsize, (void *)ghdr))
		return 0;

	read += guc_capture_log_remove_dw(guc, buf, &ghdr->owner);
	read += guc_capture_log_remove_dw(guc, buf, &ghdr->info);
	if (read != fullsize)
		return -1;

	return 0;
}

static int
guc_capture_log_get_data_hdr(struct intel_guc *guc, struct __guc_capture_bufstate *buf,
			     struct guc_state_capture_header_t *hdr)
{
	int read = 0;
	int fullsize = sizeof(struct guc_state_capture_header_t);

	if (fullsize > guc_capture_buf_cnt(buf))
		return -1;

	if (guc_capture_data_extracted(buf, fullsize, (void *)hdr))
		return 0;

	read += guc_capture_log_remove_dw(guc, buf, &hdr->owner);
	read += guc_capture_log_remove_dw(guc, buf, &hdr->info);
	read += guc_capture_log_remove_dw(guc, buf, &hdr->lrca);
	read += guc_capture_log_remove_dw(guc, buf, &hdr->guc_id);
	read += guc_capture_log_remove_dw(guc, buf, &hdr->num_mmios);
	if (read != fullsize)
		return -1;

	return 0;
}

static int
guc_capture_log_get_register(struct intel_guc *guc, struct __guc_capture_bufstate *buf,
			     struct guc_mmio_reg *reg)
{
	int read = 0;
	int fullsize = sizeof(struct guc_mmio_reg);

	if (fullsize > guc_capture_buf_cnt(buf))
		return -1;

	if (guc_capture_data_extracted(buf, fullsize, (void *)reg))
		return 0;

	read += guc_capture_log_remove_dw(guc, buf, &reg->offset);
	read += guc_capture_log_remove_dw(guc, buf, &reg->value);
	read += guc_capture_log_remove_dw(guc, buf, &reg->flags);
	read += guc_capture_log_remove_dw(guc, buf, &reg->mask);
	if (read != fullsize)
		return -1;

	return 0;
}

static void
guc_capture_delete_one_node(struct intel_guc *guc, struct __guc_capture_parsed_output *node)
{
	int i;

	for (i = 0; i < GUC_CAPTURE_LIST_TYPE_MAX; ++i)
		kfree(node->reginfo[i].regs);
	list_del(&node->link);
	kfree(node);
}

static void
guc_capture_delete_prealloc_nodes(struct intel_guc *guc)
{
	struct __guc_capture_parsed_output *n, *ntmp;

	/*
	 * NOTE: At the end of driver operation, we must assume that we
	 * have prealloc nodes in both the cachelist as well as outlist
	 * if unclaimed error capture events occurred prior to shutdown.
	 */
	list_for_each_entry_safe(n, ntmp, &guc->capture->outlist, link)
		guc_capture_delete_one_node(guc, n);

	list_for_each_entry_safe(n, ntmp, &guc->capture->cachelist, link)
		guc_capture_delete_one_node(guc, n);
}

static void
guc_capture_add_node_to_list(struct __guc_capture_parsed_output *node,
			     struct list_head *list)
{
	list_add_tail(&node->link, list);
}

static void
guc_capture_add_node_to_outlist(struct intel_guc_state_capture *gc,
				struct __guc_capture_parsed_output *node)
{
	guc_capture_add_node_to_list(node, &gc->outlist);
}

static void
guc_capture_add_node_to_cachelist(struct intel_guc_state_capture *gc,
				  struct __guc_capture_parsed_output *node)
{
	guc_capture_add_node_to_list(node, &gc->cachelist);
}

static void
guc_capture_init_node(struct intel_guc *guc, struct __guc_capture_parsed_output *node)
{
	struct guc_mmio_reg *tmp[GUC_CAPTURE_LIST_TYPE_MAX];
	int i;

	for (i = 0; i < GUC_CAPTURE_LIST_TYPE_MAX; ++i) {
		tmp[i] = node->reginfo[i].regs;
		memset(tmp[i], 0, sizeof(struct guc_mmio_reg) *
		       guc->capture->max_mmio_per_node);
	}
	memset(node, 0, sizeof(*node));
	for (i = 0; i < GUC_CAPTURE_LIST_TYPE_MAX; ++i)
		node->reginfo[i].regs = tmp[i];

	INIT_LIST_HEAD(&node->link);
}

static struct __guc_capture_parsed_output *
guc_capture_get_prealloc_node(struct intel_guc *guc)
{
	struct __guc_capture_parsed_output *found = NULL;

	if (!list_empty(&guc->capture->cachelist)) {
		struct __guc_capture_parsed_output *n, *ntmp;

		/* get first avail node from the cache list */
		list_for_each_entry_safe(n, ntmp, &guc->capture->cachelist, link) {
			found = n;
			list_del(&n->link);
			break;
		}
	} else {
		struct __guc_capture_parsed_output *n, *ntmp;

		/* traverse down and steal back the oldest node already allocated */
		list_for_each_entry_safe(n, ntmp, &guc->capture->outlist, link) {
			found = n;
		}
		if (found)
			list_del(&found->link);
	}
	if (found)
		guc_capture_init_node(guc, found);

	return found;
}

static struct __guc_capture_parsed_output *
guc_capture_alloc_one_node(struct intel_guc *guc)
{
	struct __guc_capture_parsed_output *new;
	int i;

	new = kzalloc(sizeof(*new), GFP_KERNEL);
	if (!new)
		return NULL;

	for (i = 0; i < GUC_CAPTURE_LIST_TYPE_MAX; ++i) {
		new->reginfo[i].regs = kcalloc(guc->capture->max_mmio_per_node,
					       sizeof(struct guc_mmio_reg), GFP_KERNEL);
		if (!new->reginfo[i].regs) {
			while (i)
				kfree(new->reginfo[--i].regs);
			kfree(new);
			return NULL;
		}
	}
	guc_capture_init_node(guc, new);

	return new;
}

static struct __guc_capture_parsed_output *
guc_capture_clone_node(struct intel_guc *guc, struct __guc_capture_parsed_output *original,
		       u32 keep_reglist_mask)
{
	struct __guc_capture_parsed_output *new;
	int i;

	new = guc_capture_get_prealloc_node(guc);
	if (!new)
		return NULL;
	if (!original)
		return new;

	new->is_partial = original->is_partial;

	/* copy reg-lists that we want to clone */
	for (i = 0; i < GUC_CAPTURE_LIST_TYPE_MAX; ++i) {
		if (keep_reglist_mask & BIT(i)) {
			GEM_BUG_ON(original->reginfo[i].num_regs  >
				   guc->capture->max_mmio_per_node);

			memcpy(new->reginfo[i].regs, original->reginfo[i].regs,
			       original->reginfo[i].num_regs * sizeof(struct guc_mmio_reg));

			new->reginfo[i].num_regs = original->reginfo[i].num_regs;
			new->reginfo[i].vfid  = original->reginfo[i].vfid;

			if (i == GUC_CAPTURE_LIST_TYPE_ENGINE_CLASS) {
				new->eng_class = original->eng_class;
			} else if (i == GUC_CAPTURE_LIST_TYPE_ENGINE_INSTANCE) {
				new->eng_inst = original->eng_inst;
				new->guc_id = original->guc_id;
				new->lrca = original->lrca;
			}
		}
	}

	return new;
}

static void
__guc_capture_create_prealloc_nodes(struct intel_guc *guc)
{
	struct __guc_capture_parsed_output *node = NULL;
	struct drm_i915_private *i915 = guc_to_gt(guc)->i915;
	int i;

	for (i = 0; i < PREALLOC_NODES_MAX_COUNT; ++i) {
		node = guc_capture_alloc_one_node(guc);
		if (!node) {
			drm_warn(&i915->drm, "GuC Capture pre-alloc-cache failure\n");
			/* dont free the priors, use what we got and cleanup at shutdown */
			return;
		}
		guc_capture_add_node_to_cachelist(guc->capture, node);
	}
}

static int
guc_get_max_reglist_count(struct intel_guc *guc)
{
	int i, j, k, tmp, maxregcount = 0;

	for (i = 0; i < GUC_CAPTURE_LIST_INDEX_MAX; ++i) {
		for (j = 0; j < GUC_CAPTURE_LIST_TYPE_MAX; ++j) {
			for (k = 0; k < GUC_MAX_ENGINE_CLASSES; ++k) {
				if (j == GUC_CAPTURE_LIST_TYPE_GLOBAL && k > 0)
					continue;

				tmp = guc_cap_list_num_regs(guc->capture, i, j, k);
				if (tmp > maxregcount)
					maxregcount = tmp;
			}
		}
	}
	if (!maxregcount)
		maxregcount = PREALLOC_NODES_DEFAULT_NUMREGS;

	return maxregcount;
}

static void
guc_capture_create_prealloc_nodes(struct intel_guc *guc)
{
	/* skip if we've already done the pre-alloc */
	if (guc->capture->max_mmio_per_node)
		return;

	guc->capture->max_mmio_per_node = guc_get_max_reglist_count(guc);
	__guc_capture_create_prealloc_nodes(guc);
}

static int
guc_capture_extract_reglists(struct intel_guc *guc, struct __guc_capture_bufstate *buf)
{
	struct drm_i915_private *i915 = guc_to_gt(guc)->i915;
	struct guc_state_capture_group_header_t ghdr = {0};
	struct guc_state_capture_header_t hdr = {0};
	struct __guc_capture_parsed_output *node = NULL;
	struct guc_mmio_reg *regs = NULL;
	int i, numlists, numregs, ret = 0;
	enum guc_capture_type datatype;
	struct guc_mmio_reg tmp;
	bool is_partial = false;

	i = guc_capture_buf_cnt(buf);
	if (!i)
		return -ENODATA;
	if (i % sizeof(u32)) {
		drm_warn(&i915->drm, "GuC Capture new entries unaligned\n");
		ret = -EIO;
		goto bailout;
	}

	/* first get the capture group header */
	if (guc_capture_log_get_group_hdr(guc, buf, &ghdr)) {
		ret = -EIO;
		goto bailout;
	}
	/*
	 * we would typically expect a layout as below where n would be expected to be
	 * anywhere between 3 to n where n > 3 if we are seeing multiple dependent engine
	 * instances being reset together.
	 * ____________________________________________
	 * | Capture Group                            |
	 * | ________________________________________ |
	 * | | Capture Group Header:                | |
	 * | |  - num_captures = 5                  | |
	 * | |______________________________________| |
	 * | ________________________________________ |
	 * | | Capture1:                            | |
	 * | |  Hdr: GLOBAL, numregs=a              | |
	 * | | ____________________________________ | |
	 * | | | Reglist                          | | |
	 * | | | - reg1, reg2, ... rega           | | |
	 * | | |__________________________________| | |
	 * | |______________________________________| |
	 * | ________________________________________ |
	 * | | Capture2:                            | |
	 * | |  Hdr: CLASS=RENDER/COMPUTE, numregs=b| |
	 * | | ____________________________________ | |
	 * | | | Reglist                          | | |
	 * | | | - reg1, reg2, ... regb           | | |
	 * | | |__________________________________| | |
	 * | |______________________________________| |
	 * | ________________________________________ |
	 * | | Capture3:                            | |
	 * | |  Hdr: INSTANCE=RCS, numregs=c        | |
	 * | | ____________________________________ | |
	 * | | | Reglist                          | | |
	 * | | | - reg1, reg2, ... regc           | | |
	 * | | |__________________________________| | |
	 * | |______________________________________| |
	 * | ________________________________________ |
	 * | | Capture4:                            | |
	 * | |  Hdr: CLASS=RENDER/COMPUTE, numregs=d| |
	 * | | ____________________________________ | |
	 * | | | Reglist                          | | |
	 * | | | - reg1, reg2, ... regd           | | |
	 * | | |__________________________________| | |
	 * | |______________________________________| |
	 * | ________________________________________ |
	 * | | Capture5:                            | |
	 * | |  Hdr: INSTANCE=CCS0, numregs=e       | |
	 * | | ____________________________________ | |
	 * | | | Reglist                          | | |
	 * | | | - reg1, reg2, ... rege           | | |
	 * | | |__________________________________| | |
	 * | |______________________________________| |
	 * |__________________________________________|
	 */
	is_partial = FIELD_GET(CAP_GRP_HDR_CAPTURE_TYPE, ghdr.info);
	numlists = FIELD_GET(CAP_GRP_HDR_NUM_CAPTURES, ghdr.info);

	while (numlists--) {
		if (guc_capture_log_get_data_hdr(guc, buf, &hdr)) {
			ret = -EIO;
			break;
		}

		datatype = FIELD_GET(CAP_HDR_CAPTURE_TYPE, hdr.info);
		if (datatype > GUC_CAPTURE_LIST_TYPE_ENGINE_INSTANCE) {
			/* unknown capture type - skip over to next capture set */
			numregs = FIELD_GET(CAP_HDR_NUM_MMIOS, hdr.num_mmios);
			while (numregs--) {
				if (guc_capture_log_get_register(guc, buf, &tmp)) {
					ret = -EIO;
					break;
				}
			}
			continue;
		} else if (node) {
			/*
			 * Based on the current capture type and what we have so far,
			 * decide if we should add the current node into the internal
			 * linked list for match-up when i915_gpu_coredump calls later
			 * (and alloc a blank node for the next set of reglists)
			 * or continue with the same node or clone the current node
			 * but only retain the global or class registers (such as the
			 * case of dependent engine resets).
			 */
			if (datatype == GUC_CAPTURE_LIST_TYPE_GLOBAL) {
				guc_capture_add_node_to_outlist(guc->capture, node);
				node = NULL;
			} else if (datatype == GUC_CAPTURE_LIST_TYPE_ENGINE_CLASS &&
				   node->reginfo[GUC_CAPTURE_LIST_TYPE_ENGINE_CLASS].num_regs) {
				/* Add to list, clone node and duplicate global list */
				guc_capture_add_node_to_outlist(guc->capture, node);
				node = guc_capture_clone_node(guc, node,
							      GCAP_PARSED_REGLIST_INDEX_GLOBAL);
			} else if (datatype == GUC_CAPTURE_LIST_TYPE_ENGINE_INSTANCE &&
				   node->reginfo[GUC_CAPTURE_LIST_TYPE_ENGINE_INSTANCE].num_regs) {
				/* Add to list, clone node and duplicate global + class lists */
				guc_capture_add_node_to_outlist(guc->capture, node);
				node = guc_capture_clone_node(guc, node,
							      (GCAP_PARSED_REGLIST_INDEX_GLOBAL |
							      GCAP_PARSED_REGLIST_INDEX_ENGCLASS));
			}
		}

		if (!node) {
			node = guc_capture_get_prealloc_node(guc);
			if (!node) {
				ret = -ENOMEM;
				break;
			}
			if (datatype != GUC_CAPTURE_LIST_TYPE_GLOBAL)
				drm_dbg(&i915->drm, "GuC Capture missing global dump: %08x!\n",
					datatype);
		}
		node->is_partial = is_partial;
		node->reginfo[datatype].vfid = FIELD_GET(CAP_HDR_CAPTURE_VFID, hdr.owner);
		switch (datatype) {
		case GUC_CAPTURE_LIST_TYPE_ENGINE_INSTANCE:
			node->eng_class = FIELD_GET(CAP_HDR_ENGINE_CLASS, hdr.info);
			node->eng_inst = FIELD_GET(CAP_HDR_ENGINE_INSTANCE, hdr.info);
			node->lrca = hdr.lrca;
			node->guc_id = hdr.guc_id;
			break;
		case GUC_CAPTURE_LIST_TYPE_ENGINE_CLASS:
			node->eng_class = FIELD_GET(CAP_HDR_ENGINE_CLASS, hdr.info);
			break;
		default:
			break;
		}

		numregs = FIELD_GET(CAP_HDR_NUM_MMIOS, hdr.num_mmios);
		if (numregs > guc->capture->max_mmio_per_node) {
			drm_dbg(&i915->drm, "GuC Capture list extraction clipped by prealloc!\n");
			numregs = guc->capture->max_mmio_per_node;
		}
		node->reginfo[datatype].num_regs = numregs;
		regs = node->reginfo[datatype].regs;
		i = 0;
		while (numregs--) {
			if (guc_capture_log_get_register(guc, buf, &regs[i++])) {
				ret = -EIO;
				break;
			}
		}
	}

bailout:
	if (node) {
		/* If we have data, add to linked list for match-up when i915_gpu_coredump calls */
		for (i = GUC_CAPTURE_LIST_TYPE_GLOBAL; i < GUC_CAPTURE_LIST_TYPE_MAX; ++i) {
			if (node->reginfo[i].regs) {
				guc_capture_add_node_to_outlist(guc->capture, node);
				node = NULL;
				break;
			}
		}
		if (node) /* else return it back to cache list */
			guc_capture_add_node_to_cachelist(guc->capture, node);
	}
	return ret;
}

static int __guc_capture_flushlog_complete(struct intel_guc *guc)
{
	u32 action[] = {
		INTEL_GUC_ACTION_LOG_BUFFER_FILE_FLUSH_COMPLETE,
		GUC_CAPTURE_LOG_BUFFER
	};

	return intel_guc_send_nb(guc, action, ARRAY_SIZE(action), 0);

}

static void __guc_capture_process_output(struct intel_guc *guc)
{
	unsigned int buffer_size, read_offset, write_offset, full_count;
	struct intel_uc *uc = container_of(guc, typeof(*uc), guc);
	struct drm_i915_private *i915 = guc_to_gt(guc)->i915;
	struct guc_log_buffer_state log_buf_state_local;
	struct guc_log_buffer_state *log_buf_state;
	struct __guc_capture_bufstate buf;
	void *src_data = NULL;
	bool new_overflow;
	int ret;

	log_buf_state = guc->log.buf_addr +
			(sizeof(struct guc_log_buffer_state) * GUC_CAPTURE_LOG_BUFFER);
	src_data = guc->log.buf_addr +
		   intel_guc_get_log_buffer_offset(&guc->log, GUC_CAPTURE_LOG_BUFFER);

	/*
	 * Make a copy of the state structure, inside GuC log buffer
	 * (which is uncached mapped), on the stack to avoid reading
	 * from it multiple times.
	 */
	memcpy(&log_buf_state_local, log_buf_state, sizeof(struct guc_log_buffer_state));
	buffer_size = intel_guc_get_log_buffer_size(&guc->log, GUC_CAPTURE_LOG_BUFFER);
	read_offset = log_buf_state_local.read_ptr;
	write_offset = log_buf_state_local.sampled_write_ptr;
	full_count = log_buf_state_local.buffer_full_cnt;

	/* Bookkeeping stuff */
	guc->log.stats[GUC_CAPTURE_LOG_BUFFER].flush += log_buf_state_local.flush_to_file;
	new_overflow = intel_guc_check_log_buf_overflow(&guc->log, GUC_CAPTURE_LOG_BUFFER,
							full_count);

	/* Now copy the actual logs. */
	if (unlikely(new_overflow)) {
		/* copy the whole buffer in case of overflow */
		read_offset = 0;
		write_offset = buffer_size;
	} else if (unlikely((read_offset > buffer_size) ||
			(write_offset > buffer_size))) {
		drm_err(&i915->drm, "invalid GuC log capture buffer state!\n");
		/* copy whole buffer as offsets are unreliable */
		read_offset = 0;
		write_offset = buffer_size;
	}

	buf.size = buffer_size;
	buf.rd = read_offset;
	buf.wr = write_offset;
	buf.data = src_data;

	if (!uc->reset_in_progress) {
		do {
			ret = guc_capture_extract_reglists(guc, &buf);
		} while (ret >= 0);
	}

	/* Update the state of log buffer err-cap state */
	log_buf_state->read_ptr = write_offset;
	log_buf_state->flush_to_file = 0;
	__guc_capture_flushlog_complete(guc);
}

#if IS_ENABLED(CONFIG_DRM_I915_CAPTURE_ERROR)

static const char *
guc_capture_reg_to_str(const struct intel_guc *guc, u32 owner, u32 type,
		       u32 class, u32 id, u32 offset, u32 *is_ext)
{
	const struct __guc_mmio_reg_descr_group *reglists = guc->capture->reglists;
	struct __guc_mmio_reg_descr_group *extlists = guc->capture->extlists;
	const struct __guc_mmio_reg_descr_group *match;
	struct __guc_mmio_reg_descr_group *matchext;
	int j;

	*is_ext = 0;
	if (!reglists)
		return NULL;

	match = guc_capture_get_one_list(reglists, owner, type, id);
	if (!match)
		return NULL;

	for (j = 0; j < match->num_regs; ++j) {
		if (offset == match->list[j].reg.reg)
			return match->list[j].regname;
	}
	if (extlists) {
		matchext = guc_capture_get_one_ext_list(extlists, owner, type, id);
		if (!matchext)
			return NULL;
		for (j = 0; j < matchext->num_regs; ++j) {
			if (offset == matchext->extlist[j].reg.reg) {
				*is_ext = 1;
				return matchext->extlist[j].regname;
			}
		}
	}

	return NULL;
}

#define GCAP_PRINT_INTEL_ENG_INFO(ebuf, eng) \
	do { \
		i915_error_printf(ebuf, "    i915-Eng-Name: %s command stream\n", \
				  (eng)->name); \
		i915_error_printf(ebuf, "    i915-Eng-Inst-Class: 0x%02x\n", (eng)->class); \
		i915_error_printf(ebuf, "    i915-Eng-Inst-Id: 0x%02x\n", (eng)->instance); \
		i915_error_printf(ebuf, "    i915-Eng-LogicalMask: 0x%08x\n", \
				  (eng)->logical_mask); \
	} while (0)

#define GCAP_PRINT_GUC_INST_INFO(ebuf, node) \
	do { \
		i915_error_printf(ebuf, "    GuC-Engine-Inst-Id: 0x%08x\n", \
				  (node)->eng_inst); \
		i915_error_printf(ebuf, "    GuC-Context-Id: 0x%08x\n", (node)->guc_id); \
		i915_error_printf(ebuf, "    LRCA: 0x%08x\n", (node)->lrca); \
	} while (0)

int intel_guc_capture_print_engine_node(struct drm_i915_error_state_buf *ebuf,
					const struct intel_engine_coredump *ee)
{
	const char *grptype[GUC_STATE_CAPTURE_GROUP_TYPE_MAX] = {
		"full-capture",
		"partial-capture"
	};
	const char *datatype[GUC_CAPTURE_LIST_TYPE_MAX] = {
		"Global",
		"Engine-Class",
		"Engine-Instance"
	};
	struct intel_guc_state_capture *cap;
	struct __guc_capture_parsed_output *node;
	struct intel_engine_cs *eng;
	struct guc_mmio_reg *regs;
	struct intel_guc *guc;
	const char *str;
	int numregs, i, j;
	u32 is_ext;

	if (!ebuf || !ee)
		return -EINVAL;
	cap = ee->guc_capture;
	if (!cap || !ee->engine)
		return -ENODEV;

	guc = &ee->engine->gt->uc.guc;

	i915_error_printf(ebuf, "global --- GuC Error Capture on %s command stream:\n",
			  ee->engine->name);

	node = ee->guc_capture_node;
	if (!node) {
		i915_error_printf(ebuf, "  No matching ee-node\n");
		return 0;
	}

	i915_error_printf(ebuf, "Coverage:  %s\n", grptype[node->is_partial]);

	for (i = GUC_CAPTURE_LIST_TYPE_GLOBAL; i < GUC_CAPTURE_LIST_TYPE_MAX; ++i) {
		i915_error_printf(ebuf, "  RegListType: %s\n",
				  datatype[i % GUC_CAPTURE_LIST_TYPE_MAX]);
		i915_error_printf(ebuf, "    Owner-Id: %d\n", node->reginfo[i].vfid);

		switch (i) {
		case GUC_CAPTURE_LIST_TYPE_GLOBAL:
		default:
			break;
		case GUC_CAPTURE_LIST_TYPE_ENGINE_CLASS:
			i915_error_printf(ebuf, "    GuC-Eng-Class: %d\n", node->eng_class);
			i915_error_printf(ebuf, "    i915-Eng-Class: %d\n",
					  guc_class_to_engine_class(node->eng_class));
			break;
		case GUC_CAPTURE_LIST_TYPE_ENGINE_INSTANCE:
			eng = intel_guc_lookup_engine(guc, node->eng_class, node->eng_inst);
			if (eng)
				GCAP_PRINT_INTEL_ENG_INFO(ebuf, eng);
			else
				i915_error_printf(ebuf, "    i915-Eng-Lookup Fail!\n");
			GCAP_PRINT_GUC_INST_INFO(ebuf, node);
			break;
		}

		numregs = node->reginfo[i].num_regs;
		i915_error_printf(ebuf, "    NumRegs: %d\n", numregs);
		j = 0;
		while (numregs--) {
			regs = node->reginfo[i].regs;
			str = guc_capture_reg_to_str(guc, GUC_CAPTURE_LIST_INDEX_PF, i,
						     node->eng_class, 0, regs[j].offset, &is_ext);
			if (!str)
				i915_error_printf(ebuf, "      REG-0x%08x", regs[j].offset);
			else
				i915_error_printf(ebuf, "      %s", str);
			if (is_ext)
				i915_error_printf(ebuf, "[%ld][%ld]",
					FIELD_GET(GUC_REGSET_STEERING_GROUP, regs[j].flags),
					FIELD_GET(GUC_REGSET_STEERING_INSTANCE, regs[j].flags));
			i915_error_printf(ebuf, ":  0x%08x\n", regs[j].value);
			++j;
		}
	}
	return 0;
}

#endif //CONFIG_DRM_I915_CAPTURE_ERROR

static void guc_capture_find_ecode(struct intel_engine_coredump *ee)
{
	struct gcap_reg_list_info *reginfo;
	struct guc_mmio_reg *regs;
	i915_reg_t reg_ipehr = RING_IPEHR(0);
	i915_reg_t reg_instdone = RING_INSTDONE(0);
	int i;

	if (!ee->guc_capture_node)
		return;

	reginfo = ee->guc_capture_node->reginfo + GUC_CAPTURE_LIST_TYPE_ENGINE_INSTANCE;
	regs = reginfo->regs;
	for (i = 0; i < reginfo->num_regs; i++) {
		if (regs[i].offset == reg_ipehr.reg)
			ee->ipehr = regs[i].value;
		else if (regs[i].offset == reg_instdone.reg)
			ee->instdone.instdone = regs[i].value;
	}
}

void intel_guc_capture_free_node(struct intel_engine_coredump *ee)
{
	if (!ee || !ee->guc_capture_node)
		return;

	guc_capture_add_node_to_cachelist(ee->guc_capture, ee->guc_capture_node);
	ee->guc_capture = NULL;
	ee->guc_capture_node = NULL;
}

void intel_guc_capture_get_matching_node(struct intel_gt *gt,
					 struct intel_engine_coredump *ee,
					 struct intel_context *ce)
{
	struct __guc_capture_parsed_output *n, *ntmp;
	struct drm_i915_private *i915;
	struct intel_guc *guc;

	if (!gt || !ee || !ce)
		return;

	i915 = gt->i915;
	guc = &gt->uc.guc;
	if (!guc->capture)
		return;

	GEM_BUG_ON(ee->guc_capture_node);
	/*
	 * Look for a matching GuC reported error capture node from
	 * the internal output link-list based on lrca, guc-id and engine
	 * identification.
	 */
	list_for_each_entry_safe(n, ntmp, &guc->capture->outlist, link) {
		if (n->eng_inst == GUC_ID_TO_ENGINE_INSTANCE(ee->engine->guc_id) &&
		    n->eng_class == GUC_ID_TO_ENGINE_CLASS(ee->engine->guc_id) &&
		    n->guc_id && n->guc_id == ce->guc_id.id &&
		    (n->lrca & CTX_GTT_ADDRESS_MASK) && (n->lrca & CTX_GTT_ADDRESS_MASK) ==
		    (ce->lrc.lrca & CTX_GTT_ADDRESS_MASK)) {
			list_del(&n->link);
			ee->guc_capture_node = n;
			ee->guc_capture = guc->capture;
<<<<<<< HEAD
=======
			guc_capture_find_ecode(ee);
>>>>>>> 8455cbb2
			return;
		}
	}
	drm_dbg(&i915->drm, "GuC capture can't match ee to node\n");
}

void intel_guc_capture_process(struct intel_guc *guc)
{
	if (guc->capture)
		__guc_capture_process_output(guc);
}

static void
guc_capture_free_ads_cache(struct intel_guc_state_capture *gc)
{
	int i, j, k;
	struct __guc_capture_ads_cache *cache;

	for (i = 0; i < GUC_CAPTURE_LIST_INDEX_MAX; ++i) {
		for (j = 0; j < GUC_CAPTURE_LIST_TYPE_MAX; ++j) {
			for (k = 0; k < GUC_MAX_ENGINE_CLASSES; ++k) {
				cache = &gc->ads_cache[i][j][k];
				if (cache->is_valid)
					kfree(cache->ptr);
			}
		}
	}
	kfree(gc->ads_null_cache);
}

void intel_guc_capture_destroy(struct intel_guc *guc)
{
	if (!guc->capture)
		return;

	guc_capture_free_ads_cache(guc->capture);

	guc_capture_delete_prealloc_nodes(guc);

	guc_capture_free_extlists(guc->capture->extlists);
	kfree(guc->capture->extlists);

	kfree(guc->capture);
	guc->capture = NULL;
}

int intel_guc_capture_init(struct intel_guc *guc)
{
	guc->capture = kzalloc(sizeof(*guc->capture), GFP_KERNEL);
	if (!guc->capture)
		return -ENOMEM;

	guc->capture->reglists = guc_capture_get_device_reglist(guc);

	INIT_LIST_HEAD(&guc->capture->outlist);
	INIT_LIST_HEAD(&guc->capture->cachelist);

	check_guc_capture_size(guc);

	return 0;
}<|MERGE_RESOLUTION|>--- conflicted
+++ resolved
@@ -1633,10 +1633,7 @@
 			list_del(&n->link);
 			ee->guc_capture_node = n;
 			ee->guc_capture = guc->capture;
-<<<<<<< HEAD
-=======
 			guc_capture_find_ecode(ee);
->>>>>>> 8455cbb2
 			return;
 		}
 	}
