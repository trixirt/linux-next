/*
 * Copyright © 2014 Intel Corporation
 *
 * Permission is hereby granted, free of charge, to any person obtaining a
 * copy of this software and associated documentation files (the "Software"),
 * to deal in the Software without restriction, including without limitation
 * the rights to use, copy, modify, merge, publish, distribute, sublicense,
 * and/or sell copies of the Software, and to permit persons to whom the
 * Software is furnished to do so, subject to the following conditions:
 *
 * The above copyright notice and this permission notice (including the next
 * paragraph) shall be included in all copies or substantial portions of the
 * Software.
 *
 * THE SOFTWARE IS PROVIDED "AS IS", WITHOUT WARRANTY OF ANY KIND, EXPRESS OR
 * IMPLIED, INCLUDING BUT NOT LIMITED TO THE WARRANTIES OF MERCHANTABILITY,
 * FITNESS FOR A PARTICULAR PURPOSE AND NONINFRINGEMENT.  IN NO EVENT SHALL
 * THE AUTHORS OR COPYRIGHT HOLDERS BE LIABLE FOR ANY CLAIM, DAMAGES OR OTHER
 * LIABILITY, WHETHER IN AN ACTION OF CONTRACT, TORT OR OTHERWISE, ARISING
 * FROM, OUT OF OR IN CONNECTION WITH THE SOFTWARE OR THE USE OR OTHER DEALINGS
 * IN THE SOFTWARE.
 *
 * Authors:
 *    Ben Widawsky <ben@bwidawsk.net>
 *    Michel Thierry <michel.thierry@intel.com>
 *    Thomas Daniel <thomas.daniel@intel.com>
 *    Oscar Mateo <oscar.mateo@intel.com>
 *
 */

/**
 * DOC: Logical Rings, Logical Ring Contexts and Execlists
 *
 * Motivation:
 * GEN8 brings an expansion of the HW contexts: "Logical Ring Contexts".
 * These expanded contexts enable a number of new abilities, especially
 * "Execlists" (also implemented in this file).
 *
 * One of the main differences with the legacy HW contexts is that logical
 * ring contexts incorporate many more things to the context's state, like
 * PDPs or ringbuffer control registers:
 *
 * The reason why PDPs are included in the context is straightforward: as
 * PPGTTs (per-process GTTs) are actually per-context, having the PDPs
 * contained there mean you don't need to do a ppgtt->switch_mm yourself,
 * instead, the GPU will do it for you on the context switch.
 *
 * But, what about the ringbuffer control registers (head, tail, etc..)?
 * shouldn't we just need a set of those per engine command streamer? This is
 * where the name "Logical Rings" starts to make sense: by virtualizing the
 * rings, the engine cs shifts to a new "ring buffer" with every context
 * switch. When you want to submit a workload to the GPU you: A) choose your
 * context, B) find its appropriate virtualized ring, C) write commands to it
 * and then, finally, D) tell the GPU to switch to that context.
 *
 * Instead of the legacy MI_SET_CONTEXT, the way you tell the GPU to switch
 * to a contexts is via a context execution list, ergo "Execlists".
 *
 * LRC implementation:
 * Regarding the creation of contexts, we have:
 *
 * - One global default context.
 * - One local default context for each opened fd.
 * - One local extra context for each context create ioctl call.
 *
 * Now that ringbuffers belong per-context (and not per-engine, like before)
 * and that contexts are uniquely tied to a given engine (and not reusable,
 * like before) we need:
 *
 * - One ringbuffer per-engine inside each context.
 * - One backing object per-engine inside each context.
 *
 * The global default context starts its life with these new objects fully
 * allocated and populated. The local default context for each opened fd is
 * more complex, because we don't know at creation time which engine is going
 * to use them. To handle this, we have implemented a deferred creation of LR
 * contexts:
 *
 * The local context starts its life as a hollow or blank holder, that only
 * gets populated for a given engine once we receive an execbuffer. If later
 * on we receive another execbuffer ioctl for the same context but a different
 * engine, we allocate/populate a new ringbuffer and context backing object and
 * so on.
 *
 * Finally, regarding local contexts created using the ioctl call: as they are
 * only allowed with the render ring, we can allocate & populate them right
 * away (no need to defer anything, at least for now).
 *
 * Execlists implementation:
 * Execlists are the new method by which, on gen8+ hardware, workloads are
 * submitted for execution (as opposed to the legacy, ringbuffer-based, method).
 * This method works as follows:
 *
 * When a request is committed, its commands (the BB start and any leading or
 * trailing commands, like the seqno breadcrumbs) are placed in the ringbuffer
 * for the appropriate context. The tail pointer in the hardware context is not
 * updated at this time, but instead, kept by the driver in the ringbuffer
 * structure. A structure representing this request is added to a request queue
 * for the appropriate engine: this structure contains a copy of the context's
 * tail after the request was written to the ring buffer and a pointer to the
 * context itself.
 *
 * If the engine's request queue was empty before the request was added, the
 * queue is processed immediately. Otherwise the queue will be processed during
 * a context switch interrupt. In any case, elements on the queue will get sent
 * (in pairs) to the GPU's ExecLists Submit Port (ELSP, for short) with a
 * globally unique 20-bits submission ID.
 *
 * When execution of a request completes, the GPU updates the context status
 * buffer with a context complete event and generates a context switch interrupt.
 * During the interrupt handling, the driver examines the events in the buffer:
 * for each context complete event, if the announced ID matches that on the head
 * of the request queue, then that request is retired and removed from the queue.
 *
 * After processing, if any requests were retired and the queue is not empty
 * then a new execution list can be submitted. The two requests at the front of
 * the queue are next to be submitted but since a context may not occur twice in
 * an execution list, if subsequent requests have the same ID as the first then
 * the two requests must be combined. This is done simply by discarding requests
 * at the head of the queue until either only one requests is left (in which case
 * we use a NULL second context) or the first two requests have unique IDs.
 *
 * By always executing the first two requests in the queue the driver ensures
 * that the GPU is kept as busy as possible. In the case where a single context
 * completes but a second context is still executing, the request for this second
 * context will be at the head of the queue when we remove the first one. This
 * request will then be resubmitted along with a new request for a different context,
 * which will cause the hardware to continue executing the second request and queue
 * the new request (the GPU detects the condition of a context getting preempted
 * with the same context and optimizes the context switch flow by not doing
 * preemption, but just sampling the new tail pointer).
 *
 */
#include <linux/interrupt.h>

#include <drm/drmP.h>
#include <drm/i915_drm.h>
#include "i915_drv.h"
#include "i915_gem_render_state.h"
#include "i915_vgpu.h"
#include "intel_lrc_reg.h"
#include "intel_mocs.h"
#include "intel_workarounds.h"

#define RING_EXECLIST_QFULL		(1 << 0x2)
#define RING_EXECLIST1_VALID		(1 << 0x3)
#define RING_EXECLIST0_VALID		(1 << 0x4)
#define RING_EXECLIST_ACTIVE_STATUS	(3 << 0xE)
#define RING_EXECLIST1_ACTIVE		(1 << 0x11)
#define RING_EXECLIST0_ACTIVE		(1 << 0x12)

#define GEN8_CTX_STATUS_IDLE_ACTIVE	(1 << 0)
#define GEN8_CTX_STATUS_PREEMPTED	(1 << 1)
#define GEN8_CTX_STATUS_ELEMENT_SWITCH	(1 << 2)
#define GEN8_CTX_STATUS_ACTIVE_IDLE	(1 << 3)
#define GEN8_CTX_STATUS_COMPLETE	(1 << 4)
#define GEN8_CTX_STATUS_LITE_RESTORE	(1 << 15)

#define GEN8_CTX_STATUS_COMPLETED_MASK \
	 (GEN8_CTX_STATUS_COMPLETE | GEN8_CTX_STATUS_PREEMPTED)

/* Typical size of the average request (2 pipecontrols and a MI_BB) */
#define EXECLISTS_REQUEST_SIZE 64 /* bytes */
#define WA_TAIL_DWORDS 2
#define WA_TAIL_BYTES (sizeof(u32) * WA_TAIL_DWORDS)

static int execlists_context_deferred_alloc(struct i915_gem_context *ctx,
					    struct intel_engine_cs *engine,
					    struct intel_context *ce);
static void execlists_init_reg_state(u32 *reg_state,
				     struct i915_gem_context *ctx,
				     struct intel_engine_cs *engine,
				     struct intel_ring *ring);

static inline struct i915_priolist *to_priolist(struct rb_node *rb)
{
	return rb_entry(rb, struct i915_priolist, node);
}

static inline int rq_prio(const struct i915_request *rq)
{
	return rq->sched.attr.priority;
}

static inline bool need_preempt(const struct intel_engine_cs *engine,
				const struct i915_request *last,
				int prio)
{
	return (intel_engine_has_preemption(engine) &&
		__execlists_need_preempt(prio, rq_prio(last)) &&
		!i915_request_completed(last));
}

/*
 * The context descriptor encodes various attributes of a context,
 * including its GTT address and some flags. Because it's fairly
 * expensive to calculate, we'll just do it once and cache the result,
 * which remains valid until the context is unpinned.
 *
 * This is what a descriptor looks like, from LSB to MSB::
 *
 *      bits  0-11:    flags, GEN8_CTX_* (cached in ctx->desc_template)
 *      bits 12-31:    LRCA, GTT address of (the HWSP of) this context
 *      bits 32-52:    ctx ID, a globally unique tag (highest bit used by GuC)
 *      bits 53-54:    mbz, reserved for use by hardware
 *      bits 55-63:    group ID, currently unused and set to 0
 *
 * Starting from Gen11, the upper dword of the descriptor has a new format:
 *
 *      bits 32-36:    reserved
 *      bits 37-47:    SW context ID
 *      bits 48:53:    engine instance
 *      bit 54:        mbz, reserved for use by hardware
 *      bits 55-60:    SW counter
 *      bits 61-63:    engine class
 *
 * engine info, SW context ID and SW counter need to form a unique number
 * (Context ID) per lrc.
 */
static void
intel_lr_context_descriptor_update(struct i915_gem_context *ctx,
				   struct intel_engine_cs *engine,
				   struct intel_context *ce)
{
	u64 desc;

	BUILD_BUG_ON(MAX_CONTEXT_HW_ID > (BIT(GEN8_CTX_ID_WIDTH)));
	BUILD_BUG_ON(GEN11_MAX_CONTEXT_HW_ID > (BIT(GEN11_SW_CTX_ID_WIDTH)));

	desc = ctx->desc_template;				/* bits  0-11 */
	GEM_BUG_ON(desc & GENMASK_ULL(63, 12));

	desc |= i915_ggtt_offset(ce->state) + LRC_HEADER_PAGES * PAGE_SIZE;
								/* bits 12-31 */
	GEM_BUG_ON(desc & GENMASK_ULL(63, 32));

	/*
	 * The following 32bits are copied into the OA reports (dword 2).
	 * Consider updating oa_get_render_ctx_id in i915_perf.c when changing
	 * anything below.
	 */
	if (INTEL_GEN(ctx->i915) >= 11) {
		GEM_BUG_ON(ctx->hw_id >= BIT(GEN11_SW_CTX_ID_WIDTH));
		desc |= (u64)ctx->hw_id << GEN11_SW_CTX_ID_SHIFT;
								/* bits 37-47 */

		desc |= (u64)engine->instance << GEN11_ENGINE_INSTANCE_SHIFT;
								/* bits 48-53 */

		/* TODO: decide what to do with SW counter (bits 55-60) */

		desc |= (u64)engine->class << GEN11_ENGINE_CLASS_SHIFT;
								/* bits 61-63 */
	} else {
		GEM_BUG_ON(ctx->hw_id >= BIT(GEN8_CTX_ID_WIDTH));
		desc |= (u64)ctx->hw_id << GEN8_CTX_ID_SHIFT;	/* bits 32-52 */
	}

	ce->lrc_desc = desc;
}

static void unwind_wa_tail(struct i915_request *rq)
{
	rq->tail = intel_ring_wrap(rq->ring, rq->wa_tail - WA_TAIL_BYTES);
	assert_ring_tail_valid(rq->ring, rq->tail);
}

static void __unwind_incomplete_requests(struct intel_engine_cs *engine)
{
	struct i915_request *rq, *rn, *active = NULL;
	struct list_head *uninitialized_var(pl);
	int prio = I915_PRIORITY_INVALID | I915_PRIORITY_NEWCLIENT;

	lockdep_assert_held(&engine->timeline.lock);

	list_for_each_entry_safe_reverse(rq, rn,
					 &engine->timeline.requests,
					 link) {
		if (i915_request_completed(rq))
			break;

		__i915_request_unsubmit(rq);
		unwind_wa_tail(rq);

		GEM_BUG_ON(rq->hw_context->active);

		GEM_BUG_ON(rq_prio(rq) == I915_PRIORITY_INVALID);
		if (rq_prio(rq) != prio) {
			prio = rq_prio(rq);
			pl = i915_sched_lookup_priolist(engine, prio);
		}
		GEM_BUG_ON(RB_EMPTY_ROOT(&engine->execlists.queue.rb_root));

		list_add(&rq->sched.link, pl);

		active = rq;
	}

	/*
	 * The active request is now effectively the start of a new client
	 * stream, so give it the equivalent small priority bump to prevent
	 * it being gazumped a second time by another peer.
	 */
	if (!(prio & I915_PRIORITY_NEWCLIENT)) {
		prio |= I915_PRIORITY_NEWCLIENT;
		list_move_tail(&active->sched.link,
			       i915_sched_lookup_priolist(engine, prio));
	}
}

void
execlists_unwind_incomplete_requests(struct intel_engine_execlists *execlists)
{
	struct intel_engine_cs *engine =
		container_of(execlists, typeof(*engine), execlists);

	__unwind_incomplete_requests(engine);
}

static inline void
execlists_context_status_change(struct i915_request *rq, unsigned long status)
{
	/*
	 * Only used when GVT-g is enabled now. When GVT-g is disabled,
	 * The compiler should eliminate this function as dead-code.
	 */
	if (!IS_ENABLED(CONFIG_DRM_I915_GVT))
		return;

	atomic_notifier_call_chain(&rq->engine->context_status_notifier,
				   status, rq);
}

inline void
execlists_user_begin(struct intel_engine_execlists *execlists,
		     const struct execlist_port *port)
{
	execlists_set_active_once(execlists, EXECLISTS_ACTIVE_USER);
}

inline void
execlists_user_end(struct intel_engine_execlists *execlists)
{
	execlists_clear_active(execlists, EXECLISTS_ACTIVE_USER);
}

static inline void
execlists_context_schedule_in(struct i915_request *rq)
{
	GEM_BUG_ON(rq->hw_context->active);

	execlists_context_status_change(rq, INTEL_CONTEXT_SCHEDULE_IN);
	intel_engine_context_in(rq->engine);
	rq->hw_context->active = rq->engine;
}

static inline void
execlists_context_schedule_out(struct i915_request *rq, unsigned long status)
{
	rq->hw_context->active = NULL;
	intel_engine_context_out(rq->engine);
	execlists_context_status_change(rq, status);
	trace_i915_request_out(rq);
}

static void
execlists_update_context_pdps(struct i915_hw_ppgtt *ppgtt, u32 *reg_state)
{
	ASSIGN_CTX_PDP(ppgtt, reg_state, 3);
	ASSIGN_CTX_PDP(ppgtt, reg_state, 2);
	ASSIGN_CTX_PDP(ppgtt, reg_state, 1);
	ASSIGN_CTX_PDP(ppgtt, reg_state, 0);
}

static u64 execlists_update_context(struct i915_request *rq)
{
	struct i915_hw_ppgtt *ppgtt = rq->gem_context->ppgtt;
	struct intel_context *ce = rq->hw_context;
	u32 *reg_state = ce->lrc_reg_state;

	reg_state[CTX_RING_TAIL+1] = intel_ring_set_tail(rq->ring, rq->tail);

	/*
	 * True 32b PPGTT with dynamic page allocation: update PDP
	 * registers and point the unallocated PDPs to scratch page.
	 * PML4 is allocated during ppgtt init, so this is not needed
	 * in 48-bit mode.
	 */
	if (!i915_vm_is_48bit(&ppgtt->vm))
		execlists_update_context_pdps(ppgtt, reg_state);

	/*
	 * Make sure the context image is complete before we submit it to HW.
	 *
	 * Ostensibly, writes (including the WCB) should be flushed prior to
	 * an uncached write such as our mmio register access, the empirical
	 * evidence (esp. on Braswell) suggests that the WC write into memory
	 * may not be visible to the HW prior to the completion of the UC
	 * register write and that we may begin execution from the context
	 * before its image is complete leading to invalid PD chasing.
<<<<<<< HEAD
	 */
	wmb();
=======
	 *
	 * Furthermore, Braswell, at least, wants a full mb to be sure that
	 * the writes are coherent in memory (visible to the GPU) prior to
	 * execution, and not just visible to other CPUs (as is the result of
	 * wmb).
	 */
	mb();
>>>>>>> cf26057a
	return ce->lrc_desc;
}

static inline void write_desc(struct intel_engine_execlists *execlists, u64 desc, u32 port)
{
	if (execlists->ctrl_reg) {
		writel(lower_32_bits(desc), execlists->submit_reg + port * 2);
		writel(upper_32_bits(desc), execlists->submit_reg + port * 2 + 1);
	} else {
		writel(upper_32_bits(desc), execlists->submit_reg);
		writel(lower_32_bits(desc), execlists->submit_reg);
	}
}

static void execlists_submit_ports(struct intel_engine_cs *engine)
{
	struct intel_engine_execlists *execlists = &engine->execlists;
	struct execlist_port *port = execlists->port;
	unsigned int n;

	/*
	 * We can skip acquiring intel_runtime_pm_get() here as it was taken
	 * on our behalf by the request (see i915_gem_mark_busy()) and it will
	 * not be relinquished until the device is idle (see
	 * i915_gem_idle_work_handler()). As a precaution, we make sure
	 * that all ELSP are drained i.e. we have processed the CSB,
	 * before allowing ourselves to idle and calling intel_runtime_pm_put().
	 */
	GEM_BUG_ON(!engine->i915->gt.awake);

	/*
	 * ELSQ note: the submit queue is not cleared after being submitted
	 * to the HW so we need to make sure we always clean it up. This is
	 * currently ensured by the fact that we always write the same number
	 * of elsq entries, keep this in mind before changing the loop below.
	 */
	for (n = execlists_num_ports(execlists); n--; ) {
		struct i915_request *rq;
		unsigned int count;
		u64 desc;

		rq = port_unpack(&port[n], &count);
		if (rq) {
			GEM_BUG_ON(count > !n);
			if (!count++)
				execlists_context_schedule_in(rq);
			port_set(&port[n], port_pack(rq, count));
			desc = execlists_update_context(rq);
			GEM_DEBUG_EXEC(port[n].context_id = upper_32_bits(desc));

			GEM_TRACE("%s in[%d]:  ctx=%d.%d, global=%d (fence %llx:%d) (current %d), prio=%d\n",
				  engine->name, n,
				  port[n].context_id, count,
				  rq->global_seqno,
				  rq->fence.context, rq->fence.seqno,
				  intel_engine_get_seqno(engine),
				  rq_prio(rq));
		} else {
			GEM_BUG_ON(!n);
			desc = 0;
		}

		write_desc(execlists, desc, n);
	}

	/* we need to manually load the submit queue */
	if (execlists->ctrl_reg)
		writel(EL_CTRL_LOAD, execlists->ctrl_reg);

	execlists_clear_active(execlists, EXECLISTS_ACTIVE_HWACK);
}

static bool ctx_single_port_submission(const struct intel_context *ce)
{
	return (IS_ENABLED(CONFIG_DRM_I915_GVT) &&
		i915_gem_context_force_single_submission(ce->gem_context));
}

static bool can_merge_ctx(const struct intel_context *prev,
			  const struct intel_context *next)
{
	if (prev != next)
		return false;

	if (ctx_single_port_submission(prev))
		return false;

	return true;
}

static void port_assign(struct execlist_port *port, struct i915_request *rq)
{
	GEM_BUG_ON(rq == port_request(port));

	if (port_isset(port))
		i915_request_put(port_request(port));

	port_set(port, port_pack(i915_request_get(rq), port_count(port)));
}

static void inject_preempt_context(struct intel_engine_cs *engine)
{
	struct intel_engine_execlists *execlists = &engine->execlists;
	struct intel_context *ce =
		to_intel_context(engine->i915->preempt_context, engine);
	unsigned int n;

	GEM_BUG_ON(execlists->preempt_complete_status !=
		   upper_32_bits(ce->lrc_desc));

	/*
	 * Switch to our empty preempt context so
	 * the state of the GPU is known (idle).
	 */
	GEM_TRACE("%s\n", engine->name);
	for (n = execlists_num_ports(execlists); --n; )
		write_desc(execlists, 0, n);

	write_desc(execlists, ce->lrc_desc, n);

	/* we need to manually load the submit queue */
	if (execlists->ctrl_reg)
		writel(EL_CTRL_LOAD, execlists->ctrl_reg);

	execlists_clear_active(execlists, EXECLISTS_ACTIVE_HWACK);
	execlists_set_active(execlists, EXECLISTS_ACTIVE_PREEMPT);
}

static void complete_preempt_context(struct intel_engine_execlists *execlists)
{
	GEM_BUG_ON(!execlists_is_active(execlists, EXECLISTS_ACTIVE_PREEMPT));

	if (inject_preempt_hang(execlists))
		return;

	execlists_cancel_port_requests(execlists);
	__unwind_incomplete_requests(container_of(execlists,
						  struct intel_engine_cs,
						  execlists));
}

static void execlists_dequeue(struct intel_engine_cs *engine)
{
	struct intel_engine_execlists * const execlists = &engine->execlists;
	struct execlist_port *port = execlists->port;
	const struct execlist_port * const last_port =
		&execlists->port[execlists->port_mask];
	struct i915_request *last = port_request(port);
	struct rb_node *rb;
	bool submit = false;

	/*
	 * Hardware submission is through 2 ports. Conceptually each port
	 * has a (RING_START, RING_HEAD, RING_TAIL) tuple. RING_START is
	 * static for a context, and unique to each, so we only execute
	 * requests belonging to a single context from each ring. RING_HEAD
	 * is maintained by the CS in the context image, it marks the place
	 * where it got up to last time, and through RING_TAIL we tell the CS
	 * where we want to execute up to this time.
	 *
	 * In this list the requests are in order of execution. Consecutive
	 * requests from the same context are adjacent in the ringbuffer. We
	 * can combine these requests into a single RING_TAIL update:
	 *
	 *              RING_HEAD...req1...req2
	 *                                    ^- RING_TAIL
	 * since to execute req2 the CS must first execute req1.
	 *
	 * Our goal then is to point each port to the end of a consecutive
	 * sequence of requests as being the most optimal (fewest wake ups
	 * and context switches) submission.
	 */

	if (last) {
		/*
		 * Don't resubmit or switch until all outstanding
		 * preemptions (lite-restore) are seen. Then we
		 * know the next preemption status we see corresponds
		 * to this ELSP update.
		 */
		GEM_BUG_ON(!execlists_is_active(execlists,
						EXECLISTS_ACTIVE_USER));
		GEM_BUG_ON(!port_count(&port[0]));

		/*
		 * If we write to ELSP a second time before the HW has had
		 * a chance to respond to the previous write, we can confuse
		 * the HW and hit "undefined behaviour". After writing to ELSP,
		 * we must then wait until we see a context-switch event from
		 * the HW to indicate that it has had a chance to respond.
		 */
		if (!execlists_is_active(execlists, EXECLISTS_ACTIVE_HWACK))
			return;

		if (need_preempt(engine, last, execlists->queue_priority)) {
			inject_preempt_context(engine);
			return;
		}

		/*
		 * In theory, we could coalesce more requests onto
		 * the second port (the first port is active, with
		 * no preemptions pending). However, that means we
		 * then have to deal with the possible lite-restore
		 * of the second port (as we submit the ELSP, there
		 * may be a context-switch) but also we may complete
		 * the resubmission before the context-switch. Ergo,
		 * coalescing onto the second port will cause a
		 * preemption event, but we cannot predict whether
		 * that will affect port[0] or port[1].
		 *
		 * If the second port is already active, we can wait
		 * until the next context-switch before contemplating
		 * new requests. The GPU will be busy and we should be
		 * able to resubmit the new ELSP before it idles,
		 * avoiding pipeline bubbles (momentary pauses where
		 * the driver is unable to keep up the supply of new
		 * work). However, we have to double check that the
		 * priorities of the ports haven't been switch.
		 */
		if (port_count(&port[1]))
			return;

		/*
		 * WaIdleLiteRestore:bdw,skl
		 * Apply the wa NOOPs to prevent
		 * ring:HEAD == rq:TAIL as we resubmit the
		 * request. See gen8_emit_breadcrumb() for
		 * where we prepare the padding after the
		 * end of the request.
		 */
		last->tail = last->wa_tail;
	}

	while ((rb = rb_first_cached(&execlists->queue))) {
		struct i915_priolist *p = to_priolist(rb);
		struct i915_request *rq, *rn;
		int i;

		priolist_for_each_request_consume(rq, rn, p, i) {
			/*
			 * Can we combine this request with the current port?
			 * It has to be the same context/ringbuffer and not
			 * have any exceptions (e.g. GVT saying never to
			 * combine contexts).
			 *
			 * If we can combine the requests, we can execute both
			 * by updating the RING_TAIL to point to the end of the
			 * second request, and so we never need to tell the
			 * hardware about the first.
			 */
			if (last &&
			    !can_merge_ctx(rq->hw_context, last->hw_context)) {
				/*
				 * If we are on the second port and cannot
				 * combine this request with the last, then we
				 * are done.
				 */
				if (port == last_port)
					goto done;

				/*
				 * If GVT overrides us we only ever submit
				 * port[0], leaving port[1] empty. Note that we
				 * also have to be careful that we don't queue
				 * the same context (even though a different
				 * request) to the second port.
				 */
				if (ctx_single_port_submission(last->hw_context) ||
				    ctx_single_port_submission(rq->hw_context))
					goto done;

				GEM_BUG_ON(last->hw_context == rq->hw_context);

				if (submit)
					port_assign(port, last);
				port++;

				GEM_BUG_ON(port_isset(port));
			}

			list_del_init(&rq->sched.link);

			__i915_request_submit(rq);
			trace_i915_request_in(rq, port_index(port, execlists));

			last = rq;
			submit = true;
		}

		rb_erase_cached(&p->node, &execlists->queue);
		if (p->priority != I915_PRIORITY_NORMAL)
			kmem_cache_free(engine->i915->priorities, p);
	}

done:
	/*
	 * Here be a bit of magic! Or sleight-of-hand, whichever you prefer.
	 *
	 * We choose queue_priority such that if we add a request of greater
	 * priority than this, we kick the submission tasklet to decide on
	 * the right order of submitting the requests to hardware. We must
	 * also be prepared to reorder requests as they are in-flight on the
	 * HW. We derive the queue_priority then as the first "hole" in
	 * the HW submission ports and if there are no available slots,
	 * the priority of the lowest executing request, i.e. last.
	 *
	 * When we do receive a higher priority request ready to run from the
	 * user, see queue_request(), the queue_priority is bumped to that
	 * request triggering preemption on the next dequeue (or subsequent
	 * interrupt for secondary ports).
	 */
	execlists->queue_priority =
		port != execlists->port ? rq_prio(last) : INT_MIN;

	if (submit) {
		port_assign(port, last);
		execlists_submit_ports(engine);
	}

	/* We must always keep the beast fed if we have work piled up */
	GEM_BUG_ON(rb_first_cached(&execlists->queue) &&
		   !port_isset(execlists->port));

	/* Re-evaluate the executing context setup after each preemptive kick */
	if (last)
		execlists_user_begin(execlists, execlists->port);

	/* If the engine is now idle, so should be the flag; and vice versa. */
	GEM_BUG_ON(execlists_is_active(&engine->execlists,
				       EXECLISTS_ACTIVE_USER) ==
		   !port_isset(engine->execlists.port));
}

void
execlists_cancel_port_requests(struct intel_engine_execlists * const execlists)
{
	struct execlist_port *port = execlists->port;
	unsigned int num_ports = execlists_num_ports(execlists);

	while (num_ports-- && port_isset(port)) {
		struct i915_request *rq = port_request(port);

		GEM_TRACE("%s:port%u global=%d (fence %llx:%d), (current %d)\n",
			  rq->engine->name,
			  (unsigned int)(port - execlists->port),
			  rq->global_seqno,
			  rq->fence.context, rq->fence.seqno,
			  intel_engine_get_seqno(rq->engine));

		GEM_BUG_ON(!execlists->active);
		execlists_context_schedule_out(rq,
					       i915_request_completed(rq) ?
					       INTEL_CONTEXT_SCHEDULE_OUT :
					       INTEL_CONTEXT_SCHEDULE_PREEMPTED);

		i915_request_put(rq);

		memset(port, 0, sizeof(*port));
		port++;
	}

	execlists_clear_all_active(execlists);
}

static void reset_csb_pointers(struct intel_engine_execlists *execlists)
{
	const unsigned int reset_value = GEN8_CSB_ENTRIES - 1;

	/*
	 * After a reset, the HW starts writing into CSB entry [0]. We
	 * therefore have to set our HEAD pointer back one entry so that
	 * the *first* entry we check is entry 0. To complicate this further,
	 * as we don't wait for the first interrupt after reset, we have to
	 * fake the HW write to point back to the last entry so that our
	 * inline comparison of our cached head position against the last HW
	 * write works even before the first interrupt.
	 */
	execlists->csb_head = reset_value;
	WRITE_ONCE(*execlists->csb_write, reset_value);
}

static void nop_submission_tasklet(unsigned long data)
{
	/* The driver is wedged; don't process any more events. */
}

static void execlists_cancel_requests(struct intel_engine_cs *engine)
{
	struct intel_engine_execlists * const execlists = &engine->execlists;
	struct i915_request *rq, *rn;
	struct rb_node *rb;
	unsigned long flags;

	GEM_TRACE("%s current %d\n",
		  engine->name, intel_engine_get_seqno(engine));

	/*
	 * Before we call engine->cancel_requests(), we should have exclusive
	 * access to the submission state. This is arranged for us by the
	 * caller disabling the interrupt generation, the tasklet and other
	 * threads that may then access the same state, giving us a free hand
	 * to reset state. However, we still need to let lockdep be aware that
	 * we know this state may be accessed in hardirq context, so we
	 * disable the irq around this manipulation and we want to keep
	 * the spinlock focused on its duties and not accidentally conflate
	 * coverage to the submission's irq state. (Similarly, although we
	 * shouldn't need to disable irq around the manipulation of the
	 * submission's irq state, we also wish to remind ourselves that
	 * it is irq state.)
	 */
	spin_lock_irqsave(&engine->timeline.lock, flags);

	/* Cancel the requests on the HW and clear the ELSP tracker. */
	execlists_cancel_port_requests(execlists);
	execlists_user_end(execlists);

	/* Mark all executing requests as skipped. */
	list_for_each_entry(rq, &engine->timeline.requests, link) {
		GEM_BUG_ON(!rq->global_seqno);

		if (test_bit(DMA_FENCE_FLAG_SIGNALED_BIT, &rq->fence.flags))
			continue;

		dma_fence_set_error(&rq->fence, -EIO);
	}

	/* Flush the queued requests to the timeline list (for retiring). */
	while ((rb = rb_first_cached(&execlists->queue))) {
		struct i915_priolist *p = to_priolist(rb);
		int i;

		priolist_for_each_request_consume(rq, rn, p, i) {
			list_del_init(&rq->sched.link);

			dma_fence_set_error(&rq->fence, -EIO);
			__i915_request_submit(rq);
		}

		rb_erase_cached(&p->node, &execlists->queue);
		if (p->priority != I915_PRIORITY_NORMAL)
			kmem_cache_free(engine->i915->priorities, p);
	}

	intel_write_status_page(engine,
				I915_GEM_HWS_INDEX,
				intel_engine_last_submit(engine));

	/* Remaining _unready_ requests will be nop'ed when submitted */

	execlists->queue_priority = INT_MIN;
	execlists->queue = RB_ROOT_CACHED;
	GEM_BUG_ON(port_isset(execlists->port));

	GEM_BUG_ON(__tasklet_is_enabled(&execlists->tasklet));
	execlists->tasklet.func = nop_submission_tasklet;

	spin_unlock_irqrestore(&engine->timeline.lock, flags);
}

static inline bool
reset_in_progress(const struct intel_engine_execlists *execlists)
{
	return unlikely(!__tasklet_is_enabled(&execlists->tasklet));
}

static void process_csb(struct intel_engine_cs *engine)
{
	struct intel_engine_execlists * const execlists = &engine->execlists;
	struct execlist_port *port = execlists->port;
	const u32 * const buf = execlists->csb_status;
	u8 head, tail;

	/*
	 * Note that csb_write, csb_status may be either in HWSP or mmio.
	 * When reading from the csb_write mmio register, we have to be
	 * careful to only use the GEN8_CSB_WRITE_PTR portion, which is
	 * the low 4bits. As it happens we know the next 4bits are always
	 * zero and so we can simply masked off the low u8 of the register
	 * and treat it identically to reading from the HWSP (without having
	 * to use explicit shifting and masking, and probably bifurcating
	 * the code to handle the legacy mmio read).
	 */
	head = execlists->csb_head;
	tail = READ_ONCE(*execlists->csb_write);
	GEM_TRACE("%s cs-irq head=%d, tail=%d\n", engine->name, head, tail);
	if (unlikely(head == tail))
		return;

	/*
	 * Hopefully paired with a wmb() in HW!
	 *
	 * We must complete the read of the write pointer before any reads
	 * from the CSB, so that we do not see stale values. Without an rmb
	 * (lfence) the HW may speculatively perform the CSB[] reads *before*
	 * we perform the READ_ONCE(*csb_write).
	 */
	rmb();

	do {
		struct i915_request *rq;
		unsigned int status;
		unsigned int count;

		if (++head == GEN8_CSB_ENTRIES)
			head = 0;

		/*
		 * We are flying near dragons again.
		 *
		 * We hold a reference to the request in execlist_port[]
		 * but no more than that. We are operating in softirq
		 * context and so cannot hold any mutex or sleep. That
		 * prevents us stopping the requests we are processing
		 * in port[] from being retired simultaneously (the
		 * breadcrumb will be complete before we see the
		 * context-switch). As we only hold the reference to the
		 * request, any pointer chasing underneath the request
		 * is subject to a potential use-after-free. Thus we
		 * store all of the bookkeeping within port[] as
		 * required, and avoid using unguarded pointers beneath
		 * request itself. The same applies to the atomic
		 * status notifier.
		 */

		GEM_TRACE("%s csb[%d]: status=0x%08x:0x%08x, active=0x%x\n",
			  engine->name, head,
			  buf[2 * head + 0], buf[2 * head + 1],
			  execlists->active);

		status = buf[2 * head];
		if (status & (GEN8_CTX_STATUS_IDLE_ACTIVE |
			      GEN8_CTX_STATUS_PREEMPTED))
			execlists_set_active(execlists,
					     EXECLISTS_ACTIVE_HWACK);
		if (status & GEN8_CTX_STATUS_ACTIVE_IDLE)
			execlists_clear_active(execlists,
					       EXECLISTS_ACTIVE_HWACK);

		if (!(status & GEN8_CTX_STATUS_COMPLETED_MASK))
			continue;

		/* We should never get a COMPLETED | IDLE_ACTIVE! */
		GEM_BUG_ON(status & GEN8_CTX_STATUS_IDLE_ACTIVE);

		if (status & GEN8_CTX_STATUS_COMPLETE &&
		    buf[2*head + 1] == execlists->preempt_complete_status) {
			GEM_TRACE("%s preempt-idle\n", engine->name);
			complete_preempt_context(execlists);
			continue;
		}

		if (status & GEN8_CTX_STATUS_PREEMPTED &&
		    execlists_is_active(execlists,
					EXECLISTS_ACTIVE_PREEMPT))
			continue;

		GEM_BUG_ON(!execlists_is_active(execlists,
						EXECLISTS_ACTIVE_USER));

		rq = port_unpack(port, &count);
		GEM_TRACE("%s out[0]: ctx=%d.%d, global=%d (fence %llx:%d) (current %d), prio=%d\n",
			  engine->name,
			  port->context_id, count,
			  rq ? rq->global_seqno : 0,
			  rq ? rq->fence.context : 0,
			  rq ? rq->fence.seqno : 0,
			  intel_engine_get_seqno(engine),
			  rq ? rq_prio(rq) : 0);

		/* Check the context/desc id for this event matches */
		GEM_DEBUG_BUG_ON(buf[2 * head + 1] != port->context_id);

		GEM_BUG_ON(count == 0);
		if (--count == 0) {
			/*
			 * On the final event corresponding to the
			 * submission of this context, we expect either
			 * an element-switch event or a completion
			 * event (and on completion, the active-idle
			 * marker). No more preemptions, lite-restore
			 * or otherwise.
			 */
			GEM_BUG_ON(status & GEN8_CTX_STATUS_PREEMPTED);
			GEM_BUG_ON(port_isset(&port[1]) &&
				   !(status & GEN8_CTX_STATUS_ELEMENT_SWITCH));
			GEM_BUG_ON(!port_isset(&port[1]) &&
				   !(status & GEN8_CTX_STATUS_ACTIVE_IDLE));

			/*
			 * We rely on the hardware being strongly
			 * ordered, that the breadcrumb write is
			 * coherent (visible from the CPU) before the
			 * user interrupt and CSB is processed.
			 */
			GEM_BUG_ON(!i915_request_completed(rq));

			execlists_context_schedule_out(rq,
						       INTEL_CONTEXT_SCHEDULE_OUT);
			i915_request_put(rq);

			GEM_TRACE("%s completed ctx=%d\n",
				  engine->name, port->context_id);

			port = execlists_port_complete(execlists, port);
			if (port_isset(port))
				execlists_user_begin(execlists, port);
			else
				execlists_user_end(execlists);
		} else {
			port_set(port, port_pack(rq, count));
		}
	} while (head != tail);

	execlists->csb_head = head;
}

static void __execlists_submission_tasklet(struct intel_engine_cs *const engine)
{
	lockdep_assert_held(&engine->timeline.lock);

	process_csb(engine);
	if (!execlists_is_active(&engine->execlists, EXECLISTS_ACTIVE_PREEMPT))
		execlists_dequeue(engine);
}

/*
 * Check the unread Context Status Buffers and manage the submission of new
 * contexts to the ELSP accordingly.
 */
static void execlists_submission_tasklet(unsigned long data)
{
	struct intel_engine_cs * const engine = (struct intel_engine_cs *)data;
	unsigned long flags;

	GEM_TRACE("%s awake?=%d, active=%x\n",
		  engine->name,
		  engine->i915->gt.awake,
		  engine->execlists.active);

	spin_lock_irqsave(&engine->timeline.lock, flags);
	__execlists_submission_tasklet(engine);
	spin_unlock_irqrestore(&engine->timeline.lock, flags);
}

static void queue_request(struct intel_engine_cs *engine,
			  struct i915_sched_node *node,
			  int prio)
{
	list_add_tail(&node->link, i915_sched_lookup_priolist(engine, prio));
}

static void __submit_queue_imm(struct intel_engine_cs *engine)
{
	struct intel_engine_execlists * const execlists = &engine->execlists;

	if (reset_in_progress(execlists))
		return; /* defer until we restart the engine following reset */

	if (execlists->tasklet.func == execlists_submission_tasklet)
		__execlists_submission_tasklet(engine);
	else
		tasklet_hi_schedule(&execlists->tasklet);
}

static void submit_queue(struct intel_engine_cs *engine, int prio)
{
	if (prio > engine->execlists.queue_priority) {
		engine->execlists.queue_priority = prio;
		__submit_queue_imm(engine);
	}
}

static void execlists_submit_request(struct i915_request *request)
{
	struct intel_engine_cs *engine = request->engine;
	unsigned long flags;

	/* Will be called from irq-context when using foreign fences. */
	spin_lock_irqsave(&engine->timeline.lock, flags);

	queue_request(engine, &request->sched, rq_prio(request));

	GEM_BUG_ON(RB_EMPTY_ROOT(&engine->execlists.queue.rb_root));
	GEM_BUG_ON(list_empty(&request->sched.link));

	submit_queue(engine, rq_prio(request));

	spin_unlock_irqrestore(&engine->timeline.lock, flags);
}

static void execlists_context_destroy(struct intel_context *ce)
{
	GEM_BUG_ON(ce->pin_count);

	if (!ce->state)
		return;

	intel_ring_free(ce->ring);

	GEM_BUG_ON(i915_gem_object_is_active(ce->state->obj));
	i915_gem_object_put(ce->state->obj);
}

static void execlists_context_unpin(struct intel_context *ce)
{
	struct intel_engine_cs *engine;

	/*
	 * The tasklet may still be using a pointer to our state, via an
	 * old request. However, since we know we only unpin the context
	 * on retirement of the following request, we know that the last
	 * request referencing us will have had a completion CS interrupt.
	 * If we see that it is still active, it means that the tasklet hasn't
	 * had the chance to run yet; let it run before we teardown the
	 * reference it may use.
	 */
	engine = READ_ONCE(ce->active);
	if (unlikely(engine)) {
		unsigned long flags;

		spin_lock_irqsave(&engine->timeline.lock, flags);
		process_csb(engine);
		spin_unlock_irqrestore(&engine->timeline.lock, flags);

		GEM_BUG_ON(READ_ONCE(ce->active));
	}

	i915_gem_context_unpin_hw_id(ce->gem_context);

	intel_ring_unpin(ce->ring);

	ce->state->obj->pin_global--;
	i915_gem_object_unpin_map(ce->state->obj);
	i915_vma_unpin(ce->state);

	i915_gem_context_put(ce->gem_context);
}

static int __context_pin(struct i915_gem_context *ctx, struct i915_vma *vma)
{
	unsigned int flags;
	int err;

	/*
	 * Clear this page out of any CPU caches for coherent swap-in/out.
	 * We only want to do this on the first bind so that we do not stall
	 * on an active context (which by nature is already on the GPU).
	 */
	if (!(vma->flags & I915_VMA_GLOBAL_BIND)) {
		err = i915_gem_object_set_to_wc_domain(vma->obj, true);
		if (err)
			return err;
	}

	flags = PIN_GLOBAL | PIN_HIGH;
	flags |= PIN_OFFSET_BIAS | i915_ggtt_pin_bias(vma);

	return i915_vma_pin(vma, 0, 0, flags);
}

static struct intel_context *
__execlists_context_pin(struct intel_engine_cs *engine,
			struct i915_gem_context *ctx,
			struct intel_context *ce)
{
	void *vaddr;
	int ret;

	ret = execlists_context_deferred_alloc(ctx, engine, ce);
	if (ret)
		goto err;
	GEM_BUG_ON(!ce->state);

	ret = __context_pin(ctx, ce->state);
	if (ret)
		goto err;

	vaddr = i915_gem_object_pin_map(ce->state->obj,
					i915_coherent_map_type(ctx->i915) |
					I915_MAP_OVERRIDE);
	if (IS_ERR(vaddr)) {
		ret = PTR_ERR(vaddr);
		goto unpin_vma;
	}

	ret = intel_ring_pin(ce->ring);
	if (ret)
		goto unpin_map;

	ret = i915_gem_context_pin_hw_id(ctx);
	if (ret)
		goto unpin_ring;

	intel_lr_context_descriptor_update(ctx, engine, ce);

	GEM_BUG_ON(!intel_ring_offset_valid(ce->ring, ce->ring->head));

	ce->lrc_reg_state = vaddr + LRC_STATE_PN * PAGE_SIZE;
	ce->lrc_reg_state[CTX_RING_BUFFER_START+1] =
		i915_ggtt_offset(ce->ring->vma);
	ce->lrc_reg_state[CTX_RING_HEAD + 1] = ce->ring->head;
	ce->lrc_reg_state[CTX_RING_TAIL + 1] = ce->ring->tail;

	ce->state->obj->pin_global++;
	i915_gem_context_get(ctx);
	return ce;

unpin_ring:
	intel_ring_unpin(ce->ring);
unpin_map:
	i915_gem_object_unpin_map(ce->state->obj);
unpin_vma:
	__i915_vma_unpin(ce->state);
err:
	ce->pin_count = 0;
	return ERR_PTR(ret);
}

static const struct intel_context_ops execlists_context_ops = {
	.unpin = execlists_context_unpin,
	.destroy = execlists_context_destroy,
};

static struct intel_context *
execlists_context_pin(struct intel_engine_cs *engine,
		      struct i915_gem_context *ctx)
{
	struct intel_context *ce = to_intel_context(ctx, engine);

	lockdep_assert_held(&ctx->i915->drm.struct_mutex);
	GEM_BUG_ON(!ctx->ppgtt);

	if (likely(ce->pin_count++))
		return ce;
	GEM_BUG_ON(!ce->pin_count); /* no overflow please! */

	ce->ops = &execlists_context_ops;

	return __execlists_context_pin(engine, ctx, ce);
}

static int execlists_request_alloc(struct i915_request *request)
{
	int ret;

	GEM_BUG_ON(!request->hw_context->pin_count);

	/* Flush enough space to reduce the likelihood of waiting after
	 * we start building the request - in which case we will just
	 * have to repeat work.
	 */
	request->reserved_space += EXECLISTS_REQUEST_SIZE;

	ret = intel_ring_wait_for_space(request->ring, request->reserved_space);
	if (ret)
		return ret;

	/* Note that after this point, we have committed to using
	 * this request as it is being used to both track the
	 * state of engine initialisation and liveness of the
	 * golden renderstate above. Think twice before you try
	 * to cancel/unwind this request now.
	 */

	request->reserved_space -= EXECLISTS_REQUEST_SIZE;
	return 0;
}

/*
 * In this WA we need to set GEN8_L3SQCREG4[21:21] and reset it after
 * PIPE_CONTROL instruction. This is required for the flush to happen correctly
 * but there is a slight complication as this is applied in WA batch where the
 * values are only initialized once so we cannot take register value at the
 * beginning and reuse it further; hence we save its value to memory, upload a
 * constant value with bit21 set and then we restore it back with the saved value.
 * To simplify the WA, a constant value is formed by using the default value
 * of this register. This shouldn't be a problem because we are only modifying
 * it for a short period and this batch in non-premptible. We can ofcourse
 * use additional instructions that read the actual value of the register
 * at that time and set our bit of interest but it makes the WA complicated.
 *
 * This WA is also required for Gen9 so extracting as a function avoids
 * code duplication.
 */
static u32 *
gen8_emit_flush_coherentl3_wa(struct intel_engine_cs *engine, u32 *batch)
{
	/* NB no one else is allowed to scribble over scratch + 256! */
	*batch++ = MI_STORE_REGISTER_MEM_GEN8 | MI_SRM_LRM_GLOBAL_GTT;
	*batch++ = i915_mmio_reg_offset(GEN8_L3SQCREG4);
	*batch++ = i915_scratch_offset(engine->i915) + 256;
	*batch++ = 0;

	*batch++ = MI_LOAD_REGISTER_IMM(1);
	*batch++ = i915_mmio_reg_offset(GEN8_L3SQCREG4);
	*batch++ = 0x40400000 | GEN8_LQSC_FLUSH_COHERENT_LINES;

	batch = gen8_emit_pipe_control(batch,
				       PIPE_CONTROL_CS_STALL |
				       PIPE_CONTROL_DC_FLUSH_ENABLE,
				       0);

	*batch++ = MI_LOAD_REGISTER_MEM_GEN8 | MI_SRM_LRM_GLOBAL_GTT;
	*batch++ = i915_mmio_reg_offset(GEN8_L3SQCREG4);
	*batch++ = i915_scratch_offset(engine->i915) + 256;
	*batch++ = 0;

	return batch;
}

/*
 * Typically we only have one indirect_ctx and per_ctx batch buffer which are
 * initialized at the beginning and shared across all contexts but this field
 * helps us to have multiple batches at different offsets and select them based
 * on a criteria. At the moment this batch always start at the beginning of the page
 * and at this point we don't have multiple wa_ctx batch buffers.
 *
 * The number of WA applied are not known at the beginning; we use this field
 * to return the no of DWORDS written.
 *
 * It is to be noted that this batch does not contain MI_BATCH_BUFFER_END
 * so it adds NOOPs as padding to make it cacheline aligned.
 * MI_BATCH_BUFFER_END will be added to perctx batch and both of them together
 * makes a complete batch buffer.
 */
static u32 *gen8_init_indirectctx_bb(struct intel_engine_cs *engine, u32 *batch)
{
	/* WaDisableCtxRestoreArbitration:bdw,chv */
	*batch++ = MI_ARB_ON_OFF | MI_ARB_DISABLE;

	/* WaFlushCoherentL3CacheLinesAtContextSwitch:bdw */
	if (IS_BROADWELL(engine->i915))
		batch = gen8_emit_flush_coherentl3_wa(engine, batch);

	/* WaClearSlmSpaceAtContextSwitch:bdw,chv */
	/* Actual scratch location is at 128 bytes offset */
	batch = gen8_emit_pipe_control(batch,
				       PIPE_CONTROL_FLUSH_L3 |
				       PIPE_CONTROL_GLOBAL_GTT_IVB |
				       PIPE_CONTROL_CS_STALL |
				       PIPE_CONTROL_QW_WRITE,
				       i915_scratch_offset(engine->i915) +
				       2 * CACHELINE_BYTES);

	*batch++ = MI_ARB_ON_OFF | MI_ARB_ENABLE;

	/* Pad to end of cacheline */
	while ((unsigned long)batch % CACHELINE_BYTES)
		*batch++ = MI_NOOP;

	/*
	 * MI_BATCH_BUFFER_END is not required in Indirect ctx BB because
	 * execution depends on the length specified in terms of cache lines
	 * in the register CTX_RCS_INDIRECT_CTX
	 */

	return batch;
}

struct lri {
	i915_reg_t reg;
	u32 value;
};

static u32 *emit_lri(u32 *batch, const struct lri *lri, unsigned int count)
{
	GEM_BUG_ON(!count || count > 63);

	*batch++ = MI_LOAD_REGISTER_IMM(count);
	do {
		*batch++ = i915_mmio_reg_offset(lri->reg);
		*batch++ = lri->value;
	} while (lri++, --count);
	*batch++ = MI_NOOP;

	return batch;
}

static u32 *gen9_init_indirectctx_bb(struct intel_engine_cs *engine, u32 *batch)
{
	static const struct lri lri[] = {
		/* WaDisableGatherAtSetShaderCommonSlice:skl,bxt,kbl,glk */
		{
			COMMON_SLICE_CHICKEN2,
			__MASKED_FIELD(GEN9_DISABLE_GATHER_AT_SET_SHADER_COMMON_SLICE,
				       0),
		},

		/* BSpec: 11391 */
		{
			FF_SLICE_CHICKEN,
			__MASKED_FIELD(FF_SLICE_CHICKEN_CL_PROVOKING_VERTEX_FIX,
				       FF_SLICE_CHICKEN_CL_PROVOKING_VERTEX_FIX),
		},

		/* BSpec: 11299 */
		{
			_3D_CHICKEN3,
			__MASKED_FIELD(_3D_CHICKEN_SF_PROVOKING_VERTEX_FIX,
				       _3D_CHICKEN_SF_PROVOKING_VERTEX_FIX),
		}
	};

	*batch++ = MI_ARB_ON_OFF | MI_ARB_DISABLE;

	/* WaFlushCoherentL3CacheLinesAtContextSwitch:skl,bxt,glk */
	batch = gen8_emit_flush_coherentl3_wa(engine, batch);

	batch = emit_lri(batch, lri, ARRAY_SIZE(lri));

	/* WaMediaPoolStateCmdInWABB:bxt,glk */
	if (HAS_POOLED_EU(engine->i915)) {
		/*
		 * EU pool configuration is setup along with golden context
		 * during context initialization. This value depends on
		 * device type (2x6 or 3x6) and needs to be updated based
		 * on which subslice is disabled especially for 2x6
		 * devices, however it is safe to load default
		 * configuration of 3x6 device instead of masking off
		 * corresponding bits because HW ignores bits of a disabled
		 * subslice and drops down to appropriate config. Please
		 * see render_state_setup() in i915_gem_render_state.c for
		 * possible configurations, to avoid duplication they are
		 * not shown here again.
		 */
		*batch++ = GEN9_MEDIA_POOL_STATE;
		*batch++ = GEN9_MEDIA_POOL_ENABLE;
		*batch++ = 0x00777000;
		*batch++ = 0;
		*batch++ = 0;
		*batch++ = 0;
	}

	*batch++ = MI_ARB_ON_OFF | MI_ARB_ENABLE;

	/* Pad to end of cacheline */
	while ((unsigned long)batch % CACHELINE_BYTES)
		*batch++ = MI_NOOP;

	return batch;
}

static u32 *
gen10_init_indirectctx_bb(struct intel_engine_cs *engine, u32 *batch)
{
	int i;

	/*
	 * WaPipeControlBefore3DStateSamplePattern: cnl
	 *
	 * Ensure the engine is idle prior to programming a
	 * 3DSTATE_SAMPLE_PATTERN during a context restore.
	 */
	batch = gen8_emit_pipe_control(batch,
				       PIPE_CONTROL_CS_STALL,
				       0);
	/*
	 * WaPipeControlBefore3DStateSamplePattern says we need 4 dwords for
	 * the PIPE_CONTROL followed by 12 dwords of 0x0, so 16 dwords in
	 * total. However, a PIPE_CONTROL is 6 dwords long, not 4, which is
	 * confusing. Since gen8_emit_pipe_control() already advances the
	 * batch by 6 dwords, we advance the other 10 here, completing a
	 * cacheline. It's not clear if the workaround requires this padding
	 * before other commands, or if it's just the regular padding we would
	 * already have for the workaround bb, so leave it here for now.
	 */
	for (i = 0; i < 10; i++)
		*batch++ = MI_NOOP;

	/* Pad to end of cacheline */
	while ((unsigned long)batch % CACHELINE_BYTES)
		*batch++ = MI_NOOP;

	return batch;
}

#define CTX_WA_BB_OBJ_SIZE (PAGE_SIZE)

static int lrc_setup_wa_ctx(struct intel_engine_cs *engine)
{
	struct drm_i915_gem_object *obj;
	struct i915_vma *vma;
	int err;

	obj = i915_gem_object_create(engine->i915, CTX_WA_BB_OBJ_SIZE);
	if (IS_ERR(obj))
		return PTR_ERR(obj);

	vma = i915_vma_instance(obj, &engine->i915->ggtt.vm, NULL);
	if (IS_ERR(vma)) {
		err = PTR_ERR(vma);
		goto err;
	}

	err = i915_vma_pin(vma, 0, 0, PIN_GLOBAL | PIN_HIGH);
	if (err)
		goto err;

	engine->wa_ctx.vma = vma;
	return 0;

err:
	i915_gem_object_put(obj);
	return err;
}

static void lrc_destroy_wa_ctx(struct intel_engine_cs *engine)
{
	i915_vma_unpin_and_release(&engine->wa_ctx.vma, 0);
}

typedef u32 *(*wa_bb_func_t)(struct intel_engine_cs *engine, u32 *batch);

static int intel_init_workaround_bb(struct intel_engine_cs *engine)
{
	struct i915_ctx_workarounds *wa_ctx = &engine->wa_ctx;
	struct i915_wa_ctx_bb *wa_bb[2] = { &wa_ctx->indirect_ctx,
					    &wa_ctx->per_ctx };
	wa_bb_func_t wa_bb_fn[2];
	struct page *page;
	void *batch, *batch_ptr;
	unsigned int i;
	int ret;

	if (GEM_DEBUG_WARN_ON(engine->id != RCS))
		return -EINVAL;

	switch (INTEL_GEN(engine->i915)) {
	case 11:
		return 0;
	case 10:
		wa_bb_fn[0] = gen10_init_indirectctx_bb;
		wa_bb_fn[1] = NULL;
		break;
	case 9:
		wa_bb_fn[0] = gen9_init_indirectctx_bb;
		wa_bb_fn[1] = NULL;
		break;
	case 8:
		wa_bb_fn[0] = gen8_init_indirectctx_bb;
		wa_bb_fn[1] = NULL;
		break;
	default:
		MISSING_CASE(INTEL_GEN(engine->i915));
		return 0;
	}

	ret = lrc_setup_wa_ctx(engine);
	if (ret) {
		DRM_DEBUG_DRIVER("Failed to setup context WA page: %d\n", ret);
		return ret;
	}

	page = i915_gem_object_get_dirty_page(wa_ctx->vma->obj, 0);
	batch = batch_ptr = kmap_atomic(page);

	/*
	 * Emit the two workaround batch buffers, recording the offset from the
	 * start of the workaround batch buffer object for each and their
	 * respective sizes.
	 */
	for (i = 0; i < ARRAY_SIZE(wa_bb_fn); i++) {
		wa_bb[i]->offset = batch_ptr - batch;
		if (GEM_DEBUG_WARN_ON(!IS_ALIGNED(wa_bb[i]->offset,
						  CACHELINE_BYTES))) {
			ret = -EINVAL;
			break;
		}
		if (wa_bb_fn[i])
			batch_ptr = wa_bb_fn[i](engine, batch_ptr);
		wa_bb[i]->size = batch_ptr - (batch + wa_bb[i]->offset);
	}

	BUG_ON(batch_ptr - batch > CTX_WA_BB_OBJ_SIZE);

	kunmap_atomic(batch);
	if (ret)
		lrc_destroy_wa_ctx(engine);

	return ret;
}

static void enable_execlists(struct intel_engine_cs *engine)
{
	struct drm_i915_private *dev_priv = engine->i915;

	I915_WRITE(RING_HWSTAM(engine->mmio_base), 0xffffffff);

	/*
	 * Make sure we're not enabling the new 12-deep CSB
	 * FIFO as that requires a slightly updated handling
	 * in the ctx switch irq. Since we're currently only
	 * using only 2 elements of the enhanced execlists the
	 * deeper FIFO it's not needed and it's not worth adding
	 * more statements to the irq handler to support it.
	 */
	if (INTEL_GEN(dev_priv) >= 11)
		I915_WRITE(RING_MODE_GEN7(engine),
			   _MASKED_BIT_DISABLE(GEN11_GFX_DISABLE_LEGACY_MODE));
	else
		I915_WRITE(RING_MODE_GEN7(engine),
			   _MASKED_BIT_ENABLE(GFX_RUN_LIST_ENABLE));

	I915_WRITE(RING_MI_MODE(engine->mmio_base),
		   _MASKED_BIT_DISABLE(STOP_RING));

	I915_WRITE(RING_HWS_PGA(engine->mmio_base),
		   engine->status_page.ggtt_offset);
	POSTING_READ(RING_HWS_PGA(engine->mmio_base));
}

static bool unexpected_starting_state(struct intel_engine_cs *engine)
{
	struct drm_i915_private *dev_priv = engine->i915;
	bool unexpected = false;

	if (I915_READ(RING_MI_MODE(engine->mmio_base)) & STOP_RING) {
		DRM_DEBUG_DRIVER("STOP_RING still set in RING_MI_MODE\n");
		unexpected = true;
	}

	return unexpected;
}

static int gen8_init_common_ring(struct intel_engine_cs *engine)
{
	intel_engine_apply_workarounds(engine);

	intel_mocs_init_engine(engine);

	intel_engine_reset_breadcrumbs(engine);

	if (GEM_SHOW_DEBUG() && unexpected_starting_state(engine)) {
		struct drm_printer p = drm_debug_printer(__func__);

		intel_engine_dump(engine, &p, NULL);
	}

	enable_execlists(engine);

	return 0;
}

static int gen8_init_render_ring(struct intel_engine_cs *engine)
{
	struct drm_i915_private *dev_priv = engine->i915;
	int ret;

	ret = gen8_init_common_ring(engine);
	if (ret)
		return ret;

	intel_engine_apply_whitelist(engine);

	/* We need to disable the AsyncFlip performance optimisations in order
	 * to use MI_WAIT_FOR_EVENT within the CS. It should already be
	 * programmed to '1' on all products.
	 *
	 * WaDisableAsyncFlipPerfMode:snb,ivb,hsw,vlv,bdw,chv
	 */
	I915_WRITE(MI_MODE, _MASKED_BIT_ENABLE(ASYNC_FLIP_PERF_DISABLE));

	I915_WRITE(INSTPM, _MASKED_BIT_ENABLE(INSTPM_FORCE_ORDERING));

	return 0;
}

static int gen9_init_render_ring(struct intel_engine_cs *engine)
{
	int ret;

	ret = gen8_init_common_ring(engine);
	if (ret)
		return ret;

	intel_engine_apply_whitelist(engine);

	return 0;
}

static struct i915_request *
execlists_reset_prepare(struct intel_engine_cs *engine)
{
	struct intel_engine_execlists * const execlists = &engine->execlists;
	struct i915_request *request, *active;
	unsigned long flags;

	GEM_TRACE("%s: depth<-%d\n", engine->name,
		  atomic_read(&execlists->tasklet.count));

	/*
	 * Prevent request submission to the hardware until we have
	 * completed the reset in i915_gem_reset_finish(). If a request
	 * is completed by one engine, it may then queue a request
	 * to a second via its execlists->tasklet *just* as we are
	 * calling engine->init_hw() and also writing the ELSP.
	 * Turning off the execlists->tasklet until the reset is over
	 * prevents the race.
	 */
	__tasklet_disable_sync_once(&execlists->tasklet);

	spin_lock_irqsave(&engine->timeline.lock, flags);

	/*
	 * We want to flush the pending context switches, having disabled
	 * the tasklet above, we can assume exclusive access to the execlists.
	 * For this allows us to catch up with an inflight preemption event,
	 * and avoid blaming an innocent request if the stall was due to the
	 * preemption itself.
	 */
	process_csb(engine);

	/*
	 * The last active request can then be no later than the last request
	 * now in ELSP[0]. So search backwards from there, so that if the GPU
	 * has advanced beyond the last CSB update, it will be pardoned.
	 */
	active = NULL;
	request = port_request(execlists->port);
	if (request) {
		/*
		 * Prevent the breadcrumb from advancing before we decide
		 * which request is currently active.
		 */
		intel_engine_stop_cs(engine);

		list_for_each_entry_from_reverse(request,
						 &engine->timeline.requests,
						 link) {
			if (__i915_request_completed(request,
						     request->global_seqno))
				break;

			active = request;
		}
	}

	spin_unlock_irqrestore(&engine->timeline.lock, flags);

	return active;
}

static void execlists_reset(struct intel_engine_cs *engine,
			    struct i915_request *request)
{
	struct intel_engine_execlists * const execlists = &engine->execlists;
	unsigned long flags;
	u32 *regs;

	GEM_TRACE("%s request global=%d, current=%d\n",
		  engine->name, request ? request->global_seqno : 0,
		  intel_engine_get_seqno(engine));

	spin_lock_irqsave(&engine->timeline.lock, flags);

	/*
	 * Catch up with any missed context-switch interrupts.
	 *
	 * Ideally we would just read the remaining CSB entries now that we
	 * know the gpu is idle. However, the CSB registers are sometimes^W
	 * often trashed across a GPU reset! Instead we have to rely on
	 * guessing the missed context-switch events by looking at what
	 * requests were completed.
	 */
	execlists_cancel_port_requests(execlists);

	/* Push back any incomplete requests for replay after the reset. */
	__unwind_incomplete_requests(engine);

	/* Following the reset, we need to reload the CSB read/write pointers */
	reset_csb_pointers(&engine->execlists);

	spin_unlock_irqrestore(&engine->timeline.lock, flags);

	/*
	 * If the request was innocent, we leave the request in the ELSP
	 * and will try to replay it on restarting. The context image may
	 * have been corrupted by the reset, in which case we may have
	 * to service a new GPU hang, but more likely we can continue on
	 * without impact.
	 *
	 * If the request was guilty, we presume the context is corrupt
	 * and have to at least restore the RING register in the context
	 * image back to the expected values to skip over the guilty request.
	 */
	if (!request || request->fence.error != -EIO)
		return;

	/*
	 * We want a simple context + ring to execute the breadcrumb update.
	 * We cannot rely on the context being intact across the GPU hang,
	 * so clear it and rebuild just what we need for the breadcrumb.
	 * All pending requests for this context will be zapped, and any
	 * future request will be after userspace has had the opportunity
	 * to recreate its own state.
	 */
	regs = request->hw_context->lrc_reg_state;
	if (engine->pinned_default_state) {
		memcpy(regs, /* skip restoring the vanilla PPHWSP */
		       engine->pinned_default_state + LRC_STATE_PN * PAGE_SIZE,
		       engine->context_size - PAGE_SIZE);
	}
	execlists_init_reg_state(regs,
				 request->gem_context, engine, request->ring);

	/* Move the RING_HEAD onto the breadcrumb, past the hanging batch */
	regs[CTX_RING_BUFFER_START + 1] = i915_ggtt_offset(request->ring->vma);

	request->ring->head = intel_ring_wrap(request->ring, request->postfix);
	regs[CTX_RING_HEAD + 1] = request->ring->head;

	intel_ring_update_space(request->ring);

	/* Reset WaIdleLiteRestore:bdw,skl as well */
	unwind_wa_tail(request);
}

static void execlists_reset_finish(struct intel_engine_cs *engine)
{
	struct intel_engine_execlists * const execlists = &engine->execlists;

	/*
	 * After a GPU reset, we may have requests to replay. Do so now while
	 * we still have the forcewake to be sure that the GPU is not allowed
	 * to sleep before we restart and reload a context.
	 *
	 */
	if (!RB_EMPTY_ROOT(&execlists->queue.rb_root))
		execlists->tasklet.func(execlists->tasklet.data);

	tasklet_enable(&execlists->tasklet);
	GEM_TRACE("%s: depth->%d\n", engine->name,
		  atomic_read(&execlists->tasklet.count));
}

static int intel_logical_ring_emit_pdps(struct i915_request *rq)
{
	struct i915_hw_ppgtt *ppgtt = rq->gem_context->ppgtt;
	struct intel_engine_cs *engine = rq->engine;
	const int num_lri_cmds = GEN8_3LVL_PDPES * 2;
	u32 *cs;
	int i;

	cs = intel_ring_begin(rq, num_lri_cmds * 2 + 2);
	if (IS_ERR(cs))
		return PTR_ERR(cs);

	*cs++ = MI_LOAD_REGISTER_IMM(num_lri_cmds);
	for (i = GEN8_3LVL_PDPES - 1; i >= 0; i--) {
		const dma_addr_t pd_daddr = i915_page_dir_dma_addr(ppgtt, i);

		*cs++ = i915_mmio_reg_offset(GEN8_RING_PDP_UDW(engine, i));
		*cs++ = upper_32_bits(pd_daddr);
		*cs++ = i915_mmio_reg_offset(GEN8_RING_PDP_LDW(engine, i));
		*cs++ = lower_32_bits(pd_daddr);
	}

	*cs++ = MI_NOOP;
	intel_ring_advance(rq, cs);

	return 0;
}

static int gen8_emit_bb_start(struct i915_request *rq,
			      u64 offset, u32 len,
			      const unsigned int flags)
{
	u32 *cs;
	int ret;

	/* Don't rely in hw updating PDPs, specially in lite-restore.
	 * Ideally, we should set Force PD Restore in ctx descriptor,
	 * but we can't. Force Restore would be a second option, but
	 * it is unsafe in case of lite-restore (because the ctx is
	 * not idle). PML4 is allocated during ppgtt init so this is
	 * not needed in 48-bit.*/
	if ((intel_engine_flag(rq->engine) & rq->gem_context->ppgtt->pd_dirty_rings) &&
	    !i915_vm_is_48bit(&rq->gem_context->ppgtt->vm) &&
	    !intel_vgpu_active(rq->i915)) {
		ret = intel_logical_ring_emit_pdps(rq);
		if (ret)
			return ret;

		rq->gem_context->ppgtt->pd_dirty_rings &= ~intel_engine_flag(rq->engine);
	}

	cs = intel_ring_begin(rq, 6);
	if (IS_ERR(cs))
		return PTR_ERR(cs);

	/*
	 * WaDisableCtxRestoreArbitration:bdw,chv
	 *
	 * We don't need to perform MI_ARB_ENABLE as often as we do (in
	 * particular all the gen that do not need the w/a at all!), if we
	 * took care to make sure that on every switch into this context
	 * (both ordinary and for preemption) that arbitrartion was enabled
	 * we would be fine. However, there doesn't seem to be a downside to
	 * being paranoid and making sure it is set before each batch and
	 * every context-switch.
	 *
	 * Note that if we fail to enable arbitration before the request
	 * is complete, then we do not see the context-switch interrupt and
	 * the engine hangs (with RING_HEAD == RING_TAIL).
	 *
	 * That satisfies both the GPGPU w/a and our heavy-handed paranoia.
	 */
	*cs++ = MI_ARB_ON_OFF | MI_ARB_ENABLE;

	/* FIXME(BDW): Address space and security selectors. */
	*cs++ = MI_BATCH_BUFFER_START_GEN8 |
		(flags & I915_DISPATCH_SECURE ? 0 : BIT(8));
	*cs++ = lower_32_bits(offset);
	*cs++ = upper_32_bits(offset);

	*cs++ = MI_ARB_ON_OFF | MI_ARB_DISABLE;
	*cs++ = MI_NOOP;
	intel_ring_advance(rq, cs);

	return 0;
}

static void gen8_logical_ring_enable_irq(struct intel_engine_cs *engine)
{
	struct drm_i915_private *dev_priv = engine->i915;
	I915_WRITE_IMR(engine,
		       ~(engine->irq_enable_mask | engine->irq_keep_mask));
	POSTING_READ_FW(RING_IMR(engine->mmio_base));
}

static void gen8_logical_ring_disable_irq(struct intel_engine_cs *engine)
{
	struct drm_i915_private *dev_priv = engine->i915;
	I915_WRITE_IMR(engine, ~engine->irq_keep_mask);
}

static int gen8_emit_flush(struct i915_request *request, u32 mode)
{
	u32 cmd, *cs;

	cs = intel_ring_begin(request, 4);
	if (IS_ERR(cs))
		return PTR_ERR(cs);

	cmd = MI_FLUSH_DW + 1;

	/* We always require a command barrier so that subsequent
	 * commands, such as breadcrumb interrupts, are strictly ordered
	 * wrt the contents of the write cache being flushed to memory
	 * (and thus being coherent from the CPU).
	 */
	cmd |= MI_FLUSH_DW_STORE_INDEX | MI_FLUSH_DW_OP_STOREDW;

	if (mode & EMIT_INVALIDATE) {
		cmd |= MI_INVALIDATE_TLB;
		if (request->engine->class == VIDEO_DECODE_CLASS)
			cmd |= MI_INVALIDATE_BSD;
	}

	*cs++ = cmd;
	*cs++ = I915_GEM_HWS_SCRATCH_ADDR | MI_FLUSH_DW_USE_GTT;
	*cs++ = 0; /* upper addr */
	*cs++ = 0; /* value */
	intel_ring_advance(request, cs);

	return 0;
}

static int gen8_emit_flush_render(struct i915_request *request,
				  u32 mode)
{
	struct intel_engine_cs *engine = request->engine;
	u32 scratch_addr =
		i915_scratch_offset(engine->i915) + 2 * CACHELINE_BYTES;
	bool vf_flush_wa = false, dc_flush_wa = false;
	u32 *cs, flags = 0;
	int len;

	flags |= PIPE_CONTROL_CS_STALL;

	if (mode & EMIT_FLUSH) {
		flags |= PIPE_CONTROL_RENDER_TARGET_CACHE_FLUSH;
		flags |= PIPE_CONTROL_DEPTH_CACHE_FLUSH;
		flags |= PIPE_CONTROL_DC_FLUSH_ENABLE;
		flags |= PIPE_CONTROL_FLUSH_ENABLE;
	}

	if (mode & EMIT_INVALIDATE) {
		flags |= PIPE_CONTROL_TLB_INVALIDATE;
		flags |= PIPE_CONTROL_INSTRUCTION_CACHE_INVALIDATE;
		flags |= PIPE_CONTROL_TEXTURE_CACHE_INVALIDATE;
		flags |= PIPE_CONTROL_VF_CACHE_INVALIDATE;
		flags |= PIPE_CONTROL_CONST_CACHE_INVALIDATE;
		flags |= PIPE_CONTROL_STATE_CACHE_INVALIDATE;
		flags |= PIPE_CONTROL_QW_WRITE;
		flags |= PIPE_CONTROL_GLOBAL_GTT_IVB;

		/*
		 * On GEN9: before VF_CACHE_INVALIDATE we need to emit a NULL
		 * pipe control.
		 */
		if (IS_GEN9(request->i915))
			vf_flush_wa = true;

		/* WaForGAMHang:kbl */
		if (IS_KBL_REVID(request->i915, 0, KBL_REVID_B0))
			dc_flush_wa = true;
	}

	len = 6;

	if (vf_flush_wa)
		len += 6;

	if (dc_flush_wa)
		len += 12;

	cs = intel_ring_begin(request, len);
	if (IS_ERR(cs))
		return PTR_ERR(cs);

	if (vf_flush_wa)
		cs = gen8_emit_pipe_control(cs, 0, 0);

	if (dc_flush_wa)
		cs = gen8_emit_pipe_control(cs, PIPE_CONTROL_DC_FLUSH_ENABLE,
					    0);

	cs = gen8_emit_pipe_control(cs, flags, scratch_addr);

	if (dc_flush_wa)
		cs = gen8_emit_pipe_control(cs, PIPE_CONTROL_CS_STALL, 0);

	intel_ring_advance(request, cs);

	return 0;
}

/*
 * Reserve space for 2 NOOPs at the end of each request to be
 * used as a workaround for not being allowed to do lite
 * restore with HEAD==TAIL (WaIdleLiteRestore).
 */
static void gen8_emit_wa_tail(struct i915_request *request, u32 *cs)
{
	/* Ensure there's always at least one preemption point per-request. */
	*cs++ = MI_ARB_CHECK;
	*cs++ = MI_NOOP;
	request->wa_tail = intel_ring_offset(request, cs);
}

static void gen8_emit_breadcrumb(struct i915_request *request, u32 *cs)
{
	/* w/a: bit 5 needs to be zero for MI_FLUSH_DW address. */
	BUILD_BUG_ON(I915_GEM_HWS_INDEX_ADDR & (1 << 5));

	cs = gen8_emit_ggtt_write(cs, request->global_seqno,
				  intel_hws_seqno_address(request->engine));
	*cs++ = MI_USER_INTERRUPT;
	*cs++ = MI_ARB_ON_OFF | MI_ARB_ENABLE;
	request->tail = intel_ring_offset(request, cs);
	assert_ring_tail_valid(request->ring, request->tail);

	gen8_emit_wa_tail(request, cs);
}
static const int gen8_emit_breadcrumb_sz = 6 + WA_TAIL_DWORDS;

static void gen8_emit_breadcrumb_rcs(struct i915_request *request, u32 *cs)
{
	/* We're using qword write, seqno should be aligned to 8 bytes. */
	BUILD_BUG_ON(I915_GEM_HWS_INDEX & 1);

	cs = gen8_emit_ggtt_write_rcs(cs, request->global_seqno,
				      intel_hws_seqno_address(request->engine));
	*cs++ = MI_USER_INTERRUPT;
	*cs++ = MI_ARB_ON_OFF | MI_ARB_ENABLE;
	request->tail = intel_ring_offset(request, cs);
	assert_ring_tail_valid(request->ring, request->tail);

	gen8_emit_wa_tail(request, cs);
}
static const int gen8_emit_breadcrumb_rcs_sz = 8 + WA_TAIL_DWORDS;

static int gen8_init_rcs_context(struct i915_request *rq)
{
	int ret;

	ret = intel_engine_emit_ctx_wa(rq);
	if (ret)
		return ret;

	ret = intel_rcs_context_init_mocs(rq);
	/*
	 * Failing to program the MOCS is non-fatal.The system will not
	 * run at peak performance. So generate an error and carry on.
	 */
	if (ret)
		DRM_ERROR("MOCS failed to program: expect performance issues.\n");

	return i915_gem_render_state_emit(rq);
}

/**
 * intel_logical_ring_cleanup() - deallocate the Engine Command Streamer
 * @engine: Engine Command Streamer.
 */
void intel_logical_ring_cleanup(struct intel_engine_cs *engine)
{
	struct drm_i915_private *dev_priv;

	/*
	 * Tasklet cannot be active at this point due intel_mark_active/idle
	 * so this is just for documentation.
	 */
	if (WARN_ON(test_bit(TASKLET_STATE_SCHED,
			     &engine->execlists.tasklet.state)))
		tasklet_kill(&engine->execlists.tasklet);

	dev_priv = engine->i915;

	if (engine->buffer) {
		WARN_ON((I915_READ_MODE(engine) & MODE_IDLE) == 0);
	}

	if (engine->cleanup)
		engine->cleanup(engine);

	intel_engine_cleanup_common(engine);

	lrc_destroy_wa_ctx(engine);

	engine->i915 = NULL;
	dev_priv->engine[engine->id] = NULL;
	kfree(engine);
}

void intel_execlists_set_default_submission(struct intel_engine_cs *engine)
{
	engine->submit_request = execlists_submit_request;
	engine->cancel_requests = execlists_cancel_requests;
	engine->schedule = i915_schedule;
	engine->execlists.tasklet.func = execlists_submission_tasklet;

	engine->reset.prepare = execlists_reset_prepare;

	engine->park = NULL;
	engine->unpark = NULL;

	engine->flags |= I915_ENGINE_SUPPORTS_STATS;
	if (engine->i915->preempt_context)
		engine->flags |= I915_ENGINE_HAS_PREEMPTION;

	engine->i915->caps.scheduler =
		I915_SCHEDULER_CAP_ENABLED |
		I915_SCHEDULER_CAP_PRIORITY;
	if (intel_engine_has_preemption(engine))
		engine->i915->caps.scheduler |= I915_SCHEDULER_CAP_PREEMPTION;
}

static void
logical_ring_default_vfuncs(struct intel_engine_cs *engine)
{
	/* Default vfuncs which can be overriden by each engine. */
	engine->init_hw = gen8_init_common_ring;

	engine->reset.prepare = execlists_reset_prepare;
	engine->reset.reset = execlists_reset;
	engine->reset.finish = execlists_reset_finish;

	engine->context_pin = execlists_context_pin;
	engine->request_alloc = execlists_request_alloc;

	engine->emit_flush = gen8_emit_flush;
	engine->emit_breadcrumb = gen8_emit_breadcrumb;
	engine->emit_breadcrumb_sz = gen8_emit_breadcrumb_sz;

	engine->set_default_submission = intel_execlists_set_default_submission;

	if (INTEL_GEN(engine->i915) < 11) {
		engine->irq_enable = gen8_logical_ring_enable_irq;
		engine->irq_disable = gen8_logical_ring_disable_irq;
	} else {
		/*
		 * TODO: On Gen11 interrupt masks need to be clear
		 * to allow C6 entry. Keep interrupts enabled at
		 * and take the hit of generating extra interrupts
		 * until a more refined solution exists.
		 */
	}
	engine->emit_bb_start = gen8_emit_bb_start;
}

static inline void
logical_ring_default_irqs(struct intel_engine_cs *engine)
{
	unsigned int shift = 0;

	if (INTEL_GEN(engine->i915) < 11) {
		const u8 irq_shifts[] = {
			[RCS]  = GEN8_RCS_IRQ_SHIFT,
			[BCS]  = GEN8_BCS_IRQ_SHIFT,
			[VCS]  = GEN8_VCS1_IRQ_SHIFT,
			[VCS2] = GEN8_VCS2_IRQ_SHIFT,
			[VECS] = GEN8_VECS_IRQ_SHIFT,
		};

		shift = irq_shifts[engine->id];
	}

	engine->irq_enable_mask = GT_RENDER_USER_INTERRUPT << shift;
	engine->irq_keep_mask = GT_CONTEXT_SWITCH_INTERRUPT << shift;
}

static void
logical_ring_setup(struct intel_engine_cs *engine)
{
	intel_engine_setup_common(engine);

	/* Intentionally left blank. */
	engine->buffer = NULL;

	tasklet_init(&engine->execlists.tasklet,
		     execlists_submission_tasklet, (unsigned long)engine);

	logical_ring_default_vfuncs(engine);
	logical_ring_default_irqs(engine);
}

static int logical_ring_init(struct intel_engine_cs *engine)
{
	struct drm_i915_private *i915 = engine->i915;
	struct intel_engine_execlists * const execlists = &engine->execlists;
	int ret;

	ret = intel_engine_init_common(engine);
	if (ret)
		return ret;

	if (HAS_LOGICAL_RING_ELSQ(i915)) {
		execlists->submit_reg = i915->regs +
			i915_mmio_reg_offset(RING_EXECLIST_SQ_CONTENTS(engine));
		execlists->ctrl_reg = i915->regs +
			i915_mmio_reg_offset(RING_EXECLIST_CONTROL(engine));
	} else {
		execlists->submit_reg = i915->regs +
			i915_mmio_reg_offset(RING_ELSP(engine));
	}

	execlists->preempt_complete_status = ~0u;
	if (i915->preempt_context) {
		struct intel_context *ce =
			to_intel_context(i915->preempt_context, engine);

		execlists->preempt_complete_status =
			upper_32_bits(ce->lrc_desc);
	}

	execlists->csb_status =
		&engine->status_page.page_addr[I915_HWS_CSB_BUF0_INDEX];

	execlists->csb_write =
		&engine->status_page.page_addr[intel_hws_csb_write_index(i915)];

	reset_csb_pointers(execlists);

	return 0;
}

int logical_render_ring_init(struct intel_engine_cs *engine)
{
	struct drm_i915_private *dev_priv = engine->i915;
	int ret;

	logical_ring_setup(engine);

	if (HAS_L3_DPF(dev_priv))
		engine->irq_keep_mask |= GT_RENDER_L3_PARITY_ERROR_INTERRUPT;

	/* Override some for render ring. */
	if (INTEL_GEN(dev_priv) >= 9)
		engine->init_hw = gen9_init_render_ring;
	else
		engine->init_hw = gen8_init_render_ring;
	engine->init_context = gen8_init_rcs_context;
	engine->emit_flush = gen8_emit_flush_render;
	engine->emit_breadcrumb = gen8_emit_breadcrumb_rcs;
	engine->emit_breadcrumb_sz = gen8_emit_breadcrumb_rcs_sz;

	ret = logical_ring_init(engine);
	if (ret)
		return ret;

	ret = intel_init_workaround_bb(engine);
	if (ret) {
		/*
		 * We continue even if we fail to initialize WA batch
		 * because we only expect rare glitches but nothing
		 * critical to prevent us from using GPU
		 */
		DRM_ERROR("WA batch buffer initialization failed: %d\n",
			  ret);
	}

	intel_engine_init_whitelist(engine);
	intel_engine_init_workarounds(engine);

	return 0;
}

int logical_xcs_ring_init(struct intel_engine_cs *engine)
{
	logical_ring_setup(engine);

	return logical_ring_init(engine);
}

static u32
make_rpcs(struct drm_i915_private *dev_priv)
{
	bool subslice_pg = INTEL_INFO(dev_priv)->sseu.has_subslice_pg;
	u8 slices = hweight8(INTEL_INFO(dev_priv)->sseu.slice_mask);
	u8 subslices = hweight8(INTEL_INFO(dev_priv)->sseu.subslice_mask[0]);
	u32 rpcs = 0;

	/*
	 * No explicit RPCS request is needed to ensure full
	 * slice/subslice/EU enablement prior to Gen9.
	*/
	if (INTEL_GEN(dev_priv) < 9)
		return 0;

	/*
	 * Since the SScount bitfield in GEN8_R_PWR_CLK_STATE is only three bits
	 * wide and Icelake has up to eight subslices, specfial programming is
	 * needed in order to correctly enable all subslices.
	 *
	 * According to documentation software must consider the configuration
	 * as 2x4x8 and hardware will translate this to 1x8x8.
	 *
	 * Furthemore, even though SScount is three bits, maximum documented
	 * value for it is four. From this some rules/restrictions follow:
	 *
	 * 1.
	 * If enabled subslice count is greater than four, two whole slices must
	 * be enabled instead.
	 *
	 * 2.
	 * When more than one slice is enabled, hardware ignores the subslice
	 * count altogether.
	 *
	 * From these restrictions it follows that it is not possible to enable
	 * a count of subslices between the SScount maximum of four restriction,
	 * and the maximum available number on a particular SKU. Either all
	 * subslices are enabled, or a count between one and four on the first
	 * slice.
	 */
	if (IS_GEN11(dev_priv) && slices == 1 && subslices >= 4) {
		GEM_BUG_ON(subslices & 1);

		subslice_pg = false;
		slices *= 2;
	}

	/*
	 * Starting in Gen9, render power gating can leave
	 * slice/subslice/EU in a partially enabled state. We
	 * must make an explicit request through RPCS for full
	 * enablement.
	*/
	if (INTEL_INFO(dev_priv)->sseu.has_slice_pg) {
		u32 mask, val = slices;

		if (INTEL_GEN(dev_priv) >= 11) {
			mask = GEN11_RPCS_S_CNT_MASK;
			val <<= GEN11_RPCS_S_CNT_SHIFT;
		} else {
			mask = GEN8_RPCS_S_CNT_MASK;
			val <<= GEN8_RPCS_S_CNT_SHIFT;
		}

		GEM_BUG_ON(val & ~mask);
		val &= mask;

		rpcs |= GEN8_RPCS_ENABLE | GEN8_RPCS_S_CNT_ENABLE | val;
	}

	if (subslice_pg) {
		u32 val = subslices;

		val <<= GEN8_RPCS_SS_CNT_SHIFT;

		GEM_BUG_ON(val & ~GEN8_RPCS_SS_CNT_MASK);
		val &= GEN8_RPCS_SS_CNT_MASK;

		rpcs |= GEN8_RPCS_ENABLE | GEN8_RPCS_SS_CNT_ENABLE | val;
	}

	if (INTEL_INFO(dev_priv)->sseu.has_eu_pg) {
		u32 val;

		val = INTEL_INFO(dev_priv)->sseu.eu_per_subslice <<
		      GEN8_RPCS_EU_MIN_SHIFT;
		GEM_BUG_ON(val & ~GEN8_RPCS_EU_MIN_MASK);
		val &= GEN8_RPCS_EU_MIN_MASK;

		rpcs |= val;

		val = INTEL_INFO(dev_priv)->sseu.eu_per_subslice <<
		      GEN8_RPCS_EU_MAX_SHIFT;
		GEM_BUG_ON(val & ~GEN8_RPCS_EU_MAX_MASK);
		val &= GEN8_RPCS_EU_MAX_MASK;

		rpcs |= val;

		rpcs |= GEN8_RPCS_ENABLE;
	}

	return rpcs;
}

static u32 intel_lr_indirect_ctx_offset(struct intel_engine_cs *engine)
{
	u32 indirect_ctx_offset;

	switch (INTEL_GEN(engine->i915)) {
	default:
		MISSING_CASE(INTEL_GEN(engine->i915));
		/* fall through */
	case 11:
		indirect_ctx_offset =
			GEN11_CTX_RCS_INDIRECT_CTX_OFFSET_DEFAULT;
		break;
	case 10:
		indirect_ctx_offset =
			GEN10_CTX_RCS_INDIRECT_CTX_OFFSET_DEFAULT;
		break;
	case 9:
		indirect_ctx_offset =
			GEN9_CTX_RCS_INDIRECT_CTX_OFFSET_DEFAULT;
		break;
	case 8:
		indirect_ctx_offset =
			GEN8_CTX_RCS_INDIRECT_CTX_OFFSET_DEFAULT;
		break;
	}

	return indirect_ctx_offset;
}

static void execlists_init_reg_state(u32 *regs,
				     struct i915_gem_context *ctx,
				     struct intel_engine_cs *engine,
				     struct intel_ring *ring)
{
	struct drm_i915_private *dev_priv = engine->i915;
	u32 base = engine->mmio_base;
	bool rcs = engine->class == RENDER_CLASS;

	/* A context is actually a big batch buffer with several
	 * MI_LOAD_REGISTER_IMM commands followed by (reg, value) pairs. The
	 * values we are setting here are only for the first context restore:
	 * on a subsequent save, the GPU will recreate this batchbuffer with new
	 * values (including all the missing MI_LOAD_REGISTER_IMM commands that
	 * we are not initializing here).
	 */
	regs[CTX_LRI_HEADER_0] = MI_LOAD_REGISTER_IMM(rcs ? 14 : 11) |
				 MI_LRI_FORCE_POSTED;

	CTX_REG(regs, CTX_CONTEXT_CONTROL, RING_CONTEXT_CONTROL(engine),
		_MASKED_BIT_DISABLE(CTX_CTRL_ENGINE_CTX_RESTORE_INHIBIT) |
		_MASKED_BIT_ENABLE(CTX_CTRL_INHIBIT_SYN_CTX_SWITCH));
	if (INTEL_GEN(dev_priv) < 11) {
		regs[CTX_CONTEXT_CONTROL + 1] |=
			_MASKED_BIT_DISABLE(CTX_CTRL_ENGINE_CTX_SAVE_INHIBIT |
					    CTX_CTRL_RS_CTX_ENABLE);
	}
	CTX_REG(regs, CTX_RING_HEAD, RING_HEAD(base), 0);
	CTX_REG(regs, CTX_RING_TAIL, RING_TAIL(base), 0);
	CTX_REG(regs, CTX_RING_BUFFER_START, RING_START(base), 0);
	CTX_REG(regs, CTX_RING_BUFFER_CONTROL, RING_CTL(base),
		RING_CTL_SIZE(ring->size) | RING_VALID);
	CTX_REG(regs, CTX_BB_HEAD_U, RING_BBADDR_UDW(base), 0);
	CTX_REG(regs, CTX_BB_HEAD_L, RING_BBADDR(base), 0);
	CTX_REG(regs, CTX_BB_STATE, RING_BBSTATE(base), RING_BB_PPGTT);
	CTX_REG(regs, CTX_SECOND_BB_HEAD_U, RING_SBBADDR_UDW(base), 0);
	CTX_REG(regs, CTX_SECOND_BB_HEAD_L, RING_SBBADDR(base), 0);
	CTX_REG(regs, CTX_SECOND_BB_STATE, RING_SBBSTATE(base), 0);
	if (rcs) {
		struct i915_ctx_workarounds *wa_ctx = &engine->wa_ctx;

		CTX_REG(regs, CTX_RCS_INDIRECT_CTX, RING_INDIRECT_CTX(base), 0);
		CTX_REG(regs, CTX_RCS_INDIRECT_CTX_OFFSET,
			RING_INDIRECT_CTX_OFFSET(base), 0);
		if (wa_ctx->indirect_ctx.size) {
			u32 ggtt_offset = i915_ggtt_offset(wa_ctx->vma);

			regs[CTX_RCS_INDIRECT_CTX + 1] =
				(ggtt_offset + wa_ctx->indirect_ctx.offset) |
				(wa_ctx->indirect_ctx.size / CACHELINE_BYTES);

			regs[CTX_RCS_INDIRECT_CTX_OFFSET + 1] =
				intel_lr_indirect_ctx_offset(engine) << 6;
		}

		CTX_REG(regs, CTX_BB_PER_CTX_PTR, RING_BB_PER_CTX_PTR(base), 0);
		if (wa_ctx->per_ctx.size) {
			u32 ggtt_offset = i915_ggtt_offset(wa_ctx->vma);

			regs[CTX_BB_PER_CTX_PTR + 1] =
				(ggtt_offset + wa_ctx->per_ctx.offset) | 0x01;
		}
	}

	regs[CTX_LRI_HEADER_1] = MI_LOAD_REGISTER_IMM(9) | MI_LRI_FORCE_POSTED;

	CTX_REG(regs, CTX_CTX_TIMESTAMP, RING_CTX_TIMESTAMP(base), 0);
	/* PDP values well be assigned later if needed */
	CTX_REG(regs, CTX_PDP3_UDW, GEN8_RING_PDP_UDW(engine, 3), 0);
	CTX_REG(regs, CTX_PDP3_LDW, GEN8_RING_PDP_LDW(engine, 3), 0);
	CTX_REG(regs, CTX_PDP2_UDW, GEN8_RING_PDP_UDW(engine, 2), 0);
	CTX_REG(regs, CTX_PDP2_LDW, GEN8_RING_PDP_LDW(engine, 2), 0);
	CTX_REG(regs, CTX_PDP1_UDW, GEN8_RING_PDP_UDW(engine, 1), 0);
	CTX_REG(regs, CTX_PDP1_LDW, GEN8_RING_PDP_LDW(engine, 1), 0);
	CTX_REG(regs, CTX_PDP0_UDW, GEN8_RING_PDP_UDW(engine, 0), 0);
	CTX_REG(regs, CTX_PDP0_LDW, GEN8_RING_PDP_LDW(engine, 0), 0);

	if (i915_vm_is_48bit(&ctx->ppgtt->vm)) {
		/* 64b PPGTT (48bit canonical)
		 * PDP0_DESCRIPTOR contains the base address to PML4 and
		 * other PDP Descriptors are ignored.
		 */
		ASSIGN_CTX_PML4(ctx->ppgtt, regs);
	}

	if (rcs) {
		regs[CTX_LRI_HEADER_2] = MI_LOAD_REGISTER_IMM(1);
		CTX_REG(regs, CTX_R_PWR_CLK_STATE, GEN8_R_PWR_CLK_STATE,
			make_rpcs(dev_priv));

		i915_oa_init_reg_state(engine, ctx, regs);
	}

	regs[CTX_END] = MI_BATCH_BUFFER_END;
	if (INTEL_GEN(dev_priv) >= 10)
		regs[CTX_END] |= BIT(0);
}

static int
populate_lr_context(struct i915_gem_context *ctx,
		    struct drm_i915_gem_object *ctx_obj,
		    struct intel_engine_cs *engine,
		    struct intel_ring *ring)
{
	void *vaddr;
	u32 *regs;
	int ret;

	ret = i915_gem_object_set_to_cpu_domain(ctx_obj, true);
	if (ret) {
		DRM_DEBUG_DRIVER("Could not set to CPU domain\n");
		return ret;
	}

	vaddr = i915_gem_object_pin_map(ctx_obj, I915_MAP_WB);
	if (IS_ERR(vaddr)) {
		ret = PTR_ERR(vaddr);
		DRM_DEBUG_DRIVER("Could not map object pages! (%d)\n", ret);
		return ret;
	}
	ctx_obj->mm.dirty = true;

	if (engine->default_state) {
		/*
		 * We only want to copy over the template context state;
		 * skipping over the headers reserved for GuC communication,
		 * leaving those as zero.
		 */
		const unsigned long start = LRC_HEADER_PAGES * PAGE_SIZE;
		void *defaults;

		defaults = i915_gem_object_pin_map(engine->default_state,
						   I915_MAP_WB);
		if (IS_ERR(defaults)) {
			ret = PTR_ERR(defaults);
			goto err_unpin_ctx;
		}

		memcpy(vaddr + start, defaults + start, engine->context_size);
		i915_gem_object_unpin_map(engine->default_state);
	}

	/* The second page of the context object contains some fields which must
	 * be set up prior to the first execution. */
	regs = vaddr + LRC_STATE_PN * PAGE_SIZE;
	execlists_init_reg_state(regs, ctx, engine, ring);
	if (!engine->default_state)
		regs[CTX_CONTEXT_CONTROL + 1] |=
			_MASKED_BIT_ENABLE(CTX_CTRL_ENGINE_CTX_RESTORE_INHIBIT);
	if (ctx == ctx->i915->preempt_context && INTEL_GEN(engine->i915) < 11)
		regs[CTX_CONTEXT_CONTROL + 1] |=
			_MASKED_BIT_ENABLE(CTX_CTRL_ENGINE_CTX_RESTORE_INHIBIT |
					   CTX_CTRL_ENGINE_CTX_SAVE_INHIBIT);

err_unpin_ctx:
	i915_gem_object_unpin_map(ctx_obj);
	return ret;
}

static int execlists_context_deferred_alloc(struct i915_gem_context *ctx,
					    struct intel_engine_cs *engine,
					    struct intel_context *ce)
{
	struct drm_i915_gem_object *ctx_obj;
	struct i915_vma *vma;
	uint32_t context_size;
	struct intel_ring *ring;
	struct i915_timeline *timeline;
	int ret;

	if (ce->state)
		return 0;

	context_size = round_up(engine->context_size, I915_GTT_PAGE_SIZE);

	/*
	 * Before the actual start of the context image, we insert a few pages
	 * for our own use and for sharing with the GuC.
	 */
	context_size += LRC_HEADER_PAGES * PAGE_SIZE;

	ctx_obj = i915_gem_object_create(ctx->i915, context_size);
	if (IS_ERR(ctx_obj))
		return PTR_ERR(ctx_obj);

	vma = i915_vma_instance(ctx_obj, &ctx->i915->ggtt.vm, NULL);
	if (IS_ERR(vma)) {
		ret = PTR_ERR(vma);
		goto error_deref_obj;
	}

	timeline = i915_timeline_create(ctx->i915, ctx->name);
	if (IS_ERR(timeline)) {
		ret = PTR_ERR(timeline);
		goto error_deref_obj;
	}

	ring = intel_engine_create_ring(engine, timeline, ctx->ring_size);
	i915_timeline_put(timeline);
	if (IS_ERR(ring)) {
		ret = PTR_ERR(ring);
		goto error_deref_obj;
	}

	ret = populate_lr_context(ctx, ctx_obj, engine, ring);
	if (ret) {
		DRM_DEBUG_DRIVER("Failed to populate LRC: %d\n", ret);
		goto error_ring_free;
	}

	ce->ring = ring;
	ce->state = vma;

	return 0;

error_ring_free:
	intel_ring_free(ring);
error_deref_obj:
	i915_gem_object_put(ctx_obj);
	return ret;
}

void intel_lr_context_resume(struct drm_i915_private *i915)
{
	struct intel_engine_cs *engine;
	struct i915_gem_context *ctx;
	enum intel_engine_id id;

	/*
	 * Because we emit WA_TAIL_DWORDS there may be a disparity
	 * between our bookkeeping in ce->ring->head and ce->ring->tail and
	 * that stored in context. As we only write new commands from
	 * ce->ring->tail onwards, everything before that is junk. If the GPU
	 * starts reading from its RING_HEAD from the context, it may try to
	 * execute that junk and die.
	 *
	 * So to avoid that we reset the context images upon resume. For
	 * simplicity, we just zero everything out.
	 */
	list_for_each_entry(ctx, &i915->contexts.list, link) {
		for_each_engine(engine, i915, id) {
			struct intel_context *ce =
				to_intel_context(ctx, engine);

			if (!ce->state)
				continue;

			intel_ring_reset(ce->ring, 0);

			if (ce->pin_count) { /* otherwise done in context_pin */
				u32 *regs = ce->lrc_reg_state;

				regs[CTX_RING_HEAD + 1] = ce->ring->head;
				regs[CTX_RING_TAIL + 1] = ce->ring->tail;
			}
		}
	}
}

#if IS_ENABLED(CONFIG_DRM_I915_SELFTEST)
#include "selftests/intel_lrc.c"
#endif<|MERGE_RESOLUTION|>--- conflicted
+++ resolved
@@ -398,10 +398,6 @@
 	 * may not be visible to the HW prior to the completion of the UC
 	 * register write and that we may begin execution from the context
 	 * before its image is complete leading to invalid PD chasing.
-<<<<<<< HEAD
-	 */
-	wmb();
-=======
 	 *
 	 * Furthermore, Braswell, at least, wants a full mb to be sure that
 	 * the writes are coherent in memory (visible to the GPU) prior to
@@ -409,7 +405,6 @@
 	 * wmb).
 	 */
 	mb();
->>>>>>> cf26057a
 	return ce->lrc_desc;
 }
 
