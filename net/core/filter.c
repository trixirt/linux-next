// SPDX-License-Identifier: GPL-2.0-or-later
/*
 * Linux Socket Filter - Kernel level socket filtering
 *
 * Based on the design of the Berkeley Packet Filter. The new
 * internal format has been designed by PLUMgrid:
 *
 *	Copyright (c) 2011 - 2014 PLUMgrid, http://plumgrid.com
 *
 * Authors:
 *
 *	Jay Schulist <jschlst@samba.org>
 *	Alexei Starovoitov <ast@plumgrid.com>
 *	Daniel Borkmann <dborkman@redhat.com>
 *
 * Andi Kleen - Fix a few bad bugs and races.
 * Kris Katterjohn - Added many additional checks in bpf_check_classic()
 */

#include <linux/module.h>
#include <linux/types.h>
#include <linux/mm.h>
#include <linux/fcntl.h>
#include <linux/socket.h>
#include <linux/sock_diag.h>
#include <linux/in.h>
#include <linux/inet.h>
#include <linux/netdevice.h>
#include <linux/if_packet.h>
#include <linux/if_arp.h>
#include <linux/gfp.h>
#include <net/inet_common.h>
#include <net/ip.h>
#include <net/protocol.h>
#include <net/netlink.h>
#include <linux/skbuff.h>
#include <linux/skmsg.h>
#include <net/sock.h>
#include <net/flow_dissector.h>
#include <linux/errno.h>
#include <linux/timer.h>
#include <linux/uaccess.h>
#include <asm/unaligned.h>
#include <asm/cmpxchg.h>
#include <linux/filter.h>
#include <linux/ratelimit.h>
#include <linux/seccomp.h>
#include <linux/if_vlan.h>
#include <linux/bpf.h>
#include <linux/btf.h>
#include <net/sch_generic.h>
#include <net/cls_cgroup.h>
#include <net/dst_metadata.h>
#include <net/dst.h>
#include <net/sock_reuseport.h>
#include <net/busy_poll.h>
#include <net/tcp.h>
#include <net/xfrm.h>
#include <net/udp.h>
#include <linux/bpf_trace.h>
#include <net/xdp_sock.h>
#include <linux/inetdevice.h>
#include <net/inet_hashtables.h>
#include <net/inet6_hashtables.h>
#include <net/ip_fib.h>
#include <net/nexthop.h>
#include <net/flow.h>
#include <net/arp.h>
#include <net/ipv6.h>
#include <net/net_namespace.h>
#include <linux/seg6_local.h>
#include <net/seg6.h>
#include <net/seg6_local.h>
#include <net/lwtunnel.h>
#include <net/ipv6_stubs.h>
#include <net/bpf_sk_storage.h>
#include <net/transp_v6.h>
#include <linux/btf_ids.h>
#include <net/tls.h>

static const struct bpf_func_proto *
bpf_sk_base_func_proto(enum bpf_func_id func_id);

static const struct bpf_func_proto *
bpf_sk_base_func_proto(enum bpf_func_id func_id);

int copy_bpf_fprog_from_user(struct sock_fprog *dst, sockptr_t src, int len)
{
	if (in_compat_syscall()) {
		struct compat_sock_fprog f32;

		if (len != sizeof(f32))
			return -EINVAL;
		if (copy_from_sockptr(&f32, src, sizeof(f32)))
			return -EFAULT;
		memset(dst, 0, sizeof(*dst));
		dst->len = f32.len;
		dst->filter = compat_ptr(f32.filter);
	} else {
		if (len != sizeof(*dst))
			return -EINVAL;
		if (copy_from_sockptr(dst, src, sizeof(*dst)))
			return -EFAULT;
	}

	return 0;
}
EXPORT_SYMBOL_GPL(copy_bpf_fprog_from_user);

/**
 *	sk_filter_trim_cap - run a packet through a socket filter
 *	@sk: sock associated with &sk_buff
 *	@skb: buffer to filter
 *	@cap: limit on how short the eBPF program may trim the packet
 *
 * Run the eBPF program and then cut skb->data to correct size returned by
 * the program. If pkt_len is 0 we toss packet. If skb->len is smaller
 * than pkt_len we keep whole skb->data. This is the socket level
 * wrapper to BPF_PROG_RUN. It returns 0 if the packet should
 * be accepted or -EPERM if the packet should be tossed.
 *
 */
int sk_filter_trim_cap(struct sock *sk, struct sk_buff *skb, unsigned int cap)
{
	int err;
	struct sk_filter *filter;

	/*
	 * If the skb was allocated from pfmemalloc reserves, only
	 * allow SOCK_MEMALLOC sockets to use it as this socket is
	 * helping free memory
	 */
	if (skb_pfmemalloc(skb) && !sock_flag(sk, SOCK_MEMALLOC)) {
		NET_INC_STATS(sock_net(sk), LINUX_MIB_PFMEMALLOCDROP);
		return -ENOMEM;
	}
	err = BPF_CGROUP_RUN_PROG_INET_INGRESS(sk, skb);
	if (err)
		return err;

	err = security_sock_rcv_skb(sk, skb);
	if (err)
		return err;

	rcu_read_lock();
	filter = rcu_dereference(sk->sk_filter);
	if (filter) {
		struct sock *save_sk = skb->sk;
		unsigned int pkt_len;

		skb->sk = sk;
		pkt_len = bpf_prog_run_save_cb(filter->prog, skb);
		skb->sk = save_sk;
		err = pkt_len ? pskb_trim(skb, max(cap, pkt_len)) : -EPERM;
	}
	rcu_read_unlock();

	return err;
}
EXPORT_SYMBOL(sk_filter_trim_cap);

BPF_CALL_1(bpf_skb_get_pay_offset, struct sk_buff *, skb)
{
	return skb_get_poff(skb);
}

BPF_CALL_3(bpf_skb_get_nlattr, struct sk_buff *, skb, u32, a, u32, x)
{
	struct nlattr *nla;

	if (skb_is_nonlinear(skb))
		return 0;

	if (skb->len < sizeof(struct nlattr))
		return 0;

	if (a > skb->len - sizeof(struct nlattr))
		return 0;

	nla = nla_find((struct nlattr *) &skb->data[a], skb->len - a, x);
	if (nla)
		return (void *) nla - (void *) skb->data;

	return 0;
}

BPF_CALL_3(bpf_skb_get_nlattr_nest, struct sk_buff *, skb, u32, a, u32, x)
{
	struct nlattr *nla;

	if (skb_is_nonlinear(skb))
		return 0;

	if (skb->len < sizeof(struct nlattr))
		return 0;

	if (a > skb->len - sizeof(struct nlattr))
		return 0;

	nla = (struct nlattr *) &skb->data[a];
	if (nla->nla_len > skb->len - a)
		return 0;

	nla = nla_find_nested(nla, x);
	if (nla)
		return (void *) nla - (void *) skb->data;

	return 0;
}

BPF_CALL_4(bpf_skb_load_helper_8, const struct sk_buff *, skb, const void *,
	   data, int, headlen, int, offset)
{
	u8 tmp, *ptr;
	const int len = sizeof(tmp);

	if (offset >= 0) {
		if (headlen - offset >= len)
			return *(u8 *)(data + offset);
		if (!skb_copy_bits(skb, offset, &tmp, sizeof(tmp)))
			return tmp;
	} else {
		ptr = bpf_internal_load_pointer_neg_helper(skb, offset, len);
		if (likely(ptr))
			return *(u8 *)ptr;
	}

	return -EFAULT;
}

BPF_CALL_2(bpf_skb_load_helper_8_no_cache, const struct sk_buff *, skb,
	   int, offset)
{
	return ____bpf_skb_load_helper_8(skb, skb->data, skb->len - skb->data_len,
					 offset);
}

BPF_CALL_4(bpf_skb_load_helper_16, const struct sk_buff *, skb, const void *,
	   data, int, headlen, int, offset)
{
	u16 tmp, *ptr;
	const int len = sizeof(tmp);

	if (offset >= 0) {
		if (headlen - offset >= len)
			return get_unaligned_be16(data + offset);
		if (!skb_copy_bits(skb, offset, &tmp, sizeof(tmp)))
			return be16_to_cpu(tmp);
	} else {
		ptr = bpf_internal_load_pointer_neg_helper(skb, offset, len);
		if (likely(ptr))
			return get_unaligned_be16(ptr);
	}

	return -EFAULT;
}

BPF_CALL_2(bpf_skb_load_helper_16_no_cache, const struct sk_buff *, skb,
	   int, offset)
{
	return ____bpf_skb_load_helper_16(skb, skb->data, skb->len - skb->data_len,
					  offset);
}

BPF_CALL_4(bpf_skb_load_helper_32, const struct sk_buff *, skb, const void *,
	   data, int, headlen, int, offset)
{
	u32 tmp, *ptr;
	const int len = sizeof(tmp);

	if (likely(offset >= 0)) {
		if (headlen - offset >= len)
			return get_unaligned_be32(data + offset);
		if (!skb_copy_bits(skb, offset, &tmp, sizeof(tmp)))
			return be32_to_cpu(tmp);
	} else {
		ptr = bpf_internal_load_pointer_neg_helper(skb, offset, len);
		if (likely(ptr))
			return get_unaligned_be32(ptr);
	}

	return -EFAULT;
}

BPF_CALL_2(bpf_skb_load_helper_32_no_cache, const struct sk_buff *, skb,
	   int, offset)
{
	return ____bpf_skb_load_helper_32(skb, skb->data, skb->len - skb->data_len,
					  offset);
}

static u32 convert_skb_access(int skb_field, int dst_reg, int src_reg,
			      struct bpf_insn *insn_buf)
{
	struct bpf_insn *insn = insn_buf;

	switch (skb_field) {
	case SKF_AD_MARK:
		BUILD_BUG_ON(sizeof_field(struct sk_buff, mark) != 4);

		*insn++ = BPF_LDX_MEM(BPF_W, dst_reg, src_reg,
				      offsetof(struct sk_buff, mark));
		break;

	case SKF_AD_PKTTYPE:
		*insn++ = BPF_LDX_MEM(BPF_B, dst_reg, src_reg, PKT_TYPE_OFFSET());
		*insn++ = BPF_ALU32_IMM(BPF_AND, dst_reg, PKT_TYPE_MAX);
#ifdef __BIG_ENDIAN_BITFIELD
		*insn++ = BPF_ALU32_IMM(BPF_RSH, dst_reg, 5);
#endif
		break;

	case SKF_AD_QUEUE:
		BUILD_BUG_ON(sizeof_field(struct sk_buff, queue_mapping) != 2);

		*insn++ = BPF_LDX_MEM(BPF_H, dst_reg, src_reg,
				      offsetof(struct sk_buff, queue_mapping));
		break;

	case SKF_AD_VLAN_TAG:
		BUILD_BUG_ON(sizeof_field(struct sk_buff, vlan_tci) != 2);

		/* dst_reg = *(u16 *) (src_reg + offsetof(vlan_tci)) */
		*insn++ = BPF_LDX_MEM(BPF_H, dst_reg, src_reg,
				      offsetof(struct sk_buff, vlan_tci));
		break;
	case SKF_AD_VLAN_TAG_PRESENT:
		*insn++ = BPF_LDX_MEM(BPF_B, dst_reg, src_reg, PKT_VLAN_PRESENT_OFFSET());
		if (PKT_VLAN_PRESENT_BIT)
			*insn++ = BPF_ALU32_IMM(BPF_RSH, dst_reg, PKT_VLAN_PRESENT_BIT);
		if (PKT_VLAN_PRESENT_BIT < 7)
			*insn++ = BPF_ALU32_IMM(BPF_AND, dst_reg, 1);
		break;
	}

	return insn - insn_buf;
}

static bool convert_bpf_extensions(struct sock_filter *fp,
				   struct bpf_insn **insnp)
{
	struct bpf_insn *insn = *insnp;
	u32 cnt;

	switch (fp->k) {
	case SKF_AD_OFF + SKF_AD_PROTOCOL:
		BUILD_BUG_ON(sizeof_field(struct sk_buff, protocol) != 2);

		/* A = *(u16 *) (CTX + offsetof(protocol)) */
		*insn++ = BPF_LDX_MEM(BPF_H, BPF_REG_A, BPF_REG_CTX,
				      offsetof(struct sk_buff, protocol));
		/* A = ntohs(A) [emitting a nop or swap16] */
		*insn = BPF_ENDIAN(BPF_FROM_BE, BPF_REG_A, 16);
		break;

	case SKF_AD_OFF + SKF_AD_PKTTYPE:
		cnt = convert_skb_access(SKF_AD_PKTTYPE, BPF_REG_A, BPF_REG_CTX, insn);
		insn += cnt - 1;
		break;

	case SKF_AD_OFF + SKF_AD_IFINDEX:
	case SKF_AD_OFF + SKF_AD_HATYPE:
		BUILD_BUG_ON(sizeof_field(struct net_device, ifindex) != 4);
		BUILD_BUG_ON(sizeof_field(struct net_device, type) != 2);

		*insn++ = BPF_LDX_MEM(BPF_FIELD_SIZEOF(struct sk_buff, dev),
				      BPF_REG_TMP, BPF_REG_CTX,
				      offsetof(struct sk_buff, dev));
		/* if (tmp != 0) goto pc + 1 */
		*insn++ = BPF_JMP_IMM(BPF_JNE, BPF_REG_TMP, 0, 1);
		*insn++ = BPF_EXIT_INSN();
		if (fp->k == SKF_AD_OFF + SKF_AD_IFINDEX)
			*insn = BPF_LDX_MEM(BPF_W, BPF_REG_A, BPF_REG_TMP,
					    offsetof(struct net_device, ifindex));
		else
			*insn = BPF_LDX_MEM(BPF_H, BPF_REG_A, BPF_REG_TMP,
					    offsetof(struct net_device, type));
		break;

	case SKF_AD_OFF + SKF_AD_MARK:
		cnt = convert_skb_access(SKF_AD_MARK, BPF_REG_A, BPF_REG_CTX, insn);
		insn += cnt - 1;
		break;

	case SKF_AD_OFF + SKF_AD_RXHASH:
		BUILD_BUG_ON(sizeof_field(struct sk_buff, hash) != 4);

		*insn = BPF_LDX_MEM(BPF_W, BPF_REG_A, BPF_REG_CTX,
				    offsetof(struct sk_buff, hash));
		break;

	case SKF_AD_OFF + SKF_AD_QUEUE:
		cnt = convert_skb_access(SKF_AD_QUEUE, BPF_REG_A, BPF_REG_CTX, insn);
		insn += cnt - 1;
		break;

	case SKF_AD_OFF + SKF_AD_VLAN_TAG:
		cnt = convert_skb_access(SKF_AD_VLAN_TAG,
					 BPF_REG_A, BPF_REG_CTX, insn);
		insn += cnt - 1;
		break;

	case SKF_AD_OFF + SKF_AD_VLAN_TAG_PRESENT:
		cnt = convert_skb_access(SKF_AD_VLAN_TAG_PRESENT,
					 BPF_REG_A, BPF_REG_CTX, insn);
		insn += cnt - 1;
		break;

	case SKF_AD_OFF + SKF_AD_VLAN_TPID:
		BUILD_BUG_ON(sizeof_field(struct sk_buff, vlan_proto) != 2);

		/* A = *(u16 *) (CTX + offsetof(vlan_proto)) */
		*insn++ = BPF_LDX_MEM(BPF_H, BPF_REG_A, BPF_REG_CTX,
				      offsetof(struct sk_buff, vlan_proto));
		/* A = ntohs(A) [emitting a nop or swap16] */
		*insn = BPF_ENDIAN(BPF_FROM_BE, BPF_REG_A, 16);
		break;

	case SKF_AD_OFF + SKF_AD_PAY_OFFSET:
	case SKF_AD_OFF + SKF_AD_NLATTR:
	case SKF_AD_OFF + SKF_AD_NLATTR_NEST:
	case SKF_AD_OFF + SKF_AD_CPU:
	case SKF_AD_OFF + SKF_AD_RANDOM:
		/* arg1 = CTX */
		*insn++ = BPF_MOV64_REG(BPF_REG_ARG1, BPF_REG_CTX);
		/* arg2 = A */
		*insn++ = BPF_MOV64_REG(BPF_REG_ARG2, BPF_REG_A);
		/* arg3 = X */
		*insn++ = BPF_MOV64_REG(BPF_REG_ARG3, BPF_REG_X);
		/* Emit call(arg1=CTX, arg2=A, arg3=X) */
		switch (fp->k) {
		case SKF_AD_OFF + SKF_AD_PAY_OFFSET:
			*insn = BPF_EMIT_CALL(bpf_skb_get_pay_offset);
			break;
		case SKF_AD_OFF + SKF_AD_NLATTR:
			*insn = BPF_EMIT_CALL(bpf_skb_get_nlattr);
			break;
		case SKF_AD_OFF + SKF_AD_NLATTR_NEST:
			*insn = BPF_EMIT_CALL(bpf_skb_get_nlattr_nest);
			break;
		case SKF_AD_OFF + SKF_AD_CPU:
			*insn = BPF_EMIT_CALL(bpf_get_raw_cpu_id);
			break;
		case SKF_AD_OFF + SKF_AD_RANDOM:
			*insn = BPF_EMIT_CALL(bpf_user_rnd_u32);
			bpf_user_rnd_init_once();
			break;
		}
		break;

	case SKF_AD_OFF + SKF_AD_ALU_XOR_X:
		/* A ^= X */
		*insn = BPF_ALU32_REG(BPF_XOR, BPF_REG_A, BPF_REG_X);
		break;

	default:
		/* This is just a dummy call to avoid letting the compiler
		 * evict __bpf_call_base() as an optimization. Placed here
		 * where no-one bothers.
		 */
		BUG_ON(__bpf_call_base(0, 0, 0, 0, 0) != 0);
		return false;
	}

	*insnp = insn;
	return true;
}

static bool convert_bpf_ld_abs(struct sock_filter *fp, struct bpf_insn **insnp)
{
	const bool unaligned_ok = IS_BUILTIN(CONFIG_HAVE_EFFICIENT_UNALIGNED_ACCESS);
	int size = bpf_size_to_bytes(BPF_SIZE(fp->code));
	bool endian = BPF_SIZE(fp->code) == BPF_H ||
		      BPF_SIZE(fp->code) == BPF_W;
	bool indirect = BPF_MODE(fp->code) == BPF_IND;
	const int ip_align = NET_IP_ALIGN;
	struct bpf_insn *insn = *insnp;
	int offset = fp->k;

	if (!indirect &&
	    ((unaligned_ok && offset >= 0) ||
	     (!unaligned_ok && offset >= 0 &&
	      offset + ip_align >= 0 &&
	      offset + ip_align % size == 0))) {
		bool ldx_off_ok = offset <= S16_MAX;

		*insn++ = BPF_MOV64_REG(BPF_REG_TMP, BPF_REG_H);
		if (offset)
			*insn++ = BPF_ALU64_IMM(BPF_SUB, BPF_REG_TMP, offset);
		*insn++ = BPF_JMP_IMM(BPF_JSLT, BPF_REG_TMP,
				      size, 2 + endian + (!ldx_off_ok * 2));
		if (ldx_off_ok) {
			*insn++ = BPF_LDX_MEM(BPF_SIZE(fp->code), BPF_REG_A,
					      BPF_REG_D, offset);
		} else {
			*insn++ = BPF_MOV64_REG(BPF_REG_TMP, BPF_REG_D);
			*insn++ = BPF_ALU64_IMM(BPF_ADD, BPF_REG_TMP, offset);
			*insn++ = BPF_LDX_MEM(BPF_SIZE(fp->code), BPF_REG_A,
					      BPF_REG_TMP, 0);
		}
		if (endian)
			*insn++ = BPF_ENDIAN(BPF_FROM_BE, BPF_REG_A, size * 8);
		*insn++ = BPF_JMP_A(8);
	}

	*insn++ = BPF_MOV64_REG(BPF_REG_ARG1, BPF_REG_CTX);
	*insn++ = BPF_MOV64_REG(BPF_REG_ARG2, BPF_REG_D);
	*insn++ = BPF_MOV64_REG(BPF_REG_ARG3, BPF_REG_H);
	if (!indirect) {
		*insn++ = BPF_MOV64_IMM(BPF_REG_ARG4, offset);
	} else {
		*insn++ = BPF_MOV64_REG(BPF_REG_ARG4, BPF_REG_X);
		if (fp->k)
			*insn++ = BPF_ALU64_IMM(BPF_ADD, BPF_REG_ARG4, offset);
	}

	switch (BPF_SIZE(fp->code)) {
	case BPF_B:
		*insn++ = BPF_EMIT_CALL(bpf_skb_load_helper_8);
		break;
	case BPF_H:
		*insn++ = BPF_EMIT_CALL(bpf_skb_load_helper_16);
		break;
	case BPF_W:
		*insn++ = BPF_EMIT_CALL(bpf_skb_load_helper_32);
		break;
	default:
		return false;
	}

	*insn++ = BPF_JMP_IMM(BPF_JSGE, BPF_REG_A, 0, 2);
	*insn++ = BPF_ALU32_REG(BPF_XOR, BPF_REG_A, BPF_REG_A);
	*insn   = BPF_EXIT_INSN();

	*insnp = insn;
	return true;
}

/**
 *	bpf_convert_filter - convert filter program
 *	@prog: the user passed filter program
 *	@len: the length of the user passed filter program
 *	@new_prog: allocated 'struct bpf_prog' or NULL
 *	@new_len: pointer to store length of converted program
 *	@seen_ld_abs: bool whether we've seen ld_abs/ind
 *
 * Remap 'sock_filter' style classic BPF (cBPF) instruction set to 'bpf_insn'
 * style extended BPF (eBPF).
 * Conversion workflow:
 *
 * 1) First pass for calculating the new program length:
 *   bpf_convert_filter(old_prog, old_len, NULL, &new_len, &seen_ld_abs)
 *
 * 2) 2nd pass to remap in two passes: 1st pass finds new
 *    jump offsets, 2nd pass remapping:
 *   bpf_convert_filter(old_prog, old_len, new_prog, &new_len, &seen_ld_abs)
 */
static int bpf_convert_filter(struct sock_filter *prog, int len,
			      struct bpf_prog *new_prog, int *new_len,
			      bool *seen_ld_abs)
{
	int new_flen = 0, pass = 0, target, i, stack_off;
	struct bpf_insn *new_insn, *first_insn = NULL;
	struct sock_filter *fp;
	int *addrs = NULL;
	u8 bpf_src;

	BUILD_BUG_ON(BPF_MEMWORDS * sizeof(u32) > MAX_BPF_STACK);
	BUILD_BUG_ON(BPF_REG_FP + 1 != MAX_BPF_REG);

	if (len <= 0 || len > BPF_MAXINSNS)
		return -EINVAL;

	if (new_prog) {
		first_insn = new_prog->insnsi;
		addrs = kcalloc(len, sizeof(*addrs),
				GFP_KERNEL | __GFP_NOWARN);
		if (!addrs)
			return -ENOMEM;
	}

do_pass:
	new_insn = first_insn;
	fp = prog;

	/* Classic BPF related prologue emission. */
	if (new_prog) {
		/* Classic BPF expects A and X to be reset first. These need
		 * to be guaranteed to be the first two instructions.
		 */
		*new_insn++ = BPF_ALU32_REG(BPF_XOR, BPF_REG_A, BPF_REG_A);
		*new_insn++ = BPF_ALU32_REG(BPF_XOR, BPF_REG_X, BPF_REG_X);

		/* All programs must keep CTX in callee saved BPF_REG_CTX.
		 * In eBPF case it's done by the compiler, here we need to
		 * do this ourself. Initial CTX is present in BPF_REG_ARG1.
		 */
		*new_insn++ = BPF_MOV64_REG(BPF_REG_CTX, BPF_REG_ARG1);
		if (*seen_ld_abs) {
			/* For packet access in classic BPF, cache skb->data
			 * in callee-saved BPF R8 and skb->len - skb->data_len
			 * (headlen) in BPF R9. Since classic BPF is read-only
			 * on CTX, we only need to cache it once.
			 */
			*new_insn++ = BPF_LDX_MEM(BPF_FIELD_SIZEOF(struct sk_buff, data),
						  BPF_REG_D, BPF_REG_CTX,
						  offsetof(struct sk_buff, data));
			*new_insn++ = BPF_LDX_MEM(BPF_W, BPF_REG_H, BPF_REG_CTX,
						  offsetof(struct sk_buff, len));
			*new_insn++ = BPF_LDX_MEM(BPF_W, BPF_REG_TMP, BPF_REG_CTX,
						  offsetof(struct sk_buff, data_len));
			*new_insn++ = BPF_ALU32_REG(BPF_SUB, BPF_REG_H, BPF_REG_TMP);
		}
	} else {
		new_insn += 3;
	}

	for (i = 0; i < len; fp++, i++) {
		struct bpf_insn tmp_insns[32] = { };
		struct bpf_insn *insn = tmp_insns;

		if (addrs)
			addrs[i] = new_insn - first_insn;

		switch (fp->code) {
		/* All arithmetic insns and skb loads map as-is. */
		case BPF_ALU | BPF_ADD | BPF_X:
		case BPF_ALU | BPF_ADD | BPF_K:
		case BPF_ALU | BPF_SUB | BPF_X:
		case BPF_ALU | BPF_SUB | BPF_K:
		case BPF_ALU | BPF_AND | BPF_X:
		case BPF_ALU | BPF_AND | BPF_K:
		case BPF_ALU | BPF_OR | BPF_X:
		case BPF_ALU | BPF_OR | BPF_K:
		case BPF_ALU | BPF_LSH | BPF_X:
		case BPF_ALU | BPF_LSH | BPF_K:
		case BPF_ALU | BPF_RSH | BPF_X:
		case BPF_ALU | BPF_RSH | BPF_K:
		case BPF_ALU | BPF_XOR | BPF_X:
		case BPF_ALU | BPF_XOR | BPF_K:
		case BPF_ALU | BPF_MUL | BPF_X:
		case BPF_ALU | BPF_MUL | BPF_K:
		case BPF_ALU | BPF_DIV | BPF_X:
		case BPF_ALU | BPF_DIV | BPF_K:
		case BPF_ALU | BPF_MOD | BPF_X:
		case BPF_ALU | BPF_MOD | BPF_K:
		case BPF_ALU | BPF_NEG:
		case BPF_LD | BPF_ABS | BPF_W:
		case BPF_LD | BPF_ABS | BPF_H:
		case BPF_LD | BPF_ABS | BPF_B:
		case BPF_LD | BPF_IND | BPF_W:
		case BPF_LD | BPF_IND | BPF_H:
		case BPF_LD | BPF_IND | BPF_B:
			/* Check for overloaded BPF extension and
			 * directly convert it if found, otherwise
			 * just move on with mapping.
			 */
			if (BPF_CLASS(fp->code) == BPF_LD &&
			    BPF_MODE(fp->code) == BPF_ABS &&
			    convert_bpf_extensions(fp, &insn))
				break;
			if (BPF_CLASS(fp->code) == BPF_LD &&
			    convert_bpf_ld_abs(fp, &insn)) {
				*seen_ld_abs = true;
				break;
			}

			if (fp->code == (BPF_ALU | BPF_DIV | BPF_X) ||
			    fp->code == (BPF_ALU | BPF_MOD | BPF_X)) {
				*insn++ = BPF_MOV32_REG(BPF_REG_X, BPF_REG_X);
				/* Error with exception code on div/mod by 0.
				 * For cBPF programs, this was always return 0.
				 */
				*insn++ = BPF_JMP_IMM(BPF_JNE, BPF_REG_X, 0, 2);
				*insn++ = BPF_ALU32_REG(BPF_XOR, BPF_REG_A, BPF_REG_A);
				*insn++ = BPF_EXIT_INSN();
			}

			*insn = BPF_RAW_INSN(fp->code, BPF_REG_A, BPF_REG_X, 0, fp->k);
			break;

		/* Jump transformation cannot use BPF block macros
		 * everywhere as offset calculation and target updates
		 * require a bit more work than the rest, i.e. jump
		 * opcodes map as-is, but offsets need adjustment.
		 */

#define BPF_EMIT_JMP							\
	do {								\
		const s32 off_min = S16_MIN, off_max = S16_MAX;		\
		s32 off;						\
									\
		if (target >= len || target < 0)			\
			goto err;					\
		off = addrs ? addrs[target] - addrs[i] - 1 : 0;		\
		/* Adjust pc relative offset for 2nd or 3rd insn. */	\
		off -= insn - tmp_insns;				\
		/* Reject anything not fitting into insn->off. */	\
		if (off < off_min || off > off_max)			\
			goto err;					\
		insn->off = off;					\
	} while (0)

		case BPF_JMP | BPF_JA:
			target = i + fp->k + 1;
			insn->code = fp->code;
			BPF_EMIT_JMP;
			break;

		case BPF_JMP | BPF_JEQ | BPF_K:
		case BPF_JMP | BPF_JEQ | BPF_X:
		case BPF_JMP | BPF_JSET | BPF_K:
		case BPF_JMP | BPF_JSET | BPF_X:
		case BPF_JMP | BPF_JGT | BPF_K:
		case BPF_JMP | BPF_JGT | BPF_X:
		case BPF_JMP | BPF_JGE | BPF_K:
		case BPF_JMP | BPF_JGE | BPF_X:
			if (BPF_SRC(fp->code) == BPF_K && (int) fp->k < 0) {
				/* BPF immediates are signed, zero extend
				 * immediate into tmp register and use it
				 * in compare insn.
				 */
				*insn++ = BPF_MOV32_IMM(BPF_REG_TMP, fp->k);

				insn->dst_reg = BPF_REG_A;
				insn->src_reg = BPF_REG_TMP;
				bpf_src = BPF_X;
			} else {
				insn->dst_reg = BPF_REG_A;
				insn->imm = fp->k;
				bpf_src = BPF_SRC(fp->code);
				insn->src_reg = bpf_src == BPF_X ? BPF_REG_X : 0;
			}

			/* Common case where 'jump_false' is next insn. */
			if (fp->jf == 0) {
				insn->code = BPF_JMP | BPF_OP(fp->code) | bpf_src;
				target = i + fp->jt + 1;
				BPF_EMIT_JMP;
				break;
			}

			/* Convert some jumps when 'jump_true' is next insn. */
			if (fp->jt == 0) {
				switch (BPF_OP(fp->code)) {
				case BPF_JEQ:
					insn->code = BPF_JMP | BPF_JNE | bpf_src;
					break;
				case BPF_JGT:
					insn->code = BPF_JMP | BPF_JLE | bpf_src;
					break;
				case BPF_JGE:
					insn->code = BPF_JMP | BPF_JLT | bpf_src;
					break;
				default:
					goto jmp_rest;
				}

				target = i + fp->jf + 1;
				BPF_EMIT_JMP;
				break;
			}
jmp_rest:
			/* Other jumps are mapped into two insns: Jxx and JA. */
			target = i + fp->jt + 1;
			insn->code = BPF_JMP | BPF_OP(fp->code) | bpf_src;
			BPF_EMIT_JMP;
			insn++;

			insn->code = BPF_JMP | BPF_JA;
			target = i + fp->jf + 1;
			BPF_EMIT_JMP;
			break;

		/* ldxb 4 * ([14] & 0xf) is remaped into 6 insns. */
		case BPF_LDX | BPF_MSH | BPF_B: {
			struct sock_filter tmp = {
				.code	= BPF_LD | BPF_ABS | BPF_B,
				.k	= fp->k,
			};

			*seen_ld_abs = true;

			/* X = A */
			*insn++ = BPF_MOV64_REG(BPF_REG_X, BPF_REG_A);
			/* A = BPF_R0 = *(u8 *) (skb->data + K) */
			convert_bpf_ld_abs(&tmp, &insn);
			insn++;
			/* A &= 0xf */
			*insn++ = BPF_ALU32_IMM(BPF_AND, BPF_REG_A, 0xf);
			/* A <<= 2 */
			*insn++ = BPF_ALU32_IMM(BPF_LSH, BPF_REG_A, 2);
			/* tmp = X */
			*insn++ = BPF_MOV64_REG(BPF_REG_TMP, BPF_REG_X);
			/* X = A */
			*insn++ = BPF_MOV64_REG(BPF_REG_X, BPF_REG_A);
			/* A = tmp */
			*insn = BPF_MOV64_REG(BPF_REG_A, BPF_REG_TMP);
			break;
		}
		/* RET_K is remaped into 2 insns. RET_A case doesn't need an
		 * extra mov as BPF_REG_0 is already mapped into BPF_REG_A.
		 */
		case BPF_RET | BPF_A:
		case BPF_RET | BPF_K:
			if (BPF_RVAL(fp->code) == BPF_K)
				*insn++ = BPF_MOV32_RAW(BPF_K, BPF_REG_0,
							0, fp->k);
			*insn = BPF_EXIT_INSN();
			break;

		/* Store to stack. */
		case BPF_ST:
		case BPF_STX:
			stack_off = fp->k * 4  + 4;
			*insn = BPF_STX_MEM(BPF_W, BPF_REG_FP, BPF_CLASS(fp->code) ==
					    BPF_ST ? BPF_REG_A : BPF_REG_X,
					    -stack_off);
			/* check_load_and_stores() verifies that classic BPF can
			 * load from stack only after write, so tracking
			 * stack_depth for ST|STX insns is enough
			 */
			if (new_prog && new_prog->aux->stack_depth < stack_off)
				new_prog->aux->stack_depth = stack_off;
			break;

		/* Load from stack. */
		case BPF_LD | BPF_MEM:
		case BPF_LDX | BPF_MEM:
			stack_off = fp->k * 4  + 4;
			*insn = BPF_LDX_MEM(BPF_W, BPF_CLASS(fp->code) == BPF_LD  ?
					    BPF_REG_A : BPF_REG_X, BPF_REG_FP,
					    -stack_off);
			break;

		/* A = K or X = K */
		case BPF_LD | BPF_IMM:
		case BPF_LDX | BPF_IMM:
			*insn = BPF_MOV32_IMM(BPF_CLASS(fp->code) == BPF_LD ?
					      BPF_REG_A : BPF_REG_X, fp->k);
			break;

		/* X = A */
		case BPF_MISC | BPF_TAX:
			*insn = BPF_MOV64_REG(BPF_REG_X, BPF_REG_A);
			break;

		/* A = X */
		case BPF_MISC | BPF_TXA:
			*insn = BPF_MOV64_REG(BPF_REG_A, BPF_REG_X);
			break;

		/* A = skb->len or X = skb->len */
		case BPF_LD | BPF_W | BPF_LEN:
		case BPF_LDX | BPF_W | BPF_LEN:
			*insn = BPF_LDX_MEM(BPF_W, BPF_CLASS(fp->code) == BPF_LD ?
					    BPF_REG_A : BPF_REG_X, BPF_REG_CTX,
					    offsetof(struct sk_buff, len));
			break;

		/* Access seccomp_data fields. */
		case BPF_LDX | BPF_ABS | BPF_W:
			/* A = *(u32 *) (ctx + K) */
			*insn = BPF_LDX_MEM(BPF_W, BPF_REG_A, BPF_REG_CTX, fp->k);
			break;

		/* Unknown instruction. */
		default:
			goto err;
		}

		insn++;
		if (new_prog)
			memcpy(new_insn, tmp_insns,
			       sizeof(*insn) * (insn - tmp_insns));
		new_insn += insn - tmp_insns;
	}

	if (!new_prog) {
		/* Only calculating new length. */
		*new_len = new_insn - first_insn;
		if (*seen_ld_abs)
			*new_len += 4; /* Prologue bits. */
		return 0;
	}

	pass++;
	if (new_flen != new_insn - first_insn) {
		new_flen = new_insn - first_insn;
		if (pass > 2)
			goto err;
		goto do_pass;
	}

	kfree(addrs);
	BUG_ON(*new_len != new_flen);
	return 0;
err:
	kfree(addrs);
	return -EINVAL;
}

/* Security:
 *
 * As we dont want to clear mem[] array for each packet going through
 * __bpf_prog_run(), we check that filter loaded by user never try to read
 * a cell if not previously written, and we check all branches to be sure
 * a malicious user doesn't try to abuse us.
 */
static int check_load_and_stores(const struct sock_filter *filter, int flen)
{
	u16 *masks, memvalid = 0; /* One bit per cell, 16 cells */
	int pc, ret = 0;

	BUILD_BUG_ON(BPF_MEMWORDS > 16);

	masks = kmalloc_array(flen, sizeof(*masks), GFP_KERNEL);
	if (!masks)
		return -ENOMEM;

	memset(masks, 0xff, flen * sizeof(*masks));

	for (pc = 0; pc < flen; pc++) {
		memvalid &= masks[pc];

		switch (filter[pc].code) {
		case BPF_ST:
		case BPF_STX:
			memvalid |= (1 << filter[pc].k);
			break;
		case BPF_LD | BPF_MEM:
		case BPF_LDX | BPF_MEM:
			if (!(memvalid & (1 << filter[pc].k))) {
				ret = -EINVAL;
				goto error;
			}
			break;
		case BPF_JMP | BPF_JA:
			/* A jump must set masks on target */
			masks[pc + 1 + filter[pc].k] &= memvalid;
			memvalid = ~0;
			break;
		case BPF_JMP | BPF_JEQ | BPF_K:
		case BPF_JMP | BPF_JEQ | BPF_X:
		case BPF_JMP | BPF_JGE | BPF_K:
		case BPF_JMP | BPF_JGE | BPF_X:
		case BPF_JMP | BPF_JGT | BPF_K:
		case BPF_JMP | BPF_JGT | BPF_X:
		case BPF_JMP | BPF_JSET | BPF_K:
		case BPF_JMP | BPF_JSET | BPF_X:
			/* A jump must set masks on targets */
			masks[pc + 1 + filter[pc].jt] &= memvalid;
			masks[pc + 1 + filter[pc].jf] &= memvalid;
			memvalid = ~0;
			break;
		}
	}
error:
	kfree(masks);
	return ret;
}

static bool chk_code_allowed(u16 code_to_probe)
{
	static const bool codes[] = {
		/* 32 bit ALU operations */
		[BPF_ALU | BPF_ADD | BPF_K] = true,
		[BPF_ALU | BPF_ADD | BPF_X] = true,
		[BPF_ALU | BPF_SUB | BPF_K] = true,
		[BPF_ALU | BPF_SUB | BPF_X] = true,
		[BPF_ALU | BPF_MUL | BPF_K] = true,
		[BPF_ALU | BPF_MUL | BPF_X] = true,
		[BPF_ALU | BPF_DIV | BPF_K] = true,
		[BPF_ALU | BPF_DIV | BPF_X] = true,
		[BPF_ALU | BPF_MOD | BPF_K] = true,
		[BPF_ALU | BPF_MOD | BPF_X] = true,
		[BPF_ALU | BPF_AND | BPF_K] = true,
		[BPF_ALU | BPF_AND | BPF_X] = true,
		[BPF_ALU | BPF_OR | BPF_K] = true,
		[BPF_ALU | BPF_OR | BPF_X] = true,
		[BPF_ALU | BPF_XOR | BPF_K] = true,
		[BPF_ALU | BPF_XOR | BPF_X] = true,
		[BPF_ALU | BPF_LSH | BPF_K] = true,
		[BPF_ALU | BPF_LSH | BPF_X] = true,
		[BPF_ALU | BPF_RSH | BPF_K] = true,
		[BPF_ALU | BPF_RSH | BPF_X] = true,
		[BPF_ALU | BPF_NEG] = true,
		/* Load instructions */
		[BPF_LD | BPF_W | BPF_ABS] = true,
		[BPF_LD | BPF_H | BPF_ABS] = true,
		[BPF_LD | BPF_B | BPF_ABS] = true,
		[BPF_LD | BPF_W | BPF_LEN] = true,
		[BPF_LD | BPF_W | BPF_IND] = true,
		[BPF_LD | BPF_H | BPF_IND] = true,
		[BPF_LD | BPF_B | BPF_IND] = true,
		[BPF_LD | BPF_IMM] = true,
		[BPF_LD | BPF_MEM] = true,
		[BPF_LDX | BPF_W | BPF_LEN] = true,
		[BPF_LDX | BPF_B | BPF_MSH] = true,
		[BPF_LDX | BPF_IMM] = true,
		[BPF_LDX | BPF_MEM] = true,
		/* Store instructions */
		[BPF_ST] = true,
		[BPF_STX] = true,
		/* Misc instructions */
		[BPF_MISC | BPF_TAX] = true,
		[BPF_MISC | BPF_TXA] = true,
		/* Return instructions */
		[BPF_RET | BPF_K] = true,
		[BPF_RET | BPF_A] = true,
		/* Jump instructions */
		[BPF_JMP | BPF_JA] = true,
		[BPF_JMP | BPF_JEQ | BPF_K] = true,
		[BPF_JMP | BPF_JEQ | BPF_X] = true,
		[BPF_JMP | BPF_JGE | BPF_K] = true,
		[BPF_JMP | BPF_JGE | BPF_X] = true,
		[BPF_JMP | BPF_JGT | BPF_K] = true,
		[BPF_JMP | BPF_JGT | BPF_X] = true,
		[BPF_JMP | BPF_JSET | BPF_K] = true,
		[BPF_JMP | BPF_JSET | BPF_X] = true,
	};

	if (code_to_probe >= ARRAY_SIZE(codes))
		return false;

	return codes[code_to_probe];
}

static bool bpf_check_basics_ok(const struct sock_filter *filter,
				unsigned int flen)
{
	if (filter == NULL)
		return false;
	if (flen == 0 || flen > BPF_MAXINSNS)
		return false;

	return true;
}

/**
 *	bpf_check_classic - verify socket filter code
 *	@filter: filter to verify
 *	@flen: length of filter
 *
 * Check the user's filter code. If we let some ugly
 * filter code slip through kaboom! The filter must contain
 * no references or jumps that are out of range, no illegal
 * instructions, and must end with a RET instruction.
 *
 * All jumps are forward as they are not signed.
 *
 * Returns 0 if the rule set is legal or -EINVAL if not.
 */
static int bpf_check_classic(const struct sock_filter *filter,
			     unsigned int flen)
{
	bool anc_found;
	int pc;

	/* Check the filter code now */
	for (pc = 0; pc < flen; pc++) {
		const struct sock_filter *ftest = &filter[pc];

		/* May we actually operate on this code? */
		if (!chk_code_allowed(ftest->code))
			return -EINVAL;

		/* Some instructions need special checks */
		switch (ftest->code) {
		case BPF_ALU | BPF_DIV | BPF_K:
		case BPF_ALU | BPF_MOD | BPF_K:
			/* Check for division by zero */
			if (ftest->k == 0)
				return -EINVAL;
			break;
		case BPF_ALU | BPF_LSH | BPF_K:
		case BPF_ALU | BPF_RSH | BPF_K:
			if (ftest->k >= 32)
				return -EINVAL;
			break;
		case BPF_LD | BPF_MEM:
		case BPF_LDX | BPF_MEM:
		case BPF_ST:
		case BPF_STX:
			/* Check for invalid memory addresses */
			if (ftest->k >= BPF_MEMWORDS)
				return -EINVAL;
			break;
		case BPF_JMP | BPF_JA:
			/* Note, the large ftest->k might cause loops.
			 * Compare this with conditional jumps below,
			 * where offsets are limited. --ANK (981016)
			 */
			if (ftest->k >= (unsigned int)(flen - pc - 1))
				return -EINVAL;
			break;
		case BPF_JMP | BPF_JEQ | BPF_K:
		case BPF_JMP | BPF_JEQ | BPF_X:
		case BPF_JMP | BPF_JGE | BPF_K:
		case BPF_JMP | BPF_JGE | BPF_X:
		case BPF_JMP | BPF_JGT | BPF_K:
		case BPF_JMP | BPF_JGT | BPF_X:
		case BPF_JMP | BPF_JSET | BPF_K:
		case BPF_JMP | BPF_JSET | BPF_X:
			/* Both conditionals must be safe */
			if (pc + ftest->jt + 1 >= flen ||
			    pc + ftest->jf + 1 >= flen)
				return -EINVAL;
			break;
		case BPF_LD | BPF_W | BPF_ABS:
		case BPF_LD | BPF_H | BPF_ABS:
		case BPF_LD | BPF_B | BPF_ABS:
			anc_found = false;
			if (bpf_anc_helper(ftest) & BPF_ANC)
				anc_found = true;
			/* Ancillary operation unknown or unsupported */
			if (anc_found == false && ftest->k >= SKF_AD_OFF)
				return -EINVAL;
		}
	}

	/* Last instruction must be a RET code */
	switch (filter[flen - 1].code) {
	case BPF_RET | BPF_K:
	case BPF_RET | BPF_A:
		return check_load_and_stores(filter, flen);
	}

	return -EINVAL;
}

static int bpf_prog_store_orig_filter(struct bpf_prog *fp,
				      const struct sock_fprog *fprog)
{
	unsigned int fsize = bpf_classic_proglen(fprog);
	struct sock_fprog_kern *fkprog;

	fp->orig_prog = kmalloc(sizeof(*fkprog), GFP_KERNEL);
	if (!fp->orig_prog)
		return -ENOMEM;

	fkprog = fp->orig_prog;
	fkprog->len = fprog->len;

	fkprog->filter = kmemdup(fp->insns, fsize,
				 GFP_KERNEL | __GFP_NOWARN);
	if (!fkprog->filter) {
		kfree(fp->orig_prog);
		return -ENOMEM;
	}

	return 0;
}

static void bpf_release_orig_filter(struct bpf_prog *fp)
{
	struct sock_fprog_kern *fprog = fp->orig_prog;

	if (fprog) {
		kfree(fprog->filter);
		kfree(fprog);
	}
}

static void __bpf_prog_release(struct bpf_prog *prog)
{
	if (prog->type == BPF_PROG_TYPE_SOCKET_FILTER) {
		bpf_prog_put(prog);
	} else {
		bpf_release_orig_filter(prog);
		bpf_prog_free(prog);
	}
}

static void __sk_filter_release(struct sk_filter *fp)
{
	__bpf_prog_release(fp->prog);
	kfree(fp);
}

/**
 * 	sk_filter_release_rcu - Release a socket filter by rcu_head
 *	@rcu: rcu_head that contains the sk_filter to free
 */
static void sk_filter_release_rcu(struct rcu_head *rcu)
{
	struct sk_filter *fp = container_of(rcu, struct sk_filter, rcu);

	__sk_filter_release(fp);
}

/**
 *	sk_filter_release - release a socket filter
 *	@fp: filter to remove
 *
 *	Remove a filter from a socket and release its resources.
 */
static void sk_filter_release(struct sk_filter *fp)
{
	if (refcount_dec_and_test(&fp->refcnt))
		call_rcu(&fp->rcu, sk_filter_release_rcu);
}

void sk_filter_uncharge(struct sock *sk, struct sk_filter *fp)
{
	u32 filter_size = bpf_prog_size(fp->prog->len);

	atomic_sub(filter_size, &sk->sk_omem_alloc);
	sk_filter_release(fp);
}

/* try to charge the socket memory if there is space available
 * return true on success
 */
static bool __sk_filter_charge(struct sock *sk, struct sk_filter *fp)
{
	u32 filter_size = bpf_prog_size(fp->prog->len);

	/* same check as in sock_kmalloc() */
	if (filter_size <= sysctl_optmem_max &&
	    atomic_read(&sk->sk_omem_alloc) + filter_size < sysctl_optmem_max) {
		atomic_add(filter_size, &sk->sk_omem_alloc);
		return true;
	}
	return false;
}

bool sk_filter_charge(struct sock *sk, struct sk_filter *fp)
{
	if (!refcount_inc_not_zero(&fp->refcnt))
		return false;

	if (!__sk_filter_charge(sk, fp)) {
		sk_filter_release(fp);
		return false;
	}
	return true;
}

static struct bpf_prog *bpf_migrate_filter(struct bpf_prog *fp)
{
	struct sock_filter *old_prog;
	struct bpf_prog *old_fp;
	int err, new_len, old_len = fp->len;
	bool seen_ld_abs = false;

	/* We are free to overwrite insns et al right here as it
	 * won't be used at this point in time anymore internally
	 * after the migration to the internal BPF instruction
	 * representation.
	 */
	BUILD_BUG_ON(sizeof(struct sock_filter) !=
		     sizeof(struct bpf_insn));

	/* Conversion cannot happen on overlapping memory areas,
	 * so we need to keep the user BPF around until the 2nd
	 * pass. At this time, the user BPF is stored in fp->insns.
	 */
	old_prog = kmemdup(fp->insns, old_len * sizeof(struct sock_filter),
			   GFP_KERNEL | __GFP_NOWARN);
	if (!old_prog) {
		err = -ENOMEM;
		goto out_err;
	}

	/* 1st pass: calculate the new program length. */
	err = bpf_convert_filter(old_prog, old_len, NULL, &new_len,
				 &seen_ld_abs);
	if (err)
		goto out_err_free;

	/* Expand fp for appending the new filter representation. */
	old_fp = fp;
	fp = bpf_prog_realloc(old_fp, bpf_prog_size(new_len), 0);
	if (!fp) {
		/* The old_fp is still around in case we couldn't
		 * allocate new memory, so uncharge on that one.
		 */
		fp = old_fp;
		err = -ENOMEM;
		goto out_err_free;
	}

	fp->len = new_len;

	/* 2nd pass: remap sock_filter insns into bpf_insn insns. */
	err = bpf_convert_filter(old_prog, old_len, fp, &new_len,
				 &seen_ld_abs);
	if (err)
		/* 2nd bpf_convert_filter() can fail only if it fails
		 * to allocate memory, remapping must succeed. Note,
		 * that at this time old_fp has already been released
		 * by krealloc().
		 */
		goto out_err_free;

	fp = bpf_prog_select_runtime(fp, &err);
	if (err)
		goto out_err_free;

	kfree(old_prog);
	return fp;

out_err_free:
	kfree(old_prog);
out_err:
	__bpf_prog_release(fp);
	return ERR_PTR(err);
}

static struct bpf_prog *bpf_prepare_filter(struct bpf_prog *fp,
					   bpf_aux_classic_check_t trans)
{
	int err;

	fp->bpf_func = NULL;
	fp->jited = 0;

	err = bpf_check_classic(fp->insns, fp->len);
	if (err) {
		__bpf_prog_release(fp);
		return ERR_PTR(err);
	}

	/* There might be additional checks and transformations
	 * needed on classic filters, f.e. in case of seccomp.
	 */
	if (trans) {
		err = trans(fp->insns, fp->len);
		if (err) {
			__bpf_prog_release(fp);
			return ERR_PTR(err);
		}
	}

	/* Probe if we can JIT compile the filter and if so, do
	 * the compilation of the filter.
	 */
	bpf_jit_compile(fp);

	/* JIT compiler couldn't process this filter, so do the
	 * internal BPF translation for the optimized interpreter.
	 */
	if (!fp->jited)
		fp = bpf_migrate_filter(fp);

	return fp;
}

/**
 *	bpf_prog_create - create an unattached filter
 *	@pfp: the unattached filter that is created
 *	@fprog: the filter program
 *
 * Create a filter independent of any socket. We first run some
 * sanity checks on it to make sure it does not explode on us later.
 * If an error occurs or there is insufficient memory for the filter
 * a negative errno code is returned. On success the return is zero.
 */
int bpf_prog_create(struct bpf_prog **pfp, struct sock_fprog_kern *fprog)
{
	unsigned int fsize = bpf_classic_proglen(fprog);
	struct bpf_prog *fp;

	/* Make sure new filter is there and in the right amounts. */
	if (!bpf_check_basics_ok(fprog->filter, fprog->len))
		return -EINVAL;

	fp = bpf_prog_alloc(bpf_prog_size(fprog->len), 0);
	if (!fp)
		return -ENOMEM;

	memcpy(fp->insns, fprog->filter, fsize);

	fp->len = fprog->len;
	/* Since unattached filters are not copied back to user
	 * space through sk_get_filter(), we do not need to hold
	 * a copy here, and can spare us the work.
	 */
	fp->orig_prog = NULL;

	/* bpf_prepare_filter() already takes care of freeing
	 * memory in case something goes wrong.
	 */
	fp = bpf_prepare_filter(fp, NULL);
	if (IS_ERR(fp))
		return PTR_ERR(fp);

	*pfp = fp;
	return 0;
}
EXPORT_SYMBOL_GPL(bpf_prog_create);

/**
 *	bpf_prog_create_from_user - create an unattached filter from user buffer
 *	@pfp: the unattached filter that is created
 *	@fprog: the filter program
 *	@trans: post-classic verifier transformation handler
 *	@save_orig: save classic BPF program
 *
 * This function effectively does the same as bpf_prog_create(), only
 * that it builds up its insns buffer from user space provided buffer.
 * It also allows for passing a bpf_aux_classic_check_t handler.
 */
int bpf_prog_create_from_user(struct bpf_prog **pfp, struct sock_fprog *fprog,
			      bpf_aux_classic_check_t trans, bool save_orig)
{
	unsigned int fsize = bpf_classic_proglen(fprog);
	struct bpf_prog *fp;
	int err;

	/* Make sure new filter is there and in the right amounts. */
	if (!bpf_check_basics_ok(fprog->filter, fprog->len))
		return -EINVAL;

	fp = bpf_prog_alloc(bpf_prog_size(fprog->len), 0);
	if (!fp)
		return -ENOMEM;

	if (copy_from_user(fp->insns, fprog->filter, fsize)) {
		__bpf_prog_free(fp);
		return -EFAULT;
	}

	fp->len = fprog->len;
	fp->orig_prog = NULL;

	if (save_orig) {
		err = bpf_prog_store_orig_filter(fp, fprog);
		if (err) {
			__bpf_prog_free(fp);
			return -ENOMEM;
		}
	}

	/* bpf_prepare_filter() already takes care of freeing
	 * memory in case something goes wrong.
	 */
	fp = bpf_prepare_filter(fp, trans);
	if (IS_ERR(fp))
		return PTR_ERR(fp);

	*pfp = fp;
	return 0;
}
EXPORT_SYMBOL_GPL(bpf_prog_create_from_user);

void bpf_prog_destroy(struct bpf_prog *fp)
{
	__bpf_prog_release(fp);
}
EXPORT_SYMBOL_GPL(bpf_prog_destroy);

static int __sk_attach_prog(struct bpf_prog *prog, struct sock *sk)
{
	struct sk_filter *fp, *old_fp;

	fp = kmalloc(sizeof(*fp), GFP_KERNEL);
	if (!fp)
		return -ENOMEM;

	fp->prog = prog;

	if (!__sk_filter_charge(sk, fp)) {
		kfree(fp);
		return -ENOMEM;
	}
	refcount_set(&fp->refcnt, 1);

	old_fp = rcu_dereference_protected(sk->sk_filter,
					   lockdep_sock_is_held(sk));
	rcu_assign_pointer(sk->sk_filter, fp);

	if (old_fp)
		sk_filter_uncharge(sk, old_fp);

	return 0;
}

static
struct bpf_prog *__get_filter(struct sock_fprog *fprog, struct sock *sk)
{
	unsigned int fsize = bpf_classic_proglen(fprog);
	struct bpf_prog *prog;
	int err;

	if (sock_flag(sk, SOCK_FILTER_LOCKED))
		return ERR_PTR(-EPERM);

	/* Make sure new filter is there and in the right amounts. */
	if (!bpf_check_basics_ok(fprog->filter, fprog->len))
		return ERR_PTR(-EINVAL);

	prog = bpf_prog_alloc(bpf_prog_size(fprog->len), 0);
	if (!prog)
		return ERR_PTR(-ENOMEM);

	if (copy_from_user(prog->insns, fprog->filter, fsize)) {
		__bpf_prog_free(prog);
		return ERR_PTR(-EFAULT);
	}

	prog->len = fprog->len;

	err = bpf_prog_store_orig_filter(prog, fprog);
	if (err) {
		__bpf_prog_free(prog);
		return ERR_PTR(-ENOMEM);
	}

	/* bpf_prepare_filter() already takes care of freeing
	 * memory in case something goes wrong.
	 */
	return bpf_prepare_filter(prog, NULL);
}

/**
 *	sk_attach_filter - attach a socket filter
 *	@fprog: the filter program
 *	@sk: the socket to use
 *
 * Attach the user's filter code. We first run some sanity checks on
 * it to make sure it does not explode on us later. If an error
 * occurs or there is insufficient memory for the filter a negative
 * errno code is returned. On success the return is zero.
 */
int sk_attach_filter(struct sock_fprog *fprog, struct sock *sk)
{
	struct bpf_prog *prog = __get_filter(fprog, sk);
	int err;

	if (IS_ERR(prog))
		return PTR_ERR(prog);

	err = __sk_attach_prog(prog, sk);
	if (err < 0) {
		__bpf_prog_release(prog);
		return err;
	}

	return 0;
}
EXPORT_SYMBOL_GPL(sk_attach_filter);

int sk_reuseport_attach_filter(struct sock_fprog *fprog, struct sock *sk)
{
	struct bpf_prog *prog = __get_filter(fprog, sk);
	int err;

	if (IS_ERR(prog))
		return PTR_ERR(prog);

	if (bpf_prog_size(prog->len) > sysctl_optmem_max)
		err = -ENOMEM;
	else
		err = reuseport_attach_prog(sk, prog);

	if (err)
		__bpf_prog_release(prog);

	return err;
}

static struct bpf_prog *__get_bpf(u32 ufd, struct sock *sk)
{
	if (sock_flag(sk, SOCK_FILTER_LOCKED))
		return ERR_PTR(-EPERM);

	return bpf_prog_get_type(ufd, BPF_PROG_TYPE_SOCKET_FILTER);
}

int sk_attach_bpf(u32 ufd, struct sock *sk)
{
	struct bpf_prog *prog = __get_bpf(ufd, sk);
	int err;

	if (IS_ERR(prog))
		return PTR_ERR(prog);

	err = __sk_attach_prog(prog, sk);
	if (err < 0) {
		bpf_prog_put(prog);
		return err;
	}

	return 0;
}

int sk_reuseport_attach_bpf(u32 ufd, struct sock *sk)
{
	struct bpf_prog *prog;
	int err;

	if (sock_flag(sk, SOCK_FILTER_LOCKED))
		return -EPERM;

	prog = bpf_prog_get_type(ufd, BPF_PROG_TYPE_SOCKET_FILTER);
	if (PTR_ERR(prog) == -EINVAL)
		prog = bpf_prog_get_type(ufd, BPF_PROG_TYPE_SK_REUSEPORT);
	if (IS_ERR(prog))
		return PTR_ERR(prog);

	if (prog->type == BPF_PROG_TYPE_SK_REUSEPORT) {
		/* Like other non BPF_PROG_TYPE_SOCKET_FILTER
		 * bpf prog (e.g. sockmap).  It depends on the
		 * limitation imposed by bpf_prog_load().
		 * Hence, sysctl_optmem_max is not checked.
		 */
		if ((sk->sk_type != SOCK_STREAM &&
		     sk->sk_type != SOCK_DGRAM) ||
		    (sk->sk_protocol != IPPROTO_UDP &&
		     sk->sk_protocol != IPPROTO_TCP) ||
		    (sk->sk_family != AF_INET &&
		     sk->sk_family != AF_INET6)) {
			err = -ENOTSUPP;
			goto err_prog_put;
		}
	} else {
		/* BPF_PROG_TYPE_SOCKET_FILTER */
		if (bpf_prog_size(prog->len) > sysctl_optmem_max) {
			err = -ENOMEM;
			goto err_prog_put;
		}
	}

	err = reuseport_attach_prog(sk, prog);
err_prog_put:
	if (err)
		bpf_prog_put(prog);

	return err;
}

void sk_reuseport_prog_free(struct bpf_prog *prog)
{
	if (!prog)
		return;

	if (prog->type == BPF_PROG_TYPE_SK_REUSEPORT)
		bpf_prog_put(prog);
	else
		bpf_prog_destroy(prog);
}

struct bpf_scratchpad {
	union {
		__be32 diff[MAX_BPF_STACK / sizeof(__be32)];
		u8     buff[MAX_BPF_STACK];
	};
};

static DEFINE_PER_CPU(struct bpf_scratchpad, bpf_sp);

static inline int __bpf_try_make_writable(struct sk_buff *skb,
					  unsigned int write_len)
{
	return skb_ensure_writable(skb, write_len);
}

static inline int bpf_try_make_writable(struct sk_buff *skb,
					unsigned int write_len)
{
	int err = __bpf_try_make_writable(skb, write_len);

	bpf_compute_data_pointers(skb);
	return err;
}

static int bpf_try_make_head_writable(struct sk_buff *skb)
{
	return bpf_try_make_writable(skb, skb_headlen(skb));
}

static inline void bpf_push_mac_rcsum(struct sk_buff *skb)
{
	if (skb_at_tc_ingress(skb))
		skb_postpush_rcsum(skb, skb_mac_header(skb), skb->mac_len);
}

static inline void bpf_pull_mac_rcsum(struct sk_buff *skb)
{
	if (skb_at_tc_ingress(skb))
		skb_postpull_rcsum(skb, skb_mac_header(skb), skb->mac_len);
}

BPF_CALL_5(bpf_skb_store_bytes, struct sk_buff *, skb, u32, offset,
	   const void *, from, u32, len, u64, flags)
{
	void *ptr;

	if (unlikely(flags & ~(BPF_F_RECOMPUTE_CSUM | BPF_F_INVALIDATE_HASH)))
		return -EINVAL;
	if (unlikely(offset > 0xffff))
		return -EFAULT;
	if (unlikely(bpf_try_make_writable(skb, offset + len)))
		return -EFAULT;

	ptr = skb->data + offset;
	if (flags & BPF_F_RECOMPUTE_CSUM)
		__skb_postpull_rcsum(skb, ptr, len, offset);

	memcpy(ptr, from, len);

	if (flags & BPF_F_RECOMPUTE_CSUM)
		__skb_postpush_rcsum(skb, ptr, len, offset);
	if (flags & BPF_F_INVALIDATE_HASH)
		skb_clear_hash(skb);

	return 0;
}

static const struct bpf_func_proto bpf_skb_store_bytes_proto = {
	.func		= bpf_skb_store_bytes,
	.gpl_only	= false,
	.ret_type	= RET_INTEGER,
	.arg1_type	= ARG_PTR_TO_CTX,
	.arg2_type	= ARG_ANYTHING,
	.arg3_type	= ARG_PTR_TO_MEM,
	.arg4_type	= ARG_CONST_SIZE,
	.arg5_type	= ARG_ANYTHING,
};

BPF_CALL_4(bpf_skb_load_bytes, const struct sk_buff *, skb, u32, offset,
	   void *, to, u32, len)
{
	void *ptr;

	if (unlikely(offset > 0xffff))
		goto err_clear;

	ptr = skb_header_pointer(skb, offset, len, to);
	if (unlikely(!ptr))
		goto err_clear;
	if (ptr != to)
		memcpy(to, ptr, len);

	return 0;
err_clear:
	memset(to, 0, len);
	return -EFAULT;
}

static const struct bpf_func_proto bpf_skb_load_bytes_proto = {
	.func		= bpf_skb_load_bytes,
	.gpl_only	= false,
	.ret_type	= RET_INTEGER,
	.arg1_type	= ARG_PTR_TO_CTX,
	.arg2_type	= ARG_ANYTHING,
	.arg3_type	= ARG_PTR_TO_UNINIT_MEM,
	.arg4_type	= ARG_CONST_SIZE,
};

BPF_CALL_4(bpf_flow_dissector_load_bytes,
	   const struct bpf_flow_dissector *, ctx, u32, offset,
	   void *, to, u32, len)
{
	void *ptr;

	if (unlikely(offset > 0xffff))
		goto err_clear;

	if (unlikely(!ctx->skb))
		goto err_clear;

	ptr = skb_header_pointer(ctx->skb, offset, len, to);
	if (unlikely(!ptr))
		goto err_clear;
	if (ptr != to)
		memcpy(to, ptr, len);

	return 0;
err_clear:
	memset(to, 0, len);
	return -EFAULT;
}

static const struct bpf_func_proto bpf_flow_dissector_load_bytes_proto = {
	.func		= bpf_flow_dissector_load_bytes,
	.gpl_only	= false,
	.ret_type	= RET_INTEGER,
	.arg1_type	= ARG_PTR_TO_CTX,
	.arg2_type	= ARG_ANYTHING,
	.arg3_type	= ARG_PTR_TO_UNINIT_MEM,
	.arg4_type	= ARG_CONST_SIZE,
};

BPF_CALL_5(bpf_skb_load_bytes_relative, const struct sk_buff *, skb,
	   u32, offset, void *, to, u32, len, u32, start_header)
{
	u8 *end = skb_tail_pointer(skb);
	u8 *start, *ptr;

	if (unlikely(offset > 0xffff))
		goto err_clear;

	switch (start_header) {
	case BPF_HDR_START_MAC:
		if (unlikely(!skb_mac_header_was_set(skb)))
			goto err_clear;
		start = skb_mac_header(skb);
		break;
	case BPF_HDR_START_NET:
		start = skb_network_header(skb);
		break;
	default:
		goto err_clear;
	}

	ptr = start + offset;

	if (likely(ptr + len <= end)) {
		memcpy(to, ptr, len);
		return 0;
	}

err_clear:
	memset(to, 0, len);
	return -EFAULT;
}

static const struct bpf_func_proto bpf_skb_load_bytes_relative_proto = {
	.func		= bpf_skb_load_bytes_relative,
	.gpl_only	= false,
	.ret_type	= RET_INTEGER,
	.arg1_type	= ARG_PTR_TO_CTX,
	.arg2_type	= ARG_ANYTHING,
	.arg3_type	= ARG_PTR_TO_UNINIT_MEM,
	.arg4_type	= ARG_CONST_SIZE,
	.arg5_type	= ARG_ANYTHING,
};

BPF_CALL_2(bpf_skb_pull_data, struct sk_buff *, skb, u32, len)
{
	/* Idea is the following: should the needed direct read/write
	 * test fail during runtime, we can pull in more data and redo
	 * again, since implicitly, we invalidate previous checks here.
	 *
	 * Or, since we know how much we need to make read/writeable,
	 * this can be done once at the program beginning for direct
	 * access case. By this we overcome limitations of only current
	 * headroom being accessible.
	 */
	return bpf_try_make_writable(skb, len ? : skb_headlen(skb));
}

static const struct bpf_func_proto bpf_skb_pull_data_proto = {
	.func		= bpf_skb_pull_data,
	.gpl_only	= false,
	.ret_type	= RET_INTEGER,
	.arg1_type	= ARG_PTR_TO_CTX,
	.arg2_type	= ARG_ANYTHING,
};

BPF_CALL_1(bpf_sk_fullsock, struct sock *, sk)
{
	return sk_fullsock(sk) ? (unsigned long)sk : (unsigned long)NULL;
}

static const struct bpf_func_proto bpf_sk_fullsock_proto = {
	.func		= bpf_sk_fullsock,
	.gpl_only	= false,
	.ret_type	= RET_PTR_TO_SOCKET_OR_NULL,
	.arg1_type	= ARG_PTR_TO_SOCK_COMMON,
};

static inline int sk_skb_try_make_writable(struct sk_buff *skb,
					   unsigned int write_len)
{
	int err = __bpf_try_make_writable(skb, write_len);

	bpf_compute_data_end_sk_skb(skb);
	return err;
}

BPF_CALL_2(sk_skb_pull_data, struct sk_buff *, skb, u32, len)
{
	/* Idea is the following: should the needed direct read/write
	 * test fail during runtime, we can pull in more data and redo
	 * again, since implicitly, we invalidate previous checks here.
	 *
	 * Or, since we know how much we need to make read/writeable,
	 * this can be done once at the program beginning for direct
	 * access case. By this we overcome limitations of only current
	 * headroom being accessible.
	 */
	return sk_skb_try_make_writable(skb, len ? : skb_headlen(skb));
}

static const struct bpf_func_proto sk_skb_pull_data_proto = {
	.func		= sk_skb_pull_data,
	.gpl_only	= false,
	.ret_type	= RET_INTEGER,
	.arg1_type	= ARG_PTR_TO_CTX,
	.arg2_type	= ARG_ANYTHING,
};

BPF_CALL_5(bpf_l3_csum_replace, struct sk_buff *, skb, u32, offset,
	   u64, from, u64, to, u64, flags)
{
	__sum16 *ptr;

	if (unlikely(flags & ~(BPF_F_HDR_FIELD_MASK)))
		return -EINVAL;
	if (unlikely(offset > 0xffff || offset & 1))
		return -EFAULT;
	if (unlikely(bpf_try_make_writable(skb, offset + sizeof(*ptr))))
		return -EFAULT;

	ptr = (__sum16 *)(skb->data + offset);
	switch (flags & BPF_F_HDR_FIELD_MASK) {
	case 0:
		if (unlikely(from != 0))
			return -EINVAL;

		csum_replace_by_diff(ptr, to);
		break;
	case 2:
		csum_replace2(ptr, from, to);
		break;
	case 4:
		csum_replace4(ptr, from, to);
		break;
	default:
		return -EINVAL;
	}

	return 0;
}

static const struct bpf_func_proto bpf_l3_csum_replace_proto = {
	.func		= bpf_l3_csum_replace,
	.gpl_only	= false,
	.ret_type	= RET_INTEGER,
	.arg1_type	= ARG_PTR_TO_CTX,
	.arg2_type	= ARG_ANYTHING,
	.arg3_type	= ARG_ANYTHING,
	.arg4_type	= ARG_ANYTHING,
	.arg5_type	= ARG_ANYTHING,
};

BPF_CALL_5(bpf_l4_csum_replace, struct sk_buff *, skb, u32, offset,
	   u64, from, u64, to, u64, flags)
{
	bool is_pseudo = flags & BPF_F_PSEUDO_HDR;
	bool is_mmzero = flags & BPF_F_MARK_MANGLED_0;
	bool do_mforce = flags & BPF_F_MARK_ENFORCE;
	__sum16 *ptr;

	if (unlikely(flags & ~(BPF_F_MARK_MANGLED_0 | BPF_F_MARK_ENFORCE |
			       BPF_F_PSEUDO_HDR | BPF_F_HDR_FIELD_MASK)))
		return -EINVAL;
	if (unlikely(offset > 0xffff || offset & 1))
		return -EFAULT;
	if (unlikely(bpf_try_make_writable(skb, offset + sizeof(*ptr))))
		return -EFAULT;

	ptr = (__sum16 *)(skb->data + offset);
	if (is_mmzero && !do_mforce && !*ptr)
		return 0;

	switch (flags & BPF_F_HDR_FIELD_MASK) {
	case 0:
		if (unlikely(from != 0))
			return -EINVAL;

		inet_proto_csum_replace_by_diff(ptr, skb, to, is_pseudo);
		break;
	case 2:
		inet_proto_csum_replace2(ptr, skb, from, to, is_pseudo);
		break;
	case 4:
		inet_proto_csum_replace4(ptr, skb, from, to, is_pseudo);
		break;
	default:
		return -EINVAL;
	}

	if (is_mmzero && !*ptr)
		*ptr = CSUM_MANGLED_0;
	return 0;
}

static const struct bpf_func_proto bpf_l4_csum_replace_proto = {
	.func		= bpf_l4_csum_replace,
	.gpl_only	= false,
	.ret_type	= RET_INTEGER,
	.arg1_type	= ARG_PTR_TO_CTX,
	.arg2_type	= ARG_ANYTHING,
	.arg3_type	= ARG_ANYTHING,
	.arg4_type	= ARG_ANYTHING,
	.arg5_type	= ARG_ANYTHING,
};

BPF_CALL_5(bpf_csum_diff, __be32 *, from, u32, from_size,
	   __be32 *, to, u32, to_size, __wsum, seed)
{
	struct bpf_scratchpad *sp = this_cpu_ptr(&bpf_sp);
	u32 diff_size = from_size + to_size;
	int i, j = 0;

	/* This is quite flexible, some examples:
	 *
	 * from_size == 0, to_size > 0,  seed := csum --> pushing data
	 * from_size > 0,  to_size == 0, seed := csum --> pulling data
	 * from_size > 0,  to_size > 0,  seed := 0    --> diffing data
	 *
	 * Even for diffing, from_size and to_size don't need to be equal.
	 */
	if (unlikely(((from_size | to_size) & (sizeof(__be32) - 1)) ||
		     diff_size > sizeof(sp->diff)))
		return -EINVAL;

	for (i = 0; i < from_size / sizeof(__be32); i++, j++)
		sp->diff[j] = ~from[i];
	for (i = 0; i <   to_size / sizeof(__be32); i++, j++)
		sp->diff[j] = to[i];

	return csum_partial(sp->diff, diff_size, seed);
}

static const struct bpf_func_proto bpf_csum_diff_proto = {
	.func		= bpf_csum_diff,
	.gpl_only	= false,
	.pkt_access	= true,
	.ret_type	= RET_INTEGER,
	.arg1_type	= ARG_PTR_TO_MEM_OR_NULL,
	.arg2_type	= ARG_CONST_SIZE_OR_ZERO,
	.arg3_type	= ARG_PTR_TO_MEM_OR_NULL,
	.arg4_type	= ARG_CONST_SIZE_OR_ZERO,
	.arg5_type	= ARG_ANYTHING,
};

BPF_CALL_2(bpf_csum_update, struct sk_buff *, skb, __wsum, csum)
{
	/* The interface is to be used in combination with bpf_csum_diff()
	 * for direct packet writes. csum rotation for alignment as well
	 * as emulating csum_sub() can be done from the eBPF program.
	 */
	if (skb->ip_summed == CHECKSUM_COMPLETE)
		return (skb->csum = csum_add(skb->csum, csum));

	return -ENOTSUPP;
}

static const struct bpf_func_proto bpf_csum_update_proto = {
	.func		= bpf_csum_update,
	.gpl_only	= false,
	.ret_type	= RET_INTEGER,
	.arg1_type	= ARG_PTR_TO_CTX,
	.arg2_type	= ARG_ANYTHING,
};

BPF_CALL_2(bpf_csum_level, struct sk_buff *, skb, u64, level)
{
	/* The interface is to be used in combination with bpf_skb_adjust_room()
	 * for encap/decap of packet headers when BPF_F_ADJ_ROOM_NO_CSUM_RESET
	 * is passed as flags, for example.
	 */
	switch (level) {
	case BPF_CSUM_LEVEL_INC:
		__skb_incr_checksum_unnecessary(skb);
		break;
	case BPF_CSUM_LEVEL_DEC:
		__skb_decr_checksum_unnecessary(skb);
		break;
	case BPF_CSUM_LEVEL_RESET:
		__skb_reset_checksum_unnecessary(skb);
		break;
	case BPF_CSUM_LEVEL_QUERY:
		return skb->ip_summed == CHECKSUM_UNNECESSARY ?
		       skb->csum_level : -EACCES;
	default:
		return -EINVAL;
	}

	return 0;
}

static const struct bpf_func_proto bpf_csum_level_proto = {
	.func		= bpf_csum_level,
	.gpl_only	= false,
	.ret_type	= RET_INTEGER,
	.arg1_type	= ARG_PTR_TO_CTX,
	.arg2_type	= ARG_ANYTHING,
};

static inline int __bpf_rx_skb(struct net_device *dev, struct sk_buff *skb)
{
	return dev_forward_skb(dev, skb);
}

static inline int __bpf_rx_skb_no_mac(struct net_device *dev,
				      struct sk_buff *skb)
{
	int ret = ____dev_forward_skb(dev, skb);

	if (likely(!ret)) {
		skb->dev = dev;
		ret = netif_rx(skb);
	}

	return ret;
}

static inline int __bpf_tx_skb(struct net_device *dev, struct sk_buff *skb)
{
	int ret;

	if (dev_xmit_recursion()) {
		net_crit_ratelimited("bpf: recursion limit reached on datapath, buggy bpf program?\n");
		kfree_skb(skb);
		return -ENETDOWN;
	}

	skb->dev = dev;
	skb->tstamp = 0;

	dev_xmit_recursion_inc();
	ret = dev_queue_xmit(skb);
	dev_xmit_recursion_dec();

	return ret;
}

static int __bpf_redirect_no_mac(struct sk_buff *skb, struct net_device *dev,
				 u32 flags)
{
	unsigned int mlen = skb_network_offset(skb);

	if (mlen) {
		__skb_pull(skb, mlen);

		/* At ingress, the mac header has already been pulled once.
		 * At egress, skb_pospull_rcsum has to be done in case that
		 * the skb is originated from ingress (i.e. a forwarded skb)
		 * to ensure that rcsum starts at net header.
		 */
		if (!skb_at_tc_ingress(skb))
			skb_postpull_rcsum(skb, skb_mac_header(skb), mlen);
	}
	skb_pop_mac_header(skb);
	skb_reset_mac_len(skb);
	return flags & BPF_F_INGRESS ?
	       __bpf_rx_skb_no_mac(dev, skb) : __bpf_tx_skb(dev, skb);
}

static int __bpf_redirect_common(struct sk_buff *skb, struct net_device *dev,
				 u32 flags)
{
	/* Verify that a link layer header is carried */
	if (unlikely(skb->mac_header >= skb->network_header)) {
		kfree_skb(skb);
		return -ERANGE;
	}

	bpf_push_mac_rcsum(skb);
	return flags & BPF_F_INGRESS ?
	       __bpf_rx_skb(dev, skb) : __bpf_tx_skb(dev, skb);
}

static int __bpf_redirect(struct sk_buff *skb, struct net_device *dev,
			  u32 flags)
{
	if (dev_is_mac_header_xmit(dev))
		return __bpf_redirect_common(skb, dev, flags);
	else
		return __bpf_redirect_no_mac(skb, dev, flags);
}

#if IS_ENABLED(CONFIG_IPV6)
static int bpf_out_neigh_v6(struct net *net, struct sk_buff *skb)
{
	struct dst_entry *dst = skb_dst(skb);
	struct net_device *dev = dst->dev;
	u32 hh_len = LL_RESERVED_SPACE(dev);
	const struct in6_addr *nexthop;
	struct neighbour *neigh;

	if (dev_xmit_recursion()) {
		net_crit_ratelimited("bpf: recursion limit reached on datapath, buggy bpf program?\n");
		goto out_drop;
	}

	skb->dev = dev;
	skb->tstamp = 0;

	if (unlikely(skb_headroom(skb) < hh_len && dev->header_ops)) {
		struct sk_buff *skb2;

		skb2 = skb_realloc_headroom(skb, hh_len);
		if (unlikely(!skb2)) {
			kfree_skb(skb);
			return -ENOMEM;
		}
		if (skb->sk)
			skb_set_owner_w(skb2, skb->sk);
		consume_skb(skb);
		skb = skb2;
	}

	rcu_read_lock_bh();
	nexthop = rt6_nexthop(container_of(dst, struct rt6_info, dst),
			      &ipv6_hdr(skb)->daddr);
	neigh = ip_neigh_gw6(dev, nexthop);
	if (likely(!IS_ERR(neigh))) {
		int ret;

		sock_confirm_neigh(skb, neigh);
		dev_xmit_recursion_inc();
		ret = neigh_output(neigh, skb, false);
		dev_xmit_recursion_dec();
		rcu_read_unlock_bh();
		return ret;
	}
	rcu_read_unlock_bh();
	IP6_INC_STATS(dev_net(dst->dev),
		      ip6_dst_idev(dst), IPSTATS_MIB_OUTNOROUTES);
out_drop:
	kfree_skb(skb);
	return -ENETDOWN;
}

static int __bpf_redirect_neigh_v6(struct sk_buff *skb, struct net_device *dev)
{
	const struct ipv6hdr *ip6h = ipv6_hdr(skb);
	struct net *net = dev_net(dev);
	int err, ret = NET_XMIT_DROP;
	struct dst_entry *dst;
	struct flowi6 fl6 = {
		.flowi6_flags	= FLOWI_FLAG_ANYSRC,
		.flowi6_mark	= skb->mark,
		.flowlabel	= ip6_flowinfo(ip6h),
		.flowi6_oif	= dev->ifindex,
		.flowi6_proto	= ip6h->nexthdr,
		.daddr		= ip6h->daddr,
		.saddr		= ip6h->saddr,
	};

	dst = ipv6_stub->ipv6_dst_lookup_flow(net, NULL, &fl6, NULL);
	if (IS_ERR(dst))
		goto out_drop;

	skb_dst_set(skb, dst);

	err = bpf_out_neigh_v6(net, skb);
	if (unlikely(net_xmit_eval(err)))
		dev->stats.tx_errors++;
	else
		ret = NET_XMIT_SUCCESS;
	goto out_xmit;
out_drop:
	dev->stats.tx_errors++;
	kfree_skb(skb);
out_xmit:
	return ret;
}
#else
static int __bpf_redirect_neigh_v6(struct sk_buff *skb, struct net_device *dev)
{
	kfree_skb(skb);
	return NET_XMIT_DROP;
}
#endif /* CONFIG_IPV6 */

#if IS_ENABLED(CONFIG_INET)
static int bpf_out_neigh_v4(struct net *net, struct sk_buff *skb)
{
	struct dst_entry *dst = skb_dst(skb);
	struct rtable *rt = container_of(dst, struct rtable, dst);
	struct net_device *dev = dst->dev;
	u32 hh_len = LL_RESERVED_SPACE(dev);
	struct neighbour *neigh;
	bool is_v6gw = false;

	if (dev_xmit_recursion()) {
		net_crit_ratelimited("bpf: recursion limit reached on datapath, buggy bpf program?\n");
		goto out_drop;
	}

	skb->dev = dev;
	skb->tstamp = 0;

	if (unlikely(skb_headroom(skb) < hh_len && dev->header_ops)) {
		struct sk_buff *skb2;

		skb2 = skb_realloc_headroom(skb, hh_len);
		if (unlikely(!skb2)) {
			kfree_skb(skb);
			return -ENOMEM;
		}
		if (skb->sk)
			skb_set_owner_w(skb2, skb->sk);
		consume_skb(skb);
		skb = skb2;
	}

	rcu_read_lock_bh();
	neigh = ip_neigh_for_gw(rt, skb, &is_v6gw);
	if (likely(!IS_ERR(neigh))) {
		int ret;

		sock_confirm_neigh(skb, neigh);
		dev_xmit_recursion_inc();
		ret = neigh_output(neigh, skb, is_v6gw);
		dev_xmit_recursion_dec();
		rcu_read_unlock_bh();
		return ret;
	}
	rcu_read_unlock_bh();
out_drop:
	kfree_skb(skb);
	return -ENETDOWN;
}

static int __bpf_redirect_neigh_v4(struct sk_buff *skb, struct net_device *dev)
{
	const struct iphdr *ip4h = ip_hdr(skb);
	struct net *net = dev_net(dev);
	int err, ret = NET_XMIT_DROP;
	struct rtable *rt;
	struct flowi4 fl4 = {
		.flowi4_flags	= FLOWI_FLAG_ANYSRC,
		.flowi4_mark	= skb->mark,
		.flowi4_tos	= RT_TOS(ip4h->tos),
		.flowi4_oif	= dev->ifindex,
		.flowi4_proto	= ip4h->protocol,
		.daddr		= ip4h->daddr,
		.saddr		= ip4h->saddr,
	};

	rt = ip_route_output_flow(net, &fl4, NULL);
	if (IS_ERR(rt))
		goto out_drop;
	if (rt->rt_type != RTN_UNICAST && rt->rt_type != RTN_LOCAL) {
		ip_rt_put(rt);
		goto out_drop;
	}

	skb_dst_set(skb, &rt->dst);

	err = bpf_out_neigh_v4(net, skb);
	if (unlikely(net_xmit_eval(err)))
		dev->stats.tx_errors++;
	else
		ret = NET_XMIT_SUCCESS;
	goto out_xmit;
out_drop:
	dev->stats.tx_errors++;
	kfree_skb(skb);
out_xmit:
	return ret;
}
#else
static int __bpf_redirect_neigh_v4(struct sk_buff *skb, struct net_device *dev)
{
	kfree_skb(skb);
	return NET_XMIT_DROP;
}
#endif /* CONFIG_INET */

static int __bpf_redirect_neigh(struct sk_buff *skb, struct net_device *dev)
{
	struct ethhdr *ethh = eth_hdr(skb);

	if (unlikely(skb->mac_header >= skb->network_header))
		goto out;
	bpf_push_mac_rcsum(skb);
	if (is_multicast_ether_addr(ethh->h_dest))
		goto out;

	skb_pull(skb, sizeof(*ethh));
	skb_unset_mac_header(skb);
	skb_reset_network_header(skb);

	if (skb->protocol == htons(ETH_P_IP))
		return __bpf_redirect_neigh_v4(skb, dev);
	else if (skb->protocol == htons(ETH_P_IPV6))
		return __bpf_redirect_neigh_v6(skb, dev);
out:
	kfree_skb(skb);
	return -ENOTSUPP;
}

/* Internal, non-exposed redirect flags. */
enum {
<<<<<<< HEAD
	BPF_F_NEIGH = (1ULL << 1),
#define BPF_F_REDIRECT_INTERNAL	(BPF_F_NEIGH)
=======
	BPF_F_NEIGH	= (1ULL << 1),
	BPF_F_PEER	= (1ULL << 2),
#define BPF_F_REDIRECT_INTERNAL	(BPF_F_NEIGH | BPF_F_PEER)
>>>>>>> 105faa87
};

BPF_CALL_3(bpf_clone_redirect, struct sk_buff *, skb, u32, ifindex, u64, flags)
{
	struct net_device *dev;
	struct sk_buff *clone;
	int ret;

	if (unlikely(flags & (~(BPF_F_INGRESS) | BPF_F_REDIRECT_INTERNAL)))
		return -EINVAL;

	dev = dev_get_by_index_rcu(dev_net(skb->dev), ifindex);
	if (unlikely(!dev))
		return -EINVAL;

	clone = skb_clone(skb, GFP_ATOMIC);
	if (unlikely(!clone))
		return -ENOMEM;

	/* For direct write, we need to keep the invariant that the skbs
	 * we're dealing with need to be uncloned. Should uncloning fail
	 * here, we need to free the just generated clone to unclone once
	 * again.
	 */
	ret = bpf_try_make_head_writable(skb);
	if (unlikely(ret)) {
		kfree_skb(clone);
		return -ENOMEM;
	}

	return __bpf_redirect(clone, dev, flags);
}

static const struct bpf_func_proto bpf_clone_redirect_proto = {
	.func           = bpf_clone_redirect,
	.gpl_only       = false,
	.ret_type       = RET_INTEGER,
	.arg1_type      = ARG_PTR_TO_CTX,
	.arg2_type      = ARG_ANYTHING,
	.arg3_type      = ARG_ANYTHING,
};

DEFINE_PER_CPU(struct bpf_redirect_info, bpf_redirect_info);
EXPORT_PER_CPU_SYMBOL_GPL(bpf_redirect_info);

int skb_do_redirect(struct sk_buff *skb)
<<<<<<< HEAD
{
	struct bpf_redirect_info *ri = this_cpu_ptr(&bpf_redirect_info);
	struct net_device *dev;
	u32 flags = ri->flags;
=======
{
	struct bpf_redirect_info *ri = this_cpu_ptr(&bpf_redirect_info);
	struct net *net = dev_net(skb->dev);
	struct net_device *dev;
	u32 flags = ri->flags;

	dev = dev_get_by_index_rcu(net, ri->tgt_index);
	ri->tgt_index = 0;
	ri->flags = 0;
	if (unlikely(!dev))
		goto out_drop;
	if (flags & BPF_F_PEER) {
		const struct net_device_ops *ops = dev->netdev_ops;

		if (unlikely(!ops->ndo_get_peer_dev ||
			     !skb_at_tc_ingress(skb)))
			goto out_drop;
		dev = ops->ndo_get_peer_dev(dev);
		if (unlikely(!dev ||
			     !is_skb_forwardable(dev, skb) ||
			     net_eq(net, dev_net(dev))))
			goto out_drop;
		skb->dev = dev;
		return -EAGAIN;
	}
	return flags & BPF_F_NEIGH ?
	       __bpf_redirect_neigh(skb, dev) :
	       __bpf_redirect(skb, dev, flags);
out_drop:
	kfree_skb(skb);
	return -EINVAL;
}

BPF_CALL_2(bpf_redirect, u32, ifindex, u64, flags)
{
	struct bpf_redirect_info *ri = this_cpu_ptr(&bpf_redirect_info);

	if (unlikely(flags & (~(BPF_F_INGRESS) | BPF_F_REDIRECT_INTERNAL)))
		return TC_ACT_SHOT;

	ri->flags = flags;
	ri->tgt_index = ifindex;

	return TC_ACT_REDIRECT;
}

static const struct bpf_func_proto bpf_redirect_proto = {
	.func           = bpf_redirect,
	.gpl_only       = false,
	.ret_type       = RET_INTEGER,
	.arg1_type      = ARG_ANYTHING,
	.arg2_type      = ARG_ANYTHING,
};

BPF_CALL_2(bpf_redirect_peer, u32, ifindex, u64, flags)
{
	struct bpf_redirect_info *ri = this_cpu_ptr(&bpf_redirect_info);
>>>>>>> 105faa87

	if (unlikely(flags))
		return TC_ACT_SHOT;

<<<<<<< HEAD
	return flags & BPF_F_NEIGH ?
	       __bpf_redirect_neigh(skb, dev) :
	       __bpf_redirect(skb, dev, flags);
}

BPF_CALL_2(bpf_redirect, u32, ifindex, u64, flags)
{
	struct bpf_redirect_info *ri = this_cpu_ptr(&bpf_redirect_info);

	if (unlikely(flags & (~(BPF_F_INGRESS) | BPF_F_REDIRECT_INTERNAL)))
		return TC_ACT_SHOT;

	ri->flags = flags;
=======
	ri->flags = BPF_F_PEER;
>>>>>>> 105faa87
	ri->tgt_index = ifindex;

	return TC_ACT_REDIRECT;
}

static const struct bpf_func_proto bpf_redirect_peer_proto = {
	.func           = bpf_redirect_peer,
	.gpl_only       = false,
	.ret_type       = RET_INTEGER,
	.arg1_type      = ARG_ANYTHING,
	.arg2_type      = ARG_ANYTHING,
};

BPF_CALL_2(bpf_redirect_neigh, u32, ifindex, u64, flags)
{
	struct bpf_redirect_info *ri = this_cpu_ptr(&bpf_redirect_info);

	if (unlikely(flags))
		return TC_ACT_SHOT;

	ri->flags = BPF_F_NEIGH;
	ri->tgt_index = ifindex;

	return TC_ACT_REDIRECT;
}

static const struct bpf_func_proto bpf_redirect_neigh_proto = {
	.func		= bpf_redirect_neigh,
	.gpl_only	= false,
	.ret_type	= RET_INTEGER,
	.arg1_type	= ARG_ANYTHING,
	.arg2_type	= ARG_ANYTHING,
};

BPF_CALL_2(bpf_msg_apply_bytes, struct sk_msg *, msg, u32, bytes)
{
	msg->apply_bytes = bytes;
	return 0;
}

static const struct bpf_func_proto bpf_msg_apply_bytes_proto = {
	.func           = bpf_msg_apply_bytes,
	.gpl_only       = false,
	.ret_type       = RET_INTEGER,
	.arg1_type	= ARG_PTR_TO_CTX,
	.arg2_type      = ARG_ANYTHING,
};

BPF_CALL_2(bpf_msg_cork_bytes, struct sk_msg *, msg, u32, bytes)
{
	msg->cork_bytes = bytes;
	return 0;
}

static const struct bpf_func_proto bpf_msg_cork_bytes_proto = {
	.func           = bpf_msg_cork_bytes,
	.gpl_only       = false,
	.ret_type       = RET_INTEGER,
	.arg1_type	= ARG_PTR_TO_CTX,
	.arg2_type      = ARG_ANYTHING,
};

BPF_CALL_4(bpf_msg_pull_data, struct sk_msg *, msg, u32, start,
	   u32, end, u64, flags)
{
	u32 len = 0, offset = 0, copy = 0, poffset = 0, bytes = end - start;
	u32 first_sge, last_sge, i, shift, bytes_sg_total;
	struct scatterlist *sge;
	u8 *raw, *to, *from;
	struct page *page;

	if (unlikely(flags || end <= start))
		return -EINVAL;

	/* First find the starting scatterlist element */
	i = msg->sg.start;
	do {
		offset += len;
		len = sk_msg_elem(msg, i)->length;
		if (start < offset + len)
			break;
		sk_msg_iter_var_next(i);
	} while (i != msg->sg.end);

	if (unlikely(start >= offset + len))
		return -EINVAL;

	first_sge = i;
	/* The start may point into the sg element so we need to also
	 * account for the headroom.
	 */
	bytes_sg_total = start - offset + bytes;
	if (!test_bit(i, &msg->sg.copy) && bytes_sg_total <= len)
		goto out;

	/* At this point we need to linearize multiple scatterlist
	 * elements or a single shared page. Either way we need to
	 * copy into a linear buffer exclusively owned by BPF. Then
	 * place the buffer in the scatterlist and fixup the original
	 * entries by removing the entries now in the linear buffer
	 * and shifting the remaining entries. For now we do not try
	 * to copy partial entries to avoid complexity of running out
	 * of sg_entry slots. The downside is reading a single byte
	 * will copy the entire sg entry.
	 */
	do {
		copy += sk_msg_elem(msg, i)->length;
		sk_msg_iter_var_next(i);
		if (bytes_sg_total <= copy)
			break;
	} while (i != msg->sg.end);
	last_sge = i;

	if (unlikely(bytes_sg_total > copy))
		return -EINVAL;

	page = alloc_pages(__GFP_NOWARN | GFP_ATOMIC | __GFP_COMP,
			   get_order(copy));
	if (unlikely(!page))
		return -ENOMEM;

	raw = page_address(page);
	i = first_sge;
	do {
		sge = sk_msg_elem(msg, i);
		from = sg_virt(sge);
		len = sge->length;
		to = raw + poffset;

		memcpy(to, from, len);
		poffset += len;
		sge->length = 0;
		put_page(sg_page(sge));

		sk_msg_iter_var_next(i);
	} while (i != last_sge);

	sg_set_page(&msg->sg.data[first_sge], page, copy, 0);

	/* To repair sg ring we need to shift entries. If we only
	 * had a single entry though we can just replace it and
	 * be done. Otherwise walk the ring and shift the entries.
	 */
	WARN_ON_ONCE(last_sge == first_sge);
	shift = last_sge > first_sge ?
		last_sge - first_sge - 1 :
		NR_MSG_FRAG_IDS - first_sge + last_sge - 1;
	if (!shift)
		goto out;

	i = first_sge;
	sk_msg_iter_var_next(i);
	do {
		u32 move_from;

		if (i + shift >= NR_MSG_FRAG_IDS)
			move_from = i + shift - NR_MSG_FRAG_IDS;
		else
			move_from = i + shift;
		if (move_from == msg->sg.end)
			break;

		msg->sg.data[i] = msg->sg.data[move_from];
		msg->sg.data[move_from].length = 0;
		msg->sg.data[move_from].page_link = 0;
		msg->sg.data[move_from].offset = 0;
		sk_msg_iter_var_next(i);
	} while (1);

	msg->sg.end = msg->sg.end - shift > msg->sg.end ?
		      msg->sg.end - shift + NR_MSG_FRAG_IDS :
		      msg->sg.end - shift;
out:
	msg->data = sg_virt(&msg->sg.data[first_sge]) + start - offset;
	msg->data_end = msg->data + bytes;
	return 0;
}

static const struct bpf_func_proto bpf_msg_pull_data_proto = {
	.func		= bpf_msg_pull_data,
	.gpl_only	= false,
	.ret_type	= RET_INTEGER,
	.arg1_type	= ARG_PTR_TO_CTX,
	.arg2_type	= ARG_ANYTHING,
	.arg3_type	= ARG_ANYTHING,
	.arg4_type	= ARG_ANYTHING,
};

BPF_CALL_4(bpf_msg_push_data, struct sk_msg *, msg, u32, start,
	   u32, len, u64, flags)
{
	struct scatterlist sge, nsge, nnsge, rsge = {0}, *psge;
	u32 new, i = 0, l = 0, space, copy = 0, offset = 0;
	u8 *raw, *to, *from;
	struct page *page;

	if (unlikely(flags))
		return -EINVAL;

	/* First find the starting scatterlist element */
	i = msg->sg.start;
	do {
		offset += l;
		l = sk_msg_elem(msg, i)->length;

		if (start < offset + l)
			break;
		sk_msg_iter_var_next(i);
	} while (i != msg->sg.end);

	if (start >= offset + l)
		return -EINVAL;

	space = MAX_MSG_FRAGS - sk_msg_elem_used(msg);

	/* If no space available will fallback to copy, we need at
	 * least one scatterlist elem available to push data into
	 * when start aligns to the beginning of an element or two
	 * when it falls inside an element. We handle the start equals
	 * offset case because its the common case for inserting a
	 * header.
	 */
	if (!space || (space == 1 && start != offset))
		copy = msg->sg.data[i].length;

	page = alloc_pages(__GFP_NOWARN | GFP_ATOMIC | __GFP_COMP,
			   get_order(copy + len));
	if (unlikely(!page))
		return -ENOMEM;

	if (copy) {
		int front, back;

		raw = page_address(page);

		psge = sk_msg_elem(msg, i);
		front = start - offset;
		back = psge->length - front;
		from = sg_virt(psge);

		if (front)
			memcpy(raw, from, front);

		if (back) {
			from += front;
			to = raw + front + len;

			memcpy(to, from, back);
		}

		put_page(sg_page(psge));
	} else if (start - offset) {
		psge = sk_msg_elem(msg, i);
		rsge = sk_msg_elem_cpy(msg, i);

		psge->length = start - offset;
		rsge.length -= psge->length;
		rsge.offset += start;

		sk_msg_iter_var_next(i);
		sg_unmark_end(psge);
		sg_unmark_end(&rsge);
		sk_msg_iter_next(msg, end);
	}

	/* Slot(s) to place newly allocated data */
	new = i;

	/* Shift one or two slots as needed */
	if (!copy) {
		sge = sk_msg_elem_cpy(msg, i);

		sk_msg_iter_var_next(i);
		sg_unmark_end(&sge);
		sk_msg_iter_next(msg, end);

		nsge = sk_msg_elem_cpy(msg, i);
		if (rsge.length) {
			sk_msg_iter_var_next(i);
			nnsge = sk_msg_elem_cpy(msg, i);
		}

		while (i != msg->sg.end) {
			msg->sg.data[i] = sge;
			sge = nsge;
			sk_msg_iter_var_next(i);
			if (rsge.length) {
				nsge = nnsge;
				nnsge = sk_msg_elem_cpy(msg, i);
			} else {
				nsge = sk_msg_elem_cpy(msg, i);
			}
		}
	}

	/* Place newly allocated data buffer */
	sk_mem_charge(msg->sk, len);
	msg->sg.size += len;
	__clear_bit(new, &msg->sg.copy);
	sg_set_page(&msg->sg.data[new], page, len + copy, 0);
	if (rsge.length) {
		get_page(sg_page(&rsge));
		sk_msg_iter_var_next(new);
		msg->sg.data[new] = rsge;
	}

	sk_msg_compute_data_pointers(msg);
	return 0;
}

static const struct bpf_func_proto bpf_msg_push_data_proto = {
	.func		= bpf_msg_push_data,
	.gpl_only	= false,
	.ret_type	= RET_INTEGER,
	.arg1_type	= ARG_PTR_TO_CTX,
	.arg2_type	= ARG_ANYTHING,
	.arg3_type	= ARG_ANYTHING,
	.arg4_type	= ARG_ANYTHING,
};

static void sk_msg_shift_left(struct sk_msg *msg, int i)
{
	int prev;

	do {
		prev = i;
		sk_msg_iter_var_next(i);
		msg->sg.data[prev] = msg->sg.data[i];
	} while (i != msg->sg.end);

	sk_msg_iter_prev(msg, end);
}

static void sk_msg_shift_right(struct sk_msg *msg, int i)
{
	struct scatterlist tmp, sge;

	sk_msg_iter_next(msg, end);
	sge = sk_msg_elem_cpy(msg, i);
	sk_msg_iter_var_next(i);
	tmp = sk_msg_elem_cpy(msg, i);

	while (i != msg->sg.end) {
		msg->sg.data[i] = sge;
		sk_msg_iter_var_next(i);
		sge = tmp;
		tmp = sk_msg_elem_cpy(msg, i);
	}
}

BPF_CALL_4(bpf_msg_pop_data, struct sk_msg *, msg, u32, start,
	   u32, len, u64, flags)
{
	u32 i = 0, l = 0, space, offset = 0;
	u64 last = start + len;
	int pop;

	if (unlikely(flags))
		return -EINVAL;

	/* First find the starting scatterlist element */
	i = msg->sg.start;
	do {
		offset += l;
		l = sk_msg_elem(msg, i)->length;

		if (start < offset + l)
			break;
		sk_msg_iter_var_next(i);
	} while (i != msg->sg.end);

	/* Bounds checks: start and pop must be inside message */
	if (start >= offset + l || last >= msg->sg.size)
		return -EINVAL;

	space = MAX_MSG_FRAGS - sk_msg_elem_used(msg);

	pop = len;
	/* --------------| offset
	 * -| start      |-------- len -------|
	 *
	 *  |----- a ----|-------- pop -------|----- b ----|
	 *  |______________________________________________| length
	 *
	 *
	 * a:   region at front of scatter element to save
	 * b:   region at back of scatter element to save when length > A + pop
	 * pop: region to pop from element, same as input 'pop' here will be
	 *      decremented below per iteration.
	 *
	 * Two top-level cases to handle when start != offset, first B is non
	 * zero and second B is zero corresponding to when a pop includes more
	 * than one element.
	 *
	 * Then if B is non-zero AND there is no space allocate space and
	 * compact A, B regions into page. If there is space shift ring to
	 * the rigth free'ing the next element in ring to place B, leaving
	 * A untouched except to reduce length.
	 */
	if (start != offset) {
		struct scatterlist *nsge, *sge = sk_msg_elem(msg, i);
		int a = start;
		int b = sge->length - pop - a;

		sk_msg_iter_var_next(i);

		if (pop < sge->length - a) {
			if (space) {
				sge->length = a;
				sk_msg_shift_right(msg, i);
				nsge = sk_msg_elem(msg, i);
				get_page(sg_page(sge));
				sg_set_page(nsge,
					    sg_page(sge),
					    b, sge->offset + pop + a);
			} else {
				struct page *page, *orig;
				u8 *to, *from;

				page = alloc_pages(__GFP_NOWARN |
						   __GFP_COMP   | GFP_ATOMIC,
						   get_order(a + b));
				if (unlikely(!page))
					return -ENOMEM;

				sge->length = a;
				orig = sg_page(sge);
				from = sg_virt(sge);
				to = page_address(page);
				memcpy(to, from, a);
				memcpy(to + a, from + a + pop, b);
				sg_set_page(sge, page, a + b, 0);
				put_page(orig);
			}
			pop = 0;
		} else if (pop >= sge->length - a) {
			pop -= (sge->length - a);
			sge->length = a;
		}
	}

	/* From above the current layout _must_ be as follows,
	 *
	 * -| offset
	 * -| start
	 *
	 *  |---- pop ---|---------------- b ------------|
	 *  |____________________________________________| length
	 *
	 * Offset and start of the current msg elem are equal because in the
	 * previous case we handled offset != start and either consumed the
	 * entire element and advanced to the next element OR pop == 0.
	 *
	 * Two cases to handle here are first pop is less than the length
	 * leaving some remainder b above. Simply adjust the element's layout
	 * in this case. Or pop >= length of the element so that b = 0. In this
	 * case advance to next element decrementing pop.
	 */
	while (pop) {
		struct scatterlist *sge = sk_msg_elem(msg, i);

		if (pop < sge->length) {
			sge->length -= pop;
			sge->offset += pop;
			pop = 0;
		} else {
			pop -= sge->length;
			sk_msg_shift_left(msg, i);
		}
		sk_msg_iter_var_next(i);
	}

	sk_mem_uncharge(msg->sk, len - pop);
	msg->sg.size -= (len - pop);
	sk_msg_compute_data_pointers(msg);
	return 0;
}

static const struct bpf_func_proto bpf_msg_pop_data_proto = {
	.func		= bpf_msg_pop_data,
	.gpl_only	= false,
	.ret_type	= RET_INTEGER,
	.arg1_type	= ARG_PTR_TO_CTX,
	.arg2_type	= ARG_ANYTHING,
	.arg3_type	= ARG_ANYTHING,
	.arg4_type	= ARG_ANYTHING,
};

#ifdef CONFIG_CGROUP_NET_CLASSID
BPF_CALL_0(bpf_get_cgroup_classid_curr)
{
	return __task_get_classid(current);
}

static const struct bpf_func_proto bpf_get_cgroup_classid_curr_proto = {
	.func		= bpf_get_cgroup_classid_curr,
	.gpl_only	= false,
	.ret_type	= RET_INTEGER,
};

BPF_CALL_1(bpf_skb_cgroup_classid, const struct sk_buff *, skb)
{
	struct sock *sk = skb_to_full_sk(skb);

	if (!sk || !sk_fullsock(sk))
		return 0;

	return sock_cgroup_classid(&sk->sk_cgrp_data);
}

static const struct bpf_func_proto bpf_skb_cgroup_classid_proto = {
	.func		= bpf_skb_cgroup_classid,
	.gpl_only	= false,
	.ret_type	= RET_INTEGER,
	.arg1_type	= ARG_PTR_TO_CTX,
};
#endif

BPF_CALL_1(bpf_get_cgroup_classid, const struct sk_buff *, skb)
{
	return task_get_classid(skb);
}

static const struct bpf_func_proto bpf_get_cgroup_classid_proto = {
	.func           = bpf_get_cgroup_classid,
	.gpl_only       = false,
	.ret_type       = RET_INTEGER,
	.arg1_type      = ARG_PTR_TO_CTX,
};

BPF_CALL_1(bpf_get_route_realm, const struct sk_buff *, skb)
{
	return dst_tclassid(skb);
}

static const struct bpf_func_proto bpf_get_route_realm_proto = {
	.func           = bpf_get_route_realm,
	.gpl_only       = false,
	.ret_type       = RET_INTEGER,
	.arg1_type      = ARG_PTR_TO_CTX,
};

BPF_CALL_1(bpf_get_hash_recalc, struct sk_buff *, skb)
{
	/* If skb_clear_hash() was called due to mangling, we can
	 * trigger SW recalculation here. Later access to hash
	 * can then use the inline skb->hash via context directly
	 * instead of calling this helper again.
	 */
	return skb_get_hash(skb);
}

static const struct bpf_func_proto bpf_get_hash_recalc_proto = {
	.func		= bpf_get_hash_recalc,
	.gpl_only	= false,
	.ret_type	= RET_INTEGER,
	.arg1_type	= ARG_PTR_TO_CTX,
};

BPF_CALL_1(bpf_set_hash_invalid, struct sk_buff *, skb)
{
	/* After all direct packet write, this can be used once for
	 * triggering a lazy recalc on next skb_get_hash() invocation.
	 */
	skb_clear_hash(skb);
	return 0;
}

static const struct bpf_func_proto bpf_set_hash_invalid_proto = {
	.func		= bpf_set_hash_invalid,
	.gpl_only	= false,
	.ret_type	= RET_INTEGER,
	.arg1_type	= ARG_PTR_TO_CTX,
};

BPF_CALL_2(bpf_set_hash, struct sk_buff *, skb, u32, hash)
{
	/* Set user specified hash as L4(+), so that it gets returned
	 * on skb_get_hash() call unless BPF prog later on triggers a
	 * skb_clear_hash().
	 */
	__skb_set_sw_hash(skb, hash, true);
	return 0;
}

static const struct bpf_func_proto bpf_set_hash_proto = {
	.func		= bpf_set_hash,
	.gpl_only	= false,
	.ret_type	= RET_INTEGER,
	.arg1_type	= ARG_PTR_TO_CTX,
	.arg2_type	= ARG_ANYTHING,
};

BPF_CALL_3(bpf_skb_vlan_push, struct sk_buff *, skb, __be16, vlan_proto,
	   u16, vlan_tci)
{
	int ret;

	if (unlikely(vlan_proto != htons(ETH_P_8021Q) &&
		     vlan_proto != htons(ETH_P_8021AD)))
		vlan_proto = htons(ETH_P_8021Q);

	bpf_push_mac_rcsum(skb);
	ret = skb_vlan_push(skb, vlan_proto, vlan_tci);
	bpf_pull_mac_rcsum(skb);

	bpf_compute_data_pointers(skb);
	return ret;
}

static const struct bpf_func_proto bpf_skb_vlan_push_proto = {
	.func           = bpf_skb_vlan_push,
	.gpl_only       = false,
	.ret_type       = RET_INTEGER,
	.arg1_type      = ARG_PTR_TO_CTX,
	.arg2_type      = ARG_ANYTHING,
	.arg3_type      = ARG_ANYTHING,
};

BPF_CALL_1(bpf_skb_vlan_pop, struct sk_buff *, skb)
{
	int ret;

	bpf_push_mac_rcsum(skb);
	ret = skb_vlan_pop(skb);
	bpf_pull_mac_rcsum(skb);

	bpf_compute_data_pointers(skb);
	return ret;
}

static const struct bpf_func_proto bpf_skb_vlan_pop_proto = {
	.func           = bpf_skb_vlan_pop,
	.gpl_only       = false,
	.ret_type       = RET_INTEGER,
	.arg1_type      = ARG_PTR_TO_CTX,
};

static int bpf_skb_generic_push(struct sk_buff *skb, u32 off, u32 len)
{
	/* Caller already did skb_cow() with len as headroom,
	 * so no need to do it here.
	 */
	skb_push(skb, len);
	memmove(skb->data, skb->data + len, off);
	memset(skb->data + off, 0, len);

	/* No skb_postpush_rcsum(skb, skb->data + off, len)
	 * needed here as it does not change the skb->csum
	 * result for checksum complete when summing over
	 * zeroed blocks.
	 */
	return 0;
}

static int bpf_skb_generic_pop(struct sk_buff *skb, u32 off, u32 len)
{
	/* skb_ensure_writable() is not needed here, as we're
	 * already working on an uncloned skb.
	 */
	if (unlikely(!pskb_may_pull(skb, off + len)))
		return -ENOMEM;

	skb_postpull_rcsum(skb, skb->data + off, len);
	memmove(skb->data + len, skb->data, off);
	__skb_pull(skb, len);

	return 0;
}

static int bpf_skb_net_hdr_push(struct sk_buff *skb, u32 off, u32 len)
{
	bool trans_same = skb->transport_header == skb->network_header;
	int ret;

	/* There's no need for __skb_push()/__skb_pull() pair to
	 * get to the start of the mac header as we're guaranteed
	 * to always start from here under eBPF.
	 */
	ret = bpf_skb_generic_push(skb, off, len);
	if (likely(!ret)) {
		skb->mac_header -= len;
		skb->network_header -= len;
		if (trans_same)
			skb->transport_header = skb->network_header;
	}

	return ret;
}

static int bpf_skb_net_hdr_pop(struct sk_buff *skb, u32 off, u32 len)
{
	bool trans_same = skb->transport_header == skb->network_header;
	int ret;

	/* Same here, __skb_push()/__skb_pull() pair not needed. */
	ret = bpf_skb_generic_pop(skb, off, len);
	if (likely(!ret)) {
		skb->mac_header += len;
		skb->network_header += len;
		if (trans_same)
			skb->transport_header = skb->network_header;
	}

	return ret;
}

static int bpf_skb_proto_4_to_6(struct sk_buff *skb)
{
	const u32 len_diff = sizeof(struct ipv6hdr) - sizeof(struct iphdr);
	u32 off = skb_mac_header_len(skb);
	int ret;

	if (skb_is_gso(skb) && !skb_is_gso_tcp(skb))
		return -ENOTSUPP;

	ret = skb_cow(skb, len_diff);
	if (unlikely(ret < 0))
		return ret;

	ret = bpf_skb_net_hdr_push(skb, off, len_diff);
	if (unlikely(ret < 0))
		return ret;

	if (skb_is_gso(skb)) {
		struct skb_shared_info *shinfo = skb_shinfo(skb);

		/* SKB_GSO_TCPV4 needs to be changed into
		 * SKB_GSO_TCPV6.
		 */
		if (shinfo->gso_type & SKB_GSO_TCPV4) {
			shinfo->gso_type &= ~SKB_GSO_TCPV4;
			shinfo->gso_type |=  SKB_GSO_TCPV6;
		}

		/* Due to IPv6 header, MSS needs to be downgraded. */
		skb_decrease_gso_size(shinfo, len_diff);
		/* Header must be checked, and gso_segs recomputed. */
		shinfo->gso_type |= SKB_GSO_DODGY;
		shinfo->gso_segs = 0;
	}

	skb->protocol = htons(ETH_P_IPV6);
	skb_clear_hash(skb);

	return 0;
}

static int bpf_skb_proto_6_to_4(struct sk_buff *skb)
{
	const u32 len_diff = sizeof(struct ipv6hdr) - sizeof(struct iphdr);
	u32 off = skb_mac_header_len(skb);
	int ret;

	if (skb_is_gso(skb) && !skb_is_gso_tcp(skb))
		return -ENOTSUPP;

	ret = skb_unclone(skb, GFP_ATOMIC);
	if (unlikely(ret < 0))
		return ret;

	ret = bpf_skb_net_hdr_pop(skb, off, len_diff);
	if (unlikely(ret < 0))
		return ret;

	if (skb_is_gso(skb)) {
		struct skb_shared_info *shinfo = skb_shinfo(skb);

		/* SKB_GSO_TCPV6 needs to be changed into
		 * SKB_GSO_TCPV4.
		 */
		if (shinfo->gso_type & SKB_GSO_TCPV6) {
			shinfo->gso_type &= ~SKB_GSO_TCPV6;
			shinfo->gso_type |=  SKB_GSO_TCPV4;
		}

		/* Due to IPv4 header, MSS can be upgraded. */
		skb_increase_gso_size(shinfo, len_diff);
		/* Header must be checked, and gso_segs recomputed. */
		shinfo->gso_type |= SKB_GSO_DODGY;
		shinfo->gso_segs = 0;
	}

	skb->protocol = htons(ETH_P_IP);
	skb_clear_hash(skb);

	return 0;
}

static int bpf_skb_proto_xlat(struct sk_buff *skb, __be16 to_proto)
{
	__be16 from_proto = skb->protocol;

	if (from_proto == htons(ETH_P_IP) &&
	      to_proto == htons(ETH_P_IPV6))
		return bpf_skb_proto_4_to_6(skb);

	if (from_proto == htons(ETH_P_IPV6) &&
	      to_proto == htons(ETH_P_IP))
		return bpf_skb_proto_6_to_4(skb);

	return -ENOTSUPP;
}

BPF_CALL_3(bpf_skb_change_proto, struct sk_buff *, skb, __be16, proto,
	   u64, flags)
{
	int ret;

	if (unlikely(flags))
		return -EINVAL;

	/* General idea is that this helper does the basic groundwork
	 * needed for changing the protocol, and eBPF program fills the
	 * rest through bpf_skb_store_bytes(), bpf_lX_csum_replace()
	 * and other helpers, rather than passing a raw buffer here.
	 *
	 * The rationale is to keep this minimal and without a need to
	 * deal with raw packet data. F.e. even if we would pass buffers
	 * here, the program still needs to call the bpf_lX_csum_replace()
	 * helpers anyway. Plus, this way we keep also separation of
	 * concerns, since f.e. bpf_skb_store_bytes() should only take
	 * care of stores.
	 *
	 * Currently, additional options and extension header space are
	 * not supported, but flags register is reserved so we can adapt
	 * that. For offloads, we mark packet as dodgy, so that headers
	 * need to be verified first.
	 */
	ret = bpf_skb_proto_xlat(skb, proto);
	bpf_compute_data_pointers(skb);
	return ret;
}

static const struct bpf_func_proto bpf_skb_change_proto_proto = {
	.func		= bpf_skb_change_proto,
	.gpl_only	= false,
	.ret_type	= RET_INTEGER,
	.arg1_type	= ARG_PTR_TO_CTX,
	.arg2_type	= ARG_ANYTHING,
	.arg3_type	= ARG_ANYTHING,
};

BPF_CALL_2(bpf_skb_change_type, struct sk_buff *, skb, u32, pkt_type)
{
	/* We only allow a restricted subset to be changed for now. */
	if (unlikely(!skb_pkt_type_ok(skb->pkt_type) ||
		     !skb_pkt_type_ok(pkt_type)))
		return -EINVAL;

	skb->pkt_type = pkt_type;
	return 0;
}

static const struct bpf_func_proto bpf_skb_change_type_proto = {
	.func		= bpf_skb_change_type,
	.gpl_only	= false,
	.ret_type	= RET_INTEGER,
	.arg1_type	= ARG_PTR_TO_CTX,
	.arg2_type	= ARG_ANYTHING,
};

static u32 bpf_skb_net_base_len(const struct sk_buff *skb)
{
	switch (skb->protocol) {
	case htons(ETH_P_IP):
		return sizeof(struct iphdr);
	case htons(ETH_P_IPV6):
		return sizeof(struct ipv6hdr);
	default:
		return ~0U;
	}
}

#define BPF_F_ADJ_ROOM_ENCAP_L3_MASK	(BPF_F_ADJ_ROOM_ENCAP_L3_IPV4 | \
					 BPF_F_ADJ_ROOM_ENCAP_L3_IPV6)

#define BPF_F_ADJ_ROOM_MASK		(BPF_F_ADJ_ROOM_FIXED_GSO | \
					 BPF_F_ADJ_ROOM_ENCAP_L3_MASK | \
					 BPF_F_ADJ_ROOM_ENCAP_L4_GRE | \
					 BPF_F_ADJ_ROOM_ENCAP_L4_UDP | \
					 BPF_F_ADJ_ROOM_ENCAP_L2( \
					  BPF_ADJ_ROOM_ENCAP_L2_MASK))

static int bpf_skb_net_grow(struct sk_buff *skb, u32 off, u32 len_diff,
			    u64 flags)
{
	u8 inner_mac_len = flags >> BPF_ADJ_ROOM_ENCAP_L2_SHIFT;
	bool encap = flags & BPF_F_ADJ_ROOM_ENCAP_L3_MASK;
	u16 mac_len = 0, inner_net = 0, inner_trans = 0;
	unsigned int gso_type = SKB_GSO_DODGY;
	int ret;

	if (skb_is_gso(skb) && !skb_is_gso_tcp(skb)) {
		/* udp gso_size delineates datagrams, only allow if fixed */
		if (!(skb_shinfo(skb)->gso_type & SKB_GSO_UDP_L4) ||
		    !(flags & BPF_F_ADJ_ROOM_FIXED_GSO))
			return -ENOTSUPP;
	}

	ret = skb_cow_head(skb, len_diff);
	if (unlikely(ret < 0))
		return ret;

	if (encap) {
		if (skb->protocol != htons(ETH_P_IP) &&
		    skb->protocol != htons(ETH_P_IPV6))
			return -ENOTSUPP;

		if (flags & BPF_F_ADJ_ROOM_ENCAP_L3_IPV4 &&
		    flags & BPF_F_ADJ_ROOM_ENCAP_L3_IPV6)
			return -EINVAL;

		if (flags & BPF_F_ADJ_ROOM_ENCAP_L4_GRE &&
		    flags & BPF_F_ADJ_ROOM_ENCAP_L4_UDP)
			return -EINVAL;

		if (skb->encapsulation)
			return -EALREADY;

		mac_len = skb->network_header - skb->mac_header;
		inner_net = skb->network_header;
		if (inner_mac_len > len_diff)
			return -EINVAL;
		inner_trans = skb->transport_header;
	}

	ret = bpf_skb_net_hdr_push(skb, off, len_diff);
	if (unlikely(ret < 0))
		return ret;

	if (encap) {
		skb->inner_mac_header = inner_net - inner_mac_len;
		skb->inner_network_header = inner_net;
		skb->inner_transport_header = inner_trans;
		skb_set_inner_protocol(skb, skb->protocol);

		skb->encapsulation = 1;
		skb_set_network_header(skb, mac_len);

		if (flags & BPF_F_ADJ_ROOM_ENCAP_L4_UDP)
			gso_type |= SKB_GSO_UDP_TUNNEL;
		else if (flags & BPF_F_ADJ_ROOM_ENCAP_L4_GRE)
			gso_type |= SKB_GSO_GRE;
		else if (flags & BPF_F_ADJ_ROOM_ENCAP_L3_IPV6)
			gso_type |= SKB_GSO_IPXIP6;
		else if (flags & BPF_F_ADJ_ROOM_ENCAP_L3_IPV4)
			gso_type |= SKB_GSO_IPXIP4;

		if (flags & BPF_F_ADJ_ROOM_ENCAP_L4_GRE ||
		    flags & BPF_F_ADJ_ROOM_ENCAP_L4_UDP) {
			int nh_len = flags & BPF_F_ADJ_ROOM_ENCAP_L3_IPV6 ?
					sizeof(struct ipv6hdr) :
					sizeof(struct iphdr);

			skb_set_transport_header(skb, mac_len + nh_len);
		}

		/* Match skb->protocol to new outer l3 protocol */
		if (skb->protocol == htons(ETH_P_IP) &&
		    flags & BPF_F_ADJ_ROOM_ENCAP_L3_IPV6)
			skb->protocol = htons(ETH_P_IPV6);
		else if (skb->protocol == htons(ETH_P_IPV6) &&
			 flags & BPF_F_ADJ_ROOM_ENCAP_L3_IPV4)
			skb->protocol = htons(ETH_P_IP);
	}

	if (skb_is_gso(skb)) {
		struct skb_shared_info *shinfo = skb_shinfo(skb);

		/* Due to header grow, MSS needs to be downgraded. */
		if (!(flags & BPF_F_ADJ_ROOM_FIXED_GSO))
			skb_decrease_gso_size(shinfo, len_diff);

		/* Header must be checked, and gso_segs recomputed. */
		shinfo->gso_type |= gso_type;
		shinfo->gso_segs = 0;
	}

	return 0;
}

static int bpf_skb_net_shrink(struct sk_buff *skb, u32 off, u32 len_diff,
			      u64 flags)
{
	int ret;

	if (unlikely(flags & ~(BPF_F_ADJ_ROOM_FIXED_GSO |
			       BPF_F_ADJ_ROOM_NO_CSUM_RESET)))
		return -EINVAL;

	if (skb_is_gso(skb) && !skb_is_gso_tcp(skb)) {
		/* udp gso_size delineates datagrams, only allow if fixed */
		if (!(skb_shinfo(skb)->gso_type & SKB_GSO_UDP_L4) ||
		    !(flags & BPF_F_ADJ_ROOM_FIXED_GSO))
			return -ENOTSUPP;
	}

	ret = skb_unclone(skb, GFP_ATOMIC);
	if (unlikely(ret < 0))
		return ret;

	ret = bpf_skb_net_hdr_pop(skb, off, len_diff);
	if (unlikely(ret < 0))
		return ret;

	if (skb_is_gso(skb)) {
		struct skb_shared_info *shinfo = skb_shinfo(skb);

		/* Due to header shrink, MSS can be upgraded. */
		if (!(flags & BPF_F_ADJ_ROOM_FIXED_GSO))
			skb_increase_gso_size(shinfo, len_diff);

		/* Header must be checked, and gso_segs recomputed. */
		shinfo->gso_type |= SKB_GSO_DODGY;
		shinfo->gso_segs = 0;
	}

	return 0;
}

static u32 __bpf_skb_max_len(const struct sk_buff *skb)
{
	return skb->dev ? skb->dev->mtu + skb->dev->hard_header_len :
			  SKB_MAX_ALLOC;
}

BPF_CALL_4(sk_skb_adjust_room, struct sk_buff *, skb, s32, len_diff,
	   u32, mode, u64, flags)
{
	u32 len_diff_abs = abs(len_diff);
	bool shrink = len_diff < 0;
	int ret = 0;

	if (unlikely(flags || mode))
		return -EINVAL;
	if (unlikely(len_diff_abs > 0xfffU))
		return -EFAULT;

	if (!shrink) {
		ret = skb_cow(skb, len_diff);
		if (unlikely(ret < 0))
			return ret;
		__skb_push(skb, len_diff_abs);
		memset(skb->data, 0, len_diff_abs);
	} else {
		if (unlikely(!pskb_may_pull(skb, len_diff_abs)))
			return -ENOMEM;
		__skb_pull(skb, len_diff_abs);
	}
	bpf_compute_data_end_sk_skb(skb);
	if (tls_sw_has_ctx_rx(skb->sk)) {
		struct strp_msg *rxm = strp_msg(skb);

		rxm->full_len += len_diff;
	}
	return ret;
}

static const struct bpf_func_proto sk_skb_adjust_room_proto = {
	.func		= sk_skb_adjust_room,
	.gpl_only	= false,
	.ret_type	= RET_INTEGER,
	.arg1_type	= ARG_PTR_TO_CTX,
	.arg2_type	= ARG_ANYTHING,
	.arg3_type	= ARG_ANYTHING,
	.arg4_type	= ARG_ANYTHING,
};

BPF_CALL_4(bpf_skb_adjust_room, struct sk_buff *, skb, s32, len_diff,
	   u32, mode, u64, flags)
{
	u32 len_cur, len_diff_abs = abs(len_diff);
	u32 len_min = bpf_skb_net_base_len(skb);
	u32 len_max = __bpf_skb_max_len(skb);
	__be16 proto = skb->protocol;
	bool shrink = len_diff < 0;
	u32 off;
	int ret;

	if (unlikely(flags & ~(BPF_F_ADJ_ROOM_MASK |
			       BPF_F_ADJ_ROOM_NO_CSUM_RESET)))
		return -EINVAL;
	if (unlikely(len_diff_abs > 0xfffU))
		return -EFAULT;
	if (unlikely(proto != htons(ETH_P_IP) &&
		     proto != htons(ETH_P_IPV6)))
		return -ENOTSUPP;

	off = skb_mac_header_len(skb);
	switch (mode) {
	case BPF_ADJ_ROOM_NET:
		off += bpf_skb_net_base_len(skb);
		break;
	case BPF_ADJ_ROOM_MAC:
		break;
	default:
		return -ENOTSUPP;
	}

	len_cur = skb->len - skb_network_offset(skb);
	if ((shrink && (len_diff_abs >= len_cur ||
			len_cur - len_diff_abs < len_min)) ||
	    (!shrink && (skb->len + len_diff_abs > len_max &&
			 !skb_is_gso(skb))))
		return -ENOTSUPP;

	ret = shrink ? bpf_skb_net_shrink(skb, off, len_diff_abs, flags) :
		       bpf_skb_net_grow(skb, off, len_diff_abs, flags);
	if (!ret && !(flags & BPF_F_ADJ_ROOM_NO_CSUM_RESET))
		__skb_reset_checksum_unnecessary(skb);

	bpf_compute_data_pointers(skb);
	return ret;
}

static const struct bpf_func_proto bpf_skb_adjust_room_proto = {
	.func		= bpf_skb_adjust_room,
	.gpl_only	= false,
	.ret_type	= RET_INTEGER,
	.arg1_type	= ARG_PTR_TO_CTX,
	.arg2_type	= ARG_ANYTHING,
	.arg3_type	= ARG_ANYTHING,
	.arg4_type	= ARG_ANYTHING,
};

static u32 __bpf_skb_min_len(const struct sk_buff *skb)
{
	u32 min_len = skb_network_offset(skb);

	if (skb_transport_header_was_set(skb))
		min_len = skb_transport_offset(skb);
	if (skb->ip_summed == CHECKSUM_PARTIAL)
		min_len = skb_checksum_start_offset(skb) +
			  skb->csum_offset + sizeof(__sum16);
	return min_len;
}

static int bpf_skb_grow_rcsum(struct sk_buff *skb, unsigned int new_len)
{
	unsigned int old_len = skb->len;
	int ret;

	ret = __skb_grow_rcsum(skb, new_len);
	if (!ret)
		memset(skb->data + old_len, 0, new_len - old_len);
	return ret;
}

static int bpf_skb_trim_rcsum(struct sk_buff *skb, unsigned int new_len)
{
	return __skb_trim_rcsum(skb, new_len);
}

static inline int __bpf_skb_change_tail(struct sk_buff *skb, u32 new_len,
					u64 flags)
{
	u32 max_len = __bpf_skb_max_len(skb);
	u32 min_len = __bpf_skb_min_len(skb);
	int ret;

	if (unlikely(flags || new_len > max_len || new_len < min_len))
		return -EINVAL;
	if (skb->encapsulation)
		return -ENOTSUPP;

	/* The basic idea of this helper is that it's performing the
	 * needed work to either grow or trim an skb, and eBPF program
	 * rewrites the rest via helpers like bpf_skb_store_bytes(),
	 * bpf_lX_csum_replace() and others rather than passing a raw
	 * buffer here. This one is a slow path helper and intended
	 * for replies with control messages.
	 *
	 * Like in bpf_skb_change_proto(), we want to keep this rather
	 * minimal and without protocol specifics so that we are able
	 * to separate concerns as in bpf_skb_store_bytes() should only
	 * be the one responsible for writing buffers.
	 *
	 * It's really expected to be a slow path operation here for
	 * control message replies, so we're implicitly linearizing,
	 * uncloning and drop offloads from the skb by this.
	 */
	ret = __bpf_try_make_writable(skb, skb->len);
	if (!ret) {
		if (new_len > skb->len)
			ret = bpf_skb_grow_rcsum(skb, new_len);
		else if (new_len < skb->len)
			ret = bpf_skb_trim_rcsum(skb, new_len);
		if (!ret && skb_is_gso(skb))
			skb_gso_reset(skb);
	}
	return ret;
}

BPF_CALL_3(bpf_skb_change_tail, struct sk_buff *, skb, u32, new_len,
	   u64, flags)
{
	int ret = __bpf_skb_change_tail(skb, new_len, flags);

	bpf_compute_data_pointers(skb);
	return ret;
}

static const struct bpf_func_proto bpf_skb_change_tail_proto = {
	.func		= bpf_skb_change_tail,
	.gpl_only	= false,
	.ret_type	= RET_INTEGER,
	.arg1_type	= ARG_PTR_TO_CTX,
	.arg2_type	= ARG_ANYTHING,
	.arg3_type	= ARG_ANYTHING,
};

BPF_CALL_3(sk_skb_change_tail, struct sk_buff *, skb, u32, new_len,
	   u64, flags)
{
	int ret = __bpf_skb_change_tail(skb, new_len, flags);

	bpf_compute_data_end_sk_skb(skb);
	return ret;
}

static const struct bpf_func_proto sk_skb_change_tail_proto = {
	.func		= sk_skb_change_tail,
	.gpl_only	= false,
	.ret_type	= RET_INTEGER,
	.arg1_type	= ARG_PTR_TO_CTX,
	.arg2_type	= ARG_ANYTHING,
	.arg3_type	= ARG_ANYTHING,
};

static inline int __bpf_skb_change_head(struct sk_buff *skb, u32 head_room,
					u64 flags)
{
	u32 max_len = __bpf_skb_max_len(skb);
	u32 new_len = skb->len + head_room;
	int ret;

	if (unlikely(flags || (!skb_is_gso(skb) && new_len > max_len) ||
		     new_len < skb->len))
		return -EINVAL;

	ret = skb_cow(skb, head_room);
	if (likely(!ret)) {
		/* Idea for this helper is that we currently only
		 * allow to expand on mac header. This means that
		 * skb->protocol network header, etc, stay as is.
		 * Compared to bpf_skb_change_tail(), we're more
		 * flexible due to not needing to linearize or
		 * reset GSO. Intention for this helper is to be
		 * used by an L3 skb that needs to push mac header
		 * for redirection into L2 device.
		 */
		__skb_push(skb, head_room);
		memset(skb->data, 0, head_room);
		skb_reset_mac_header(skb);
	}

	return ret;
}

BPF_CALL_3(bpf_skb_change_head, struct sk_buff *, skb, u32, head_room,
	   u64, flags)
{
	int ret = __bpf_skb_change_head(skb, head_room, flags);

	bpf_compute_data_pointers(skb);
	return ret;
}

static const struct bpf_func_proto bpf_skb_change_head_proto = {
	.func		= bpf_skb_change_head,
	.gpl_only	= false,
	.ret_type	= RET_INTEGER,
	.arg1_type	= ARG_PTR_TO_CTX,
	.arg2_type	= ARG_ANYTHING,
	.arg3_type	= ARG_ANYTHING,
};

BPF_CALL_3(sk_skb_change_head, struct sk_buff *, skb, u32, head_room,
	   u64, flags)
{
	int ret = __bpf_skb_change_head(skb, head_room, flags);

	bpf_compute_data_end_sk_skb(skb);
	return ret;
}

static const struct bpf_func_proto sk_skb_change_head_proto = {
	.func		= sk_skb_change_head,
	.gpl_only	= false,
	.ret_type	= RET_INTEGER,
	.arg1_type	= ARG_PTR_TO_CTX,
	.arg2_type	= ARG_ANYTHING,
	.arg3_type	= ARG_ANYTHING,
};
static unsigned long xdp_get_metalen(const struct xdp_buff *xdp)
{
	return xdp_data_meta_unsupported(xdp) ? 0 :
	       xdp->data - xdp->data_meta;
}

BPF_CALL_2(bpf_xdp_adjust_head, struct xdp_buff *, xdp, int, offset)
{
	void *xdp_frame_end = xdp->data_hard_start + sizeof(struct xdp_frame);
	unsigned long metalen = xdp_get_metalen(xdp);
	void *data_start = xdp_frame_end + metalen;
	void *data = xdp->data + offset;

	if (unlikely(data < data_start ||
		     data > xdp->data_end - ETH_HLEN))
		return -EINVAL;

	if (metalen)
		memmove(xdp->data_meta + offset,
			xdp->data_meta, metalen);
	xdp->data_meta += offset;
	xdp->data = data;

	return 0;
}

static const struct bpf_func_proto bpf_xdp_adjust_head_proto = {
	.func		= bpf_xdp_adjust_head,
	.gpl_only	= false,
	.ret_type	= RET_INTEGER,
	.arg1_type	= ARG_PTR_TO_CTX,
	.arg2_type	= ARG_ANYTHING,
};

BPF_CALL_2(bpf_xdp_adjust_tail, struct xdp_buff *, xdp, int, offset)
{
	void *data_hard_end = xdp_data_hard_end(xdp); /* use xdp->frame_sz */
	void *data_end = xdp->data_end + offset;

	/* Notice that xdp_data_hard_end have reserved some tailroom */
	if (unlikely(data_end > data_hard_end))
		return -EINVAL;

	/* ALL drivers MUST init xdp->frame_sz, chicken check below */
	if (unlikely(xdp->frame_sz > PAGE_SIZE)) {
		WARN_ONCE(1, "Too BIG xdp->frame_sz = %d\n", xdp->frame_sz);
		return -EINVAL;
	}

	if (unlikely(data_end < xdp->data + ETH_HLEN))
		return -EINVAL;

	/* Clear memory area on grow, can contain uninit kernel memory */
	if (offset > 0)
		memset(xdp->data_end, 0, offset);

	xdp->data_end = data_end;

	return 0;
}

static const struct bpf_func_proto bpf_xdp_adjust_tail_proto = {
	.func		= bpf_xdp_adjust_tail,
	.gpl_only	= false,
	.ret_type	= RET_INTEGER,
	.arg1_type	= ARG_PTR_TO_CTX,
	.arg2_type	= ARG_ANYTHING,
};

BPF_CALL_2(bpf_xdp_adjust_meta, struct xdp_buff *, xdp, int, offset)
{
	void *xdp_frame_end = xdp->data_hard_start + sizeof(struct xdp_frame);
	void *meta = xdp->data_meta + offset;
	unsigned long metalen = xdp->data - meta;

	if (xdp_data_meta_unsupported(xdp))
		return -ENOTSUPP;
	if (unlikely(meta < xdp_frame_end ||
		     meta > xdp->data))
		return -EINVAL;
	if (unlikely((metalen & (sizeof(__u32) - 1)) ||
		     (metalen > 32)))
		return -EACCES;

	xdp->data_meta = meta;

	return 0;
}

static const struct bpf_func_proto bpf_xdp_adjust_meta_proto = {
	.func		= bpf_xdp_adjust_meta,
	.gpl_only	= false,
	.ret_type	= RET_INTEGER,
	.arg1_type	= ARG_PTR_TO_CTX,
	.arg2_type	= ARG_ANYTHING,
};

static int __bpf_tx_xdp_map(struct net_device *dev_rx, void *fwd,
			    struct bpf_map *map, struct xdp_buff *xdp)
{
	switch (map->map_type) {
	case BPF_MAP_TYPE_DEVMAP:
	case BPF_MAP_TYPE_DEVMAP_HASH:
		return dev_map_enqueue(fwd, xdp, dev_rx);
	case BPF_MAP_TYPE_CPUMAP:
		return cpu_map_enqueue(fwd, xdp, dev_rx);
	case BPF_MAP_TYPE_XSKMAP:
		return __xsk_map_redirect(fwd, xdp);
	default:
		return -EBADRQC;
	}
	return 0;
}

void xdp_do_flush(void)
{
	__dev_flush();
	__cpu_map_flush();
	__xsk_map_flush();
}
EXPORT_SYMBOL_GPL(xdp_do_flush);

static inline void *__xdp_map_lookup_elem(struct bpf_map *map, u32 index)
{
	switch (map->map_type) {
	case BPF_MAP_TYPE_DEVMAP:
		return __dev_map_lookup_elem(map, index);
	case BPF_MAP_TYPE_DEVMAP_HASH:
		return __dev_map_hash_lookup_elem(map, index);
	case BPF_MAP_TYPE_CPUMAP:
		return __cpu_map_lookup_elem(map, index);
	case BPF_MAP_TYPE_XSKMAP:
		return __xsk_map_lookup_elem(map, index);
	default:
		return NULL;
	}
}

void bpf_clear_redirect_map(struct bpf_map *map)
{
	struct bpf_redirect_info *ri;
	int cpu;

	for_each_possible_cpu(cpu) {
		ri = per_cpu_ptr(&bpf_redirect_info, cpu);
		/* Avoid polluting remote cacheline due to writes if
		 * not needed. Once we pass this test, we need the
		 * cmpxchg() to make sure it hasn't been changed in
		 * the meantime by remote CPU.
		 */
		if (unlikely(READ_ONCE(ri->map) == map))
			cmpxchg(&ri->map, map, NULL);
	}
}

int xdp_do_redirect(struct net_device *dev, struct xdp_buff *xdp,
		    struct bpf_prog *xdp_prog)
{
	struct bpf_redirect_info *ri = this_cpu_ptr(&bpf_redirect_info);
	struct bpf_map *map = READ_ONCE(ri->map);
	u32 index = ri->tgt_index;
	void *fwd = ri->tgt_value;
	int err;

	ri->tgt_index = 0;
	ri->tgt_value = NULL;
	WRITE_ONCE(ri->map, NULL);

	if (unlikely(!map)) {
		fwd = dev_get_by_index_rcu(dev_net(dev), index);
		if (unlikely(!fwd)) {
			err = -EINVAL;
			goto err;
		}

		err = dev_xdp_enqueue(fwd, xdp, dev);
	} else {
		err = __bpf_tx_xdp_map(dev, fwd, map, xdp);
	}

	if (unlikely(err))
		goto err;

	_trace_xdp_redirect_map(dev, xdp_prog, fwd, map, index);
	return 0;
err:
	_trace_xdp_redirect_map_err(dev, xdp_prog, fwd, map, index, err);
	return err;
}
EXPORT_SYMBOL_GPL(xdp_do_redirect);

static int xdp_do_generic_redirect_map(struct net_device *dev,
				       struct sk_buff *skb,
				       struct xdp_buff *xdp,
				       struct bpf_prog *xdp_prog,
				       struct bpf_map *map)
{
	struct bpf_redirect_info *ri = this_cpu_ptr(&bpf_redirect_info);
	u32 index = ri->tgt_index;
	void *fwd = ri->tgt_value;
	int err = 0;

	ri->tgt_index = 0;
	ri->tgt_value = NULL;
	WRITE_ONCE(ri->map, NULL);

	if (map->map_type == BPF_MAP_TYPE_DEVMAP ||
	    map->map_type == BPF_MAP_TYPE_DEVMAP_HASH) {
		struct bpf_dtab_netdev *dst = fwd;

		err = dev_map_generic_redirect(dst, skb, xdp_prog);
		if (unlikely(err))
			goto err;
	} else if (map->map_type == BPF_MAP_TYPE_XSKMAP) {
		struct xdp_sock *xs = fwd;

		err = xsk_generic_rcv(xs, xdp);
		if (err)
			goto err;
		consume_skb(skb);
	} else {
		/* TODO: Handle BPF_MAP_TYPE_CPUMAP */
		err = -EBADRQC;
		goto err;
	}

	_trace_xdp_redirect_map(dev, xdp_prog, fwd, map, index);
	return 0;
err:
	_trace_xdp_redirect_map_err(dev, xdp_prog, fwd, map, index, err);
	return err;
}

int xdp_do_generic_redirect(struct net_device *dev, struct sk_buff *skb,
			    struct xdp_buff *xdp, struct bpf_prog *xdp_prog)
{
	struct bpf_redirect_info *ri = this_cpu_ptr(&bpf_redirect_info);
	struct bpf_map *map = READ_ONCE(ri->map);
	u32 index = ri->tgt_index;
	struct net_device *fwd;
	int err = 0;

	if (map)
		return xdp_do_generic_redirect_map(dev, skb, xdp, xdp_prog,
						   map);
	ri->tgt_index = 0;
	fwd = dev_get_by_index_rcu(dev_net(dev), index);
	if (unlikely(!fwd)) {
		err = -EINVAL;
		goto err;
	}

	err = xdp_ok_fwd_dev(fwd, skb->len);
	if (unlikely(err))
		goto err;

	skb->dev = fwd;
	_trace_xdp_redirect(dev, xdp_prog, index);
	generic_xdp_tx(skb, xdp_prog);
	return 0;
err:
	_trace_xdp_redirect_err(dev, xdp_prog, index, err);
	return err;
}

BPF_CALL_2(bpf_xdp_redirect, u32, ifindex, u64, flags)
{
	struct bpf_redirect_info *ri = this_cpu_ptr(&bpf_redirect_info);

	if (unlikely(flags))
		return XDP_ABORTED;

	ri->flags = flags;
	ri->tgt_index = ifindex;
	ri->tgt_value = NULL;
	WRITE_ONCE(ri->map, NULL);

	return XDP_REDIRECT;
}

static const struct bpf_func_proto bpf_xdp_redirect_proto = {
	.func           = bpf_xdp_redirect,
	.gpl_only       = false,
	.ret_type       = RET_INTEGER,
	.arg1_type      = ARG_ANYTHING,
	.arg2_type      = ARG_ANYTHING,
};

BPF_CALL_3(bpf_xdp_redirect_map, struct bpf_map *, map, u32, ifindex,
	   u64, flags)
{
	struct bpf_redirect_info *ri = this_cpu_ptr(&bpf_redirect_info);

	/* Lower bits of the flags are used as return code on lookup failure */
	if (unlikely(flags > XDP_TX))
		return XDP_ABORTED;

	ri->tgt_value = __xdp_map_lookup_elem(map, ifindex);
	if (unlikely(!ri->tgt_value)) {
		/* If the lookup fails we want to clear out the state in the
		 * redirect_info struct completely, so that if an eBPF program
		 * performs multiple lookups, the last one always takes
		 * precedence.
		 */
		WRITE_ONCE(ri->map, NULL);
		return flags;
	}

	ri->flags = flags;
	ri->tgt_index = ifindex;
	WRITE_ONCE(ri->map, map);

	return XDP_REDIRECT;
}

static const struct bpf_func_proto bpf_xdp_redirect_map_proto = {
	.func           = bpf_xdp_redirect_map,
	.gpl_only       = false,
	.ret_type       = RET_INTEGER,
	.arg1_type      = ARG_CONST_MAP_PTR,
	.arg2_type      = ARG_ANYTHING,
	.arg3_type      = ARG_ANYTHING,
};

static unsigned long bpf_skb_copy(void *dst_buff, const void *skb,
				  unsigned long off, unsigned long len)
{
	void *ptr = skb_header_pointer(skb, off, len, dst_buff);

	if (unlikely(!ptr))
		return len;
	if (ptr != dst_buff)
		memcpy(dst_buff, ptr, len);

	return 0;
}

BPF_CALL_5(bpf_skb_event_output, struct sk_buff *, skb, struct bpf_map *, map,
	   u64, flags, void *, meta, u64, meta_size)
{
	u64 skb_size = (flags & BPF_F_CTXLEN_MASK) >> 32;

	if (unlikely(flags & ~(BPF_F_CTXLEN_MASK | BPF_F_INDEX_MASK)))
		return -EINVAL;
	if (unlikely(!skb || skb_size > skb->len))
		return -EFAULT;

	return bpf_event_output(map, flags, meta, meta_size, skb, skb_size,
				bpf_skb_copy);
}

static const struct bpf_func_proto bpf_skb_event_output_proto = {
	.func		= bpf_skb_event_output,
	.gpl_only	= true,
	.ret_type	= RET_INTEGER,
	.arg1_type	= ARG_PTR_TO_CTX,
	.arg2_type	= ARG_CONST_MAP_PTR,
	.arg3_type	= ARG_ANYTHING,
	.arg4_type	= ARG_PTR_TO_MEM,
	.arg5_type	= ARG_CONST_SIZE_OR_ZERO,
};

BTF_ID_LIST_SINGLE(bpf_skb_output_btf_ids, struct, sk_buff)

const struct bpf_func_proto bpf_skb_output_proto = {
	.func		= bpf_skb_event_output,
	.gpl_only	= true,
	.ret_type	= RET_INTEGER,
	.arg1_type	= ARG_PTR_TO_BTF_ID,
	.arg1_btf_id	= &bpf_skb_output_btf_ids[0],
	.arg2_type	= ARG_CONST_MAP_PTR,
	.arg3_type	= ARG_ANYTHING,
	.arg4_type	= ARG_PTR_TO_MEM,
	.arg5_type	= ARG_CONST_SIZE_OR_ZERO,
};

static unsigned short bpf_tunnel_key_af(u64 flags)
{
	return flags & BPF_F_TUNINFO_IPV6 ? AF_INET6 : AF_INET;
}

BPF_CALL_4(bpf_skb_get_tunnel_key, struct sk_buff *, skb, struct bpf_tunnel_key *, to,
	   u32, size, u64, flags)
{
	const struct ip_tunnel_info *info = skb_tunnel_info(skb);
	u8 compat[sizeof(struct bpf_tunnel_key)];
	void *to_orig = to;
	int err;

	if (unlikely(!info || (flags & ~(BPF_F_TUNINFO_IPV6)))) {
		err = -EINVAL;
		goto err_clear;
	}
	if (ip_tunnel_info_af(info) != bpf_tunnel_key_af(flags)) {
		err = -EPROTO;
		goto err_clear;
	}
	if (unlikely(size != sizeof(struct bpf_tunnel_key))) {
		err = -EINVAL;
		switch (size) {
		case offsetof(struct bpf_tunnel_key, tunnel_label):
		case offsetof(struct bpf_tunnel_key, tunnel_ext):
			goto set_compat;
		case offsetof(struct bpf_tunnel_key, remote_ipv6[1]):
			/* Fixup deprecated structure layouts here, so we have
			 * a common path later on.
			 */
			if (ip_tunnel_info_af(info) != AF_INET)
				goto err_clear;
set_compat:
			to = (struct bpf_tunnel_key *)compat;
			break;
		default:
			goto err_clear;
		}
	}

	to->tunnel_id = be64_to_cpu(info->key.tun_id);
	to->tunnel_tos = info->key.tos;
	to->tunnel_ttl = info->key.ttl;
	to->tunnel_ext = 0;

	if (flags & BPF_F_TUNINFO_IPV6) {
		memcpy(to->remote_ipv6, &info->key.u.ipv6.src,
		       sizeof(to->remote_ipv6));
		to->tunnel_label = be32_to_cpu(info->key.label);
	} else {
		to->remote_ipv4 = be32_to_cpu(info->key.u.ipv4.src);
		memset(&to->remote_ipv6[1], 0, sizeof(__u32) * 3);
		to->tunnel_label = 0;
	}

	if (unlikely(size != sizeof(struct bpf_tunnel_key)))
		memcpy(to_orig, to, size);

	return 0;
err_clear:
	memset(to_orig, 0, size);
	return err;
}

static const struct bpf_func_proto bpf_skb_get_tunnel_key_proto = {
	.func		= bpf_skb_get_tunnel_key,
	.gpl_only	= false,
	.ret_type	= RET_INTEGER,
	.arg1_type	= ARG_PTR_TO_CTX,
	.arg2_type	= ARG_PTR_TO_UNINIT_MEM,
	.arg3_type	= ARG_CONST_SIZE,
	.arg4_type	= ARG_ANYTHING,
};

BPF_CALL_3(bpf_skb_get_tunnel_opt, struct sk_buff *, skb, u8 *, to, u32, size)
{
	const struct ip_tunnel_info *info = skb_tunnel_info(skb);
	int err;

	if (unlikely(!info ||
		     !(info->key.tun_flags & TUNNEL_OPTIONS_PRESENT))) {
		err = -ENOENT;
		goto err_clear;
	}
	if (unlikely(size < info->options_len)) {
		err = -ENOMEM;
		goto err_clear;
	}

	ip_tunnel_info_opts_get(to, info);
	if (size > info->options_len)
		memset(to + info->options_len, 0, size - info->options_len);

	return info->options_len;
err_clear:
	memset(to, 0, size);
	return err;
}

static const struct bpf_func_proto bpf_skb_get_tunnel_opt_proto = {
	.func		= bpf_skb_get_tunnel_opt,
	.gpl_only	= false,
	.ret_type	= RET_INTEGER,
	.arg1_type	= ARG_PTR_TO_CTX,
	.arg2_type	= ARG_PTR_TO_UNINIT_MEM,
	.arg3_type	= ARG_CONST_SIZE,
};

static struct metadata_dst __percpu *md_dst;

BPF_CALL_4(bpf_skb_set_tunnel_key, struct sk_buff *, skb,
	   const struct bpf_tunnel_key *, from, u32, size, u64, flags)
{
	struct metadata_dst *md = this_cpu_ptr(md_dst);
	u8 compat[sizeof(struct bpf_tunnel_key)];
	struct ip_tunnel_info *info;

	if (unlikely(flags & ~(BPF_F_TUNINFO_IPV6 | BPF_F_ZERO_CSUM_TX |
			       BPF_F_DONT_FRAGMENT | BPF_F_SEQ_NUMBER)))
		return -EINVAL;
	if (unlikely(size != sizeof(struct bpf_tunnel_key))) {
		switch (size) {
		case offsetof(struct bpf_tunnel_key, tunnel_label):
		case offsetof(struct bpf_tunnel_key, tunnel_ext):
		case offsetof(struct bpf_tunnel_key, remote_ipv6[1]):
			/* Fixup deprecated structure layouts here, so we have
			 * a common path later on.
			 */
			memcpy(compat, from, size);
			memset(compat + size, 0, sizeof(compat) - size);
			from = (const struct bpf_tunnel_key *) compat;
			break;
		default:
			return -EINVAL;
		}
	}
	if (unlikely((!(flags & BPF_F_TUNINFO_IPV6) && from->tunnel_label) ||
		     from->tunnel_ext))
		return -EINVAL;

	skb_dst_drop(skb);
	dst_hold((struct dst_entry *) md);
	skb_dst_set(skb, (struct dst_entry *) md);

	info = &md->u.tun_info;
	memset(info, 0, sizeof(*info));
	info->mode = IP_TUNNEL_INFO_TX;

	info->key.tun_flags = TUNNEL_KEY | TUNNEL_CSUM | TUNNEL_NOCACHE;
	if (flags & BPF_F_DONT_FRAGMENT)
		info->key.tun_flags |= TUNNEL_DONT_FRAGMENT;
	if (flags & BPF_F_ZERO_CSUM_TX)
		info->key.tun_flags &= ~TUNNEL_CSUM;
	if (flags & BPF_F_SEQ_NUMBER)
		info->key.tun_flags |= TUNNEL_SEQ;

	info->key.tun_id = cpu_to_be64(from->tunnel_id);
	info->key.tos = from->tunnel_tos;
	info->key.ttl = from->tunnel_ttl;

	if (flags & BPF_F_TUNINFO_IPV6) {
		info->mode |= IP_TUNNEL_INFO_IPV6;
		memcpy(&info->key.u.ipv6.dst, from->remote_ipv6,
		       sizeof(from->remote_ipv6));
		info->key.label = cpu_to_be32(from->tunnel_label) &
				  IPV6_FLOWLABEL_MASK;
	} else {
		info->key.u.ipv4.dst = cpu_to_be32(from->remote_ipv4);
	}

	return 0;
}

static const struct bpf_func_proto bpf_skb_set_tunnel_key_proto = {
	.func		= bpf_skb_set_tunnel_key,
	.gpl_only	= false,
	.ret_type	= RET_INTEGER,
	.arg1_type	= ARG_PTR_TO_CTX,
	.arg2_type	= ARG_PTR_TO_MEM,
	.arg3_type	= ARG_CONST_SIZE,
	.arg4_type	= ARG_ANYTHING,
};

BPF_CALL_3(bpf_skb_set_tunnel_opt, struct sk_buff *, skb,
	   const u8 *, from, u32, size)
{
	struct ip_tunnel_info *info = skb_tunnel_info(skb);
	const struct metadata_dst *md = this_cpu_ptr(md_dst);

	if (unlikely(info != &md->u.tun_info || (size & (sizeof(u32) - 1))))
		return -EINVAL;
	if (unlikely(size > IP_TUNNEL_OPTS_MAX))
		return -ENOMEM;

	ip_tunnel_info_opts_set(info, from, size, TUNNEL_OPTIONS_PRESENT);

	return 0;
}

static const struct bpf_func_proto bpf_skb_set_tunnel_opt_proto = {
	.func		= bpf_skb_set_tunnel_opt,
	.gpl_only	= false,
	.ret_type	= RET_INTEGER,
	.arg1_type	= ARG_PTR_TO_CTX,
	.arg2_type	= ARG_PTR_TO_MEM,
	.arg3_type	= ARG_CONST_SIZE,
};

static const struct bpf_func_proto *
bpf_get_skb_set_tunnel_proto(enum bpf_func_id which)
{
	if (!md_dst) {
		struct metadata_dst __percpu *tmp;

		tmp = metadata_dst_alloc_percpu(IP_TUNNEL_OPTS_MAX,
						METADATA_IP_TUNNEL,
						GFP_KERNEL);
		if (!tmp)
			return NULL;
		if (cmpxchg(&md_dst, NULL, tmp))
			metadata_dst_free_percpu(tmp);
	}

	switch (which) {
	case BPF_FUNC_skb_set_tunnel_key:
		return &bpf_skb_set_tunnel_key_proto;
	case BPF_FUNC_skb_set_tunnel_opt:
		return &bpf_skb_set_tunnel_opt_proto;
	default:
		return NULL;
	}
}

BPF_CALL_3(bpf_skb_under_cgroup, struct sk_buff *, skb, struct bpf_map *, map,
	   u32, idx)
{
	struct bpf_array *array = container_of(map, struct bpf_array, map);
	struct cgroup *cgrp;
	struct sock *sk;

	sk = skb_to_full_sk(skb);
	if (!sk || !sk_fullsock(sk))
		return -ENOENT;
	if (unlikely(idx >= array->map.max_entries))
		return -E2BIG;

	cgrp = READ_ONCE(array->ptrs[idx]);
	if (unlikely(!cgrp))
		return -EAGAIN;

	return sk_under_cgroup_hierarchy(sk, cgrp);
}

static const struct bpf_func_proto bpf_skb_under_cgroup_proto = {
	.func		= bpf_skb_under_cgroup,
	.gpl_only	= false,
	.ret_type	= RET_INTEGER,
	.arg1_type	= ARG_PTR_TO_CTX,
	.arg2_type	= ARG_CONST_MAP_PTR,
	.arg3_type	= ARG_ANYTHING,
};

#ifdef CONFIG_SOCK_CGROUP_DATA
static inline u64 __bpf_sk_cgroup_id(struct sock *sk)
{
	struct cgroup *cgrp;

	sk = sk_to_full_sk(sk);
	if (!sk || !sk_fullsock(sk))
		return 0;

	cgrp = sock_cgroup_ptr(&sk->sk_cgrp_data);
	return cgroup_id(cgrp);
}

BPF_CALL_1(bpf_skb_cgroup_id, const struct sk_buff *, skb)
{
	return __bpf_sk_cgroup_id(skb->sk);
}

static const struct bpf_func_proto bpf_skb_cgroup_id_proto = {
	.func           = bpf_skb_cgroup_id,
	.gpl_only       = false,
	.ret_type       = RET_INTEGER,
	.arg1_type      = ARG_PTR_TO_CTX,
};

static inline u64 __bpf_sk_ancestor_cgroup_id(struct sock *sk,
					      int ancestor_level)
{
	struct cgroup *ancestor;
	struct cgroup *cgrp;

	sk = sk_to_full_sk(sk);
	if (!sk || !sk_fullsock(sk))
		return 0;

	cgrp = sock_cgroup_ptr(&sk->sk_cgrp_data);
	ancestor = cgroup_ancestor(cgrp, ancestor_level);
	if (!ancestor)
		return 0;

	return cgroup_id(ancestor);
}

BPF_CALL_2(bpf_skb_ancestor_cgroup_id, const struct sk_buff *, skb, int,
	   ancestor_level)
{
	return __bpf_sk_ancestor_cgroup_id(skb->sk, ancestor_level);
}

static const struct bpf_func_proto bpf_skb_ancestor_cgroup_id_proto = {
	.func           = bpf_skb_ancestor_cgroup_id,
	.gpl_only       = false,
	.ret_type       = RET_INTEGER,
	.arg1_type      = ARG_PTR_TO_CTX,
	.arg2_type      = ARG_ANYTHING,
};

BPF_CALL_1(bpf_sk_cgroup_id, struct sock *, sk)
{
	return __bpf_sk_cgroup_id(sk);
}

static const struct bpf_func_proto bpf_sk_cgroup_id_proto = {
	.func           = bpf_sk_cgroup_id,
	.gpl_only       = false,
	.ret_type       = RET_INTEGER,
	.arg1_type      = ARG_PTR_TO_BTF_ID_SOCK_COMMON,
};

BPF_CALL_2(bpf_sk_ancestor_cgroup_id, struct sock *, sk, int, ancestor_level)
{
	return __bpf_sk_ancestor_cgroup_id(sk, ancestor_level);
}

static const struct bpf_func_proto bpf_sk_ancestor_cgroup_id_proto = {
	.func           = bpf_sk_ancestor_cgroup_id,
	.gpl_only       = false,
	.ret_type       = RET_INTEGER,
	.arg1_type      = ARG_PTR_TO_BTF_ID_SOCK_COMMON,
	.arg2_type      = ARG_ANYTHING,
};
#endif

static unsigned long bpf_xdp_copy(void *dst_buff, const void *src_buff,
				  unsigned long off, unsigned long len)
{
	memcpy(dst_buff, src_buff + off, len);
	return 0;
}

BPF_CALL_5(bpf_xdp_event_output, struct xdp_buff *, xdp, struct bpf_map *, map,
	   u64, flags, void *, meta, u64, meta_size)
{
	u64 xdp_size = (flags & BPF_F_CTXLEN_MASK) >> 32;

	if (unlikely(flags & ~(BPF_F_CTXLEN_MASK | BPF_F_INDEX_MASK)))
		return -EINVAL;
	if (unlikely(!xdp ||
		     xdp_size > (unsigned long)(xdp->data_end - xdp->data)))
		return -EFAULT;

	return bpf_event_output(map, flags, meta, meta_size, xdp->data,
				xdp_size, bpf_xdp_copy);
}

static const struct bpf_func_proto bpf_xdp_event_output_proto = {
	.func		= bpf_xdp_event_output,
	.gpl_only	= true,
	.ret_type	= RET_INTEGER,
	.arg1_type	= ARG_PTR_TO_CTX,
	.arg2_type	= ARG_CONST_MAP_PTR,
	.arg3_type	= ARG_ANYTHING,
	.arg4_type	= ARG_PTR_TO_MEM,
	.arg5_type	= ARG_CONST_SIZE_OR_ZERO,
};

BTF_ID_LIST_SINGLE(bpf_xdp_output_btf_ids, struct, xdp_buff)

const struct bpf_func_proto bpf_xdp_output_proto = {
	.func		= bpf_xdp_event_output,
	.gpl_only	= true,
	.ret_type	= RET_INTEGER,
	.arg1_type	= ARG_PTR_TO_BTF_ID,
	.arg1_btf_id	= &bpf_xdp_output_btf_ids[0],
	.arg2_type	= ARG_CONST_MAP_PTR,
	.arg3_type	= ARG_ANYTHING,
	.arg4_type	= ARG_PTR_TO_MEM,
	.arg5_type	= ARG_CONST_SIZE_OR_ZERO,
};

BPF_CALL_1(bpf_get_socket_cookie, struct sk_buff *, skb)
{
	return skb->sk ? __sock_gen_cookie(skb->sk) : 0;
}

static const struct bpf_func_proto bpf_get_socket_cookie_proto = {
	.func           = bpf_get_socket_cookie,
	.gpl_only       = false,
	.ret_type       = RET_INTEGER,
	.arg1_type      = ARG_PTR_TO_CTX,
};

BPF_CALL_1(bpf_get_socket_cookie_sock_addr, struct bpf_sock_addr_kern *, ctx)
{
	return __sock_gen_cookie(ctx->sk);
}

static const struct bpf_func_proto bpf_get_socket_cookie_sock_addr_proto = {
	.func		= bpf_get_socket_cookie_sock_addr,
	.gpl_only	= false,
	.ret_type	= RET_INTEGER,
	.arg1_type	= ARG_PTR_TO_CTX,
};

BPF_CALL_1(bpf_get_socket_cookie_sock, struct sock *, ctx)
{
	return __sock_gen_cookie(ctx);
}

static const struct bpf_func_proto bpf_get_socket_cookie_sock_proto = {
	.func		= bpf_get_socket_cookie_sock,
	.gpl_only	= false,
	.ret_type	= RET_INTEGER,
	.arg1_type	= ARG_PTR_TO_CTX,
};

BPF_CALL_1(bpf_get_socket_cookie_sock_ops, struct bpf_sock_ops_kern *, ctx)
{
	return __sock_gen_cookie(ctx->sk);
}

static const struct bpf_func_proto bpf_get_socket_cookie_sock_ops_proto = {
	.func		= bpf_get_socket_cookie_sock_ops,
	.gpl_only	= false,
	.ret_type	= RET_INTEGER,
	.arg1_type	= ARG_PTR_TO_CTX,
};

static u64 __bpf_get_netns_cookie(struct sock *sk)
{
#ifdef CONFIG_NET_NS
	return __net_gen_cookie(sk ? sk->sk_net.net : &init_net);
#else
	return 0;
#endif
}

BPF_CALL_1(bpf_get_netns_cookie_sock, struct sock *, ctx)
{
	return __bpf_get_netns_cookie(ctx);
}

static const struct bpf_func_proto bpf_get_netns_cookie_sock_proto = {
	.func		= bpf_get_netns_cookie_sock,
	.gpl_only	= false,
	.ret_type	= RET_INTEGER,
	.arg1_type	= ARG_PTR_TO_CTX_OR_NULL,
};

BPF_CALL_1(bpf_get_netns_cookie_sock_addr, struct bpf_sock_addr_kern *, ctx)
{
	return __bpf_get_netns_cookie(ctx ? ctx->sk : NULL);
}

static const struct bpf_func_proto bpf_get_netns_cookie_sock_addr_proto = {
	.func		= bpf_get_netns_cookie_sock_addr,
	.gpl_only	= false,
	.ret_type	= RET_INTEGER,
	.arg1_type	= ARG_PTR_TO_CTX_OR_NULL,
};

BPF_CALL_1(bpf_get_socket_uid, struct sk_buff *, skb)
{
	struct sock *sk = sk_to_full_sk(skb->sk);
	kuid_t kuid;

	if (!sk || !sk_fullsock(sk))
		return overflowuid;
	kuid = sock_net_uid(sock_net(sk), sk);
	return from_kuid_munged(sock_net(sk)->user_ns, kuid);
}

static const struct bpf_func_proto bpf_get_socket_uid_proto = {
	.func           = bpf_get_socket_uid,
	.gpl_only       = false,
	.ret_type       = RET_INTEGER,
	.arg1_type      = ARG_PTR_TO_CTX,
};

static int _bpf_setsockopt(struct sock *sk, int level, int optname,
			   char *optval, int optlen)
{
	char devname[IFNAMSIZ];
	int val, valbool;
	struct net *net;
	int ifindex;
	int ret = 0;

	if (!sk_fullsock(sk))
		return -EINVAL;

	sock_owned_by_me(sk);

	if (level == SOL_SOCKET) {
		if (optlen != sizeof(int) && optname != SO_BINDTODEVICE)
			return -EINVAL;
		val = *((int *)optval);
		valbool = val ? 1 : 0;

		/* Only some socketops are supported */
		switch (optname) {
		case SO_RCVBUF:
			val = min_t(u32, val, sysctl_rmem_max);
			sk->sk_userlocks |= SOCK_RCVBUF_LOCK;
			WRITE_ONCE(sk->sk_rcvbuf,
				   max_t(int, val * 2, SOCK_MIN_RCVBUF));
			break;
		case SO_SNDBUF:
			val = min_t(u32, val, sysctl_wmem_max);
			sk->sk_userlocks |= SOCK_SNDBUF_LOCK;
			WRITE_ONCE(sk->sk_sndbuf,
				   max_t(int, val * 2, SOCK_MIN_SNDBUF));
			break;
		case SO_MAX_PACING_RATE: /* 32bit version */
			if (val != ~0U)
				cmpxchg(&sk->sk_pacing_status,
					SK_PACING_NONE,
					SK_PACING_NEEDED);
			sk->sk_max_pacing_rate = (val == ~0U) ? ~0UL : val;
			sk->sk_pacing_rate = min(sk->sk_pacing_rate,
						 sk->sk_max_pacing_rate);
			break;
		case SO_PRIORITY:
			sk->sk_priority = val;
			break;
		case SO_RCVLOWAT:
			if (val < 0)
				val = INT_MAX;
			WRITE_ONCE(sk->sk_rcvlowat, val ? : 1);
			break;
		case SO_MARK:
			if (sk->sk_mark != val) {
				sk->sk_mark = val;
				sk_dst_reset(sk);
			}
			break;
		case SO_BINDTODEVICE:
			optlen = min_t(long, optlen, IFNAMSIZ - 1);
			strncpy(devname, optval, optlen);
			devname[optlen] = 0;

			ifindex = 0;
			if (devname[0] != '\0') {
				struct net_device *dev;

				ret = -ENODEV;

				net = sock_net(sk);
				dev = dev_get_by_name(net, devname);
				if (!dev)
					break;
				ifindex = dev->ifindex;
				dev_put(dev);
			}
			ret = sock_bindtoindex(sk, ifindex, false);
			break;
		case SO_KEEPALIVE:
			if (sk->sk_prot->keepalive)
				sk->sk_prot->keepalive(sk, valbool);
			sock_valbool_flag(sk, SOCK_KEEPOPEN, valbool);
			break;
		default:
			ret = -EINVAL;
		}
#ifdef CONFIG_INET
	} else if (level == SOL_IP) {
		if (optlen != sizeof(int) || sk->sk_family != AF_INET)
			return -EINVAL;

		val = *((int *)optval);
		/* Only some options are supported */
		switch (optname) {
		case IP_TOS:
			if (val < -1 || val > 0xff) {
				ret = -EINVAL;
			} else {
				struct inet_sock *inet = inet_sk(sk);

				if (val == -1)
					val = 0;
				inet->tos = val;
			}
			break;
		default:
			ret = -EINVAL;
		}
#if IS_ENABLED(CONFIG_IPV6)
	} else if (level == SOL_IPV6) {
		if (optlen != sizeof(int) || sk->sk_family != AF_INET6)
			return -EINVAL;

		val = *((int *)optval);
		/* Only some options are supported */
		switch (optname) {
		case IPV6_TCLASS:
			if (val < -1 || val > 0xff) {
				ret = -EINVAL;
			} else {
				struct ipv6_pinfo *np = inet6_sk(sk);

				if (val == -1)
					val = 0;
				np->tclass = val;
			}
			break;
		default:
			ret = -EINVAL;
		}
#endif
	} else if (level == SOL_TCP &&
		   sk->sk_prot->setsockopt == tcp_setsockopt) {
		if (optname == TCP_CONGESTION) {
			char name[TCP_CA_NAME_MAX];

			strncpy(name, optval, min_t(long, optlen,
						    TCP_CA_NAME_MAX-1));
			name[TCP_CA_NAME_MAX-1] = 0;
			ret = tcp_set_congestion_control(sk, name, false, true);
		} else {
			struct inet_connection_sock *icsk = inet_csk(sk);
			struct tcp_sock *tp = tcp_sk(sk);
			unsigned long timeout;

			if (optlen != sizeof(int))
				return -EINVAL;

			val = *((int *)optval);
			/* Only some options are supported */
			switch (optname) {
			case TCP_BPF_IW:
				if (val <= 0 || tp->data_segs_out > tp->syn_data)
					ret = -EINVAL;
				else
					tp->snd_cwnd = val;
				break;
			case TCP_BPF_SNDCWND_CLAMP:
				if (val <= 0) {
					ret = -EINVAL;
				} else {
					tp->snd_cwnd_clamp = val;
					tp->snd_ssthresh = val;
				}
				break;
			case TCP_BPF_DELACK_MAX:
				timeout = usecs_to_jiffies(val);
				if (timeout > TCP_DELACK_MAX ||
				    timeout < TCP_TIMEOUT_MIN)
					return -EINVAL;
				inet_csk(sk)->icsk_delack_max = timeout;
				break;
			case TCP_BPF_RTO_MIN:
				timeout = usecs_to_jiffies(val);
				if (timeout > TCP_RTO_MIN ||
				    timeout < TCP_TIMEOUT_MIN)
					return -EINVAL;
				inet_csk(sk)->icsk_rto_min = timeout;
				break;
			case TCP_SAVE_SYN:
				if (val < 0 || val > 1)
					ret = -EINVAL;
				else
					tp->save_syn = val;
				break;
			case TCP_KEEPIDLE:
				ret = tcp_sock_set_keepidle_locked(sk, val);
				break;
			case TCP_KEEPINTVL:
				if (val < 1 || val > MAX_TCP_KEEPINTVL)
					ret = -EINVAL;
				else
					tp->keepalive_intvl = val * HZ;
				break;
			case TCP_KEEPCNT:
				if (val < 1 || val > MAX_TCP_KEEPCNT)
					ret = -EINVAL;
				else
					tp->keepalive_probes = val;
				break;
			case TCP_SYNCNT:
				if (val < 1 || val > MAX_TCP_SYNCNT)
					ret = -EINVAL;
				else
					icsk->icsk_syn_retries = val;
				break;
			case TCP_USER_TIMEOUT:
				if (val < 0)
					ret = -EINVAL;
				else
					icsk->icsk_user_timeout = val;
				break;
			case TCP_NOTSENT_LOWAT:
				tp->notsent_lowat = val;
				sk->sk_write_space(sk);
				break;
			default:
				ret = -EINVAL;
			}
		}
#endif
	} else {
		ret = -EINVAL;
	}
	return ret;
}

static int _bpf_getsockopt(struct sock *sk, int level, int optname,
			   char *optval, int optlen)
{
	if (!sk_fullsock(sk))
		goto err_clear;

	sock_owned_by_me(sk);

#ifdef CONFIG_INET
	if (level == SOL_TCP && sk->sk_prot->getsockopt == tcp_getsockopt) {
		struct inet_connection_sock *icsk;
		struct tcp_sock *tp;

		switch (optname) {
		case TCP_CONGESTION:
			icsk = inet_csk(sk);

			if (!icsk->icsk_ca_ops || optlen <= 1)
				goto err_clear;
			strncpy(optval, icsk->icsk_ca_ops->name, optlen);
			optval[optlen - 1] = 0;
			break;
		case TCP_SAVED_SYN:
			tp = tcp_sk(sk);

			if (optlen <= 0 || !tp->saved_syn ||
			    optlen > tcp_saved_syn_len(tp->saved_syn))
				goto err_clear;
			memcpy(optval, tp->saved_syn->data, optlen);
			break;
		default:
			goto err_clear;
		}
	} else if (level == SOL_IP) {
		struct inet_sock *inet = inet_sk(sk);

		if (optlen != sizeof(int) || sk->sk_family != AF_INET)
			goto err_clear;

		/* Only some options are supported */
		switch (optname) {
		case IP_TOS:
			*((int *)optval) = (int)inet->tos;
			break;
		default:
			goto err_clear;
		}
#if IS_ENABLED(CONFIG_IPV6)
	} else if (level == SOL_IPV6) {
		struct ipv6_pinfo *np = inet6_sk(sk);

		if (optlen != sizeof(int) || sk->sk_family != AF_INET6)
			goto err_clear;

		/* Only some options are supported */
		switch (optname) {
		case IPV6_TCLASS:
			*((int *)optval) = (int)np->tclass;
			break;
		default:
			goto err_clear;
		}
#endif
	} else {
		goto err_clear;
	}
	return 0;
#endif
err_clear:
	memset(optval, 0, optlen);
	return -EINVAL;
}

BPF_CALL_5(bpf_sock_addr_setsockopt, struct bpf_sock_addr_kern *, ctx,
	   int, level, int, optname, char *, optval, int, optlen)
{
	return _bpf_setsockopt(ctx->sk, level, optname, optval, optlen);
}

static const struct bpf_func_proto bpf_sock_addr_setsockopt_proto = {
	.func		= bpf_sock_addr_setsockopt,
	.gpl_only	= false,
	.ret_type	= RET_INTEGER,
	.arg1_type	= ARG_PTR_TO_CTX,
	.arg2_type	= ARG_ANYTHING,
	.arg3_type	= ARG_ANYTHING,
	.arg4_type	= ARG_PTR_TO_MEM,
	.arg5_type	= ARG_CONST_SIZE,
};

BPF_CALL_5(bpf_sock_addr_getsockopt, struct bpf_sock_addr_kern *, ctx,
	   int, level, int, optname, char *, optval, int, optlen)
{
	return _bpf_getsockopt(ctx->sk, level, optname, optval, optlen);
}

static const struct bpf_func_proto bpf_sock_addr_getsockopt_proto = {
	.func		= bpf_sock_addr_getsockopt,
	.gpl_only	= false,
	.ret_type	= RET_INTEGER,
	.arg1_type	= ARG_PTR_TO_CTX,
	.arg2_type	= ARG_ANYTHING,
	.arg3_type	= ARG_ANYTHING,
	.arg4_type	= ARG_PTR_TO_UNINIT_MEM,
	.arg5_type	= ARG_CONST_SIZE,
};

BPF_CALL_5(bpf_sock_ops_setsockopt, struct bpf_sock_ops_kern *, bpf_sock,
	   int, level, int, optname, char *, optval, int, optlen)
{
	return _bpf_setsockopt(bpf_sock->sk, level, optname, optval, optlen);
}

static const struct bpf_func_proto bpf_sock_ops_setsockopt_proto = {
	.func		= bpf_sock_ops_setsockopt,
	.gpl_only	= false,
	.ret_type	= RET_INTEGER,
	.arg1_type	= ARG_PTR_TO_CTX,
	.arg2_type	= ARG_ANYTHING,
	.arg3_type	= ARG_ANYTHING,
	.arg4_type	= ARG_PTR_TO_MEM,
	.arg5_type	= ARG_CONST_SIZE,
};

static int bpf_sock_ops_get_syn(struct bpf_sock_ops_kern *bpf_sock,
				int optname, const u8 **start)
{
	struct sk_buff *syn_skb = bpf_sock->syn_skb;
	const u8 *hdr_start;
	int ret;

	if (syn_skb) {
		/* sk is a request_sock here */

		if (optname == TCP_BPF_SYN) {
			hdr_start = syn_skb->data;
			ret = tcp_hdrlen(syn_skb);
		} else if (optname == TCP_BPF_SYN_IP) {
			hdr_start = skb_network_header(syn_skb);
			ret = skb_network_header_len(syn_skb) +
				tcp_hdrlen(syn_skb);
		} else {
			/* optname == TCP_BPF_SYN_MAC */
			hdr_start = skb_mac_header(syn_skb);
			ret = skb_mac_header_len(syn_skb) +
				skb_network_header_len(syn_skb) +
				tcp_hdrlen(syn_skb);
		}
	} else {
		struct sock *sk = bpf_sock->sk;
		struct saved_syn *saved_syn;

		if (sk->sk_state == TCP_NEW_SYN_RECV)
			/* synack retransmit. bpf_sock->syn_skb will
			 * not be available.  It has to resort to
			 * saved_syn (if it is saved).
			 */
			saved_syn = inet_reqsk(sk)->saved_syn;
		else
			saved_syn = tcp_sk(sk)->saved_syn;

		if (!saved_syn)
			return -ENOENT;

		if (optname == TCP_BPF_SYN) {
			hdr_start = saved_syn->data +
				saved_syn->mac_hdrlen +
				saved_syn->network_hdrlen;
			ret = saved_syn->tcp_hdrlen;
		} else if (optname == TCP_BPF_SYN_IP) {
			hdr_start = saved_syn->data +
				saved_syn->mac_hdrlen;
			ret = saved_syn->network_hdrlen +
				saved_syn->tcp_hdrlen;
		} else {
			/* optname == TCP_BPF_SYN_MAC */

			/* TCP_SAVE_SYN may not have saved the mac hdr */
			if (!saved_syn->mac_hdrlen)
				return -ENOENT;

			hdr_start = saved_syn->data;
			ret = saved_syn->mac_hdrlen +
				saved_syn->network_hdrlen +
				saved_syn->tcp_hdrlen;
		}
	}

	*start = hdr_start;
	return ret;
}

BPF_CALL_5(bpf_sock_ops_getsockopt, struct bpf_sock_ops_kern *, bpf_sock,
	   int, level, int, optname, char *, optval, int, optlen)
{
	if (IS_ENABLED(CONFIG_INET) && level == SOL_TCP &&
	    optname >= TCP_BPF_SYN && optname <= TCP_BPF_SYN_MAC) {
		int ret, copy_len = 0;
		const u8 *start;

		ret = bpf_sock_ops_get_syn(bpf_sock, optname, &start);
		if (ret > 0) {
			copy_len = ret;
			if (optlen < copy_len) {
				copy_len = optlen;
				ret = -ENOSPC;
			}

			memcpy(optval, start, copy_len);
		}

		/* Zero out unused buffer at the end */
		memset(optval + copy_len, 0, optlen - copy_len);

		return ret;
	}

	return _bpf_getsockopt(bpf_sock->sk, level, optname, optval, optlen);
}

static const struct bpf_func_proto bpf_sock_ops_getsockopt_proto = {
	.func		= bpf_sock_ops_getsockopt,
	.gpl_only	= false,
	.ret_type	= RET_INTEGER,
	.arg1_type	= ARG_PTR_TO_CTX,
	.arg2_type	= ARG_ANYTHING,
	.arg3_type	= ARG_ANYTHING,
	.arg4_type	= ARG_PTR_TO_UNINIT_MEM,
	.arg5_type	= ARG_CONST_SIZE,
};

BPF_CALL_2(bpf_sock_ops_cb_flags_set, struct bpf_sock_ops_kern *, bpf_sock,
	   int, argval)
{
	struct sock *sk = bpf_sock->sk;
	int val = argval & BPF_SOCK_OPS_ALL_CB_FLAGS;

	if (!IS_ENABLED(CONFIG_INET) || !sk_fullsock(sk))
		return -EINVAL;

	tcp_sk(sk)->bpf_sock_ops_cb_flags = val;

	return argval & (~BPF_SOCK_OPS_ALL_CB_FLAGS);
}

static const struct bpf_func_proto bpf_sock_ops_cb_flags_set_proto = {
	.func		= bpf_sock_ops_cb_flags_set,
	.gpl_only	= false,
	.ret_type	= RET_INTEGER,
	.arg1_type	= ARG_PTR_TO_CTX,
	.arg2_type	= ARG_ANYTHING,
};

const struct ipv6_bpf_stub *ipv6_bpf_stub __read_mostly;
EXPORT_SYMBOL_GPL(ipv6_bpf_stub);

BPF_CALL_3(bpf_bind, struct bpf_sock_addr_kern *, ctx, struct sockaddr *, addr,
	   int, addr_len)
{
#ifdef CONFIG_INET
	struct sock *sk = ctx->sk;
	u32 flags = BIND_FROM_BPF;
	int err;

	err = -EINVAL;
	if (addr_len < offsetofend(struct sockaddr, sa_family))
		return err;
	if (addr->sa_family == AF_INET) {
		if (addr_len < sizeof(struct sockaddr_in))
			return err;
		if (((struct sockaddr_in *)addr)->sin_port == htons(0))
			flags |= BIND_FORCE_ADDRESS_NO_PORT;
		return __inet_bind(sk, addr, addr_len, flags);
#if IS_ENABLED(CONFIG_IPV6)
	} else if (addr->sa_family == AF_INET6) {
		if (addr_len < SIN6_LEN_RFC2133)
			return err;
		if (((struct sockaddr_in6 *)addr)->sin6_port == htons(0))
			flags |= BIND_FORCE_ADDRESS_NO_PORT;
		/* ipv6_bpf_stub cannot be NULL, since it's called from
		 * bpf_cgroup_inet6_connect hook and ipv6 is already loaded
		 */
		return ipv6_bpf_stub->inet6_bind(sk, addr, addr_len, flags);
#endif /* CONFIG_IPV6 */
	}
#endif /* CONFIG_INET */

	return -EAFNOSUPPORT;
}

static const struct bpf_func_proto bpf_bind_proto = {
	.func		= bpf_bind,
	.gpl_only	= false,
	.ret_type	= RET_INTEGER,
	.arg1_type	= ARG_PTR_TO_CTX,
	.arg2_type	= ARG_PTR_TO_MEM,
	.arg3_type	= ARG_CONST_SIZE,
};

#ifdef CONFIG_XFRM
BPF_CALL_5(bpf_skb_get_xfrm_state, struct sk_buff *, skb, u32, index,
	   struct bpf_xfrm_state *, to, u32, size, u64, flags)
{
	const struct sec_path *sp = skb_sec_path(skb);
	const struct xfrm_state *x;

	if (!sp || unlikely(index >= sp->len || flags))
		goto err_clear;

	x = sp->xvec[index];

	if (unlikely(size != sizeof(struct bpf_xfrm_state)))
		goto err_clear;

	to->reqid = x->props.reqid;
	to->spi = x->id.spi;
	to->family = x->props.family;
	to->ext = 0;

	if (to->family == AF_INET6) {
		memcpy(to->remote_ipv6, x->props.saddr.a6,
		       sizeof(to->remote_ipv6));
	} else {
		to->remote_ipv4 = x->props.saddr.a4;
		memset(&to->remote_ipv6[1], 0, sizeof(__u32) * 3);
	}

	return 0;
err_clear:
	memset(to, 0, size);
	return -EINVAL;
}

static const struct bpf_func_proto bpf_skb_get_xfrm_state_proto = {
	.func		= bpf_skb_get_xfrm_state,
	.gpl_only	= false,
	.ret_type	= RET_INTEGER,
	.arg1_type	= ARG_PTR_TO_CTX,
	.arg2_type	= ARG_ANYTHING,
	.arg3_type	= ARG_PTR_TO_UNINIT_MEM,
	.arg4_type	= ARG_CONST_SIZE,
	.arg5_type	= ARG_ANYTHING,
};
#endif

#if IS_ENABLED(CONFIG_INET) || IS_ENABLED(CONFIG_IPV6)
static int bpf_fib_set_fwd_params(struct bpf_fib_lookup *params,
				  const struct neighbour *neigh,
				  const struct net_device *dev)
{
	memcpy(params->dmac, neigh->ha, ETH_ALEN);
	memcpy(params->smac, dev->dev_addr, ETH_ALEN);
	params->h_vlan_TCI = 0;
	params->h_vlan_proto = 0;

	return 0;
}
#endif

#if IS_ENABLED(CONFIG_INET)
static int bpf_ipv4_fib_lookup(struct net *net, struct bpf_fib_lookup *params,
			       u32 flags, bool check_mtu)
{
	struct fib_nh_common *nhc;
	struct in_device *in_dev;
	struct neighbour *neigh;
	struct net_device *dev;
	struct fib_result res;
	struct flowi4 fl4;
	int err;
	u32 mtu;

	dev = dev_get_by_index_rcu(net, params->ifindex);
	if (unlikely(!dev))
		return -ENODEV;

	/* verify forwarding is enabled on this interface */
	in_dev = __in_dev_get_rcu(dev);
	if (unlikely(!in_dev || !IN_DEV_FORWARD(in_dev)))
		return BPF_FIB_LKUP_RET_FWD_DISABLED;

	if (flags & BPF_FIB_LOOKUP_OUTPUT) {
		fl4.flowi4_iif = 1;
		fl4.flowi4_oif = params->ifindex;
	} else {
		fl4.flowi4_iif = params->ifindex;
		fl4.flowi4_oif = 0;
	}
	fl4.flowi4_tos = params->tos & IPTOS_RT_MASK;
	fl4.flowi4_scope = RT_SCOPE_UNIVERSE;
	fl4.flowi4_flags = 0;

	fl4.flowi4_proto = params->l4_protocol;
	fl4.daddr = params->ipv4_dst;
	fl4.saddr = params->ipv4_src;
	fl4.fl4_sport = params->sport;
	fl4.fl4_dport = params->dport;
	fl4.flowi4_multipath_hash = 0;

	if (flags & BPF_FIB_LOOKUP_DIRECT) {
		u32 tbid = l3mdev_fib_table_rcu(dev) ? : RT_TABLE_MAIN;
		struct fib_table *tb;

		tb = fib_get_table(net, tbid);
		if (unlikely(!tb))
			return BPF_FIB_LKUP_RET_NOT_FWDED;

		err = fib_table_lookup(tb, &fl4, &res, FIB_LOOKUP_NOREF);
	} else {
		fl4.flowi4_mark = 0;
		fl4.flowi4_secid = 0;
		fl4.flowi4_tun_key.tun_id = 0;
		fl4.flowi4_uid = sock_net_uid(net, NULL);

		err = fib_lookup(net, &fl4, &res, FIB_LOOKUP_NOREF);
	}

	if (err) {
		/* map fib lookup errors to RTN_ type */
		if (err == -EINVAL)
			return BPF_FIB_LKUP_RET_BLACKHOLE;
		if (err == -EHOSTUNREACH)
			return BPF_FIB_LKUP_RET_UNREACHABLE;
		if (err == -EACCES)
			return BPF_FIB_LKUP_RET_PROHIBIT;

		return BPF_FIB_LKUP_RET_NOT_FWDED;
	}

	if (res.type != RTN_UNICAST)
		return BPF_FIB_LKUP_RET_NOT_FWDED;

	if (fib_info_num_path(res.fi) > 1)
		fib_select_path(net, &res, &fl4, NULL);

	if (check_mtu) {
		mtu = ip_mtu_from_fib_result(&res, params->ipv4_dst);
		if (params->tot_len > mtu)
			return BPF_FIB_LKUP_RET_FRAG_NEEDED;
	}

	nhc = res.nhc;

	/* do not handle lwt encaps right now */
	if (nhc->nhc_lwtstate)
		return BPF_FIB_LKUP_RET_UNSUPP_LWT;

	dev = nhc->nhc_dev;

	params->rt_metric = res.fi->fib_priority;
	params->ifindex = dev->ifindex;

	/* xdp and cls_bpf programs are run in RCU-bh so
	 * rcu_read_lock_bh is not needed here
	 */
	if (likely(nhc->nhc_gw_family != AF_INET6)) {
		if (nhc->nhc_gw_family)
			params->ipv4_dst = nhc->nhc_gw.ipv4;

		neigh = __ipv4_neigh_lookup_noref(dev,
						 (__force u32)params->ipv4_dst);
	} else {
		struct in6_addr *dst = (struct in6_addr *)params->ipv6_dst;

		params->family = AF_INET6;
		*dst = nhc->nhc_gw.ipv6;
		neigh = __ipv6_neigh_lookup_noref_stub(dev, dst);
	}

	if (!neigh)
		return BPF_FIB_LKUP_RET_NO_NEIGH;

	return bpf_fib_set_fwd_params(params, neigh, dev);
}
#endif

#if IS_ENABLED(CONFIG_IPV6)
static int bpf_ipv6_fib_lookup(struct net *net, struct bpf_fib_lookup *params,
			       u32 flags, bool check_mtu)
{
	struct in6_addr *src = (struct in6_addr *) params->ipv6_src;
	struct in6_addr *dst = (struct in6_addr *) params->ipv6_dst;
	struct fib6_result res = {};
	struct neighbour *neigh;
	struct net_device *dev;
	struct inet6_dev *idev;
	struct flowi6 fl6;
	int strict = 0;
	int oif, err;
	u32 mtu;

	/* link local addresses are never forwarded */
	if (rt6_need_strict(dst) || rt6_need_strict(src))
		return BPF_FIB_LKUP_RET_NOT_FWDED;

	dev = dev_get_by_index_rcu(net, params->ifindex);
	if (unlikely(!dev))
		return -ENODEV;

	idev = __in6_dev_get_safely(dev);
	if (unlikely(!idev || !idev->cnf.forwarding))
		return BPF_FIB_LKUP_RET_FWD_DISABLED;

	if (flags & BPF_FIB_LOOKUP_OUTPUT) {
		fl6.flowi6_iif = 1;
		oif = fl6.flowi6_oif = params->ifindex;
	} else {
		oif = fl6.flowi6_iif = params->ifindex;
		fl6.flowi6_oif = 0;
		strict = RT6_LOOKUP_F_HAS_SADDR;
	}
	fl6.flowlabel = params->flowinfo;
	fl6.flowi6_scope = 0;
	fl6.flowi6_flags = 0;
	fl6.mp_hash = 0;

	fl6.flowi6_proto = params->l4_protocol;
	fl6.daddr = *dst;
	fl6.saddr = *src;
	fl6.fl6_sport = params->sport;
	fl6.fl6_dport = params->dport;

	if (flags & BPF_FIB_LOOKUP_DIRECT) {
		u32 tbid = l3mdev_fib_table_rcu(dev) ? : RT_TABLE_MAIN;
		struct fib6_table *tb;

		tb = ipv6_stub->fib6_get_table(net, tbid);
		if (unlikely(!tb))
			return BPF_FIB_LKUP_RET_NOT_FWDED;

		err = ipv6_stub->fib6_table_lookup(net, tb, oif, &fl6, &res,
						   strict);
	} else {
		fl6.flowi6_mark = 0;
		fl6.flowi6_secid = 0;
		fl6.flowi6_tun_key.tun_id = 0;
		fl6.flowi6_uid = sock_net_uid(net, NULL);

		err = ipv6_stub->fib6_lookup(net, oif, &fl6, &res, strict);
	}

	if (unlikely(err || IS_ERR_OR_NULL(res.f6i) ||
		     res.f6i == net->ipv6.fib6_null_entry))
		return BPF_FIB_LKUP_RET_NOT_FWDED;

	switch (res.fib6_type) {
	/* only unicast is forwarded */
	case RTN_UNICAST:
		break;
	case RTN_BLACKHOLE:
		return BPF_FIB_LKUP_RET_BLACKHOLE;
	case RTN_UNREACHABLE:
		return BPF_FIB_LKUP_RET_UNREACHABLE;
	case RTN_PROHIBIT:
		return BPF_FIB_LKUP_RET_PROHIBIT;
	default:
		return BPF_FIB_LKUP_RET_NOT_FWDED;
	}

	ipv6_stub->fib6_select_path(net, &res, &fl6, fl6.flowi6_oif,
				    fl6.flowi6_oif != 0, NULL, strict);

	if (check_mtu) {
		mtu = ipv6_stub->ip6_mtu_from_fib6(&res, dst, src);
		if (params->tot_len > mtu)
			return BPF_FIB_LKUP_RET_FRAG_NEEDED;
	}

	if (res.nh->fib_nh_lws)
		return BPF_FIB_LKUP_RET_UNSUPP_LWT;

	if (res.nh->fib_nh_gw_family)
		*dst = res.nh->fib_nh_gw6;

	dev = res.nh->fib_nh_dev;
	params->rt_metric = res.f6i->fib6_metric;
	params->ifindex = dev->ifindex;

	/* xdp and cls_bpf programs are run in RCU-bh so rcu_read_lock_bh is
	 * not needed here.
	 */
	neigh = __ipv6_neigh_lookup_noref_stub(dev, dst);
	if (!neigh)
		return BPF_FIB_LKUP_RET_NO_NEIGH;

	return bpf_fib_set_fwd_params(params, neigh, dev);
}
#endif

BPF_CALL_4(bpf_xdp_fib_lookup, struct xdp_buff *, ctx,
	   struct bpf_fib_lookup *, params, int, plen, u32, flags)
{
	if (plen < sizeof(*params))
		return -EINVAL;

	if (flags & ~(BPF_FIB_LOOKUP_DIRECT | BPF_FIB_LOOKUP_OUTPUT))
		return -EINVAL;

	switch (params->family) {
#if IS_ENABLED(CONFIG_INET)
	case AF_INET:
		return bpf_ipv4_fib_lookup(dev_net(ctx->rxq->dev), params,
					   flags, true);
#endif
#if IS_ENABLED(CONFIG_IPV6)
	case AF_INET6:
		return bpf_ipv6_fib_lookup(dev_net(ctx->rxq->dev), params,
					   flags, true);
#endif
	}
	return -EAFNOSUPPORT;
}

static const struct bpf_func_proto bpf_xdp_fib_lookup_proto = {
	.func		= bpf_xdp_fib_lookup,
	.gpl_only	= true,
	.ret_type	= RET_INTEGER,
	.arg1_type      = ARG_PTR_TO_CTX,
	.arg2_type      = ARG_PTR_TO_MEM,
	.arg3_type      = ARG_CONST_SIZE,
	.arg4_type	= ARG_ANYTHING,
};

BPF_CALL_4(bpf_skb_fib_lookup, struct sk_buff *, skb,
	   struct bpf_fib_lookup *, params, int, plen, u32, flags)
{
	struct net *net = dev_net(skb->dev);
	int rc = -EAFNOSUPPORT;

	if (plen < sizeof(*params))
		return -EINVAL;

	if (flags & ~(BPF_FIB_LOOKUP_DIRECT | BPF_FIB_LOOKUP_OUTPUT))
		return -EINVAL;

	switch (params->family) {
#if IS_ENABLED(CONFIG_INET)
	case AF_INET:
		rc = bpf_ipv4_fib_lookup(net, params, flags, false);
		break;
#endif
#if IS_ENABLED(CONFIG_IPV6)
	case AF_INET6:
		rc = bpf_ipv6_fib_lookup(net, params, flags, false);
		break;
#endif
	}

	if (!rc) {
		struct net_device *dev;

		dev = dev_get_by_index_rcu(net, params->ifindex);
		if (!is_skb_forwardable(dev, skb))
			rc = BPF_FIB_LKUP_RET_FRAG_NEEDED;
	}

	return rc;
}

static const struct bpf_func_proto bpf_skb_fib_lookup_proto = {
	.func		= bpf_skb_fib_lookup,
	.gpl_only	= true,
	.ret_type	= RET_INTEGER,
	.arg1_type      = ARG_PTR_TO_CTX,
	.arg2_type      = ARG_PTR_TO_MEM,
	.arg3_type      = ARG_CONST_SIZE,
	.arg4_type	= ARG_ANYTHING,
};

#if IS_ENABLED(CONFIG_IPV6_SEG6_BPF)
static int bpf_push_seg6_encap(struct sk_buff *skb, u32 type, void *hdr, u32 len)
{
	int err;
	struct ipv6_sr_hdr *srh = (struct ipv6_sr_hdr *)hdr;

	if (!seg6_validate_srh(srh, len, false))
		return -EINVAL;

	switch (type) {
	case BPF_LWT_ENCAP_SEG6_INLINE:
		if (skb->protocol != htons(ETH_P_IPV6))
			return -EBADMSG;

		err = seg6_do_srh_inline(skb, srh);
		break;
	case BPF_LWT_ENCAP_SEG6:
		skb_reset_inner_headers(skb);
		skb->encapsulation = 1;
		err = seg6_do_srh_encap(skb, srh, IPPROTO_IPV6);
		break;
	default:
		return -EINVAL;
	}

	bpf_compute_data_pointers(skb);
	if (err)
		return err;

	ipv6_hdr(skb)->payload_len = htons(skb->len - sizeof(struct ipv6hdr));
	skb_set_transport_header(skb, sizeof(struct ipv6hdr));

	return seg6_lookup_nexthop(skb, NULL, 0);
}
#endif /* CONFIG_IPV6_SEG6_BPF */

#if IS_ENABLED(CONFIG_LWTUNNEL_BPF)
static int bpf_push_ip_encap(struct sk_buff *skb, void *hdr, u32 len,
			     bool ingress)
{
	return bpf_lwt_push_ip_encap(skb, hdr, len, ingress);
}
#endif

BPF_CALL_4(bpf_lwt_in_push_encap, struct sk_buff *, skb, u32, type, void *, hdr,
	   u32, len)
{
	switch (type) {
#if IS_ENABLED(CONFIG_IPV6_SEG6_BPF)
	case BPF_LWT_ENCAP_SEG6:
	case BPF_LWT_ENCAP_SEG6_INLINE:
		return bpf_push_seg6_encap(skb, type, hdr, len);
#endif
#if IS_ENABLED(CONFIG_LWTUNNEL_BPF)
	case BPF_LWT_ENCAP_IP:
		return bpf_push_ip_encap(skb, hdr, len, true /* ingress */);
#endif
	default:
		return -EINVAL;
	}
}

BPF_CALL_4(bpf_lwt_xmit_push_encap, struct sk_buff *, skb, u32, type,
	   void *, hdr, u32, len)
{
	switch (type) {
#if IS_ENABLED(CONFIG_LWTUNNEL_BPF)
	case BPF_LWT_ENCAP_IP:
		return bpf_push_ip_encap(skb, hdr, len, false /* egress */);
#endif
	default:
		return -EINVAL;
	}
}

static const struct bpf_func_proto bpf_lwt_in_push_encap_proto = {
	.func		= bpf_lwt_in_push_encap,
	.gpl_only	= false,
	.ret_type	= RET_INTEGER,
	.arg1_type	= ARG_PTR_TO_CTX,
	.arg2_type	= ARG_ANYTHING,
	.arg3_type	= ARG_PTR_TO_MEM,
	.arg4_type	= ARG_CONST_SIZE
};

static const struct bpf_func_proto bpf_lwt_xmit_push_encap_proto = {
	.func		= bpf_lwt_xmit_push_encap,
	.gpl_only	= false,
	.ret_type	= RET_INTEGER,
	.arg1_type	= ARG_PTR_TO_CTX,
	.arg2_type	= ARG_ANYTHING,
	.arg3_type	= ARG_PTR_TO_MEM,
	.arg4_type	= ARG_CONST_SIZE
};

#if IS_ENABLED(CONFIG_IPV6_SEG6_BPF)
BPF_CALL_4(bpf_lwt_seg6_store_bytes, struct sk_buff *, skb, u32, offset,
	   const void *, from, u32, len)
{
	struct seg6_bpf_srh_state *srh_state =
		this_cpu_ptr(&seg6_bpf_srh_states);
	struct ipv6_sr_hdr *srh = srh_state->srh;
	void *srh_tlvs, *srh_end, *ptr;
	int srhoff = 0;

	if (srh == NULL)
		return -EINVAL;

	srh_tlvs = (void *)((char *)srh + ((srh->first_segment + 1) << 4));
	srh_end = (void *)((char *)srh + sizeof(*srh) + srh_state->hdrlen);

	ptr = skb->data + offset;
	if (ptr >= srh_tlvs && ptr + len <= srh_end)
		srh_state->valid = false;
	else if (ptr < (void *)&srh->flags ||
		 ptr + len > (void *)&srh->segments)
		return -EFAULT;

	if (unlikely(bpf_try_make_writable(skb, offset + len)))
		return -EFAULT;
	if (ipv6_find_hdr(skb, &srhoff, IPPROTO_ROUTING, NULL, NULL) < 0)
		return -EINVAL;
	srh_state->srh = (struct ipv6_sr_hdr *)(skb->data + srhoff);

	memcpy(skb->data + offset, from, len);
	return 0;
}

static const struct bpf_func_proto bpf_lwt_seg6_store_bytes_proto = {
	.func		= bpf_lwt_seg6_store_bytes,
	.gpl_only	= false,
	.ret_type	= RET_INTEGER,
	.arg1_type	= ARG_PTR_TO_CTX,
	.arg2_type	= ARG_ANYTHING,
	.arg3_type	= ARG_PTR_TO_MEM,
	.arg4_type	= ARG_CONST_SIZE
};

static void bpf_update_srh_state(struct sk_buff *skb)
{
	struct seg6_bpf_srh_state *srh_state =
		this_cpu_ptr(&seg6_bpf_srh_states);
	int srhoff = 0;

	if (ipv6_find_hdr(skb, &srhoff, IPPROTO_ROUTING, NULL, NULL) < 0) {
		srh_state->srh = NULL;
	} else {
		srh_state->srh = (struct ipv6_sr_hdr *)(skb->data + srhoff);
		srh_state->hdrlen = srh_state->srh->hdrlen << 3;
		srh_state->valid = true;
	}
}

BPF_CALL_4(bpf_lwt_seg6_action, struct sk_buff *, skb,
	   u32, action, void *, param, u32, param_len)
{
	struct seg6_bpf_srh_state *srh_state =
		this_cpu_ptr(&seg6_bpf_srh_states);
	int hdroff = 0;
	int err;

	switch (action) {
	case SEG6_LOCAL_ACTION_END_X:
		if (!seg6_bpf_has_valid_srh(skb))
			return -EBADMSG;
		if (param_len != sizeof(struct in6_addr))
			return -EINVAL;
		return seg6_lookup_nexthop(skb, (struct in6_addr *)param, 0);
	case SEG6_LOCAL_ACTION_END_T:
		if (!seg6_bpf_has_valid_srh(skb))
			return -EBADMSG;
		if (param_len != sizeof(int))
			return -EINVAL;
		return seg6_lookup_nexthop(skb, NULL, *(int *)param);
	case SEG6_LOCAL_ACTION_END_DT6:
		if (!seg6_bpf_has_valid_srh(skb))
			return -EBADMSG;
		if (param_len != sizeof(int))
			return -EINVAL;

		if (ipv6_find_hdr(skb, &hdroff, IPPROTO_IPV6, NULL, NULL) < 0)
			return -EBADMSG;
		if (!pskb_pull(skb, hdroff))
			return -EBADMSG;

		skb_postpull_rcsum(skb, skb_network_header(skb), hdroff);
		skb_reset_network_header(skb);
		skb_reset_transport_header(skb);
		skb->encapsulation = 0;

		bpf_compute_data_pointers(skb);
		bpf_update_srh_state(skb);
		return seg6_lookup_nexthop(skb, NULL, *(int *)param);
	case SEG6_LOCAL_ACTION_END_B6:
		if (srh_state->srh && !seg6_bpf_has_valid_srh(skb))
			return -EBADMSG;
		err = bpf_push_seg6_encap(skb, BPF_LWT_ENCAP_SEG6_INLINE,
					  param, param_len);
		if (!err)
			bpf_update_srh_state(skb);

		return err;
	case SEG6_LOCAL_ACTION_END_B6_ENCAP:
		if (srh_state->srh && !seg6_bpf_has_valid_srh(skb))
			return -EBADMSG;
		err = bpf_push_seg6_encap(skb, BPF_LWT_ENCAP_SEG6,
					  param, param_len);
		if (!err)
			bpf_update_srh_state(skb);

		return err;
	default:
		return -EINVAL;
	}
}

static const struct bpf_func_proto bpf_lwt_seg6_action_proto = {
	.func		= bpf_lwt_seg6_action,
	.gpl_only	= false,
	.ret_type	= RET_INTEGER,
	.arg1_type	= ARG_PTR_TO_CTX,
	.arg2_type	= ARG_ANYTHING,
	.arg3_type	= ARG_PTR_TO_MEM,
	.arg4_type	= ARG_CONST_SIZE
};

BPF_CALL_3(bpf_lwt_seg6_adjust_srh, struct sk_buff *, skb, u32, offset,
	   s32, len)
{
	struct seg6_bpf_srh_state *srh_state =
		this_cpu_ptr(&seg6_bpf_srh_states);
	struct ipv6_sr_hdr *srh = srh_state->srh;
	void *srh_end, *srh_tlvs, *ptr;
	struct ipv6hdr *hdr;
	int srhoff = 0;
	int ret;

	if (unlikely(srh == NULL))
		return -EINVAL;

	srh_tlvs = (void *)((unsigned char *)srh + sizeof(*srh) +
			((srh->first_segment + 1) << 4));
	srh_end = (void *)((unsigned char *)srh + sizeof(*srh) +
			srh_state->hdrlen);
	ptr = skb->data + offset;

	if (unlikely(ptr < srh_tlvs || ptr > srh_end))
		return -EFAULT;
	if (unlikely(len < 0 && (void *)((char *)ptr - len) > srh_end))
		return -EFAULT;

	if (len > 0) {
		ret = skb_cow_head(skb, len);
		if (unlikely(ret < 0))
			return ret;

		ret = bpf_skb_net_hdr_push(skb, offset, len);
	} else {
		ret = bpf_skb_net_hdr_pop(skb, offset, -1 * len);
	}

	bpf_compute_data_pointers(skb);
	if (unlikely(ret < 0))
		return ret;

	hdr = (struct ipv6hdr *)skb->data;
	hdr->payload_len = htons(skb->len - sizeof(struct ipv6hdr));

	if (ipv6_find_hdr(skb, &srhoff, IPPROTO_ROUTING, NULL, NULL) < 0)
		return -EINVAL;
	srh_state->srh = (struct ipv6_sr_hdr *)(skb->data + srhoff);
	srh_state->hdrlen += len;
	srh_state->valid = false;
	return 0;
}

static const struct bpf_func_proto bpf_lwt_seg6_adjust_srh_proto = {
	.func		= bpf_lwt_seg6_adjust_srh,
	.gpl_only	= false,
	.ret_type	= RET_INTEGER,
	.arg1_type	= ARG_PTR_TO_CTX,
	.arg2_type	= ARG_ANYTHING,
	.arg3_type	= ARG_ANYTHING,
};
#endif /* CONFIG_IPV6_SEG6_BPF */

#ifdef CONFIG_INET
static struct sock *sk_lookup(struct net *net, struct bpf_sock_tuple *tuple,
			      int dif, int sdif, u8 family, u8 proto)
{
	bool refcounted = false;
	struct sock *sk = NULL;

	if (family == AF_INET) {
		__be32 src4 = tuple->ipv4.saddr;
		__be32 dst4 = tuple->ipv4.daddr;

		if (proto == IPPROTO_TCP)
			sk = __inet_lookup(net, &tcp_hashinfo, NULL, 0,
					   src4, tuple->ipv4.sport,
					   dst4, tuple->ipv4.dport,
					   dif, sdif, &refcounted);
		else
			sk = __udp4_lib_lookup(net, src4, tuple->ipv4.sport,
					       dst4, tuple->ipv4.dport,
					       dif, sdif, &udp_table, NULL);
#if IS_ENABLED(CONFIG_IPV6)
	} else {
		struct in6_addr *src6 = (struct in6_addr *)&tuple->ipv6.saddr;
		struct in6_addr *dst6 = (struct in6_addr *)&tuple->ipv6.daddr;

		if (proto == IPPROTO_TCP)
			sk = __inet6_lookup(net, &tcp_hashinfo, NULL, 0,
					    src6, tuple->ipv6.sport,
					    dst6, ntohs(tuple->ipv6.dport),
					    dif, sdif, &refcounted);
		else if (likely(ipv6_bpf_stub))
			sk = ipv6_bpf_stub->udp6_lib_lookup(net,
							    src6, tuple->ipv6.sport,
							    dst6, tuple->ipv6.dport,
							    dif, sdif,
							    &udp_table, NULL);
#endif
	}

	if (unlikely(sk && !refcounted && !sock_flag(sk, SOCK_RCU_FREE))) {
		WARN_ONCE(1, "Found non-RCU, unreferenced socket!");
		sk = NULL;
	}
	return sk;
}

/* bpf_skc_lookup performs the core lookup for different types of sockets,
 * taking a reference on the socket if it doesn't have the flag SOCK_RCU_FREE.
 * Returns the socket as an 'unsigned long' to simplify the casting in the
 * callers to satisfy BPF_CALL declarations.
 */
static struct sock *
__bpf_skc_lookup(struct sk_buff *skb, struct bpf_sock_tuple *tuple, u32 len,
		 struct net *caller_net, u32 ifindex, u8 proto, u64 netns_id,
		 u64 flags)
{
	struct sock *sk = NULL;
	u8 family = AF_UNSPEC;
	struct net *net;
	int sdif;

	if (len == sizeof(tuple->ipv4))
		family = AF_INET;
	else if (len == sizeof(tuple->ipv6))
		family = AF_INET6;
	else
		return NULL;

	if (unlikely(family == AF_UNSPEC || flags ||
		     !((s32)netns_id < 0 || netns_id <= S32_MAX)))
		goto out;

	if (family == AF_INET)
		sdif = inet_sdif(skb);
	else
		sdif = inet6_sdif(skb);

	if ((s32)netns_id < 0) {
		net = caller_net;
		sk = sk_lookup(net, tuple, ifindex, sdif, family, proto);
	} else {
		net = get_net_ns_by_id(caller_net, netns_id);
		if (unlikely(!net))
			goto out;
		sk = sk_lookup(net, tuple, ifindex, sdif, family, proto);
		put_net(net);
	}

out:
	return sk;
}

static struct sock *
__bpf_sk_lookup(struct sk_buff *skb, struct bpf_sock_tuple *tuple, u32 len,
		struct net *caller_net, u32 ifindex, u8 proto, u64 netns_id,
		u64 flags)
{
	struct sock *sk = __bpf_skc_lookup(skb, tuple, len, caller_net,
					   ifindex, proto, netns_id, flags);

	if (sk) {
		sk = sk_to_full_sk(sk);
		if (!sk_fullsock(sk)) {
			sock_gen_put(sk);
			return NULL;
		}
	}

	return sk;
}

static struct sock *
bpf_skc_lookup(struct sk_buff *skb, struct bpf_sock_tuple *tuple, u32 len,
	       u8 proto, u64 netns_id, u64 flags)
{
	struct net *caller_net;
	int ifindex;

	if (skb->dev) {
		caller_net = dev_net(skb->dev);
		ifindex = skb->dev->ifindex;
	} else {
		caller_net = sock_net(skb->sk);
		ifindex = 0;
	}

	return __bpf_skc_lookup(skb, tuple, len, caller_net, ifindex, proto,
				netns_id, flags);
}

static struct sock *
bpf_sk_lookup(struct sk_buff *skb, struct bpf_sock_tuple *tuple, u32 len,
	      u8 proto, u64 netns_id, u64 flags)
{
	struct sock *sk = bpf_skc_lookup(skb, tuple, len, proto, netns_id,
					 flags);

	if (sk) {
		sk = sk_to_full_sk(sk);
		if (!sk_fullsock(sk)) {
			sock_gen_put(sk);
			return NULL;
		}
	}

	return sk;
}

BPF_CALL_5(bpf_skc_lookup_tcp, struct sk_buff *, skb,
	   struct bpf_sock_tuple *, tuple, u32, len, u64, netns_id, u64, flags)
{
	return (unsigned long)bpf_skc_lookup(skb, tuple, len, IPPROTO_TCP,
					     netns_id, flags);
}

static const struct bpf_func_proto bpf_skc_lookup_tcp_proto = {
	.func		= bpf_skc_lookup_tcp,
	.gpl_only	= false,
	.pkt_access	= true,
	.ret_type	= RET_PTR_TO_SOCK_COMMON_OR_NULL,
	.arg1_type	= ARG_PTR_TO_CTX,
	.arg2_type	= ARG_PTR_TO_MEM,
	.arg3_type	= ARG_CONST_SIZE,
	.arg4_type	= ARG_ANYTHING,
	.arg5_type	= ARG_ANYTHING,
};

BPF_CALL_5(bpf_sk_lookup_tcp, struct sk_buff *, skb,
	   struct bpf_sock_tuple *, tuple, u32, len, u64, netns_id, u64, flags)
{
	return (unsigned long)bpf_sk_lookup(skb, tuple, len, IPPROTO_TCP,
					    netns_id, flags);
}

static const struct bpf_func_proto bpf_sk_lookup_tcp_proto = {
	.func		= bpf_sk_lookup_tcp,
	.gpl_only	= false,
	.pkt_access	= true,
	.ret_type	= RET_PTR_TO_SOCKET_OR_NULL,
	.arg1_type	= ARG_PTR_TO_CTX,
	.arg2_type	= ARG_PTR_TO_MEM,
	.arg3_type	= ARG_CONST_SIZE,
	.arg4_type	= ARG_ANYTHING,
	.arg5_type	= ARG_ANYTHING,
};

BPF_CALL_5(bpf_sk_lookup_udp, struct sk_buff *, skb,
	   struct bpf_sock_tuple *, tuple, u32, len, u64, netns_id, u64, flags)
{
	return (unsigned long)bpf_sk_lookup(skb, tuple, len, IPPROTO_UDP,
					    netns_id, flags);
}

static const struct bpf_func_proto bpf_sk_lookup_udp_proto = {
	.func		= bpf_sk_lookup_udp,
	.gpl_only	= false,
	.pkt_access	= true,
	.ret_type	= RET_PTR_TO_SOCKET_OR_NULL,
	.arg1_type	= ARG_PTR_TO_CTX,
	.arg2_type	= ARG_PTR_TO_MEM,
	.arg3_type	= ARG_CONST_SIZE,
	.arg4_type	= ARG_ANYTHING,
	.arg5_type	= ARG_ANYTHING,
};

BPF_CALL_1(bpf_sk_release, struct sock *, sk)
{
	if (sk && sk_is_refcounted(sk))
		sock_gen_put(sk);
	return 0;
}

static const struct bpf_func_proto bpf_sk_release_proto = {
	.func		= bpf_sk_release,
	.gpl_only	= false,
	.ret_type	= RET_INTEGER,
	.arg1_type	= ARG_PTR_TO_BTF_ID_SOCK_COMMON,
};

BPF_CALL_5(bpf_xdp_sk_lookup_udp, struct xdp_buff *, ctx,
	   struct bpf_sock_tuple *, tuple, u32, len, u32, netns_id, u64, flags)
{
	struct net *caller_net = dev_net(ctx->rxq->dev);
	int ifindex = ctx->rxq->dev->ifindex;

	return (unsigned long)__bpf_sk_lookup(NULL, tuple, len, caller_net,
					      ifindex, IPPROTO_UDP, netns_id,
					      flags);
}

static const struct bpf_func_proto bpf_xdp_sk_lookup_udp_proto = {
	.func           = bpf_xdp_sk_lookup_udp,
	.gpl_only       = false,
	.pkt_access     = true,
	.ret_type       = RET_PTR_TO_SOCKET_OR_NULL,
	.arg1_type      = ARG_PTR_TO_CTX,
	.arg2_type      = ARG_PTR_TO_MEM,
	.arg3_type      = ARG_CONST_SIZE,
	.arg4_type      = ARG_ANYTHING,
	.arg5_type      = ARG_ANYTHING,
};

BPF_CALL_5(bpf_xdp_skc_lookup_tcp, struct xdp_buff *, ctx,
	   struct bpf_sock_tuple *, tuple, u32, len, u32, netns_id, u64, flags)
{
	struct net *caller_net = dev_net(ctx->rxq->dev);
	int ifindex = ctx->rxq->dev->ifindex;

	return (unsigned long)__bpf_skc_lookup(NULL, tuple, len, caller_net,
					       ifindex, IPPROTO_TCP, netns_id,
					       flags);
}

static const struct bpf_func_proto bpf_xdp_skc_lookup_tcp_proto = {
	.func           = bpf_xdp_skc_lookup_tcp,
	.gpl_only       = false,
	.pkt_access     = true,
	.ret_type       = RET_PTR_TO_SOCK_COMMON_OR_NULL,
	.arg1_type      = ARG_PTR_TO_CTX,
	.arg2_type      = ARG_PTR_TO_MEM,
	.arg3_type      = ARG_CONST_SIZE,
	.arg4_type      = ARG_ANYTHING,
	.arg5_type      = ARG_ANYTHING,
};

BPF_CALL_5(bpf_xdp_sk_lookup_tcp, struct xdp_buff *, ctx,
	   struct bpf_sock_tuple *, tuple, u32, len, u32, netns_id, u64, flags)
{
	struct net *caller_net = dev_net(ctx->rxq->dev);
	int ifindex = ctx->rxq->dev->ifindex;

	return (unsigned long)__bpf_sk_lookup(NULL, tuple, len, caller_net,
					      ifindex, IPPROTO_TCP, netns_id,
					      flags);
}

static const struct bpf_func_proto bpf_xdp_sk_lookup_tcp_proto = {
	.func           = bpf_xdp_sk_lookup_tcp,
	.gpl_only       = false,
	.pkt_access     = true,
	.ret_type       = RET_PTR_TO_SOCKET_OR_NULL,
	.arg1_type      = ARG_PTR_TO_CTX,
	.arg2_type      = ARG_PTR_TO_MEM,
	.arg3_type      = ARG_CONST_SIZE,
	.arg4_type      = ARG_ANYTHING,
	.arg5_type      = ARG_ANYTHING,
};

BPF_CALL_5(bpf_sock_addr_skc_lookup_tcp, struct bpf_sock_addr_kern *, ctx,
	   struct bpf_sock_tuple *, tuple, u32, len, u64, netns_id, u64, flags)
{
	return (unsigned long)__bpf_skc_lookup(NULL, tuple, len,
					       sock_net(ctx->sk), 0,
					       IPPROTO_TCP, netns_id, flags);
}

static const struct bpf_func_proto bpf_sock_addr_skc_lookup_tcp_proto = {
	.func		= bpf_sock_addr_skc_lookup_tcp,
	.gpl_only	= false,
	.ret_type	= RET_PTR_TO_SOCK_COMMON_OR_NULL,
	.arg1_type	= ARG_PTR_TO_CTX,
	.arg2_type	= ARG_PTR_TO_MEM,
	.arg3_type	= ARG_CONST_SIZE,
	.arg4_type	= ARG_ANYTHING,
	.arg5_type	= ARG_ANYTHING,
};

BPF_CALL_5(bpf_sock_addr_sk_lookup_tcp, struct bpf_sock_addr_kern *, ctx,
	   struct bpf_sock_tuple *, tuple, u32, len, u64, netns_id, u64, flags)
{
	return (unsigned long)__bpf_sk_lookup(NULL, tuple, len,
					      sock_net(ctx->sk), 0, IPPROTO_TCP,
					      netns_id, flags);
}

static const struct bpf_func_proto bpf_sock_addr_sk_lookup_tcp_proto = {
	.func		= bpf_sock_addr_sk_lookup_tcp,
	.gpl_only	= false,
	.ret_type	= RET_PTR_TO_SOCKET_OR_NULL,
	.arg1_type	= ARG_PTR_TO_CTX,
	.arg2_type	= ARG_PTR_TO_MEM,
	.arg3_type	= ARG_CONST_SIZE,
	.arg4_type	= ARG_ANYTHING,
	.arg5_type	= ARG_ANYTHING,
};

BPF_CALL_5(bpf_sock_addr_sk_lookup_udp, struct bpf_sock_addr_kern *, ctx,
	   struct bpf_sock_tuple *, tuple, u32, len, u64, netns_id, u64, flags)
{
	return (unsigned long)__bpf_sk_lookup(NULL, tuple, len,
					      sock_net(ctx->sk), 0, IPPROTO_UDP,
					      netns_id, flags);
}

static const struct bpf_func_proto bpf_sock_addr_sk_lookup_udp_proto = {
	.func		= bpf_sock_addr_sk_lookup_udp,
	.gpl_only	= false,
	.ret_type	= RET_PTR_TO_SOCKET_OR_NULL,
	.arg1_type	= ARG_PTR_TO_CTX,
	.arg2_type	= ARG_PTR_TO_MEM,
	.arg3_type	= ARG_CONST_SIZE,
	.arg4_type	= ARG_ANYTHING,
	.arg5_type	= ARG_ANYTHING,
};

bool bpf_tcp_sock_is_valid_access(int off, int size, enum bpf_access_type type,
				  struct bpf_insn_access_aux *info)
{
	if (off < 0 || off >= offsetofend(struct bpf_tcp_sock,
					  icsk_retransmits))
		return false;

	if (off % size != 0)
		return false;

	switch (off) {
	case offsetof(struct bpf_tcp_sock, bytes_received):
	case offsetof(struct bpf_tcp_sock, bytes_acked):
		return size == sizeof(__u64);
	default:
		return size == sizeof(__u32);
	}
}

u32 bpf_tcp_sock_convert_ctx_access(enum bpf_access_type type,
				    const struct bpf_insn *si,
				    struct bpf_insn *insn_buf,
				    struct bpf_prog *prog, u32 *target_size)
{
	struct bpf_insn *insn = insn_buf;

#define BPF_TCP_SOCK_GET_COMMON(FIELD)					\
	do {								\
		BUILD_BUG_ON(sizeof_field(struct tcp_sock, FIELD) >	\
			     sizeof_field(struct bpf_tcp_sock, FIELD));	\
		*insn++ = BPF_LDX_MEM(BPF_FIELD_SIZEOF(struct tcp_sock, FIELD),\
				      si->dst_reg, si->src_reg,		\
				      offsetof(struct tcp_sock, FIELD)); \
	} while (0)

#define BPF_INET_SOCK_GET_COMMON(FIELD)					\
	do {								\
		BUILD_BUG_ON(sizeof_field(struct inet_connection_sock,	\
					  FIELD) >			\
			     sizeof_field(struct bpf_tcp_sock, FIELD));	\
		*insn++ = BPF_LDX_MEM(BPF_FIELD_SIZEOF(			\
					struct inet_connection_sock,	\
					FIELD),				\
				      si->dst_reg, si->src_reg,		\
				      offsetof(				\
					struct inet_connection_sock,	\
					FIELD));			\
	} while (0)

	if (insn > insn_buf)
		return insn - insn_buf;

	switch (si->off) {
	case offsetof(struct bpf_tcp_sock, rtt_min):
		BUILD_BUG_ON(sizeof_field(struct tcp_sock, rtt_min) !=
			     sizeof(struct minmax));
		BUILD_BUG_ON(sizeof(struct minmax) <
			     sizeof(struct minmax_sample));

		*insn++ = BPF_LDX_MEM(BPF_W, si->dst_reg, si->src_reg,
				      offsetof(struct tcp_sock, rtt_min) +
				      offsetof(struct minmax_sample, v));
		break;
	case offsetof(struct bpf_tcp_sock, snd_cwnd):
		BPF_TCP_SOCK_GET_COMMON(snd_cwnd);
		break;
	case offsetof(struct bpf_tcp_sock, srtt_us):
		BPF_TCP_SOCK_GET_COMMON(srtt_us);
		break;
	case offsetof(struct bpf_tcp_sock, snd_ssthresh):
		BPF_TCP_SOCK_GET_COMMON(snd_ssthresh);
		break;
	case offsetof(struct bpf_tcp_sock, rcv_nxt):
		BPF_TCP_SOCK_GET_COMMON(rcv_nxt);
		break;
	case offsetof(struct bpf_tcp_sock, snd_nxt):
		BPF_TCP_SOCK_GET_COMMON(snd_nxt);
		break;
	case offsetof(struct bpf_tcp_sock, snd_una):
		BPF_TCP_SOCK_GET_COMMON(snd_una);
		break;
	case offsetof(struct bpf_tcp_sock, mss_cache):
		BPF_TCP_SOCK_GET_COMMON(mss_cache);
		break;
	case offsetof(struct bpf_tcp_sock, ecn_flags):
		BPF_TCP_SOCK_GET_COMMON(ecn_flags);
		break;
	case offsetof(struct bpf_tcp_sock, rate_delivered):
		BPF_TCP_SOCK_GET_COMMON(rate_delivered);
		break;
	case offsetof(struct bpf_tcp_sock, rate_interval_us):
		BPF_TCP_SOCK_GET_COMMON(rate_interval_us);
		break;
	case offsetof(struct bpf_tcp_sock, packets_out):
		BPF_TCP_SOCK_GET_COMMON(packets_out);
		break;
	case offsetof(struct bpf_tcp_sock, retrans_out):
		BPF_TCP_SOCK_GET_COMMON(retrans_out);
		break;
	case offsetof(struct bpf_tcp_sock, total_retrans):
		BPF_TCP_SOCK_GET_COMMON(total_retrans);
		break;
	case offsetof(struct bpf_tcp_sock, segs_in):
		BPF_TCP_SOCK_GET_COMMON(segs_in);
		break;
	case offsetof(struct bpf_tcp_sock, data_segs_in):
		BPF_TCP_SOCK_GET_COMMON(data_segs_in);
		break;
	case offsetof(struct bpf_tcp_sock, segs_out):
		BPF_TCP_SOCK_GET_COMMON(segs_out);
		break;
	case offsetof(struct bpf_tcp_sock, data_segs_out):
		BPF_TCP_SOCK_GET_COMMON(data_segs_out);
		break;
	case offsetof(struct bpf_tcp_sock, lost_out):
		BPF_TCP_SOCK_GET_COMMON(lost_out);
		break;
	case offsetof(struct bpf_tcp_sock, sacked_out):
		BPF_TCP_SOCK_GET_COMMON(sacked_out);
		break;
	case offsetof(struct bpf_tcp_sock, bytes_received):
		BPF_TCP_SOCK_GET_COMMON(bytes_received);
		break;
	case offsetof(struct bpf_tcp_sock, bytes_acked):
		BPF_TCP_SOCK_GET_COMMON(bytes_acked);
		break;
	case offsetof(struct bpf_tcp_sock, dsack_dups):
		BPF_TCP_SOCK_GET_COMMON(dsack_dups);
		break;
	case offsetof(struct bpf_tcp_sock, delivered):
		BPF_TCP_SOCK_GET_COMMON(delivered);
		break;
	case offsetof(struct bpf_tcp_sock, delivered_ce):
		BPF_TCP_SOCK_GET_COMMON(delivered_ce);
		break;
	case offsetof(struct bpf_tcp_sock, icsk_retransmits):
		BPF_INET_SOCK_GET_COMMON(icsk_retransmits);
		break;
	}

	return insn - insn_buf;
}

BPF_CALL_1(bpf_tcp_sock, struct sock *, sk)
{
	if (sk_fullsock(sk) && sk->sk_protocol == IPPROTO_TCP)
		return (unsigned long)sk;

	return (unsigned long)NULL;
}

const struct bpf_func_proto bpf_tcp_sock_proto = {
	.func		= bpf_tcp_sock,
	.gpl_only	= false,
	.ret_type	= RET_PTR_TO_TCP_SOCK_OR_NULL,
	.arg1_type	= ARG_PTR_TO_SOCK_COMMON,
};

BPF_CALL_1(bpf_get_listener_sock, struct sock *, sk)
{
	sk = sk_to_full_sk(sk);

	if (sk->sk_state == TCP_LISTEN && sock_flag(sk, SOCK_RCU_FREE))
		return (unsigned long)sk;

	return (unsigned long)NULL;
}

static const struct bpf_func_proto bpf_get_listener_sock_proto = {
	.func		= bpf_get_listener_sock,
	.gpl_only	= false,
	.ret_type	= RET_PTR_TO_SOCKET_OR_NULL,
	.arg1_type	= ARG_PTR_TO_SOCK_COMMON,
};

BPF_CALL_1(bpf_skb_ecn_set_ce, struct sk_buff *, skb)
{
	unsigned int iphdr_len;

	switch (skb_protocol(skb, true)) {
	case cpu_to_be16(ETH_P_IP):
		iphdr_len = sizeof(struct iphdr);
		break;
	case cpu_to_be16(ETH_P_IPV6):
		iphdr_len = sizeof(struct ipv6hdr);
		break;
	default:
		return 0;
	}

	if (skb_headlen(skb) < iphdr_len)
		return 0;

	if (skb_cloned(skb) && !skb_clone_writable(skb, iphdr_len))
		return 0;

	return INET_ECN_set_ce(skb);
}

bool bpf_xdp_sock_is_valid_access(int off, int size, enum bpf_access_type type,
				  struct bpf_insn_access_aux *info)
{
	if (off < 0 || off >= offsetofend(struct bpf_xdp_sock, queue_id))
		return false;

	if (off % size != 0)
		return false;

	switch (off) {
	default:
		return size == sizeof(__u32);
	}
}

u32 bpf_xdp_sock_convert_ctx_access(enum bpf_access_type type,
				    const struct bpf_insn *si,
				    struct bpf_insn *insn_buf,
				    struct bpf_prog *prog, u32 *target_size)
{
	struct bpf_insn *insn = insn_buf;

#define BPF_XDP_SOCK_GET(FIELD)						\
	do {								\
		BUILD_BUG_ON(sizeof_field(struct xdp_sock, FIELD) >	\
			     sizeof_field(struct bpf_xdp_sock, FIELD));	\
		*insn++ = BPF_LDX_MEM(BPF_FIELD_SIZEOF(struct xdp_sock, FIELD),\
				      si->dst_reg, si->src_reg,		\
				      offsetof(struct xdp_sock, FIELD)); \
	} while (0)

	switch (si->off) {
	case offsetof(struct bpf_xdp_sock, queue_id):
		BPF_XDP_SOCK_GET(queue_id);
		break;
	}

	return insn - insn_buf;
}

static const struct bpf_func_proto bpf_skb_ecn_set_ce_proto = {
	.func           = bpf_skb_ecn_set_ce,
	.gpl_only       = false,
	.ret_type       = RET_INTEGER,
	.arg1_type      = ARG_PTR_TO_CTX,
};

BPF_CALL_5(bpf_tcp_check_syncookie, struct sock *, sk, void *, iph, u32, iph_len,
	   struct tcphdr *, th, u32, th_len)
{
#ifdef CONFIG_SYN_COOKIES
	u32 cookie;
	int ret;

	if (unlikely(!sk || th_len < sizeof(*th)))
		return -EINVAL;

	/* sk_listener() allows TCP_NEW_SYN_RECV, which makes no sense here. */
	if (sk->sk_protocol != IPPROTO_TCP || sk->sk_state != TCP_LISTEN)
		return -EINVAL;

	if (!sock_net(sk)->ipv4.sysctl_tcp_syncookies)
		return -EINVAL;

	if (!th->ack || th->rst || th->syn)
		return -ENOENT;

	if (tcp_synq_no_recent_overflow(sk))
		return -ENOENT;

	cookie = ntohl(th->ack_seq) - 1;

	switch (sk->sk_family) {
	case AF_INET:
		if (unlikely(iph_len < sizeof(struct iphdr)))
			return -EINVAL;

		ret = __cookie_v4_check((struct iphdr *)iph, th, cookie);
		break;

#if IS_BUILTIN(CONFIG_IPV6)
	case AF_INET6:
		if (unlikely(iph_len < sizeof(struct ipv6hdr)))
			return -EINVAL;

		ret = __cookie_v6_check((struct ipv6hdr *)iph, th, cookie);
		break;
#endif /* CONFIG_IPV6 */

	default:
		return -EPROTONOSUPPORT;
	}

	if (ret > 0)
		return 0;

	return -ENOENT;
#else
	return -ENOTSUPP;
#endif
}

static const struct bpf_func_proto bpf_tcp_check_syncookie_proto = {
	.func		= bpf_tcp_check_syncookie,
	.gpl_only	= true,
	.pkt_access	= true,
	.ret_type	= RET_INTEGER,
	.arg1_type	= ARG_PTR_TO_BTF_ID_SOCK_COMMON,
	.arg2_type	= ARG_PTR_TO_MEM,
	.arg3_type	= ARG_CONST_SIZE,
	.arg4_type	= ARG_PTR_TO_MEM,
	.arg5_type	= ARG_CONST_SIZE,
};

BPF_CALL_5(bpf_tcp_gen_syncookie, struct sock *, sk, void *, iph, u32, iph_len,
	   struct tcphdr *, th, u32, th_len)
{
#ifdef CONFIG_SYN_COOKIES
	u32 cookie;
	u16 mss;

	if (unlikely(!sk || th_len < sizeof(*th) || th_len != th->doff * 4))
		return -EINVAL;

	if (sk->sk_protocol != IPPROTO_TCP || sk->sk_state != TCP_LISTEN)
		return -EINVAL;

	if (!sock_net(sk)->ipv4.sysctl_tcp_syncookies)
		return -ENOENT;

	if (!th->syn || th->ack || th->fin || th->rst)
		return -EINVAL;

	if (unlikely(iph_len < sizeof(struct iphdr)))
		return -EINVAL;

	/* Both struct iphdr and struct ipv6hdr have the version field at the
	 * same offset so we can cast to the shorter header (struct iphdr).
	 */
	switch (((struct iphdr *)iph)->version) {
	case 4:
		if (sk->sk_family == AF_INET6 && sk->sk_ipv6only)
			return -EINVAL;

		mss = tcp_v4_get_syncookie(sk, iph, th, &cookie);
		break;

#if IS_BUILTIN(CONFIG_IPV6)
	case 6:
		if (unlikely(iph_len < sizeof(struct ipv6hdr)))
			return -EINVAL;

		if (sk->sk_family != AF_INET6)
			return -EINVAL;

		mss = tcp_v6_get_syncookie(sk, iph, th, &cookie);
		break;
#endif /* CONFIG_IPV6 */

	default:
		return -EPROTONOSUPPORT;
	}
	if (mss == 0)
		return -ENOENT;

	return cookie | ((u64)mss << 32);
#else
	return -EOPNOTSUPP;
#endif /* CONFIG_SYN_COOKIES */
}

static const struct bpf_func_proto bpf_tcp_gen_syncookie_proto = {
	.func		= bpf_tcp_gen_syncookie,
	.gpl_only	= true, /* __cookie_v*_init_sequence() is GPL */
	.pkt_access	= true,
	.ret_type	= RET_INTEGER,
	.arg1_type	= ARG_PTR_TO_BTF_ID_SOCK_COMMON,
	.arg2_type	= ARG_PTR_TO_MEM,
	.arg3_type	= ARG_CONST_SIZE,
	.arg4_type	= ARG_PTR_TO_MEM,
	.arg5_type	= ARG_CONST_SIZE,
};

BPF_CALL_3(bpf_sk_assign, struct sk_buff *, skb, struct sock *, sk, u64, flags)
{
	if (!sk || flags != 0)
		return -EINVAL;
	if (!skb_at_tc_ingress(skb))
		return -EOPNOTSUPP;
	if (unlikely(dev_net(skb->dev) != sock_net(sk)))
		return -ENETUNREACH;
	if (unlikely(sk_fullsock(sk) && sk->sk_reuseport))
		return -ESOCKTNOSUPPORT;
	if (sk_is_refcounted(sk) &&
	    unlikely(!refcount_inc_not_zero(&sk->sk_refcnt)))
		return -ENOENT;

	skb_orphan(skb);
	skb->sk = sk;
	skb->destructor = sock_pfree;

	return 0;
}

static const struct bpf_func_proto bpf_sk_assign_proto = {
	.func		= bpf_sk_assign,
	.gpl_only	= false,
	.ret_type	= RET_INTEGER,
	.arg1_type      = ARG_PTR_TO_CTX,
	.arg2_type      = ARG_PTR_TO_BTF_ID_SOCK_COMMON,
	.arg3_type	= ARG_ANYTHING,
};

static const u8 *bpf_search_tcp_opt(const u8 *op, const u8 *opend,
				    u8 search_kind, const u8 *magic,
				    u8 magic_len, bool *eol)
{
	u8 kind, kind_len;

	*eol = false;

	while (op < opend) {
		kind = op[0];

		if (kind == TCPOPT_EOL) {
			*eol = true;
			return ERR_PTR(-ENOMSG);
		} else if (kind == TCPOPT_NOP) {
			op++;
			continue;
		}

		if (opend - op < 2 || opend - op < op[1] || op[1] < 2)
			/* Something is wrong in the received header.
			 * Follow the TCP stack's tcp_parse_options()
			 * and just bail here.
			 */
			return ERR_PTR(-EFAULT);

		kind_len = op[1];
		if (search_kind == kind) {
			if (!magic_len)
				return op;

			if (magic_len > kind_len - 2)
				return ERR_PTR(-ENOMSG);

			if (!memcmp(&op[2], magic, magic_len))
				return op;
		}

		op += kind_len;
	}

	return ERR_PTR(-ENOMSG);
}

BPF_CALL_4(bpf_sock_ops_load_hdr_opt, struct bpf_sock_ops_kern *, bpf_sock,
	   void *, search_res, u32, len, u64, flags)
{
	bool eol, load_syn = flags & BPF_LOAD_HDR_OPT_TCP_SYN;
	const u8 *op, *opend, *magic, *search = search_res;
	u8 search_kind, search_len, copy_len, magic_len;
	int ret;

	/* 2 byte is the minimal option len except TCPOPT_NOP and
	 * TCPOPT_EOL which are useless for the bpf prog to learn
	 * and this helper disallow loading them also.
	 */
	if (len < 2 || flags & ~BPF_LOAD_HDR_OPT_TCP_SYN)
		return -EINVAL;

	search_kind = search[0];
	search_len = search[1];

	if (search_len > len || search_kind == TCPOPT_NOP ||
	    search_kind == TCPOPT_EOL)
		return -EINVAL;

	if (search_kind == TCPOPT_EXP || search_kind == 253) {
		/* 16 or 32 bit magic.  +2 for kind and kind length */
		if (search_len != 4 && search_len != 6)
			return -EINVAL;
		magic = &search[2];
		magic_len = search_len - 2;
	} else {
		if (search_len)
			return -EINVAL;
		magic = NULL;
		magic_len = 0;
	}

	if (load_syn) {
		ret = bpf_sock_ops_get_syn(bpf_sock, TCP_BPF_SYN, &op);
		if (ret < 0)
			return ret;

		opend = op + ret;
		op += sizeof(struct tcphdr);
	} else {
		if (!bpf_sock->skb ||
		    bpf_sock->op == BPF_SOCK_OPS_HDR_OPT_LEN_CB)
			/* This bpf_sock->op cannot call this helper */
			return -EPERM;

		opend = bpf_sock->skb_data_end;
		op = bpf_sock->skb->data + sizeof(struct tcphdr);
	}

	op = bpf_search_tcp_opt(op, opend, search_kind, magic, magic_len,
				&eol);
	if (IS_ERR(op))
		return PTR_ERR(op);

	copy_len = op[1];
	ret = copy_len;
	if (copy_len > len) {
		ret = -ENOSPC;
		copy_len = len;
	}

	memcpy(search_res, op, copy_len);
	return ret;
}

static const struct bpf_func_proto bpf_sock_ops_load_hdr_opt_proto = {
	.func		= bpf_sock_ops_load_hdr_opt,
	.gpl_only	= false,
	.ret_type	= RET_INTEGER,
	.arg1_type	= ARG_PTR_TO_CTX,
	.arg2_type	= ARG_PTR_TO_MEM,
	.arg3_type	= ARG_CONST_SIZE,
	.arg4_type	= ARG_ANYTHING,
};

BPF_CALL_4(bpf_sock_ops_store_hdr_opt, struct bpf_sock_ops_kern *, bpf_sock,
	   const void *, from, u32, len, u64, flags)
{
	u8 new_kind, new_kind_len, magic_len = 0, *opend;
	const u8 *op, *new_op, *magic = NULL;
	struct sk_buff *skb;
	bool eol;

	if (bpf_sock->op != BPF_SOCK_OPS_WRITE_HDR_OPT_CB)
		return -EPERM;

	if (len < 2 || flags)
		return -EINVAL;

	new_op = from;
	new_kind = new_op[0];
	new_kind_len = new_op[1];

	if (new_kind_len > len || new_kind == TCPOPT_NOP ||
	    new_kind == TCPOPT_EOL)
		return -EINVAL;

	if (new_kind_len > bpf_sock->remaining_opt_len)
		return -ENOSPC;

	/* 253 is another experimental kind */
	if (new_kind == TCPOPT_EXP || new_kind == 253)  {
		if (new_kind_len < 4)
			return -EINVAL;
		/* Match for the 2 byte magic also.
		 * RFC 6994: the magic could be 2 or 4 bytes.
		 * Hence, matching by 2 byte only is on the
		 * conservative side but it is the right
		 * thing to do for the 'search-for-duplication'
		 * purpose.
		 */
		magic = &new_op[2];
		magic_len = 2;
	}

	/* Check for duplication */
	skb = bpf_sock->skb;
	op = skb->data + sizeof(struct tcphdr);
	opend = bpf_sock->skb_data_end;

	op = bpf_search_tcp_opt(op, opend, new_kind, magic, magic_len,
				&eol);
	if (!IS_ERR(op))
		return -EEXIST;

	if (PTR_ERR(op) != -ENOMSG)
		return PTR_ERR(op);

	if (eol)
		/* The option has been ended.  Treat it as no more
		 * header option can be written.
		 */
		return -ENOSPC;

	/* No duplication found.  Store the header option. */
	memcpy(opend, from, new_kind_len);

	bpf_sock->remaining_opt_len -= new_kind_len;
	bpf_sock->skb_data_end += new_kind_len;

	return 0;
}

static const struct bpf_func_proto bpf_sock_ops_store_hdr_opt_proto = {
	.func		= bpf_sock_ops_store_hdr_opt,
	.gpl_only	= false,
	.ret_type	= RET_INTEGER,
	.arg1_type	= ARG_PTR_TO_CTX,
	.arg2_type	= ARG_PTR_TO_MEM,
	.arg3_type	= ARG_CONST_SIZE,
	.arg4_type	= ARG_ANYTHING,
};

BPF_CALL_3(bpf_sock_ops_reserve_hdr_opt, struct bpf_sock_ops_kern *, bpf_sock,
	   u32, len, u64, flags)
{
	if (bpf_sock->op != BPF_SOCK_OPS_HDR_OPT_LEN_CB)
		return -EPERM;

	if (flags || len < 2)
		return -EINVAL;

	if (len > bpf_sock->remaining_opt_len)
		return -ENOSPC;

	bpf_sock->remaining_opt_len -= len;

	return 0;
}

static const struct bpf_func_proto bpf_sock_ops_reserve_hdr_opt_proto = {
	.func		= bpf_sock_ops_reserve_hdr_opt,
	.gpl_only	= false,
	.ret_type	= RET_INTEGER,
	.arg1_type	= ARG_PTR_TO_CTX,
	.arg2_type	= ARG_ANYTHING,
	.arg3_type	= ARG_ANYTHING,
};

#endif /* CONFIG_INET */

bool bpf_helper_changes_pkt_data(void *func)
{
	if (func == bpf_skb_vlan_push ||
	    func == bpf_skb_vlan_pop ||
	    func == bpf_skb_store_bytes ||
	    func == bpf_skb_change_proto ||
	    func == bpf_skb_change_head ||
	    func == sk_skb_change_head ||
	    func == bpf_skb_change_tail ||
	    func == sk_skb_change_tail ||
	    func == bpf_skb_adjust_room ||
	    func == sk_skb_adjust_room ||
	    func == bpf_skb_pull_data ||
	    func == sk_skb_pull_data ||
	    func == bpf_clone_redirect ||
	    func == bpf_l3_csum_replace ||
	    func == bpf_l4_csum_replace ||
	    func == bpf_xdp_adjust_head ||
	    func == bpf_xdp_adjust_meta ||
	    func == bpf_msg_pull_data ||
	    func == bpf_msg_push_data ||
	    func == bpf_msg_pop_data ||
	    func == bpf_xdp_adjust_tail ||
#if IS_ENABLED(CONFIG_IPV6_SEG6_BPF)
	    func == bpf_lwt_seg6_store_bytes ||
	    func == bpf_lwt_seg6_adjust_srh ||
	    func == bpf_lwt_seg6_action ||
#endif
#ifdef CONFIG_INET
	    func == bpf_sock_ops_store_hdr_opt ||
#endif
	    func == bpf_lwt_in_push_encap ||
	    func == bpf_lwt_xmit_push_encap)
		return true;

	return false;
}

const struct bpf_func_proto bpf_event_output_data_proto __weak;
const struct bpf_func_proto bpf_sk_storage_get_cg_sock_proto __weak;

static const struct bpf_func_proto *
sock_filter_func_proto(enum bpf_func_id func_id, const struct bpf_prog *prog)
{
	switch (func_id) {
	/* inet and inet6 sockets are created in a process
	 * context so there is always a valid uid/gid
	 */
	case BPF_FUNC_get_current_uid_gid:
		return &bpf_get_current_uid_gid_proto;
	case BPF_FUNC_get_local_storage:
		return &bpf_get_local_storage_proto;
	case BPF_FUNC_get_socket_cookie:
		return &bpf_get_socket_cookie_sock_proto;
	case BPF_FUNC_get_netns_cookie:
		return &bpf_get_netns_cookie_sock_proto;
	case BPF_FUNC_perf_event_output:
		return &bpf_event_output_data_proto;
	case BPF_FUNC_get_current_pid_tgid:
		return &bpf_get_current_pid_tgid_proto;
	case BPF_FUNC_get_current_comm:
		return &bpf_get_current_comm_proto;
#ifdef CONFIG_CGROUPS
	case BPF_FUNC_get_current_cgroup_id:
		return &bpf_get_current_cgroup_id_proto;
	case BPF_FUNC_get_current_ancestor_cgroup_id:
		return &bpf_get_current_ancestor_cgroup_id_proto;
#endif
#ifdef CONFIG_CGROUP_NET_CLASSID
	case BPF_FUNC_get_cgroup_classid:
		return &bpf_get_cgroup_classid_curr_proto;
#endif
	case BPF_FUNC_sk_storage_get:
		return &bpf_sk_storage_get_cg_sock_proto;
	default:
		return bpf_base_func_proto(func_id);
	}
}

static const struct bpf_func_proto *
sock_addr_func_proto(enum bpf_func_id func_id, const struct bpf_prog *prog)
{
	switch (func_id) {
	/* inet and inet6 sockets are created in a process
	 * context so there is always a valid uid/gid
	 */
	case BPF_FUNC_get_current_uid_gid:
		return &bpf_get_current_uid_gid_proto;
	case BPF_FUNC_bind:
		switch (prog->expected_attach_type) {
		case BPF_CGROUP_INET4_CONNECT:
		case BPF_CGROUP_INET6_CONNECT:
			return &bpf_bind_proto;
		default:
			return NULL;
		}
	case BPF_FUNC_get_socket_cookie:
		return &bpf_get_socket_cookie_sock_addr_proto;
	case BPF_FUNC_get_netns_cookie:
		return &bpf_get_netns_cookie_sock_addr_proto;
	case BPF_FUNC_get_local_storage:
		return &bpf_get_local_storage_proto;
	case BPF_FUNC_perf_event_output:
		return &bpf_event_output_data_proto;
	case BPF_FUNC_get_current_pid_tgid:
		return &bpf_get_current_pid_tgid_proto;
	case BPF_FUNC_get_current_comm:
		return &bpf_get_current_comm_proto;
#ifdef CONFIG_CGROUPS
	case BPF_FUNC_get_current_cgroup_id:
		return &bpf_get_current_cgroup_id_proto;
	case BPF_FUNC_get_current_ancestor_cgroup_id:
		return &bpf_get_current_ancestor_cgroup_id_proto;
#endif
#ifdef CONFIG_CGROUP_NET_CLASSID
	case BPF_FUNC_get_cgroup_classid:
		return &bpf_get_cgroup_classid_curr_proto;
#endif
#ifdef CONFIG_INET
	case BPF_FUNC_sk_lookup_tcp:
		return &bpf_sock_addr_sk_lookup_tcp_proto;
	case BPF_FUNC_sk_lookup_udp:
		return &bpf_sock_addr_sk_lookup_udp_proto;
	case BPF_FUNC_sk_release:
		return &bpf_sk_release_proto;
	case BPF_FUNC_skc_lookup_tcp:
		return &bpf_sock_addr_skc_lookup_tcp_proto;
#endif /* CONFIG_INET */
	case BPF_FUNC_sk_storage_get:
		return &bpf_sk_storage_get_proto;
	case BPF_FUNC_sk_storage_delete:
		return &bpf_sk_storage_delete_proto;
	case BPF_FUNC_setsockopt:
		switch (prog->expected_attach_type) {
		case BPF_CGROUP_INET4_CONNECT:
		case BPF_CGROUP_INET6_CONNECT:
			return &bpf_sock_addr_setsockopt_proto;
		default:
			return NULL;
		}
	case BPF_FUNC_getsockopt:
		switch (prog->expected_attach_type) {
		case BPF_CGROUP_INET4_CONNECT:
		case BPF_CGROUP_INET6_CONNECT:
			return &bpf_sock_addr_getsockopt_proto;
		default:
			return NULL;
		}
	default:
		return bpf_sk_base_func_proto(func_id);
	}
}

static const struct bpf_func_proto *
sk_filter_func_proto(enum bpf_func_id func_id, const struct bpf_prog *prog)
{
	switch (func_id) {
	case BPF_FUNC_skb_load_bytes:
		return &bpf_skb_load_bytes_proto;
	case BPF_FUNC_skb_load_bytes_relative:
		return &bpf_skb_load_bytes_relative_proto;
	case BPF_FUNC_get_socket_cookie:
		return &bpf_get_socket_cookie_proto;
	case BPF_FUNC_get_socket_uid:
		return &bpf_get_socket_uid_proto;
	case BPF_FUNC_perf_event_output:
		return &bpf_skb_event_output_proto;
	default:
		return bpf_sk_base_func_proto(func_id);
	}
}

const struct bpf_func_proto bpf_sk_storage_get_proto __weak;
const struct bpf_func_proto bpf_sk_storage_delete_proto __weak;

static const struct bpf_func_proto *
cg_skb_func_proto(enum bpf_func_id func_id, const struct bpf_prog *prog)
{
	switch (func_id) {
	case BPF_FUNC_get_local_storage:
		return &bpf_get_local_storage_proto;
	case BPF_FUNC_sk_fullsock:
		return &bpf_sk_fullsock_proto;
	case BPF_FUNC_sk_storage_get:
		return &bpf_sk_storage_get_proto;
	case BPF_FUNC_sk_storage_delete:
		return &bpf_sk_storage_delete_proto;
	case BPF_FUNC_perf_event_output:
		return &bpf_skb_event_output_proto;
#ifdef CONFIG_SOCK_CGROUP_DATA
	case BPF_FUNC_skb_cgroup_id:
		return &bpf_skb_cgroup_id_proto;
	case BPF_FUNC_skb_ancestor_cgroup_id:
		return &bpf_skb_ancestor_cgroup_id_proto;
	case BPF_FUNC_sk_cgroup_id:
		return &bpf_sk_cgroup_id_proto;
	case BPF_FUNC_sk_ancestor_cgroup_id:
		return &bpf_sk_ancestor_cgroup_id_proto;
#endif
#ifdef CONFIG_INET
	case BPF_FUNC_sk_lookup_tcp:
		return &bpf_sk_lookup_tcp_proto;
	case BPF_FUNC_sk_lookup_udp:
		return &bpf_sk_lookup_udp_proto;
	case BPF_FUNC_sk_release:
		return &bpf_sk_release_proto;
	case BPF_FUNC_skc_lookup_tcp:
		return &bpf_skc_lookup_tcp_proto;
	case BPF_FUNC_tcp_sock:
		return &bpf_tcp_sock_proto;
	case BPF_FUNC_get_listener_sock:
		return &bpf_get_listener_sock_proto;
	case BPF_FUNC_skb_ecn_set_ce:
		return &bpf_skb_ecn_set_ce_proto;
#endif
	default:
		return sk_filter_func_proto(func_id, prog);
	}
}

static const struct bpf_func_proto *
tc_cls_act_func_proto(enum bpf_func_id func_id, const struct bpf_prog *prog)
{
	switch (func_id) {
	case BPF_FUNC_skb_store_bytes:
		return &bpf_skb_store_bytes_proto;
	case BPF_FUNC_skb_load_bytes:
		return &bpf_skb_load_bytes_proto;
	case BPF_FUNC_skb_load_bytes_relative:
		return &bpf_skb_load_bytes_relative_proto;
	case BPF_FUNC_skb_pull_data:
		return &bpf_skb_pull_data_proto;
	case BPF_FUNC_csum_diff:
		return &bpf_csum_diff_proto;
	case BPF_FUNC_csum_update:
		return &bpf_csum_update_proto;
	case BPF_FUNC_csum_level:
		return &bpf_csum_level_proto;
	case BPF_FUNC_l3_csum_replace:
		return &bpf_l3_csum_replace_proto;
	case BPF_FUNC_l4_csum_replace:
		return &bpf_l4_csum_replace_proto;
	case BPF_FUNC_clone_redirect:
		return &bpf_clone_redirect_proto;
	case BPF_FUNC_get_cgroup_classid:
		return &bpf_get_cgroup_classid_proto;
	case BPF_FUNC_skb_vlan_push:
		return &bpf_skb_vlan_push_proto;
	case BPF_FUNC_skb_vlan_pop:
		return &bpf_skb_vlan_pop_proto;
	case BPF_FUNC_skb_change_proto:
		return &bpf_skb_change_proto_proto;
	case BPF_FUNC_skb_change_type:
		return &bpf_skb_change_type_proto;
	case BPF_FUNC_skb_adjust_room:
		return &bpf_skb_adjust_room_proto;
	case BPF_FUNC_skb_change_tail:
		return &bpf_skb_change_tail_proto;
	case BPF_FUNC_skb_change_head:
		return &bpf_skb_change_head_proto;
	case BPF_FUNC_skb_get_tunnel_key:
		return &bpf_skb_get_tunnel_key_proto;
	case BPF_FUNC_skb_set_tunnel_key:
		return bpf_get_skb_set_tunnel_proto(func_id);
	case BPF_FUNC_skb_get_tunnel_opt:
		return &bpf_skb_get_tunnel_opt_proto;
	case BPF_FUNC_skb_set_tunnel_opt:
		return bpf_get_skb_set_tunnel_proto(func_id);
	case BPF_FUNC_redirect:
		return &bpf_redirect_proto;
	case BPF_FUNC_redirect_neigh:
		return &bpf_redirect_neigh_proto;
<<<<<<< HEAD
=======
	case BPF_FUNC_redirect_peer:
		return &bpf_redirect_peer_proto;
>>>>>>> 105faa87
	case BPF_FUNC_get_route_realm:
		return &bpf_get_route_realm_proto;
	case BPF_FUNC_get_hash_recalc:
		return &bpf_get_hash_recalc_proto;
	case BPF_FUNC_set_hash_invalid:
		return &bpf_set_hash_invalid_proto;
	case BPF_FUNC_set_hash:
		return &bpf_set_hash_proto;
	case BPF_FUNC_perf_event_output:
		return &bpf_skb_event_output_proto;
	case BPF_FUNC_get_smp_processor_id:
		return &bpf_get_smp_processor_id_proto;
	case BPF_FUNC_skb_under_cgroup:
		return &bpf_skb_under_cgroup_proto;
	case BPF_FUNC_get_socket_cookie:
		return &bpf_get_socket_cookie_proto;
	case BPF_FUNC_get_socket_uid:
		return &bpf_get_socket_uid_proto;
	case BPF_FUNC_fib_lookup:
		return &bpf_skb_fib_lookup_proto;
	case BPF_FUNC_sk_fullsock:
		return &bpf_sk_fullsock_proto;
	case BPF_FUNC_sk_storage_get:
		return &bpf_sk_storage_get_proto;
	case BPF_FUNC_sk_storage_delete:
		return &bpf_sk_storage_delete_proto;
#ifdef CONFIG_XFRM
	case BPF_FUNC_skb_get_xfrm_state:
		return &bpf_skb_get_xfrm_state_proto;
#endif
#ifdef CONFIG_CGROUP_NET_CLASSID
	case BPF_FUNC_skb_cgroup_classid:
		return &bpf_skb_cgroup_classid_proto;
#endif
#ifdef CONFIG_SOCK_CGROUP_DATA
	case BPF_FUNC_skb_cgroup_id:
		return &bpf_skb_cgroup_id_proto;
	case BPF_FUNC_skb_ancestor_cgroup_id:
		return &bpf_skb_ancestor_cgroup_id_proto;
#endif
#ifdef CONFIG_INET
	case BPF_FUNC_sk_lookup_tcp:
		return &bpf_sk_lookup_tcp_proto;
	case BPF_FUNC_sk_lookup_udp:
		return &bpf_sk_lookup_udp_proto;
	case BPF_FUNC_sk_release:
		return &bpf_sk_release_proto;
	case BPF_FUNC_tcp_sock:
		return &bpf_tcp_sock_proto;
	case BPF_FUNC_get_listener_sock:
		return &bpf_get_listener_sock_proto;
	case BPF_FUNC_skc_lookup_tcp:
		return &bpf_skc_lookup_tcp_proto;
	case BPF_FUNC_tcp_check_syncookie:
		return &bpf_tcp_check_syncookie_proto;
	case BPF_FUNC_skb_ecn_set_ce:
		return &bpf_skb_ecn_set_ce_proto;
	case BPF_FUNC_tcp_gen_syncookie:
		return &bpf_tcp_gen_syncookie_proto;
	case BPF_FUNC_sk_assign:
		return &bpf_sk_assign_proto;
#endif
	default:
		return bpf_sk_base_func_proto(func_id);
	}
}

static const struct bpf_func_proto *
xdp_func_proto(enum bpf_func_id func_id, const struct bpf_prog *prog)
{
	switch (func_id) {
	case BPF_FUNC_perf_event_output:
		return &bpf_xdp_event_output_proto;
	case BPF_FUNC_get_smp_processor_id:
		return &bpf_get_smp_processor_id_proto;
	case BPF_FUNC_csum_diff:
		return &bpf_csum_diff_proto;
	case BPF_FUNC_xdp_adjust_head:
		return &bpf_xdp_adjust_head_proto;
	case BPF_FUNC_xdp_adjust_meta:
		return &bpf_xdp_adjust_meta_proto;
	case BPF_FUNC_redirect:
		return &bpf_xdp_redirect_proto;
	case BPF_FUNC_redirect_map:
		return &bpf_xdp_redirect_map_proto;
	case BPF_FUNC_xdp_adjust_tail:
		return &bpf_xdp_adjust_tail_proto;
	case BPF_FUNC_fib_lookup:
		return &bpf_xdp_fib_lookup_proto;
#ifdef CONFIG_INET
	case BPF_FUNC_sk_lookup_udp:
		return &bpf_xdp_sk_lookup_udp_proto;
	case BPF_FUNC_sk_lookup_tcp:
		return &bpf_xdp_sk_lookup_tcp_proto;
	case BPF_FUNC_sk_release:
		return &bpf_sk_release_proto;
	case BPF_FUNC_skc_lookup_tcp:
		return &bpf_xdp_skc_lookup_tcp_proto;
	case BPF_FUNC_tcp_check_syncookie:
		return &bpf_tcp_check_syncookie_proto;
	case BPF_FUNC_tcp_gen_syncookie:
		return &bpf_tcp_gen_syncookie_proto;
#endif
	default:
		return bpf_sk_base_func_proto(func_id);
	}
}

const struct bpf_func_proto bpf_sock_map_update_proto __weak;
const struct bpf_func_proto bpf_sock_hash_update_proto __weak;

static const struct bpf_func_proto *
sock_ops_func_proto(enum bpf_func_id func_id, const struct bpf_prog *prog)
{
	switch (func_id) {
	case BPF_FUNC_setsockopt:
		return &bpf_sock_ops_setsockopt_proto;
	case BPF_FUNC_getsockopt:
		return &bpf_sock_ops_getsockopt_proto;
	case BPF_FUNC_sock_ops_cb_flags_set:
		return &bpf_sock_ops_cb_flags_set_proto;
	case BPF_FUNC_sock_map_update:
		return &bpf_sock_map_update_proto;
	case BPF_FUNC_sock_hash_update:
		return &bpf_sock_hash_update_proto;
	case BPF_FUNC_get_socket_cookie:
		return &bpf_get_socket_cookie_sock_ops_proto;
	case BPF_FUNC_get_local_storage:
		return &bpf_get_local_storage_proto;
	case BPF_FUNC_perf_event_output:
		return &bpf_event_output_data_proto;
	case BPF_FUNC_sk_storage_get:
		return &bpf_sk_storage_get_proto;
	case BPF_FUNC_sk_storage_delete:
		return &bpf_sk_storage_delete_proto;
#ifdef CONFIG_INET
	case BPF_FUNC_load_hdr_opt:
		return &bpf_sock_ops_load_hdr_opt_proto;
	case BPF_FUNC_store_hdr_opt:
		return &bpf_sock_ops_store_hdr_opt_proto;
	case BPF_FUNC_reserve_hdr_opt:
		return &bpf_sock_ops_reserve_hdr_opt_proto;
	case BPF_FUNC_tcp_sock:
		return &bpf_tcp_sock_proto;
#endif /* CONFIG_INET */
	default:
		return bpf_sk_base_func_proto(func_id);
	}
}

const struct bpf_func_proto bpf_msg_redirect_map_proto __weak;
const struct bpf_func_proto bpf_msg_redirect_hash_proto __weak;

static const struct bpf_func_proto *
sk_msg_func_proto(enum bpf_func_id func_id, const struct bpf_prog *prog)
{
	switch (func_id) {
	case BPF_FUNC_msg_redirect_map:
		return &bpf_msg_redirect_map_proto;
	case BPF_FUNC_msg_redirect_hash:
		return &bpf_msg_redirect_hash_proto;
	case BPF_FUNC_msg_apply_bytes:
		return &bpf_msg_apply_bytes_proto;
	case BPF_FUNC_msg_cork_bytes:
		return &bpf_msg_cork_bytes_proto;
	case BPF_FUNC_msg_pull_data:
		return &bpf_msg_pull_data_proto;
	case BPF_FUNC_msg_push_data:
		return &bpf_msg_push_data_proto;
	case BPF_FUNC_msg_pop_data:
		return &bpf_msg_pop_data_proto;
	case BPF_FUNC_perf_event_output:
		return &bpf_event_output_data_proto;
	case BPF_FUNC_get_current_uid_gid:
		return &bpf_get_current_uid_gid_proto;
	case BPF_FUNC_get_current_pid_tgid:
		return &bpf_get_current_pid_tgid_proto;
	case BPF_FUNC_sk_storage_get:
		return &bpf_sk_storage_get_proto;
	case BPF_FUNC_sk_storage_delete:
		return &bpf_sk_storage_delete_proto;
#ifdef CONFIG_CGROUPS
	case BPF_FUNC_get_current_cgroup_id:
		return &bpf_get_current_cgroup_id_proto;
	case BPF_FUNC_get_current_ancestor_cgroup_id:
		return &bpf_get_current_ancestor_cgroup_id_proto;
#endif
#ifdef CONFIG_CGROUP_NET_CLASSID
	case BPF_FUNC_get_cgroup_classid:
		return &bpf_get_cgroup_classid_curr_proto;
#endif
	default:
		return bpf_sk_base_func_proto(func_id);
	}
}

const struct bpf_func_proto bpf_sk_redirect_map_proto __weak;
const struct bpf_func_proto bpf_sk_redirect_hash_proto __weak;

static const struct bpf_func_proto *
sk_skb_func_proto(enum bpf_func_id func_id, const struct bpf_prog *prog)
{
	switch (func_id) {
	case BPF_FUNC_skb_store_bytes:
		return &bpf_skb_store_bytes_proto;
	case BPF_FUNC_skb_load_bytes:
		return &bpf_skb_load_bytes_proto;
	case BPF_FUNC_skb_pull_data:
		return &sk_skb_pull_data_proto;
	case BPF_FUNC_skb_change_tail:
		return &sk_skb_change_tail_proto;
	case BPF_FUNC_skb_change_head:
		return &sk_skb_change_head_proto;
	case BPF_FUNC_skb_adjust_room:
		return &sk_skb_adjust_room_proto;
	case BPF_FUNC_get_socket_cookie:
		return &bpf_get_socket_cookie_proto;
	case BPF_FUNC_get_socket_uid:
		return &bpf_get_socket_uid_proto;
	case BPF_FUNC_sk_redirect_map:
		return &bpf_sk_redirect_map_proto;
	case BPF_FUNC_sk_redirect_hash:
		return &bpf_sk_redirect_hash_proto;
	case BPF_FUNC_perf_event_output:
		return &bpf_skb_event_output_proto;
#ifdef CONFIG_INET
	case BPF_FUNC_sk_lookup_tcp:
		return &bpf_sk_lookup_tcp_proto;
	case BPF_FUNC_sk_lookup_udp:
		return &bpf_sk_lookup_udp_proto;
	case BPF_FUNC_sk_release:
		return &bpf_sk_release_proto;
	case BPF_FUNC_skc_lookup_tcp:
		return &bpf_skc_lookup_tcp_proto;
#endif
	default:
		return bpf_sk_base_func_proto(func_id);
	}
}

static const struct bpf_func_proto *
flow_dissector_func_proto(enum bpf_func_id func_id, const struct bpf_prog *prog)
{
	switch (func_id) {
	case BPF_FUNC_skb_load_bytes:
		return &bpf_flow_dissector_load_bytes_proto;
	default:
		return bpf_sk_base_func_proto(func_id);
	}
}

static const struct bpf_func_proto *
lwt_out_func_proto(enum bpf_func_id func_id, const struct bpf_prog *prog)
{
	switch (func_id) {
	case BPF_FUNC_skb_load_bytes:
		return &bpf_skb_load_bytes_proto;
	case BPF_FUNC_skb_pull_data:
		return &bpf_skb_pull_data_proto;
	case BPF_FUNC_csum_diff:
		return &bpf_csum_diff_proto;
	case BPF_FUNC_get_cgroup_classid:
		return &bpf_get_cgroup_classid_proto;
	case BPF_FUNC_get_route_realm:
		return &bpf_get_route_realm_proto;
	case BPF_FUNC_get_hash_recalc:
		return &bpf_get_hash_recalc_proto;
	case BPF_FUNC_perf_event_output:
		return &bpf_skb_event_output_proto;
	case BPF_FUNC_get_smp_processor_id:
		return &bpf_get_smp_processor_id_proto;
	case BPF_FUNC_skb_under_cgroup:
		return &bpf_skb_under_cgroup_proto;
	default:
		return bpf_sk_base_func_proto(func_id);
	}
}

static const struct bpf_func_proto *
lwt_in_func_proto(enum bpf_func_id func_id, const struct bpf_prog *prog)
{
	switch (func_id) {
	case BPF_FUNC_lwt_push_encap:
		return &bpf_lwt_in_push_encap_proto;
	default:
		return lwt_out_func_proto(func_id, prog);
	}
}

static const struct bpf_func_proto *
lwt_xmit_func_proto(enum bpf_func_id func_id, const struct bpf_prog *prog)
{
	switch (func_id) {
	case BPF_FUNC_skb_get_tunnel_key:
		return &bpf_skb_get_tunnel_key_proto;
	case BPF_FUNC_skb_set_tunnel_key:
		return bpf_get_skb_set_tunnel_proto(func_id);
	case BPF_FUNC_skb_get_tunnel_opt:
		return &bpf_skb_get_tunnel_opt_proto;
	case BPF_FUNC_skb_set_tunnel_opt:
		return bpf_get_skb_set_tunnel_proto(func_id);
	case BPF_FUNC_redirect:
		return &bpf_redirect_proto;
	case BPF_FUNC_clone_redirect:
		return &bpf_clone_redirect_proto;
	case BPF_FUNC_skb_change_tail:
		return &bpf_skb_change_tail_proto;
	case BPF_FUNC_skb_change_head:
		return &bpf_skb_change_head_proto;
	case BPF_FUNC_skb_store_bytes:
		return &bpf_skb_store_bytes_proto;
	case BPF_FUNC_csum_update:
		return &bpf_csum_update_proto;
	case BPF_FUNC_csum_level:
		return &bpf_csum_level_proto;
	case BPF_FUNC_l3_csum_replace:
		return &bpf_l3_csum_replace_proto;
	case BPF_FUNC_l4_csum_replace:
		return &bpf_l4_csum_replace_proto;
	case BPF_FUNC_set_hash_invalid:
		return &bpf_set_hash_invalid_proto;
	case BPF_FUNC_lwt_push_encap:
		return &bpf_lwt_xmit_push_encap_proto;
	default:
		return lwt_out_func_proto(func_id, prog);
	}
}

static const struct bpf_func_proto *
lwt_seg6local_func_proto(enum bpf_func_id func_id, const struct bpf_prog *prog)
{
	switch (func_id) {
#if IS_ENABLED(CONFIG_IPV6_SEG6_BPF)
	case BPF_FUNC_lwt_seg6_store_bytes:
		return &bpf_lwt_seg6_store_bytes_proto;
	case BPF_FUNC_lwt_seg6_action:
		return &bpf_lwt_seg6_action_proto;
	case BPF_FUNC_lwt_seg6_adjust_srh:
		return &bpf_lwt_seg6_adjust_srh_proto;
#endif
	default:
		return lwt_out_func_proto(func_id, prog);
	}
}

static bool bpf_skb_is_valid_access(int off, int size, enum bpf_access_type type,
				    const struct bpf_prog *prog,
				    struct bpf_insn_access_aux *info)
{
	const int size_default = sizeof(__u32);

	if (off < 0 || off >= sizeof(struct __sk_buff))
		return false;

	/* The verifier guarantees that size > 0. */
	if (off % size != 0)
		return false;

	switch (off) {
	case bpf_ctx_range_till(struct __sk_buff, cb[0], cb[4]):
		if (off + size > offsetofend(struct __sk_buff, cb[4]))
			return false;
		break;
	case bpf_ctx_range_till(struct __sk_buff, remote_ip6[0], remote_ip6[3]):
	case bpf_ctx_range_till(struct __sk_buff, local_ip6[0], local_ip6[3]):
	case bpf_ctx_range_till(struct __sk_buff, remote_ip4, remote_ip4):
	case bpf_ctx_range_till(struct __sk_buff, local_ip4, local_ip4):
	case bpf_ctx_range(struct __sk_buff, data):
	case bpf_ctx_range(struct __sk_buff, data_meta):
	case bpf_ctx_range(struct __sk_buff, data_end):
		if (size != size_default)
			return false;
		break;
	case bpf_ctx_range_ptr(struct __sk_buff, flow_keys):
		return false;
	case bpf_ctx_range(struct __sk_buff, tstamp):
		if (size != sizeof(__u64))
			return false;
		break;
	case offsetof(struct __sk_buff, sk):
		if (type == BPF_WRITE || size != sizeof(__u64))
			return false;
		info->reg_type = PTR_TO_SOCK_COMMON_OR_NULL;
		break;
	default:
		/* Only narrow read access allowed for now. */
		if (type == BPF_WRITE) {
			if (size != size_default)
				return false;
		} else {
			bpf_ctx_record_field_size(info, size_default);
			if (!bpf_ctx_narrow_access_ok(off, size, size_default))
				return false;
		}
	}

	return true;
}

static bool sk_filter_is_valid_access(int off, int size,
				      enum bpf_access_type type,
				      const struct bpf_prog *prog,
				      struct bpf_insn_access_aux *info)
{
	switch (off) {
	case bpf_ctx_range(struct __sk_buff, tc_classid):
	case bpf_ctx_range(struct __sk_buff, data):
	case bpf_ctx_range(struct __sk_buff, data_meta):
	case bpf_ctx_range(struct __sk_buff, data_end):
	case bpf_ctx_range_till(struct __sk_buff, family, local_port):
	case bpf_ctx_range(struct __sk_buff, tstamp):
	case bpf_ctx_range(struct __sk_buff, wire_len):
		return false;
	}

	if (type == BPF_WRITE) {
		switch (off) {
		case bpf_ctx_range_till(struct __sk_buff, cb[0], cb[4]):
			break;
		default:
			return false;
		}
	}

	return bpf_skb_is_valid_access(off, size, type, prog, info);
}

static bool cg_skb_is_valid_access(int off, int size,
				   enum bpf_access_type type,
				   const struct bpf_prog *prog,
				   struct bpf_insn_access_aux *info)
{
	switch (off) {
	case bpf_ctx_range(struct __sk_buff, tc_classid):
	case bpf_ctx_range(struct __sk_buff, data_meta):
	case bpf_ctx_range(struct __sk_buff, wire_len):
		return false;
	case bpf_ctx_range(struct __sk_buff, data):
	case bpf_ctx_range(struct __sk_buff, data_end):
		if (!bpf_capable())
			return false;
		break;
	}

	if (type == BPF_WRITE) {
		switch (off) {
		case bpf_ctx_range(struct __sk_buff, mark):
		case bpf_ctx_range(struct __sk_buff, priority):
		case bpf_ctx_range_till(struct __sk_buff, cb[0], cb[4]):
			break;
		case bpf_ctx_range(struct __sk_buff, tstamp):
			if (!bpf_capable())
				return false;
			break;
		default:
			return false;
		}
	}

	switch (off) {
	case bpf_ctx_range(struct __sk_buff, data):
		info->reg_type = PTR_TO_PACKET;
		break;
	case bpf_ctx_range(struct __sk_buff, data_end):
		info->reg_type = PTR_TO_PACKET_END;
		break;
	}

	return bpf_skb_is_valid_access(off, size, type, prog, info);
}

static bool lwt_is_valid_access(int off, int size,
				enum bpf_access_type type,
				const struct bpf_prog *prog,
				struct bpf_insn_access_aux *info)
{
	switch (off) {
	case bpf_ctx_range(struct __sk_buff, tc_classid):
	case bpf_ctx_range_till(struct __sk_buff, family, local_port):
	case bpf_ctx_range(struct __sk_buff, data_meta):
	case bpf_ctx_range(struct __sk_buff, tstamp):
	case bpf_ctx_range(struct __sk_buff, wire_len):
		return false;
	}

	if (type == BPF_WRITE) {
		switch (off) {
		case bpf_ctx_range(struct __sk_buff, mark):
		case bpf_ctx_range(struct __sk_buff, priority):
		case bpf_ctx_range_till(struct __sk_buff, cb[0], cb[4]):
			break;
		default:
			return false;
		}
	}

	switch (off) {
	case bpf_ctx_range(struct __sk_buff, data):
		info->reg_type = PTR_TO_PACKET;
		break;
	case bpf_ctx_range(struct __sk_buff, data_end):
		info->reg_type = PTR_TO_PACKET_END;
		break;
	}

	return bpf_skb_is_valid_access(off, size, type, prog, info);
}

/* Attach type specific accesses */
static bool __sock_filter_check_attach_type(int off,
					    enum bpf_access_type access_type,
					    enum bpf_attach_type attach_type)
{
	switch (off) {
	case offsetof(struct bpf_sock, bound_dev_if):
	case offsetof(struct bpf_sock, mark):
	case offsetof(struct bpf_sock, priority):
		switch (attach_type) {
		case BPF_CGROUP_INET_SOCK_CREATE:
		case BPF_CGROUP_INET_SOCK_RELEASE:
			goto full_access;
		default:
			return false;
		}
	case bpf_ctx_range(struct bpf_sock, src_ip4):
		switch (attach_type) {
		case BPF_CGROUP_INET4_POST_BIND:
			goto read_only;
		default:
			return false;
		}
	case bpf_ctx_range_till(struct bpf_sock, src_ip6[0], src_ip6[3]):
		switch (attach_type) {
		case BPF_CGROUP_INET6_POST_BIND:
			goto read_only;
		default:
			return false;
		}
	case bpf_ctx_range(struct bpf_sock, src_port):
		switch (attach_type) {
		case BPF_CGROUP_INET4_POST_BIND:
		case BPF_CGROUP_INET6_POST_BIND:
			goto read_only;
		default:
			return false;
		}
	}
read_only:
	return access_type == BPF_READ;
full_access:
	return true;
}

bool bpf_sock_common_is_valid_access(int off, int size,
				     enum bpf_access_type type,
				     struct bpf_insn_access_aux *info)
{
	switch (off) {
	case bpf_ctx_range_till(struct bpf_sock, type, priority):
		return false;
	default:
		return bpf_sock_is_valid_access(off, size, type, info);
	}
}

bool bpf_sock_is_valid_access(int off, int size, enum bpf_access_type type,
			      struct bpf_insn_access_aux *info)
{
	const int size_default = sizeof(__u32);

	if (off < 0 || off >= sizeof(struct bpf_sock))
		return false;
	if (off % size != 0)
		return false;

	switch (off) {
	case offsetof(struct bpf_sock, state):
	case offsetof(struct bpf_sock, family):
	case offsetof(struct bpf_sock, type):
	case offsetof(struct bpf_sock, protocol):
	case offsetof(struct bpf_sock, dst_port):
	case offsetof(struct bpf_sock, src_port):
	case offsetof(struct bpf_sock, rx_queue_mapping):
	case bpf_ctx_range(struct bpf_sock, src_ip4):
	case bpf_ctx_range_till(struct bpf_sock, src_ip6[0], src_ip6[3]):
	case bpf_ctx_range(struct bpf_sock, dst_ip4):
	case bpf_ctx_range_till(struct bpf_sock, dst_ip6[0], dst_ip6[3]):
		bpf_ctx_record_field_size(info, size_default);
		return bpf_ctx_narrow_access_ok(off, size, size_default);
	}

	return size == size_default;
}

static bool sock_filter_is_valid_access(int off, int size,
					enum bpf_access_type type,
					const struct bpf_prog *prog,
					struct bpf_insn_access_aux *info)
{
	if (!bpf_sock_is_valid_access(off, size, type, info))
		return false;
	return __sock_filter_check_attach_type(off, type,
					       prog->expected_attach_type);
}

static int bpf_noop_prologue(struct bpf_insn *insn_buf, bool direct_write,
			     const struct bpf_prog *prog)
{
	/* Neither direct read nor direct write requires any preliminary
	 * action.
	 */
	return 0;
}

static int bpf_unclone_prologue(struct bpf_insn *insn_buf, bool direct_write,
				const struct bpf_prog *prog, int drop_verdict)
{
	struct bpf_insn *insn = insn_buf;

	if (!direct_write)
		return 0;

	/* if (!skb->cloned)
	 *       goto start;
	 *
	 * (Fast-path, otherwise approximation that we might be
	 *  a clone, do the rest in helper.)
	 */
	*insn++ = BPF_LDX_MEM(BPF_B, BPF_REG_6, BPF_REG_1, CLONED_OFFSET());
	*insn++ = BPF_ALU32_IMM(BPF_AND, BPF_REG_6, CLONED_MASK);
	*insn++ = BPF_JMP_IMM(BPF_JEQ, BPF_REG_6, 0, 7);

	/* ret = bpf_skb_pull_data(skb, 0); */
	*insn++ = BPF_MOV64_REG(BPF_REG_6, BPF_REG_1);
	*insn++ = BPF_ALU64_REG(BPF_XOR, BPF_REG_2, BPF_REG_2);
	*insn++ = BPF_RAW_INSN(BPF_JMP | BPF_CALL, 0, 0, 0,
			       BPF_FUNC_skb_pull_data);
	/* if (!ret)
	 *      goto restore;
	 * return TC_ACT_SHOT;
	 */
	*insn++ = BPF_JMP_IMM(BPF_JEQ, BPF_REG_0, 0, 2);
	*insn++ = BPF_ALU32_IMM(BPF_MOV, BPF_REG_0, drop_verdict);
	*insn++ = BPF_EXIT_INSN();

	/* restore: */
	*insn++ = BPF_MOV64_REG(BPF_REG_1, BPF_REG_6);
	/* start: */
	*insn++ = prog->insnsi[0];

	return insn - insn_buf;
}

static int bpf_gen_ld_abs(const struct bpf_insn *orig,
			  struct bpf_insn *insn_buf)
{
	bool indirect = BPF_MODE(orig->code) == BPF_IND;
	struct bpf_insn *insn = insn_buf;

	if (!indirect) {
		*insn++ = BPF_MOV64_IMM(BPF_REG_2, orig->imm);
	} else {
		*insn++ = BPF_MOV64_REG(BPF_REG_2, orig->src_reg);
		if (orig->imm)
			*insn++ = BPF_ALU64_IMM(BPF_ADD, BPF_REG_2, orig->imm);
	}
	/* We're guaranteed here that CTX is in R6. */
	*insn++ = BPF_MOV64_REG(BPF_REG_1, BPF_REG_CTX);

	switch (BPF_SIZE(orig->code)) {
	case BPF_B:
		*insn++ = BPF_EMIT_CALL(bpf_skb_load_helper_8_no_cache);
		break;
	case BPF_H:
		*insn++ = BPF_EMIT_CALL(bpf_skb_load_helper_16_no_cache);
		break;
	case BPF_W:
		*insn++ = BPF_EMIT_CALL(bpf_skb_load_helper_32_no_cache);
		break;
	}

	*insn++ = BPF_JMP_IMM(BPF_JSGE, BPF_REG_0, 0, 2);
	*insn++ = BPF_ALU32_REG(BPF_XOR, BPF_REG_0, BPF_REG_0);
	*insn++ = BPF_EXIT_INSN();

	return insn - insn_buf;
}

static int tc_cls_act_prologue(struct bpf_insn *insn_buf, bool direct_write,
			       const struct bpf_prog *prog)
{
	return bpf_unclone_prologue(insn_buf, direct_write, prog, TC_ACT_SHOT);
}

static bool tc_cls_act_is_valid_access(int off, int size,
				       enum bpf_access_type type,
				       const struct bpf_prog *prog,
				       struct bpf_insn_access_aux *info)
{
	if (type == BPF_WRITE) {
		switch (off) {
		case bpf_ctx_range(struct __sk_buff, mark):
		case bpf_ctx_range(struct __sk_buff, tc_index):
		case bpf_ctx_range(struct __sk_buff, priority):
		case bpf_ctx_range(struct __sk_buff, tc_classid):
		case bpf_ctx_range_till(struct __sk_buff, cb[0], cb[4]):
		case bpf_ctx_range(struct __sk_buff, tstamp):
		case bpf_ctx_range(struct __sk_buff, queue_mapping):
			break;
		default:
			return false;
		}
	}

	switch (off) {
	case bpf_ctx_range(struct __sk_buff, data):
		info->reg_type = PTR_TO_PACKET;
		break;
	case bpf_ctx_range(struct __sk_buff, data_meta):
		info->reg_type = PTR_TO_PACKET_META;
		break;
	case bpf_ctx_range(struct __sk_buff, data_end):
		info->reg_type = PTR_TO_PACKET_END;
		break;
	case bpf_ctx_range_till(struct __sk_buff, family, local_port):
		return false;
	}

	return bpf_skb_is_valid_access(off, size, type, prog, info);
}

static bool __is_valid_xdp_access(int off, int size)
{
	if (off < 0 || off >= sizeof(struct xdp_md))
		return false;
	if (off % size != 0)
		return false;
	if (size != sizeof(__u32))
		return false;

	return true;
}

static bool xdp_is_valid_access(int off, int size,
				enum bpf_access_type type,
				const struct bpf_prog *prog,
				struct bpf_insn_access_aux *info)
{
	if (prog->expected_attach_type != BPF_XDP_DEVMAP) {
		switch (off) {
		case offsetof(struct xdp_md, egress_ifindex):
			return false;
		}
	}

	if (type == BPF_WRITE) {
		if (bpf_prog_is_dev_bound(prog->aux)) {
			switch (off) {
			case offsetof(struct xdp_md, rx_queue_index):
				return __is_valid_xdp_access(off, size);
			}
		}
		return false;
	}

	switch (off) {
	case offsetof(struct xdp_md, data):
		info->reg_type = PTR_TO_PACKET;
		break;
	case offsetof(struct xdp_md, data_meta):
		info->reg_type = PTR_TO_PACKET_META;
		break;
	case offsetof(struct xdp_md, data_end):
		info->reg_type = PTR_TO_PACKET_END;
		break;
	}

	return __is_valid_xdp_access(off, size);
}

void bpf_warn_invalid_xdp_action(u32 act)
{
	const u32 act_max = XDP_REDIRECT;

	WARN_ONCE(1, "%s XDP return value %u, expect packet loss!\n",
		  act > act_max ? "Illegal" : "Driver unsupported",
		  act);
}
EXPORT_SYMBOL_GPL(bpf_warn_invalid_xdp_action);

static bool sock_addr_is_valid_access(int off, int size,
				      enum bpf_access_type type,
				      const struct bpf_prog *prog,
				      struct bpf_insn_access_aux *info)
{
	const int size_default = sizeof(__u32);

	if (off < 0 || off >= sizeof(struct bpf_sock_addr))
		return false;
	if (off % size != 0)
		return false;

	/* Disallow access to IPv6 fields from IPv4 contex and vise
	 * versa.
	 */
	switch (off) {
	case bpf_ctx_range(struct bpf_sock_addr, user_ip4):
		switch (prog->expected_attach_type) {
		case BPF_CGROUP_INET4_BIND:
		case BPF_CGROUP_INET4_CONNECT:
		case BPF_CGROUP_INET4_GETPEERNAME:
		case BPF_CGROUP_INET4_GETSOCKNAME:
		case BPF_CGROUP_UDP4_SENDMSG:
		case BPF_CGROUP_UDP4_RECVMSG:
			break;
		default:
			return false;
		}
		break;
	case bpf_ctx_range_till(struct bpf_sock_addr, user_ip6[0], user_ip6[3]):
		switch (prog->expected_attach_type) {
		case BPF_CGROUP_INET6_BIND:
		case BPF_CGROUP_INET6_CONNECT:
		case BPF_CGROUP_INET6_GETPEERNAME:
		case BPF_CGROUP_INET6_GETSOCKNAME:
		case BPF_CGROUP_UDP6_SENDMSG:
		case BPF_CGROUP_UDP6_RECVMSG:
			break;
		default:
			return false;
		}
		break;
	case bpf_ctx_range(struct bpf_sock_addr, msg_src_ip4):
		switch (prog->expected_attach_type) {
		case BPF_CGROUP_UDP4_SENDMSG:
			break;
		default:
			return false;
		}
		break;
	case bpf_ctx_range_till(struct bpf_sock_addr, msg_src_ip6[0],
				msg_src_ip6[3]):
		switch (prog->expected_attach_type) {
		case BPF_CGROUP_UDP6_SENDMSG:
			break;
		default:
			return false;
		}
		break;
	}

	switch (off) {
	case bpf_ctx_range(struct bpf_sock_addr, user_ip4):
	case bpf_ctx_range_till(struct bpf_sock_addr, user_ip6[0], user_ip6[3]):
	case bpf_ctx_range(struct bpf_sock_addr, msg_src_ip4):
	case bpf_ctx_range_till(struct bpf_sock_addr, msg_src_ip6[0],
				msg_src_ip6[3]):
	case bpf_ctx_range(struct bpf_sock_addr, user_port):
		if (type == BPF_READ) {
			bpf_ctx_record_field_size(info, size_default);

			if (bpf_ctx_wide_access_ok(off, size,
						   struct bpf_sock_addr,
						   user_ip6))
				return true;

			if (bpf_ctx_wide_access_ok(off, size,
						   struct bpf_sock_addr,
						   msg_src_ip6))
				return true;

			if (!bpf_ctx_narrow_access_ok(off, size, size_default))
				return false;
		} else {
			if (bpf_ctx_wide_access_ok(off, size,
						   struct bpf_sock_addr,
						   user_ip6))
				return true;

			if (bpf_ctx_wide_access_ok(off, size,
						   struct bpf_sock_addr,
						   msg_src_ip6))
				return true;

			if (size != size_default)
				return false;
		}
		break;
	case offsetof(struct bpf_sock_addr, sk):
		if (type != BPF_READ)
			return false;
		if (size != sizeof(__u64))
			return false;
		info->reg_type = PTR_TO_SOCKET;
		break;
	default:
		if (type == BPF_READ) {
			if (size != size_default)
				return false;
		} else {
			return false;
		}
	}

	return true;
}

static bool sock_ops_is_valid_access(int off, int size,
				     enum bpf_access_type type,
				     const struct bpf_prog *prog,
				     struct bpf_insn_access_aux *info)
{
	const int size_default = sizeof(__u32);

	if (off < 0 || off >= sizeof(struct bpf_sock_ops))
		return false;

	/* The verifier guarantees that size > 0. */
	if (off % size != 0)
		return false;

	if (type == BPF_WRITE) {
		switch (off) {
		case offsetof(struct bpf_sock_ops, reply):
		case offsetof(struct bpf_sock_ops, sk_txhash):
			if (size != size_default)
				return false;
			break;
		default:
			return false;
		}
	} else {
		switch (off) {
		case bpf_ctx_range_till(struct bpf_sock_ops, bytes_received,
					bytes_acked):
			if (size != sizeof(__u64))
				return false;
			break;
		case offsetof(struct bpf_sock_ops, sk):
			if (size != sizeof(__u64))
				return false;
			info->reg_type = PTR_TO_SOCKET_OR_NULL;
			break;
		case offsetof(struct bpf_sock_ops, skb_data):
			if (size != sizeof(__u64))
				return false;
			info->reg_type = PTR_TO_PACKET;
			break;
		case offsetof(struct bpf_sock_ops, skb_data_end):
			if (size != sizeof(__u64))
				return false;
			info->reg_type = PTR_TO_PACKET_END;
			break;
		case offsetof(struct bpf_sock_ops, skb_tcp_flags):
			bpf_ctx_record_field_size(info, size_default);
			return bpf_ctx_narrow_access_ok(off, size,
							size_default);
		default:
			if (size != size_default)
				return false;
			break;
		}
	}

	return true;
}

static int sk_skb_prologue(struct bpf_insn *insn_buf, bool direct_write,
			   const struct bpf_prog *prog)
{
	return bpf_unclone_prologue(insn_buf, direct_write, prog, SK_DROP);
}

static bool sk_skb_is_valid_access(int off, int size,
				   enum bpf_access_type type,
				   const struct bpf_prog *prog,
				   struct bpf_insn_access_aux *info)
{
	switch (off) {
	case bpf_ctx_range(struct __sk_buff, tc_classid):
	case bpf_ctx_range(struct __sk_buff, data_meta):
	case bpf_ctx_range(struct __sk_buff, tstamp):
	case bpf_ctx_range(struct __sk_buff, wire_len):
		return false;
	}

	if (type == BPF_WRITE) {
		switch (off) {
		case bpf_ctx_range(struct __sk_buff, tc_index):
		case bpf_ctx_range(struct __sk_buff, priority):
			break;
		default:
			return false;
		}
	}

	switch (off) {
	case bpf_ctx_range(struct __sk_buff, mark):
		return false;
	case bpf_ctx_range(struct __sk_buff, data):
		info->reg_type = PTR_TO_PACKET;
		break;
	case bpf_ctx_range(struct __sk_buff, data_end):
		info->reg_type = PTR_TO_PACKET_END;
		break;
	}

	return bpf_skb_is_valid_access(off, size, type, prog, info);
}

static bool sk_msg_is_valid_access(int off, int size,
				   enum bpf_access_type type,
				   const struct bpf_prog *prog,
				   struct bpf_insn_access_aux *info)
{
	if (type == BPF_WRITE)
		return false;

	if (off % size != 0)
		return false;

	switch (off) {
	case offsetof(struct sk_msg_md, data):
		info->reg_type = PTR_TO_PACKET;
		if (size != sizeof(__u64))
			return false;
		break;
	case offsetof(struct sk_msg_md, data_end):
		info->reg_type = PTR_TO_PACKET_END;
		if (size != sizeof(__u64))
			return false;
		break;
	case offsetof(struct sk_msg_md, sk):
		if (size != sizeof(__u64))
			return false;
		info->reg_type = PTR_TO_SOCKET;
		break;
	case bpf_ctx_range(struct sk_msg_md, family):
	case bpf_ctx_range(struct sk_msg_md, remote_ip4):
	case bpf_ctx_range(struct sk_msg_md, local_ip4):
	case bpf_ctx_range_till(struct sk_msg_md, remote_ip6[0], remote_ip6[3]):
	case bpf_ctx_range_till(struct sk_msg_md, local_ip6[0], local_ip6[3]):
	case bpf_ctx_range(struct sk_msg_md, remote_port):
	case bpf_ctx_range(struct sk_msg_md, local_port):
	case bpf_ctx_range(struct sk_msg_md, size):
		if (size != sizeof(__u32))
			return false;
		break;
	default:
		return false;
	}
	return true;
}

static bool flow_dissector_is_valid_access(int off, int size,
					   enum bpf_access_type type,
					   const struct bpf_prog *prog,
					   struct bpf_insn_access_aux *info)
{
	const int size_default = sizeof(__u32);

	if (off < 0 || off >= sizeof(struct __sk_buff))
		return false;

	if (type == BPF_WRITE)
		return false;

	switch (off) {
	case bpf_ctx_range(struct __sk_buff, data):
		if (size != size_default)
			return false;
		info->reg_type = PTR_TO_PACKET;
		return true;
	case bpf_ctx_range(struct __sk_buff, data_end):
		if (size != size_default)
			return false;
		info->reg_type = PTR_TO_PACKET_END;
		return true;
	case bpf_ctx_range_ptr(struct __sk_buff, flow_keys):
		if (size != sizeof(__u64))
			return false;
		info->reg_type = PTR_TO_FLOW_KEYS;
		return true;
	default:
		return false;
	}
}

static u32 flow_dissector_convert_ctx_access(enum bpf_access_type type,
					     const struct bpf_insn *si,
					     struct bpf_insn *insn_buf,
					     struct bpf_prog *prog,
					     u32 *target_size)

{
	struct bpf_insn *insn = insn_buf;

	switch (si->off) {
	case offsetof(struct __sk_buff, data):
		*insn++ = BPF_LDX_MEM(BPF_FIELD_SIZEOF(struct bpf_flow_dissector, data),
				      si->dst_reg, si->src_reg,
				      offsetof(struct bpf_flow_dissector, data));
		break;

	case offsetof(struct __sk_buff, data_end):
		*insn++ = BPF_LDX_MEM(BPF_FIELD_SIZEOF(struct bpf_flow_dissector, data_end),
				      si->dst_reg, si->src_reg,
				      offsetof(struct bpf_flow_dissector, data_end));
		break;

	case offsetof(struct __sk_buff, flow_keys):
		*insn++ = BPF_LDX_MEM(BPF_FIELD_SIZEOF(struct bpf_flow_dissector, flow_keys),
				      si->dst_reg, si->src_reg,
				      offsetof(struct bpf_flow_dissector, flow_keys));
		break;
	}

	return insn - insn_buf;
}

static struct bpf_insn *bpf_convert_shinfo_access(const struct bpf_insn *si,
						  struct bpf_insn *insn)
{
	/* si->dst_reg = skb_shinfo(SKB); */
#ifdef NET_SKBUFF_DATA_USES_OFFSET
	*insn++ = BPF_LDX_MEM(BPF_FIELD_SIZEOF(struct sk_buff, end),
			      BPF_REG_AX, si->src_reg,
			      offsetof(struct sk_buff, end));
	*insn++ = BPF_LDX_MEM(BPF_FIELD_SIZEOF(struct sk_buff, head),
			      si->dst_reg, si->src_reg,
			      offsetof(struct sk_buff, head));
	*insn++ = BPF_ALU64_REG(BPF_ADD, si->dst_reg, BPF_REG_AX);
#else
	*insn++ = BPF_LDX_MEM(BPF_FIELD_SIZEOF(struct sk_buff, end),
			      si->dst_reg, si->src_reg,
			      offsetof(struct sk_buff, end));
#endif

	return insn;
}

static u32 bpf_convert_ctx_access(enum bpf_access_type type,
				  const struct bpf_insn *si,
				  struct bpf_insn *insn_buf,
				  struct bpf_prog *prog, u32 *target_size)
{
	struct bpf_insn *insn = insn_buf;
	int off;

	switch (si->off) {
	case offsetof(struct __sk_buff, len):
		*insn++ = BPF_LDX_MEM(BPF_W, si->dst_reg, si->src_reg,
				      bpf_target_off(struct sk_buff, len, 4,
						     target_size));
		break;

	case offsetof(struct __sk_buff, protocol):
		*insn++ = BPF_LDX_MEM(BPF_H, si->dst_reg, si->src_reg,
				      bpf_target_off(struct sk_buff, protocol, 2,
						     target_size));
		break;

	case offsetof(struct __sk_buff, vlan_proto):
		*insn++ = BPF_LDX_MEM(BPF_H, si->dst_reg, si->src_reg,
				      bpf_target_off(struct sk_buff, vlan_proto, 2,
						     target_size));
		break;

	case offsetof(struct __sk_buff, priority):
		if (type == BPF_WRITE)
			*insn++ = BPF_STX_MEM(BPF_W, si->dst_reg, si->src_reg,
					      bpf_target_off(struct sk_buff, priority, 4,
							     target_size));
		else
			*insn++ = BPF_LDX_MEM(BPF_W, si->dst_reg, si->src_reg,
					      bpf_target_off(struct sk_buff, priority, 4,
							     target_size));
		break;

	case offsetof(struct __sk_buff, ingress_ifindex):
		*insn++ = BPF_LDX_MEM(BPF_W, si->dst_reg, si->src_reg,
				      bpf_target_off(struct sk_buff, skb_iif, 4,
						     target_size));
		break;

	case offsetof(struct __sk_buff, ifindex):
		*insn++ = BPF_LDX_MEM(BPF_FIELD_SIZEOF(struct sk_buff, dev),
				      si->dst_reg, si->src_reg,
				      offsetof(struct sk_buff, dev));
		*insn++ = BPF_JMP_IMM(BPF_JEQ, si->dst_reg, 0, 1);
		*insn++ = BPF_LDX_MEM(BPF_W, si->dst_reg, si->dst_reg,
				      bpf_target_off(struct net_device, ifindex, 4,
						     target_size));
		break;

	case offsetof(struct __sk_buff, hash):
		*insn++ = BPF_LDX_MEM(BPF_W, si->dst_reg, si->src_reg,
				      bpf_target_off(struct sk_buff, hash, 4,
						     target_size));
		break;

	case offsetof(struct __sk_buff, mark):
		if (type == BPF_WRITE)
			*insn++ = BPF_STX_MEM(BPF_W, si->dst_reg, si->src_reg,
					      bpf_target_off(struct sk_buff, mark, 4,
							     target_size));
		else
			*insn++ = BPF_LDX_MEM(BPF_W, si->dst_reg, si->src_reg,
					      bpf_target_off(struct sk_buff, mark, 4,
							     target_size));
		break;

	case offsetof(struct __sk_buff, pkt_type):
		*target_size = 1;
		*insn++ = BPF_LDX_MEM(BPF_B, si->dst_reg, si->src_reg,
				      PKT_TYPE_OFFSET());
		*insn++ = BPF_ALU32_IMM(BPF_AND, si->dst_reg, PKT_TYPE_MAX);
#ifdef __BIG_ENDIAN_BITFIELD
		*insn++ = BPF_ALU32_IMM(BPF_RSH, si->dst_reg, 5);
#endif
		break;

	case offsetof(struct __sk_buff, queue_mapping):
		if (type == BPF_WRITE) {
			*insn++ = BPF_JMP_IMM(BPF_JGE, si->src_reg, NO_QUEUE_MAPPING, 1);
			*insn++ = BPF_STX_MEM(BPF_H, si->dst_reg, si->src_reg,
					      bpf_target_off(struct sk_buff,
							     queue_mapping,
							     2, target_size));
		} else {
			*insn++ = BPF_LDX_MEM(BPF_H, si->dst_reg, si->src_reg,
					      bpf_target_off(struct sk_buff,
							     queue_mapping,
							     2, target_size));
		}
		break;

	case offsetof(struct __sk_buff, vlan_present):
		*target_size = 1;
		*insn++ = BPF_LDX_MEM(BPF_B, si->dst_reg, si->src_reg,
				      PKT_VLAN_PRESENT_OFFSET());
		if (PKT_VLAN_PRESENT_BIT)
			*insn++ = BPF_ALU32_IMM(BPF_RSH, si->dst_reg, PKT_VLAN_PRESENT_BIT);
		if (PKT_VLAN_PRESENT_BIT < 7)
			*insn++ = BPF_ALU32_IMM(BPF_AND, si->dst_reg, 1);
		break;

	case offsetof(struct __sk_buff, vlan_tci):
		*insn++ = BPF_LDX_MEM(BPF_H, si->dst_reg, si->src_reg,
				      bpf_target_off(struct sk_buff, vlan_tci, 2,
						     target_size));
		break;

	case offsetof(struct __sk_buff, cb[0]) ...
	     offsetofend(struct __sk_buff, cb[4]) - 1:
		BUILD_BUG_ON(sizeof_field(struct qdisc_skb_cb, data) < 20);
		BUILD_BUG_ON((offsetof(struct sk_buff, cb) +
			      offsetof(struct qdisc_skb_cb, data)) %
			     sizeof(__u64));

		prog->cb_access = 1;
		off  = si->off;
		off -= offsetof(struct __sk_buff, cb[0]);
		off += offsetof(struct sk_buff, cb);
		off += offsetof(struct qdisc_skb_cb, data);
		if (type == BPF_WRITE)
			*insn++ = BPF_STX_MEM(BPF_SIZE(si->code), si->dst_reg,
					      si->src_reg, off);
		else
			*insn++ = BPF_LDX_MEM(BPF_SIZE(si->code), si->dst_reg,
					      si->src_reg, off);
		break;

	case offsetof(struct __sk_buff, tc_classid):
		BUILD_BUG_ON(sizeof_field(struct qdisc_skb_cb, tc_classid) != 2);

		off  = si->off;
		off -= offsetof(struct __sk_buff, tc_classid);
		off += offsetof(struct sk_buff, cb);
		off += offsetof(struct qdisc_skb_cb, tc_classid);
		*target_size = 2;
		if (type == BPF_WRITE)
			*insn++ = BPF_STX_MEM(BPF_H, si->dst_reg,
					      si->src_reg, off);
		else
			*insn++ = BPF_LDX_MEM(BPF_H, si->dst_reg,
					      si->src_reg, off);
		break;

	case offsetof(struct __sk_buff, data):
		*insn++ = BPF_LDX_MEM(BPF_FIELD_SIZEOF(struct sk_buff, data),
				      si->dst_reg, si->src_reg,
				      offsetof(struct sk_buff, data));
		break;

	case offsetof(struct __sk_buff, data_meta):
		off  = si->off;
		off -= offsetof(struct __sk_buff, data_meta);
		off += offsetof(struct sk_buff, cb);
		off += offsetof(struct bpf_skb_data_end, data_meta);
		*insn++ = BPF_LDX_MEM(BPF_SIZEOF(void *), si->dst_reg,
				      si->src_reg, off);
		break;

	case offsetof(struct __sk_buff, data_end):
		off  = si->off;
		off -= offsetof(struct __sk_buff, data_end);
		off += offsetof(struct sk_buff, cb);
		off += offsetof(struct bpf_skb_data_end, data_end);
		*insn++ = BPF_LDX_MEM(BPF_SIZEOF(void *), si->dst_reg,
				      si->src_reg, off);
		break;

	case offsetof(struct __sk_buff, tc_index):
#ifdef CONFIG_NET_SCHED
		if (type == BPF_WRITE)
			*insn++ = BPF_STX_MEM(BPF_H, si->dst_reg, si->src_reg,
					      bpf_target_off(struct sk_buff, tc_index, 2,
							     target_size));
		else
			*insn++ = BPF_LDX_MEM(BPF_H, si->dst_reg, si->src_reg,
					      bpf_target_off(struct sk_buff, tc_index, 2,
							     target_size));
#else
		*target_size = 2;
		if (type == BPF_WRITE)
			*insn++ = BPF_MOV64_REG(si->dst_reg, si->dst_reg);
		else
			*insn++ = BPF_MOV64_IMM(si->dst_reg, 0);
#endif
		break;

	case offsetof(struct __sk_buff, napi_id):
#if defined(CONFIG_NET_RX_BUSY_POLL)
		*insn++ = BPF_LDX_MEM(BPF_W, si->dst_reg, si->src_reg,
				      bpf_target_off(struct sk_buff, napi_id, 4,
						     target_size));
		*insn++ = BPF_JMP_IMM(BPF_JGE, si->dst_reg, MIN_NAPI_ID, 1);
		*insn++ = BPF_MOV64_IMM(si->dst_reg, 0);
#else
		*target_size = 4;
		*insn++ = BPF_MOV64_IMM(si->dst_reg, 0);
#endif
		break;
	case offsetof(struct __sk_buff, family):
		BUILD_BUG_ON(sizeof_field(struct sock_common, skc_family) != 2);

		*insn++ = BPF_LDX_MEM(BPF_FIELD_SIZEOF(struct sk_buff, sk),
				      si->dst_reg, si->src_reg,
				      offsetof(struct sk_buff, sk));
		*insn++ = BPF_LDX_MEM(BPF_H, si->dst_reg, si->dst_reg,
				      bpf_target_off(struct sock_common,
						     skc_family,
						     2, target_size));
		break;
	case offsetof(struct __sk_buff, remote_ip4):
		BUILD_BUG_ON(sizeof_field(struct sock_common, skc_daddr) != 4);

		*insn++ = BPF_LDX_MEM(BPF_FIELD_SIZEOF(struct sk_buff, sk),
				      si->dst_reg, si->src_reg,
				      offsetof(struct sk_buff, sk));
		*insn++ = BPF_LDX_MEM(BPF_W, si->dst_reg, si->dst_reg,
				      bpf_target_off(struct sock_common,
						     skc_daddr,
						     4, target_size));
		break;
	case offsetof(struct __sk_buff, local_ip4):
		BUILD_BUG_ON(sizeof_field(struct sock_common,
					  skc_rcv_saddr) != 4);

		*insn++ = BPF_LDX_MEM(BPF_FIELD_SIZEOF(struct sk_buff, sk),
				      si->dst_reg, si->src_reg,
				      offsetof(struct sk_buff, sk));
		*insn++ = BPF_LDX_MEM(BPF_W, si->dst_reg, si->dst_reg,
				      bpf_target_off(struct sock_common,
						     skc_rcv_saddr,
						     4, target_size));
		break;
	case offsetof(struct __sk_buff, remote_ip6[0]) ...
	     offsetof(struct __sk_buff, remote_ip6[3]):
#if IS_ENABLED(CONFIG_IPV6)
		BUILD_BUG_ON(sizeof_field(struct sock_common,
					  skc_v6_daddr.s6_addr32[0]) != 4);

		off = si->off;
		off -= offsetof(struct __sk_buff, remote_ip6[0]);

		*insn++ = BPF_LDX_MEM(BPF_FIELD_SIZEOF(struct sk_buff, sk),
				      si->dst_reg, si->src_reg,
				      offsetof(struct sk_buff, sk));
		*insn++ = BPF_LDX_MEM(BPF_W, si->dst_reg, si->dst_reg,
				      offsetof(struct sock_common,
					       skc_v6_daddr.s6_addr32[0]) +
				      off);
#else
		*insn++ = BPF_MOV32_IMM(si->dst_reg, 0);
#endif
		break;
	case offsetof(struct __sk_buff, local_ip6[0]) ...
	     offsetof(struct __sk_buff, local_ip6[3]):
#if IS_ENABLED(CONFIG_IPV6)
		BUILD_BUG_ON(sizeof_field(struct sock_common,
					  skc_v6_rcv_saddr.s6_addr32[0]) != 4);

		off = si->off;
		off -= offsetof(struct __sk_buff, local_ip6[0]);

		*insn++ = BPF_LDX_MEM(BPF_FIELD_SIZEOF(struct sk_buff, sk),
				      si->dst_reg, si->src_reg,
				      offsetof(struct sk_buff, sk));
		*insn++ = BPF_LDX_MEM(BPF_W, si->dst_reg, si->dst_reg,
				      offsetof(struct sock_common,
					       skc_v6_rcv_saddr.s6_addr32[0]) +
				      off);
#else
		*insn++ = BPF_MOV32_IMM(si->dst_reg, 0);
#endif
		break;

	case offsetof(struct __sk_buff, remote_port):
		BUILD_BUG_ON(sizeof_field(struct sock_common, skc_dport) != 2);

		*insn++ = BPF_LDX_MEM(BPF_FIELD_SIZEOF(struct sk_buff, sk),
				      si->dst_reg, si->src_reg,
				      offsetof(struct sk_buff, sk));
		*insn++ = BPF_LDX_MEM(BPF_H, si->dst_reg, si->dst_reg,
				      bpf_target_off(struct sock_common,
						     skc_dport,
						     2, target_size));
#ifndef __BIG_ENDIAN_BITFIELD
		*insn++ = BPF_ALU32_IMM(BPF_LSH, si->dst_reg, 16);
#endif
		break;

	case offsetof(struct __sk_buff, local_port):
		BUILD_BUG_ON(sizeof_field(struct sock_common, skc_num) != 2);

		*insn++ = BPF_LDX_MEM(BPF_FIELD_SIZEOF(struct sk_buff, sk),
				      si->dst_reg, si->src_reg,
				      offsetof(struct sk_buff, sk));
		*insn++ = BPF_LDX_MEM(BPF_H, si->dst_reg, si->dst_reg,
				      bpf_target_off(struct sock_common,
						     skc_num, 2, target_size));
		break;

	case offsetof(struct __sk_buff, tstamp):
		BUILD_BUG_ON(sizeof_field(struct sk_buff, tstamp) != 8);

		if (type == BPF_WRITE)
			*insn++ = BPF_STX_MEM(BPF_DW,
					      si->dst_reg, si->src_reg,
					      bpf_target_off(struct sk_buff,
							     tstamp, 8,
							     target_size));
		else
			*insn++ = BPF_LDX_MEM(BPF_DW,
					      si->dst_reg, si->src_reg,
					      bpf_target_off(struct sk_buff,
							     tstamp, 8,
							     target_size));
		break;

	case offsetof(struct __sk_buff, gso_segs):
		insn = bpf_convert_shinfo_access(si, insn);
		*insn++ = BPF_LDX_MEM(BPF_FIELD_SIZEOF(struct skb_shared_info, gso_segs),
				      si->dst_reg, si->dst_reg,
				      bpf_target_off(struct skb_shared_info,
						     gso_segs, 2,
						     target_size));
		break;
	case offsetof(struct __sk_buff, gso_size):
		insn = bpf_convert_shinfo_access(si, insn);
		*insn++ = BPF_LDX_MEM(BPF_FIELD_SIZEOF(struct skb_shared_info, gso_size),
				      si->dst_reg, si->dst_reg,
				      bpf_target_off(struct skb_shared_info,
						     gso_size, 2,
						     target_size));
		break;
	case offsetof(struct __sk_buff, wire_len):
		BUILD_BUG_ON(sizeof_field(struct qdisc_skb_cb, pkt_len) != 4);

		off = si->off;
		off -= offsetof(struct __sk_buff, wire_len);
		off += offsetof(struct sk_buff, cb);
		off += offsetof(struct qdisc_skb_cb, pkt_len);
		*target_size = 4;
		*insn++ = BPF_LDX_MEM(BPF_W, si->dst_reg, si->src_reg, off);
		break;

	case offsetof(struct __sk_buff, sk):
		*insn++ = BPF_LDX_MEM(BPF_FIELD_SIZEOF(struct sk_buff, sk),
				      si->dst_reg, si->src_reg,
				      offsetof(struct sk_buff, sk));
		break;
	}

	return insn - insn_buf;
}

u32 bpf_sock_convert_ctx_access(enum bpf_access_type type,
				const struct bpf_insn *si,
				struct bpf_insn *insn_buf,
				struct bpf_prog *prog, u32 *target_size)
{
	struct bpf_insn *insn = insn_buf;
	int off;

	switch (si->off) {
	case offsetof(struct bpf_sock, bound_dev_if):
		BUILD_BUG_ON(sizeof_field(struct sock, sk_bound_dev_if) != 4);

		if (type == BPF_WRITE)
			*insn++ = BPF_STX_MEM(BPF_W, si->dst_reg, si->src_reg,
					offsetof(struct sock, sk_bound_dev_if));
		else
			*insn++ = BPF_LDX_MEM(BPF_W, si->dst_reg, si->src_reg,
				      offsetof(struct sock, sk_bound_dev_if));
		break;

	case offsetof(struct bpf_sock, mark):
		BUILD_BUG_ON(sizeof_field(struct sock, sk_mark) != 4);

		if (type == BPF_WRITE)
			*insn++ = BPF_STX_MEM(BPF_W, si->dst_reg, si->src_reg,
					offsetof(struct sock, sk_mark));
		else
			*insn++ = BPF_LDX_MEM(BPF_W, si->dst_reg, si->src_reg,
				      offsetof(struct sock, sk_mark));
		break;

	case offsetof(struct bpf_sock, priority):
		BUILD_BUG_ON(sizeof_field(struct sock, sk_priority) != 4);

		if (type == BPF_WRITE)
			*insn++ = BPF_STX_MEM(BPF_W, si->dst_reg, si->src_reg,
					offsetof(struct sock, sk_priority));
		else
			*insn++ = BPF_LDX_MEM(BPF_W, si->dst_reg, si->src_reg,
				      offsetof(struct sock, sk_priority));
		break;

	case offsetof(struct bpf_sock, family):
		*insn++ = BPF_LDX_MEM(
			BPF_FIELD_SIZEOF(struct sock_common, skc_family),
			si->dst_reg, si->src_reg,
			bpf_target_off(struct sock_common,
				       skc_family,
				       sizeof_field(struct sock_common,
						    skc_family),
				       target_size));
		break;

	case offsetof(struct bpf_sock, type):
		*insn++ = BPF_LDX_MEM(
			BPF_FIELD_SIZEOF(struct sock, sk_type),
			si->dst_reg, si->src_reg,
			bpf_target_off(struct sock, sk_type,
				       sizeof_field(struct sock, sk_type),
				       target_size));
		break;

	case offsetof(struct bpf_sock, protocol):
		*insn++ = BPF_LDX_MEM(
			BPF_FIELD_SIZEOF(struct sock, sk_protocol),
			si->dst_reg, si->src_reg,
			bpf_target_off(struct sock, sk_protocol,
				       sizeof_field(struct sock, sk_protocol),
				       target_size));
		break;

	case offsetof(struct bpf_sock, src_ip4):
		*insn++ = BPF_LDX_MEM(
			BPF_SIZE(si->code), si->dst_reg, si->src_reg,
			bpf_target_off(struct sock_common, skc_rcv_saddr,
				       sizeof_field(struct sock_common,
						    skc_rcv_saddr),
				       target_size));
		break;

	case offsetof(struct bpf_sock, dst_ip4):
		*insn++ = BPF_LDX_MEM(
			BPF_SIZE(si->code), si->dst_reg, si->src_reg,
			bpf_target_off(struct sock_common, skc_daddr,
				       sizeof_field(struct sock_common,
						    skc_daddr),
				       target_size));
		break;

	case bpf_ctx_range_till(struct bpf_sock, src_ip6[0], src_ip6[3]):
#if IS_ENABLED(CONFIG_IPV6)
		off = si->off;
		off -= offsetof(struct bpf_sock, src_ip6[0]);
		*insn++ = BPF_LDX_MEM(
			BPF_SIZE(si->code), si->dst_reg, si->src_reg,
			bpf_target_off(
				struct sock_common,
				skc_v6_rcv_saddr.s6_addr32[0],
				sizeof_field(struct sock_common,
					     skc_v6_rcv_saddr.s6_addr32[0]),
				target_size) + off);
#else
		(void)off;
		*insn++ = BPF_MOV32_IMM(si->dst_reg, 0);
#endif
		break;

	case bpf_ctx_range_till(struct bpf_sock, dst_ip6[0], dst_ip6[3]):
#if IS_ENABLED(CONFIG_IPV6)
		off = si->off;
		off -= offsetof(struct bpf_sock, dst_ip6[0]);
		*insn++ = BPF_LDX_MEM(
			BPF_SIZE(si->code), si->dst_reg, si->src_reg,
			bpf_target_off(struct sock_common,
				       skc_v6_daddr.s6_addr32[0],
				       sizeof_field(struct sock_common,
						    skc_v6_daddr.s6_addr32[0]),
				       target_size) + off);
#else
		*insn++ = BPF_MOV32_IMM(si->dst_reg, 0);
		*target_size = 4;
#endif
		break;

	case offsetof(struct bpf_sock, src_port):
		*insn++ = BPF_LDX_MEM(
			BPF_FIELD_SIZEOF(struct sock_common, skc_num),
			si->dst_reg, si->src_reg,
			bpf_target_off(struct sock_common, skc_num,
				       sizeof_field(struct sock_common,
						    skc_num),
				       target_size));
		break;

	case offsetof(struct bpf_sock, dst_port):
		*insn++ = BPF_LDX_MEM(
			BPF_FIELD_SIZEOF(struct sock_common, skc_dport),
			si->dst_reg, si->src_reg,
			bpf_target_off(struct sock_common, skc_dport,
				       sizeof_field(struct sock_common,
						    skc_dport),
				       target_size));
		break;

	case offsetof(struct bpf_sock, state):
		*insn++ = BPF_LDX_MEM(
			BPF_FIELD_SIZEOF(struct sock_common, skc_state),
			si->dst_reg, si->src_reg,
			bpf_target_off(struct sock_common, skc_state,
				       sizeof_field(struct sock_common,
						    skc_state),
				       target_size));
		break;
	case offsetof(struct bpf_sock, rx_queue_mapping):
#ifdef CONFIG_XPS
		*insn++ = BPF_LDX_MEM(
			BPF_FIELD_SIZEOF(struct sock, sk_rx_queue_mapping),
			si->dst_reg, si->src_reg,
			bpf_target_off(struct sock, sk_rx_queue_mapping,
				       sizeof_field(struct sock,
						    sk_rx_queue_mapping),
				       target_size));
		*insn++ = BPF_JMP_IMM(BPF_JNE, si->dst_reg, NO_QUEUE_MAPPING,
				      1);
		*insn++ = BPF_MOV64_IMM(si->dst_reg, -1);
#else
		*insn++ = BPF_MOV64_IMM(si->dst_reg, -1);
		*target_size = 2;
#endif
		break;
	}

	return insn - insn_buf;
}

static u32 tc_cls_act_convert_ctx_access(enum bpf_access_type type,
					 const struct bpf_insn *si,
					 struct bpf_insn *insn_buf,
					 struct bpf_prog *prog, u32 *target_size)
{
	struct bpf_insn *insn = insn_buf;

	switch (si->off) {
	case offsetof(struct __sk_buff, ifindex):
		*insn++ = BPF_LDX_MEM(BPF_FIELD_SIZEOF(struct sk_buff, dev),
				      si->dst_reg, si->src_reg,
				      offsetof(struct sk_buff, dev));
		*insn++ = BPF_LDX_MEM(BPF_W, si->dst_reg, si->dst_reg,
				      bpf_target_off(struct net_device, ifindex, 4,
						     target_size));
		break;
	default:
		return bpf_convert_ctx_access(type, si, insn_buf, prog,
					      target_size);
	}

	return insn - insn_buf;
}

static u32 xdp_convert_ctx_access(enum bpf_access_type type,
				  const struct bpf_insn *si,
				  struct bpf_insn *insn_buf,
				  struct bpf_prog *prog, u32 *target_size)
{
	struct bpf_insn *insn = insn_buf;

	switch (si->off) {
	case offsetof(struct xdp_md, data):
		*insn++ = BPF_LDX_MEM(BPF_FIELD_SIZEOF(struct xdp_buff, data),
				      si->dst_reg, si->src_reg,
				      offsetof(struct xdp_buff, data));
		break;
	case offsetof(struct xdp_md, data_meta):
		*insn++ = BPF_LDX_MEM(BPF_FIELD_SIZEOF(struct xdp_buff, data_meta),
				      si->dst_reg, si->src_reg,
				      offsetof(struct xdp_buff, data_meta));
		break;
	case offsetof(struct xdp_md, data_end):
		*insn++ = BPF_LDX_MEM(BPF_FIELD_SIZEOF(struct xdp_buff, data_end),
				      si->dst_reg, si->src_reg,
				      offsetof(struct xdp_buff, data_end));
		break;
	case offsetof(struct xdp_md, ingress_ifindex):
		*insn++ = BPF_LDX_MEM(BPF_FIELD_SIZEOF(struct xdp_buff, rxq),
				      si->dst_reg, si->src_reg,
				      offsetof(struct xdp_buff, rxq));
		*insn++ = BPF_LDX_MEM(BPF_FIELD_SIZEOF(struct xdp_rxq_info, dev),
				      si->dst_reg, si->dst_reg,
				      offsetof(struct xdp_rxq_info, dev));
		*insn++ = BPF_LDX_MEM(BPF_W, si->dst_reg, si->dst_reg,
				      offsetof(struct net_device, ifindex));
		break;
	case offsetof(struct xdp_md, rx_queue_index):
		*insn++ = BPF_LDX_MEM(BPF_FIELD_SIZEOF(struct xdp_buff, rxq),
				      si->dst_reg, si->src_reg,
				      offsetof(struct xdp_buff, rxq));
		*insn++ = BPF_LDX_MEM(BPF_W, si->dst_reg, si->dst_reg,
				      offsetof(struct xdp_rxq_info,
					       queue_index));
		break;
	case offsetof(struct xdp_md, egress_ifindex):
		*insn++ = BPF_LDX_MEM(BPF_FIELD_SIZEOF(struct xdp_buff, txq),
				      si->dst_reg, si->src_reg,
				      offsetof(struct xdp_buff, txq));
		*insn++ = BPF_LDX_MEM(BPF_FIELD_SIZEOF(struct xdp_txq_info, dev),
				      si->dst_reg, si->dst_reg,
				      offsetof(struct xdp_txq_info, dev));
		*insn++ = BPF_LDX_MEM(BPF_W, si->dst_reg, si->dst_reg,
				      offsetof(struct net_device, ifindex));
		break;
	}

	return insn - insn_buf;
}

/* SOCK_ADDR_LOAD_NESTED_FIELD() loads Nested Field S.F.NF where S is type of
 * context Structure, F is Field in context structure that contains a pointer
 * to Nested Structure of type NS that has the field NF.
 *
 * SIZE encodes the load size (BPF_B, BPF_H, etc). It's up to caller to make
 * sure that SIZE is not greater than actual size of S.F.NF.
 *
 * If offset OFF is provided, the load happens from that offset relative to
 * offset of NF.
 */
#define SOCK_ADDR_LOAD_NESTED_FIELD_SIZE_OFF(S, NS, F, NF, SIZE, OFF)	       \
	do {								       \
		*insn++ = BPF_LDX_MEM(BPF_FIELD_SIZEOF(S, F), si->dst_reg,     \
				      si->src_reg, offsetof(S, F));	       \
		*insn++ = BPF_LDX_MEM(					       \
			SIZE, si->dst_reg, si->dst_reg,			       \
			bpf_target_off(NS, NF, sizeof_field(NS, NF),	       \
				       target_size)			       \
				+ OFF);					       \
	} while (0)

#define SOCK_ADDR_LOAD_NESTED_FIELD(S, NS, F, NF)			       \
	SOCK_ADDR_LOAD_NESTED_FIELD_SIZE_OFF(S, NS, F, NF,		       \
					     BPF_FIELD_SIZEOF(NS, NF), 0)

/* SOCK_ADDR_STORE_NESTED_FIELD_OFF() has semantic similar to
 * SOCK_ADDR_LOAD_NESTED_FIELD_SIZE_OFF() but for store operation.
 *
 * In addition it uses Temporary Field TF (member of struct S) as the 3rd
 * "register" since two registers available in convert_ctx_access are not
 * enough: we can't override neither SRC, since it contains value to store, nor
 * DST since it contains pointer to context that may be used by later
 * instructions. But we need a temporary place to save pointer to nested
 * structure whose field we want to store to.
 */
#define SOCK_ADDR_STORE_NESTED_FIELD_OFF(S, NS, F, NF, SIZE, OFF, TF)	       \
	do {								       \
		int tmp_reg = BPF_REG_9;				       \
		if (si->src_reg == tmp_reg || si->dst_reg == tmp_reg)	       \
			--tmp_reg;					       \
		if (si->src_reg == tmp_reg || si->dst_reg == tmp_reg)	       \
			--tmp_reg;					       \
		*insn++ = BPF_STX_MEM(BPF_DW, si->dst_reg, tmp_reg,	       \
				      offsetof(S, TF));			       \
		*insn++ = BPF_LDX_MEM(BPF_FIELD_SIZEOF(S, F), tmp_reg,	       \
				      si->dst_reg, offsetof(S, F));	       \
		*insn++ = BPF_STX_MEM(SIZE, tmp_reg, si->src_reg,	       \
			bpf_target_off(NS, NF, sizeof_field(NS, NF),	       \
				       target_size)			       \
				+ OFF);					       \
		*insn++ = BPF_LDX_MEM(BPF_DW, tmp_reg, si->dst_reg,	       \
				      offsetof(S, TF));			       \
	} while (0)

#define SOCK_ADDR_LOAD_OR_STORE_NESTED_FIELD_SIZE_OFF(S, NS, F, NF, SIZE, OFF, \
						      TF)		       \
	do {								       \
		if (type == BPF_WRITE) {				       \
			SOCK_ADDR_STORE_NESTED_FIELD_OFF(S, NS, F, NF, SIZE,   \
							 OFF, TF);	       \
		} else {						       \
			SOCK_ADDR_LOAD_NESTED_FIELD_SIZE_OFF(		       \
				S, NS, F, NF, SIZE, OFF);  \
		}							       \
	} while (0)

#define SOCK_ADDR_LOAD_OR_STORE_NESTED_FIELD(S, NS, F, NF, TF)		       \
	SOCK_ADDR_LOAD_OR_STORE_NESTED_FIELD_SIZE_OFF(			       \
		S, NS, F, NF, BPF_FIELD_SIZEOF(NS, NF), 0, TF)

static u32 sock_addr_convert_ctx_access(enum bpf_access_type type,
					const struct bpf_insn *si,
					struct bpf_insn *insn_buf,
					struct bpf_prog *prog, u32 *target_size)
{
	int off, port_size = sizeof_field(struct sockaddr_in6, sin6_port);
	struct bpf_insn *insn = insn_buf;

	switch (si->off) {
	case offsetof(struct bpf_sock_addr, user_family):
		SOCK_ADDR_LOAD_NESTED_FIELD(struct bpf_sock_addr_kern,
					    struct sockaddr, uaddr, sa_family);
		break;

	case offsetof(struct bpf_sock_addr, user_ip4):
		SOCK_ADDR_LOAD_OR_STORE_NESTED_FIELD_SIZE_OFF(
			struct bpf_sock_addr_kern, struct sockaddr_in, uaddr,
			sin_addr, BPF_SIZE(si->code), 0, tmp_reg);
		break;

	case bpf_ctx_range_till(struct bpf_sock_addr, user_ip6[0], user_ip6[3]):
		off = si->off;
		off -= offsetof(struct bpf_sock_addr, user_ip6[0]);
		SOCK_ADDR_LOAD_OR_STORE_NESTED_FIELD_SIZE_OFF(
			struct bpf_sock_addr_kern, struct sockaddr_in6, uaddr,
			sin6_addr.s6_addr32[0], BPF_SIZE(si->code), off,
			tmp_reg);
		break;

	case offsetof(struct bpf_sock_addr, user_port):
		/* To get port we need to know sa_family first and then treat
		 * sockaddr as either sockaddr_in or sockaddr_in6.
		 * Though we can simplify since port field has same offset and
		 * size in both structures.
		 * Here we check this invariant and use just one of the
		 * structures if it's true.
		 */
		BUILD_BUG_ON(offsetof(struct sockaddr_in, sin_port) !=
			     offsetof(struct sockaddr_in6, sin6_port));
		BUILD_BUG_ON(sizeof_field(struct sockaddr_in, sin_port) !=
			     sizeof_field(struct sockaddr_in6, sin6_port));
		/* Account for sin6_port being smaller than user_port. */
		port_size = min(port_size, BPF_LDST_BYTES(si));
		SOCK_ADDR_LOAD_OR_STORE_NESTED_FIELD_SIZE_OFF(
			struct bpf_sock_addr_kern, struct sockaddr_in6, uaddr,
			sin6_port, bytes_to_bpf_size(port_size), 0, tmp_reg);
		break;

	case offsetof(struct bpf_sock_addr, family):
		SOCK_ADDR_LOAD_NESTED_FIELD(struct bpf_sock_addr_kern,
					    struct sock, sk, sk_family);
		break;

	case offsetof(struct bpf_sock_addr, type):
		SOCK_ADDR_LOAD_NESTED_FIELD(struct bpf_sock_addr_kern,
					    struct sock, sk, sk_type);
		break;

	case offsetof(struct bpf_sock_addr, protocol):
		SOCK_ADDR_LOAD_NESTED_FIELD(struct bpf_sock_addr_kern,
					    struct sock, sk, sk_protocol);
		break;

	case offsetof(struct bpf_sock_addr, msg_src_ip4):
		/* Treat t_ctx as struct in_addr for msg_src_ip4. */
		SOCK_ADDR_LOAD_OR_STORE_NESTED_FIELD_SIZE_OFF(
			struct bpf_sock_addr_kern, struct in_addr, t_ctx,
			s_addr, BPF_SIZE(si->code), 0, tmp_reg);
		break;

	case bpf_ctx_range_till(struct bpf_sock_addr, msg_src_ip6[0],
				msg_src_ip6[3]):
		off = si->off;
		off -= offsetof(struct bpf_sock_addr, msg_src_ip6[0]);
		/* Treat t_ctx as struct in6_addr for msg_src_ip6. */
		SOCK_ADDR_LOAD_OR_STORE_NESTED_FIELD_SIZE_OFF(
			struct bpf_sock_addr_kern, struct in6_addr, t_ctx,
			s6_addr32[0], BPF_SIZE(si->code), off, tmp_reg);
		break;
	case offsetof(struct bpf_sock_addr, sk):
		*insn++ = BPF_LDX_MEM(BPF_FIELD_SIZEOF(struct bpf_sock_addr_kern, sk),
				      si->dst_reg, si->src_reg,
				      offsetof(struct bpf_sock_addr_kern, sk));
		break;
	}

	return insn - insn_buf;
}

static u32 sock_ops_convert_ctx_access(enum bpf_access_type type,
				       const struct bpf_insn *si,
				       struct bpf_insn *insn_buf,
				       struct bpf_prog *prog,
				       u32 *target_size)
{
	struct bpf_insn *insn = insn_buf;
	int off;

/* Helper macro for adding read access to tcp_sock or sock fields. */
#define SOCK_OPS_GET_FIELD(BPF_FIELD, OBJ_FIELD, OBJ)			      \
	do {								      \
		int fullsock_reg = si->dst_reg, reg = BPF_REG_9, jmp = 2;     \
		BUILD_BUG_ON(sizeof_field(OBJ, OBJ_FIELD) >		      \
			     sizeof_field(struct bpf_sock_ops, BPF_FIELD));   \
		if (si->dst_reg == reg || si->src_reg == reg)		      \
			reg--;						      \
		if (si->dst_reg == reg || si->src_reg == reg)		      \
			reg--;						      \
		if (si->dst_reg == si->src_reg) {			      \
			*insn++ = BPF_STX_MEM(BPF_DW, si->src_reg, reg,	      \
					  offsetof(struct bpf_sock_ops_kern,  \
					  temp));			      \
			fullsock_reg = reg;				      \
			jmp += 2;					      \
		}							      \
		*insn++ = BPF_LDX_MEM(BPF_FIELD_SIZEOF(			      \
						struct bpf_sock_ops_kern,     \
						is_fullsock),		      \
				      fullsock_reg, si->src_reg,	      \
				      offsetof(struct bpf_sock_ops_kern,      \
					       is_fullsock));		      \
		*insn++ = BPF_JMP_IMM(BPF_JEQ, fullsock_reg, 0, jmp);	      \
		if (si->dst_reg == si->src_reg)				      \
			*insn++ = BPF_LDX_MEM(BPF_DW, reg, si->src_reg,	      \
				      offsetof(struct bpf_sock_ops_kern,      \
				      temp));				      \
		*insn++ = BPF_LDX_MEM(BPF_FIELD_SIZEOF(			      \
						struct bpf_sock_ops_kern, sk),\
				      si->dst_reg, si->src_reg,		      \
				      offsetof(struct bpf_sock_ops_kern, sk));\
		*insn++ = BPF_LDX_MEM(BPF_FIELD_SIZEOF(OBJ,		      \
						       OBJ_FIELD),	      \
				      si->dst_reg, si->dst_reg,		      \
				      offsetof(OBJ, OBJ_FIELD));	      \
		if (si->dst_reg == si->src_reg)	{			      \
			*insn++ = BPF_JMP_A(1);				      \
			*insn++ = BPF_LDX_MEM(BPF_DW, reg, si->src_reg,	      \
				      offsetof(struct bpf_sock_ops_kern,      \
				      temp));				      \
		}							      \
	} while (0)

#define SOCK_OPS_GET_SK()							      \
	do {								      \
		int fullsock_reg = si->dst_reg, reg = BPF_REG_9, jmp = 1;     \
		if (si->dst_reg == reg || si->src_reg == reg)		      \
			reg--;						      \
		if (si->dst_reg == reg || si->src_reg == reg)		      \
			reg--;						      \
		if (si->dst_reg == si->src_reg) {			      \
			*insn++ = BPF_STX_MEM(BPF_DW, si->src_reg, reg,	      \
					  offsetof(struct bpf_sock_ops_kern,  \
					  temp));			      \
			fullsock_reg = reg;				      \
			jmp += 2;					      \
		}							      \
		*insn++ = BPF_LDX_MEM(BPF_FIELD_SIZEOF(			      \
						struct bpf_sock_ops_kern,     \
						is_fullsock),		      \
				      fullsock_reg, si->src_reg,	      \
				      offsetof(struct bpf_sock_ops_kern,      \
					       is_fullsock));		      \
		*insn++ = BPF_JMP_IMM(BPF_JEQ, fullsock_reg, 0, jmp);	      \
		if (si->dst_reg == si->src_reg)				      \
			*insn++ = BPF_LDX_MEM(BPF_DW, reg, si->src_reg,	      \
				      offsetof(struct bpf_sock_ops_kern,      \
				      temp));				      \
		*insn++ = BPF_LDX_MEM(BPF_FIELD_SIZEOF(			      \
						struct bpf_sock_ops_kern, sk),\
				      si->dst_reg, si->src_reg,		      \
				      offsetof(struct bpf_sock_ops_kern, sk));\
		if (si->dst_reg == si->src_reg)	{			      \
			*insn++ = BPF_JMP_A(1);				      \
			*insn++ = BPF_LDX_MEM(BPF_DW, reg, si->src_reg,	      \
				      offsetof(struct bpf_sock_ops_kern,      \
				      temp));				      \
		}							      \
	} while (0)

#define SOCK_OPS_GET_TCP_SOCK_FIELD(FIELD) \
		SOCK_OPS_GET_FIELD(FIELD, FIELD, struct tcp_sock)

/* Helper macro for adding write access to tcp_sock or sock fields.
 * The macro is called with two registers, dst_reg which contains a pointer
 * to ctx (context) and src_reg which contains the value that should be
 * stored. However, we need an additional register since we cannot overwrite
 * dst_reg because it may be used later in the program.
 * Instead we "borrow" one of the other register. We first save its value
 * into a new (temp) field in bpf_sock_ops_kern, use it, and then restore
 * it at the end of the macro.
 */
#define SOCK_OPS_SET_FIELD(BPF_FIELD, OBJ_FIELD, OBJ)			      \
	do {								      \
		int reg = BPF_REG_9;					      \
		BUILD_BUG_ON(sizeof_field(OBJ, OBJ_FIELD) >		      \
			     sizeof_field(struct bpf_sock_ops, BPF_FIELD));   \
		if (si->dst_reg == reg || si->src_reg == reg)		      \
			reg--;						      \
		if (si->dst_reg == reg || si->src_reg == reg)		      \
			reg--;						      \
		*insn++ = BPF_STX_MEM(BPF_DW, si->dst_reg, reg,		      \
				      offsetof(struct bpf_sock_ops_kern,      \
					       temp));			      \
		*insn++ = BPF_LDX_MEM(BPF_FIELD_SIZEOF(			      \
						struct bpf_sock_ops_kern,     \
						is_fullsock),		      \
				      reg, si->dst_reg,			      \
				      offsetof(struct bpf_sock_ops_kern,      \
					       is_fullsock));		      \
		*insn++ = BPF_JMP_IMM(BPF_JEQ, reg, 0, 2);		      \
		*insn++ = BPF_LDX_MEM(BPF_FIELD_SIZEOF(			      \
						struct bpf_sock_ops_kern, sk),\
				      reg, si->dst_reg,			      \
				      offsetof(struct bpf_sock_ops_kern, sk));\
		*insn++ = BPF_STX_MEM(BPF_FIELD_SIZEOF(OBJ, OBJ_FIELD),	      \
				      reg, si->src_reg,			      \
				      offsetof(OBJ, OBJ_FIELD));	      \
		*insn++ = BPF_LDX_MEM(BPF_DW, reg, si->dst_reg,		      \
				      offsetof(struct bpf_sock_ops_kern,      \
					       temp));			      \
	} while (0)

#define SOCK_OPS_GET_OR_SET_FIELD(BPF_FIELD, OBJ_FIELD, OBJ, TYPE)	      \
	do {								      \
		if (TYPE == BPF_WRITE)					      \
			SOCK_OPS_SET_FIELD(BPF_FIELD, OBJ_FIELD, OBJ);	      \
		else							      \
			SOCK_OPS_GET_FIELD(BPF_FIELD, OBJ_FIELD, OBJ);	      \
	} while (0)

	if (insn > insn_buf)
		return insn - insn_buf;

	switch (si->off) {
	case offsetof(struct bpf_sock_ops, op):
		*insn++ = BPF_LDX_MEM(BPF_FIELD_SIZEOF(struct bpf_sock_ops_kern,
						       op),
				      si->dst_reg, si->src_reg,
				      offsetof(struct bpf_sock_ops_kern, op));
		break;

	case offsetof(struct bpf_sock_ops, replylong[0]) ...
	     offsetof(struct bpf_sock_ops, replylong[3]):
		BUILD_BUG_ON(sizeof_field(struct bpf_sock_ops, reply) !=
			     sizeof_field(struct bpf_sock_ops_kern, reply));
		BUILD_BUG_ON(sizeof_field(struct bpf_sock_ops, replylong) !=
			     sizeof_field(struct bpf_sock_ops_kern, replylong));
		off = si->off;
		off -= offsetof(struct bpf_sock_ops, replylong[0]);
		off += offsetof(struct bpf_sock_ops_kern, replylong[0]);
		if (type == BPF_WRITE)
			*insn++ = BPF_STX_MEM(BPF_W, si->dst_reg, si->src_reg,
					      off);
		else
			*insn++ = BPF_LDX_MEM(BPF_W, si->dst_reg, si->src_reg,
					      off);
		break;

	case offsetof(struct bpf_sock_ops, family):
		BUILD_BUG_ON(sizeof_field(struct sock_common, skc_family) != 2);

		*insn++ = BPF_LDX_MEM(BPF_FIELD_SIZEOF(
					      struct bpf_sock_ops_kern, sk),
				      si->dst_reg, si->src_reg,
				      offsetof(struct bpf_sock_ops_kern, sk));
		*insn++ = BPF_LDX_MEM(BPF_H, si->dst_reg, si->dst_reg,
				      offsetof(struct sock_common, skc_family));
		break;

	case offsetof(struct bpf_sock_ops, remote_ip4):
		BUILD_BUG_ON(sizeof_field(struct sock_common, skc_daddr) != 4);

		*insn++ = BPF_LDX_MEM(BPF_FIELD_SIZEOF(
						struct bpf_sock_ops_kern, sk),
				      si->dst_reg, si->src_reg,
				      offsetof(struct bpf_sock_ops_kern, sk));
		*insn++ = BPF_LDX_MEM(BPF_W, si->dst_reg, si->dst_reg,
				      offsetof(struct sock_common, skc_daddr));
		break;

	case offsetof(struct bpf_sock_ops, local_ip4):
		BUILD_BUG_ON(sizeof_field(struct sock_common,
					  skc_rcv_saddr) != 4);

		*insn++ = BPF_LDX_MEM(BPF_FIELD_SIZEOF(
					      struct bpf_sock_ops_kern, sk),
				      si->dst_reg, si->src_reg,
				      offsetof(struct bpf_sock_ops_kern, sk));
		*insn++ = BPF_LDX_MEM(BPF_W, si->dst_reg, si->dst_reg,
				      offsetof(struct sock_common,
					       skc_rcv_saddr));
		break;

	case offsetof(struct bpf_sock_ops, remote_ip6[0]) ...
	     offsetof(struct bpf_sock_ops, remote_ip6[3]):
#if IS_ENABLED(CONFIG_IPV6)
		BUILD_BUG_ON(sizeof_field(struct sock_common,
					  skc_v6_daddr.s6_addr32[0]) != 4);

		off = si->off;
		off -= offsetof(struct bpf_sock_ops, remote_ip6[0]);
		*insn++ = BPF_LDX_MEM(BPF_FIELD_SIZEOF(
						struct bpf_sock_ops_kern, sk),
				      si->dst_reg, si->src_reg,
				      offsetof(struct bpf_sock_ops_kern, sk));
		*insn++ = BPF_LDX_MEM(BPF_W, si->dst_reg, si->dst_reg,
				      offsetof(struct sock_common,
					       skc_v6_daddr.s6_addr32[0]) +
				      off);
#else
		*insn++ = BPF_MOV32_IMM(si->dst_reg, 0);
#endif
		break;

	case offsetof(struct bpf_sock_ops, local_ip6[0]) ...
	     offsetof(struct bpf_sock_ops, local_ip6[3]):
#if IS_ENABLED(CONFIG_IPV6)
		BUILD_BUG_ON(sizeof_field(struct sock_common,
					  skc_v6_rcv_saddr.s6_addr32[0]) != 4);

		off = si->off;
		off -= offsetof(struct bpf_sock_ops, local_ip6[0]);
		*insn++ = BPF_LDX_MEM(BPF_FIELD_SIZEOF(
						struct bpf_sock_ops_kern, sk),
				      si->dst_reg, si->src_reg,
				      offsetof(struct bpf_sock_ops_kern, sk));
		*insn++ = BPF_LDX_MEM(BPF_W, si->dst_reg, si->dst_reg,
				      offsetof(struct sock_common,
					       skc_v6_rcv_saddr.s6_addr32[0]) +
				      off);
#else
		*insn++ = BPF_MOV32_IMM(si->dst_reg, 0);
#endif
		break;

	case offsetof(struct bpf_sock_ops, remote_port):
		BUILD_BUG_ON(sizeof_field(struct sock_common, skc_dport) != 2);

		*insn++ = BPF_LDX_MEM(BPF_FIELD_SIZEOF(
						struct bpf_sock_ops_kern, sk),
				      si->dst_reg, si->src_reg,
				      offsetof(struct bpf_sock_ops_kern, sk));
		*insn++ = BPF_LDX_MEM(BPF_H, si->dst_reg, si->dst_reg,
				      offsetof(struct sock_common, skc_dport));
#ifndef __BIG_ENDIAN_BITFIELD
		*insn++ = BPF_ALU32_IMM(BPF_LSH, si->dst_reg, 16);
#endif
		break;

	case offsetof(struct bpf_sock_ops, local_port):
		BUILD_BUG_ON(sizeof_field(struct sock_common, skc_num) != 2);

		*insn++ = BPF_LDX_MEM(BPF_FIELD_SIZEOF(
						struct bpf_sock_ops_kern, sk),
				      si->dst_reg, si->src_reg,
				      offsetof(struct bpf_sock_ops_kern, sk));
		*insn++ = BPF_LDX_MEM(BPF_H, si->dst_reg, si->dst_reg,
				      offsetof(struct sock_common, skc_num));
		break;

	case offsetof(struct bpf_sock_ops, is_fullsock):
		*insn++ = BPF_LDX_MEM(BPF_FIELD_SIZEOF(
						struct bpf_sock_ops_kern,
						is_fullsock),
				      si->dst_reg, si->src_reg,
				      offsetof(struct bpf_sock_ops_kern,
					       is_fullsock));
		break;

	case offsetof(struct bpf_sock_ops, state):
		BUILD_BUG_ON(sizeof_field(struct sock_common, skc_state) != 1);

		*insn++ = BPF_LDX_MEM(BPF_FIELD_SIZEOF(
						struct bpf_sock_ops_kern, sk),
				      si->dst_reg, si->src_reg,
				      offsetof(struct bpf_sock_ops_kern, sk));
		*insn++ = BPF_LDX_MEM(BPF_B, si->dst_reg, si->dst_reg,
				      offsetof(struct sock_common, skc_state));
		break;

	case offsetof(struct bpf_sock_ops, rtt_min):
		BUILD_BUG_ON(sizeof_field(struct tcp_sock, rtt_min) !=
			     sizeof(struct minmax));
		BUILD_BUG_ON(sizeof(struct minmax) <
			     sizeof(struct minmax_sample));

		*insn++ = BPF_LDX_MEM(BPF_FIELD_SIZEOF(
						struct bpf_sock_ops_kern, sk),
				      si->dst_reg, si->src_reg,
				      offsetof(struct bpf_sock_ops_kern, sk));
		*insn++ = BPF_LDX_MEM(BPF_W, si->dst_reg, si->dst_reg,
				      offsetof(struct tcp_sock, rtt_min) +
				      sizeof_field(struct minmax_sample, t));
		break;

	case offsetof(struct bpf_sock_ops, bpf_sock_ops_cb_flags):
		SOCK_OPS_GET_FIELD(bpf_sock_ops_cb_flags, bpf_sock_ops_cb_flags,
				   struct tcp_sock);
		break;

	case offsetof(struct bpf_sock_ops, sk_txhash):
		SOCK_OPS_GET_OR_SET_FIELD(sk_txhash, sk_txhash,
					  struct sock, type);
		break;
	case offsetof(struct bpf_sock_ops, snd_cwnd):
		SOCK_OPS_GET_TCP_SOCK_FIELD(snd_cwnd);
		break;
	case offsetof(struct bpf_sock_ops, srtt_us):
		SOCK_OPS_GET_TCP_SOCK_FIELD(srtt_us);
		break;
	case offsetof(struct bpf_sock_ops, snd_ssthresh):
		SOCK_OPS_GET_TCP_SOCK_FIELD(snd_ssthresh);
		break;
	case offsetof(struct bpf_sock_ops, rcv_nxt):
		SOCK_OPS_GET_TCP_SOCK_FIELD(rcv_nxt);
		break;
	case offsetof(struct bpf_sock_ops, snd_nxt):
		SOCK_OPS_GET_TCP_SOCK_FIELD(snd_nxt);
		break;
	case offsetof(struct bpf_sock_ops, snd_una):
		SOCK_OPS_GET_TCP_SOCK_FIELD(snd_una);
		break;
	case offsetof(struct bpf_sock_ops, mss_cache):
		SOCK_OPS_GET_TCP_SOCK_FIELD(mss_cache);
		break;
	case offsetof(struct bpf_sock_ops, ecn_flags):
		SOCK_OPS_GET_TCP_SOCK_FIELD(ecn_flags);
		break;
	case offsetof(struct bpf_sock_ops, rate_delivered):
		SOCK_OPS_GET_TCP_SOCK_FIELD(rate_delivered);
		break;
	case offsetof(struct bpf_sock_ops, rate_interval_us):
		SOCK_OPS_GET_TCP_SOCK_FIELD(rate_interval_us);
		break;
	case offsetof(struct bpf_sock_ops, packets_out):
		SOCK_OPS_GET_TCP_SOCK_FIELD(packets_out);
		break;
	case offsetof(struct bpf_sock_ops, retrans_out):
		SOCK_OPS_GET_TCP_SOCK_FIELD(retrans_out);
		break;
	case offsetof(struct bpf_sock_ops, total_retrans):
		SOCK_OPS_GET_TCP_SOCK_FIELD(total_retrans);
		break;
	case offsetof(struct bpf_sock_ops, segs_in):
		SOCK_OPS_GET_TCP_SOCK_FIELD(segs_in);
		break;
	case offsetof(struct bpf_sock_ops, data_segs_in):
		SOCK_OPS_GET_TCP_SOCK_FIELD(data_segs_in);
		break;
	case offsetof(struct bpf_sock_ops, segs_out):
		SOCK_OPS_GET_TCP_SOCK_FIELD(segs_out);
		break;
	case offsetof(struct bpf_sock_ops, data_segs_out):
		SOCK_OPS_GET_TCP_SOCK_FIELD(data_segs_out);
		break;
	case offsetof(struct bpf_sock_ops, lost_out):
		SOCK_OPS_GET_TCP_SOCK_FIELD(lost_out);
		break;
	case offsetof(struct bpf_sock_ops, sacked_out):
		SOCK_OPS_GET_TCP_SOCK_FIELD(sacked_out);
		break;
	case offsetof(struct bpf_sock_ops, bytes_received):
		SOCK_OPS_GET_TCP_SOCK_FIELD(bytes_received);
		break;
	case offsetof(struct bpf_sock_ops, bytes_acked):
		SOCK_OPS_GET_TCP_SOCK_FIELD(bytes_acked);
		break;
	case offsetof(struct bpf_sock_ops, sk):
		SOCK_OPS_GET_SK();
		break;
	case offsetof(struct bpf_sock_ops, skb_data_end):
		*insn++ = BPF_LDX_MEM(BPF_FIELD_SIZEOF(struct bpf_sock_ops_kern,
						       skb_data_end),
				      si->dst_reg, si->src_reg,
				      offsetof(struct bpf_sock_ops_kern,
					       skb_data_end));
		break;
	case offsetof(struct bpf_sock_ops, skb_data):
		*insn++ = BPF_LDX_MEM(BPF_FIELD_SIZEOF(struct bpf_sock_ops_kern,
						       skb),
				      si->dst_reg, si->src_reg,
				      offsetof(struct bpf_sock_ops_kern,
					       skb));
		*insn++ = BPF_JMP_IMM(BPF_JEQ, si->dst_reg, 0, 1);
		*insn++ = BPF_LDX_MEM(BPF_FIELD_SIZEOF(struct sk_buff, data),
				      si->dst_reg, si->dst_reg,
				      offsetof(struct sk_buff, data));
		break;
	case offsetof(struct bpf_sock_ops, skb_len):
		*insn++ = BPF_LDX_MEM(BPF_FIELD_SIZEOF(struct bpf_sock_ops_kern,
						       skb),
				      si->dst_reg, si->src_reg,
				      offsetof(struct bpf_sock_ops_kern,
					       skb));
		*insn++ = BPF_JMP_IMM(BPF_JEQ, si->dst_reg, 0, 1);
		*insn++ = BPF_LDX_MEM(BPF_FIELD_SIZEOF(struct sk_buff, len),
				      si->dst_reg, si->dst_reg,
				      offsetof(struct sk_buff, len));
		break;
	case offsetof(struct bpf_sock_ops, skb_tcp_flags):
		off = offsetof(struct sk_buff, cb);
		off += offsetof(struct tcp_skb_cb, tcp_flags);
		*target_size = sizeof_field(struct tcp_skb_cb, tcp_flags);
		*insn++ = BPF_LDX_MEM(BPF_FIELD_SIZEOF(struct bpf_sock_ops_kern,
						       skb),
				      si->dst_reg, si->src_reg,
				      offsetof(struct bpf_sock_ops_kern,
					       skb));
		*insn++ = BPF_JMP_IMM(BPF_JEQ, si->dst_reg, 0, 1);
		*insn++ = BPF_LDX_MEM(BPF_FIELD_SIZEOF(struct tcp_skb_cb,
						       tcp_flags),
				      si->dst_reg, si->dst_reg, off);
		break;
	}
	return insn - insn_buf;
}

static u32 sk_skb_convert_ctx_access(enum bpf_access_type type,
				     const struct bpf_insn *si,
				     struct bpf_insn *insn_buf,
				     struct bpf_prog *prog, u32 *target_size)
{
	struct bpf_insn *insn = insn_buf;
	int off;

	switch (si->off) {
	case offsetof(struct __sk_buff, data_end):
		off  = si->off;
		off -= offsetof(struct __sk_buff, data_end);
		off += offsetof(struct sk_buff, cb);
		off += offsetof(struct tcp_skb_cb, bpf.data_end);
		*insn++ = BPF_LDX_MEM(BPF_SIZEOF(void *), si->dst_reg,
				      si->src_reg, off);
		break;
	default:
		return bpf_convert_ctx_access(type, si, insn_buf, prog,
					      target_size);
	}

	return insn - insn_buf;
}

static u32 sk_msg_convert_ctx_access(enum bpf_access_type type,
				     const struct bpf_insn *si,
				     struct bpf_insn *insn_buf,
				     struct bpf_prog *prog, u32 *target_size)
{
	struct bpf_insn *insn = insn_buf;
#if IS_ENABLED(CONFIG_IPV6)
	int off;
#endif

	/* convert ctx uses the fact sg element is first in struct */
	BUILD_BUG_ON(offsetof(struct sk_msg, sg) != 0);

	switch (si->off) {
	case offsetof(struct sk_msg_md, data):
		*insn++ = BPF_LDX_MEM(BPF_FIELD_SIZEOF(struct sk_msg, data),
				      si->dst_reg, si->src_reg,
				      offsetof(struct sk_msg, data));
		break;
	case offsetof(struct sk_msg_md, data_end):
		*insn++ = BPF_LDX_MEM(BPF_FIELD_SIZEOF(struct sk_msg, data_end),
				      si->dst_reg, si->src_reg,
				      offsetof(struct sk_msg, data_end));
		break;
	case offsetof(struct sk_msg_md, family):
		BUILD_BUG_ON(sizeof_field(struct sock_common, skc_family) != 2);

		*insn++ = BPF_LDX_MEM(BPF_FIELD_SIZEOF(
					      struct sk_msg, sk),
				      si->dst_reg, si->src_reg,
				      offsetof(struct sk_msg, sk));
		*insn++ = BPF_LDX_MEM(BPF_H, si->dst_reg, si->dst_reg,
				      offsetof(struct sock_common, skc_family));
		break;

	case offsetof(struct sk_msg_md, remote_ip4):
		BUILD_BUG_ON(sizeof_field(struct sock_common, skc_daddr) != 4);

		*insn++ = BPF_LDX_MEM(BPF_FIELD_SIZEOF(
						struct sk_msg, sk),
				      si->dst_reg, si->src_reg,
				      offsetof(struct sk_msg, sk));
		*insn++ = BPF_LDX_MEM(BPF_W, si->dst_reg, si->dst_reg,
				      offsetof(struct sock_common, skc_daddr));
		break;

	case offsetof(struct sk_msg_md, local_ip4):
		BUILD_BUG_ON(sizeof_field(struct sock_common,
					  skc_rcv_saddr) != 4);

		*insn++ = BPF_LDX_MEM(BPF_FIELD_SIZEOF(
					      struct sk_msg, sk),
				      si->dst_reg, si->src_reg,
				      offsetof(struct sk_msg, sk));
		*insn++ = BPF_LDX_MEM(BPF_W, si->dst_reg, si->dst_reg,
				      offsetof(struct sock_common,
					       skc_rcv_saddr));
		break;

	case offsetof(struct sk_msg_md, remote_ip6[0]) ...
	     offsetof(struct sk_msg_md, remote_ip6[3]):
#if IS_ENABLED(CONFIG_IPV6)
		BUILD_BUG_ON(sizeof_field(struct sock_common,
					  skc_v6_daddr.s6_addr32[0]) != 4);

		off = si->off;
		off -= offsetof(struct sk_msg_md, remote_ip6[0]);
		*insn++ = BPF_LDX_MEM(BPF_FIELD_SIZEOF(
						struct sk_msg, sk),
				      si->dst_reg, si->src_reg,
				      offsetof(struct sk_msg, sk));
		*insn++ = BPF_LDX_MEM(BPF_W, si->dst_reg, si->dst_reg,
				      offsetof(struct sock_common,
					       skc_v6_daddr.s6_addr32[0]) +
				      off);
#else
		*insn++ = BPF_MOV32_IMM(si->dst_reg, 0);
#endif
		break;

	case offsetof(struct sk_msg_md, local_ip6[0]) ...
	     offsetof(struct sk_msg_md, local_ip6[3]):
#if IS_ENABLED(CONFIG_IPV6)
		BUILD_BUG_ON(sizeof_field(struct sock_common,
					  skc_v6_rcv_saddr.s6_addr32[0]) != 4);

		off = si->off;
		off -= offsetof(struct sk_msg_md, local_ip6[0]);
		*insn++ = BPF_LDX_MEM(BPF_FIELD_SIZEOF(
						struct sk_msg, sk),
				      si->dst_reg, si->src_reg,
				      offsetof(struct sk_msg, sk));
		*insn++ = BPF_LDX_MEM(BPF_W, si->dst_reg, si->dst_reg,
				      offsetof(struct sock_common,
					       skc_v6_rcv_saddr.s6_addr32[0]) +
				      off);
#else
		*insn++ = BPF_MOV32_IMM(si->dst_reg, 0);
#endif
		break;

	case offsetof(struct sk_msg_md, remote_port):
		BUILD_BUG_ON(sizeof_field(struct sock_common, skc_dport) != 2);

		*insn++ = BPF_LDX_MEM(BPF_FIELD_SIZEOF(
						struct sk_msg, sk),
				      si->dst_reg, si->src_reg,
				      offsetof(struct sk_msg, sk));
		*insn++ = BPF_LDX_MEM(BPF_H, si->dst_reg, si->dst_reg,
				      offsetof(struct sock_common, skc_dport));
#ifndef __BIG_ENDIAN_BITFIELD
		*insn++ = BPF_ALU32_IMM(BPF_LSH, si->dst_reg, 16);
#endif
		break;

	case offsetof(struct sk_msg_md, local_port):
		BUILD_BUG_ON(sizeof_field(struct sock_common, skc_num) != 2);

		*insn++ = BPF_LDX_MEM(BPF_FIELD_SIZEOF(
						struct sk_msg, sk),
				      si->dst_reg, si->src_reg,
				      offsetof(struct sk_msg, sk));
		*insn++ = BPF_LDX_MEM(BPF_H, si->dst_reg, si->dst_reg,
				      offsetof(struct sock_common, skc_num));
		break;

	case offsetof(struct sk_msg_md, size):
		*insn++ = BPF_LDX_MEM(BPF_FIELD_SIZEOF(struct sk_msg_sg, size),
				      si->dst_reg, si->src_reg,
				      offsetof(struct sk_msg_sg, size));
		break;

	case offsetof(struct sk_msg_md, sk):
		*insn++ = BPF_LDX_MEM(BPF_FIELD_SIZEOF(struct sk_msg, sk),
				      si->dst_reg, si->src_reg,
				      offsetof(struct sk_msg, sk));
		break;
	}

	return insn - insn_buf;
}

const struct bpf_verifier_ops sk_filter_verifier_ops = {
	.get_func_proto		= sk_filter_func_proto,
	.is_valid_access	= sk_filter_is_valid_access,
	.convert_ctx_access	= bpf_convert_ctx_access,
	.gen_ld_abs		= bpf_gen_ld_abs,
};

const struct bpf_prog_ops sk_filter_prog_ops = {
	.test_run		= bpf_prog_test_run_skb,
};

const struct bpf_verifier_ops tc_cls_act_verifier_ops = {
	.get_func_proto		= tc_cls_act_func_proto,
	.is_valid_access	= tc_cls_act_is_valid_access,
	.convert_ctx_access	= tc_cls_act_convert_ctx_access,
	.gen_prologue		= tc_cls_act_prologue,
	.gen_ld_abs		= bpf_gen_ld_abs,
};

const struct bpf_prog_ops tc_cls_act_prog_ops = {
	.test_run		= bpf_prog_test_run_skb,
};

const struct bpf_verifier_ops xdp_verifier_ops = {
	.get_func_proto		= xdp_func_proto,
	.is_valid_access	= xdp_is_valid_access,
	.convert_ctx_access	= xdp_convert_ctx_access,
	.gen_prologue		= bpf_noop_prologue,
};

const struct bpf_prog_ops xdp_prog_ops = {
	.test_run		= bpf_prog_test_run_xdp,
};

const struct bpf_verifier_ops cg_skb_verifier_ops = {
	.get_func_proto		= cg_skb_func_proto,
	.is_valid_access	= cg_skb_is_valid_access,
	.convert_ctx_access	= bpf_convert_ctx_access,
};

const struct bpf_prog_ops cg_skb_prog_ops = {
	.test_run		= bpf_prog_test_run_skb,
};

const struct bpf_verifier_ops lwt_in_verifier_ops = {
	.get_func_proto		= lwt_in_func_proto,
	.is_valid_access	= lwt_is_valid_access,
	.convert_ctx_access	= bpf_convert_ctx_access,
};

const struct bpf_prog_ops lwt_in_prog_ops = {
	.test_run		= bpf_prog_test_run_skb,
};

const struct bpf_verifier_ops lwt_out_verifier_ops = {
	.get_func_proto		= lwt_out_func_proto,
	.is_valid_access	= lwt_is_valid_access,
	.convert_ctx_access	= bpf_convert_ctx_access,
};

const struct bpf_prog_ops lwt_out_prog_ops = {
	.test_run		= bpf_prog_test_run_skb,
};

const struct bpf_verifier_ops lwt_xmit_verifier_ops = {
	.get_func_proto		= lwt_xmit_func_proto,
	.is_valid_access	= lwt_is_valid_access,
	.convert_ctx_access	= bpf_convert_ctx_access,
	.gen_prologue		= tc_cls_act_prologue,
};

const struct bpf_prog_ops lwt_xmit_prog_ops = {
	.test_run		= bpf_prog_test_run_skb,
};

const struct bpf_verifier_ops lwt_seg6local_verifier_ops = {
	.get_func_proto		= lwt_seg6local_func_proto,
	.is_valid_access	= lwt_is_valid_access,
	.convert_ctx_access	= bpf_convert_ctx_access,
};

const struct bpf_prog_ops lwt_seg6local_prog_ops = {
	.test_run		= bpf_prog_test_run_skb,
};

const struct bpf_verifier_ops cg_sock_verifier_ops = {
	.get_func_proto		= sock_filter_func_proto,
	.is_valid_access	= sock_filter_is_valid_access,
	.convert_ctx_access	= bpf_sock_convert_ctx_access,
};

const struct bpf_prog_ops cg_sock_prog_ops = {
};

const struct bpf_verifier_ops cg_sock_addr_verifier_ops = {
	.get_func_proto		= sock_addr_func_proto,
	.is_valid_access	= sock_addr_is_valid_access,
	.convert_ctx_access	= sock_addr_convert_ctx_access,
};

const struct bpf_prog_ops cg_sock_addr_prog_ops = {
};

const struct bpf_verifier_ops sock_ops_verifier_ops = {
	.get_func_proto		= sock_ops_func_proto,
	.is_valid_access	= sock_ops_is_valid_access,
	.convert_ctx_access	= sock_ops_convert_ctx_access,
};

const struct bpf_prog_ops sock_ops_prog_ops = {
};

const struct bpf_verifier_ops sk_skb_verifier_ops = {
	.get_func_proto		= sk_skb_func_proto,
	.is_valid_access	= sk_skb_is_valid_access,
	.convert_ctx_access	= sk_skb_convert_ctx_access,
	.gen_prologue		= sk_skb_prologue,
};

const struct bpf_prog_ops sk_skb_prog_ops = {
};

const struct bpf_verifier_ops sk_msg_verifier_ops = {
	.get_func_proto		= sk_msg_func_proto,
	.is_valid_access	= sk_msg_is_valid_access,
	.convert_ctx_access	= sk_msg_convert_ctx_access,
	.gen_prologue		= bpf_noop_prologue,
};

const struct bpf_prog_ops sk_msg_prog_ops = {
};

const struct bpf_verifier_ops flow_dissector_verifier_ops = {
	.get_func_proto		= flow_dissector_func_proto,
	.is_valid_access	= flow_dissector_is_valid_access,
	.convert_ctx_access	= flow_dissector_convert_ctx_access,
};

const struct bpf_prog_ops flow_dissector_prog_ops = {
	.test_run		= bpf_prog_test_run_flow_dissector,
};

int sk_detach_filter(struct sock *sk)
{
	int ret = -ENOENT;
	struct sk_filter *filter;

	if (sock_flag(sk, SOCK_FILTER_LOCKED))
		return -EPERM;

	filter = rcu_dereference_protected(sk->sk_filter,
					   lockdep_sock_is_held(sk));
	if (filter) {
		RCU_INIT_POINTER(sk->sk_filter, NULL);
		sk_filter_uncharge(sk, filter);
		ret = 0;
	}

	return ret;
}
EXPORT_SYMBOL_GPL(sk_detach_filter);

int sk_get_filter(struct sock *sk, struct sock_filter __user *ubuf,
		  unsigned int len)
{
	struct sock_fprog_kern *fprog;
	struct sk_filter *filter;
	int ret = 0;

	lock_sock(sk);
	filter = rcu_dereference_protected(sk->sk_filter,
					   lockdep_sock_is_held(sk));
	if (!filter)
		goto out;

	/* We're copying the filter that has been originally attached,
	 * so no conversion/decode needed anymore. eBPF programs that
	 * have no original program cannot be dumped through this.
	 */
	ret = -EACCES;
	fprog = filter->prog->orig_prog;
	if (!fprog)
		goto out;

	ret = fprog->len;
	if (!len)
		/* User space only enquires number of filter blocks. */
		goto out;

	ret = -EINVAL;
	if (len < fprog->len)
		goto out;

	ret = -EFAULT;
	if (copy_to_user(ubuf, fprog->filter, bpf_classic_proglen(fprog)))
		goto out;

	/* Instead of bytes, the API requests to return the number
	 * of filter blocks.
	 */
	ret = fprog->len;
out:
	release_sock(sk);
	return ret;
}

#ifdef CONFIG_INET
static void bpf_init_reuseport_kern(struct sk_reuseport_kern *reuse_kern,
				    struct sock_reuseport *reuse,
				    struct sock *sk, struct sk_buff *skb,
				    u32 hash)
{
	reuse_kern->skb = skb;
	reuse_kern->sk = sk;
	reuse_kern->selected_sk = NULL;
	reuse_kern->data_end = skb->data + skb_headlen(skb);
	reuse_kern->hash = hash;
	reuse_kern->reuseport_id = reuse->reuseport_id;
	reuse_kern->bind_inany = reuse->bind_inany;
}

struct sock *bpf_run_sk_reuseport(struct sock_reuseport *reuse, struct sock *sk,
				  struct bpf_prog *prog, struct sk_buff *skb,
				  u32 hash)
{
	struct sk_reuseport_kern reuse_kern;
	enum sk_action action;

	bpf_init_reuseport_kern(&reuse_kern, reuse, sk, skb, hash);
	action = BPF_PROG_RUN(prog, &reuse_kern);

	if (action == SK_PASS)
		return reuse_kern.selected_sk;
	else
		return ERR_PTR(-ECONNREFUSED);
}

BPF_CALL_4(sk_select_reuseport, struct sk_reuseport_kern *, reuse_kern,
	   struct bpf_map *, map, void *, key, u32, flags)
{
	bool is_sockarray = map->map_type == BPF_MAP_TYPE_REUSEPORT_SOCKARRAY;
	struct sock_reuseport *reuse;
	struct sock *selected_sk;

	selected_sk = map->ops->map_lookup_elem(map, key);
	if (!selected_sk)
		return -ENOENT;

	reuse = rcu_dereference(selected_sk->sk_reuseport_cb);
	if (!reuse) {
		/* Lookup in sock_map can return TCP ESTABLISHED sockets. */
		if (sk_is_refcounted(selected_sk))
			sock_put(selected_sk);

		/* reuseport_array has only sk with non NULL sk_reuseport_cb.
		 * The only (!reuse) case here is - the sk has already been
		 * unhashed (e.g. by close()), so treat it as -ENOENT.
		 *
		 * Other maps (e.g. sock_map) do not provide this guarantee and
		 * the sk may never be in the reuseport group to begin with.
		 */
		return is_sockarray ? -ENOENT : -EINVAL;
	}

	if (unlikely(reuse->reuseport_id != reuse_kern->reuseport_id)) {
		struct sock *sk = reuse_kern->sk;

		if (sk->sk_protocol != selected_sk->sk_protocol)
			return -EPROTOTYPE;
		else if (sk->sk_family != selected_sk->sk_family)
			return -EAFNOSUPPORT;

		/* Catch all. Likely bound to a different sockaddr. */
		return -EBADFD;
	}

	reuse_kern->selected_sk = selected_sk;

	return 0;
}

static const struct bpf_func_proto sk_select_reuseport_proto = {
	.func           = sk_select_reuseport,
	.gpl_only       = false,
	.ret_type       = RET_INTEGER,
	.arg1_type	= ARG_PTR_TO_CTX,
	.arg2_type      = ARG_CONST_MAP_PTR,
	.arg3_type      = ARG_PTR_TO_MAP_KEY,
	.arg4_type	= ARG_ANYTHING,
};

BPF_CALL_4(sk_reuseport_load_bytes,
	   const struct sk_reuseport_kern *, reuse_kern, u32, offset,
	   void *, to, u32, len)
{
	return ____bpf_skb_load_bytes(reuse_kern->skb, offset, to, len);
}

static const struct bpf_func_proto sk_reuseport_load_bytes_proto = {
	.func		= sk_reuseport_load_bytes,
	.gpl_only	= false,
	.ret_type	= RET_INTEGER,
	.arg1_type	= ARG_PTR_TO_CTX,
	.arg2_type	= ARG_ANYTHING,
	.arg3_type	= ARG_PTR_TO_UNINIT_MEM,
	.arg4_type	= ARG_CONST_SIZE,
};

BPF_CALL_5(sk_reuseport_load_bytes_relative,
	   const struct sk_reuseport_kern *, reuse_kern, u32, offset,
	   void *, to, u32, len, u32, start_header)
{
	return ____bpf_skb_load_bytes_relative(reuse_kern->skb, offset, to,
					       len, start_header);
}

static const struct bpf_func_proto sk_reuseport_load_bytes_relative_proto = {
	.func		= sk_reuseport_load_bytes_relative,
	.gpl_only	= false,
	.ret_type	= RET_INTEGER,
	.arg1_type	= ARG_PTR_TO_CTX,
	.arg2_type	= ARG_ANYTHING,
	.arg3_type	= ARG_PTR_TO_UNINIT_MEM,
	.arg4_type	= ARG_CONST_SIZE,
	.arg5_type	= ARG_ANYTHING,
};

static const struct bpf_func_proto *
sk_reuseport_func_proto(enum bpf_func_id func_id,
			const struct bpf_prog *prog)
{
	switch (func_id) {
	case BPF_FUNC_sk_select_reuseport:
		return &sk_select_reuseport_proto;
	case BPF_FUNC_skb_load_bytes:
		return &sk_reuseport_load_bytes_proto;
	case BPF_FUNC_skb_load_bytes_relative:
		return &sk_reuseport_load_bytes_relative_proto;
	default:
		return bpf_base_func_proto(func_id);
	}
}

static bool
sk_reuseport_is_valid_access(int off, int size,
			     enum bpf_access_type type,
			     const struct bpf_prog *prog,
			     struct bpf_insn_access_aux *info)
{
	const u32 size_default = sizeof(__u32);

	if (off < 0 || off >= sizeof(struct sk_reuseport_md) ||
	    off % size || type != BPF_READ)
		return false;

	switch (off) {
	case offsetof(struct sk_reuseport_md, data):
		info->reg_type = PTR_TO_PACKET;
		return size == sizeof(__u64);

	case offsetof(struct sk_reuseport_md, data_end):
		info->reg_type = PTR_TO_PACKET_END;
		return size == sizeof(__u64);

	case offsetof(struct sk_reuseport_md, hash):
		return size == size_default;

	/* Fields that allow narrowing */
	case bpf_ctx_range(struct sk_reuseport_md, eth_protocol):
		if (size < sizeof_field(struct sk_buff, protocol))
			return false;
		fallthrough;
	case bpf_ctx_range(struct sk_reuseport_md, ip_protocol):
	case bpf_ctx_range(struct sk_reuseport_md, bind_inany):
	case bpf_ctx_range(struct sk_reuseport_md, len):
		bpf_ctx_record_field_size(info, size_default);
		return bpf_ctx_narrow_access_ok(off, size, size_default);

	default:
		return false;
	}
}

#define SK_REUSEPORT_LOAD_FIELD(F) ({					\
	*insn++ = BPF_LDX_MEM(BPF_FIELD_SIZEOF(struct sk_reuseport_kern, F), \
			      si->dst_reg, si->src_reg,			\
			      bpf_target_off(struct sk_reuseport_kern, F, \
					     sizeof_field(struct sk_reuseport_kern, F), \
					     target_size));		\
	})

#define SK_REUSEPORT_LOAD_SKB_FIELD(SKB_FIELD)				\
	SOCK_ADDR_LOAD_NESTED_FIELD(struct sk_reuseport_kern,		\
				    struct sk_buff,			\
				    skb,				\
				    SKB_FIELD)

#define SK_REUSEPORT_LOAD_SK_FIELD(SK_FIELD)				\
	SOCK_ADDR_LOAD_NESTED_FIELD(struct sk_reuseport_kern,		\
				    struct sock,			\
				    sk,					\
				    SK_FIELD)

static u32 sk_reuseport_convert_ctx_access(enum bpf_access_type type,
					   const struct bpf_insn *si,
					   struct bpf_insn *insn_buf,
					   struct bpf_prog *prog,
					   u32 *target_size)
{
	struct bpf_insn *insn = insn_buf;

	switch (si->off) {
	case offsetof(struct sk_reuseport_md, data):
		SK_REUSEPORT_LOAD_SKB_FIELD(data);
		break;

	case offsetof(struct sk_reuseport_md, len):
		SK_REUSEPORT_LOAD_SKB_FIELD(len);
		break;

	case offsetof(struct sk_reuseport_md, eth_protocol):
		SK_REUSEPORT_LOAD_SKB_FIELD(protocol);
		break;

	case offsetof(struct sk_reuseport_md, ip_protocol):
		SK_REUSEPORT_LOAD_SK_FIELD(sk_protocol);
		break;

	case offsetof(struct sk_reuseport_md, data_end):
		SK_REUSEPORT_LOAD_FIELD(data_end);
		break;

	case offsetof(struct sk_reuseport_md, hash):
		SK_REUSEPORT_LOAD_FIELD(hash);
		break;

	case offsetof(struct sk_reuseport_md, bind_inany):
		SK_REUSEPORT_LOAD_FIELD(bind_inany);
		break;
	}

	return insn - insn_buf;
}

const struct bpf_verifier_ops sk_reuseport_verifier_ops = {
	.get_func_proto		= sk_reuseport_func_proto,
	.is_valid_access	= sk_reuseport_is_valid_access,
	.convert_ctx_access	= sk_reuseport_convert_ctx_access,
};

const struct bpf_prog_ops sk_reuseport_prog_ops = {
};

DEFINE_STATIC_KEY_FALSE(bpf_sk_lookup_enabled);
EXPORT_SYMBOL(bpf_sk_lookup_enabled);

BPF_CALL_3(bpf_sk_lookup_assign, struct bpf_sk_lookup_kern *, ctx,
	   struct sock *, sk, u64, flags)
{
	if (unlikely(flags & ~(BPF_SK_LOOKUP_F_REPLACE |
			       BPF_SK_LOOKUP_F_NO_REUSEPORT)))
		return -EINVAL;
	if (unlikely(sk && sk_is_refcounted(sk)))
		return -ESOCKTNOSUPPORT; /* reject non-RCU freed sockets */
	if (unlikely(sk && sk->sk_state == TCP_ESTABLISHED))
		return -ESOCKTNOSUPPORT; /* reject connected sockets */

	/* Check if socket is suitable for packet L3/L4 protocol */
	if (sk && sk->sk_protocol != ctx->protocol)
		return -EPROTOTYPE;
	if (sk && sk->sk_family != ctx->family &&
	    (sk->sk_family == AF_INET || ipv6_only_sock(sk)))
		return -EAFNOSUPPORT;

	if (ctx->selected_sk && !(flags & BPF_SK_LOOKUP_F_REPLACE))
		return -EEXIST;

	/* Select socket as lookup result */
	ctx->selected_sk = sk;
	ctx->no_reuseport = flags & BPF_SK_LOOKUP_F_NO_REUSEPORT;
	return 0;
}

static const struct bpf_func_proto bpf_sk_lookup_assign_proto = {
	.func		= bpf_sk_lookup_assign,
	.gpl_only	= false,
	.ret_type	= RET_INTEGER,
	.arg1_type	= ARG_PTR_TO_CTX,
	.arg2_type	= ARG_PTR_TO_SOCKET_OR_NULL,
	.arg3_type	= ARG_ANYTHING,
};

static const struct bpf_func_proto *
sk_lookup_func_proto(enum bpf_func_id func_id, const struct bpf_prog *prog)
{
	switch (func_id) {
	case BPF_FUNC_perf_event_output:
		return &bpf_event_output_data_proto;
	case BPF_FUNC_sk_assign:
		return &bpf_sk_lookup_assign_proto;
	case BPF_FUNC_sk_release:
		return &bpf_sk_release_proto;
	default:
		return bpf_sk_base_func_proto(func_id);
	}
}

static bool sk_lookup_is_valid_access(int off, int size,
				      enum bpf_access_type type,
				      const struct bpf_prog *prog,
				      struct bpf_insn_access_aux *info)
{
	if (off < 0 || off >= sizeof(struct bpf_sk_lookup))
		return false;
	if (off % size != 0)
		return false;
	if (type != BPF_READ)
		return false;

	switch (off) {
	case offsetof(struct bpf_sk_lookup, sk):
		info->reg_type = PTR_TO_SOCKET_OR_NULL;
		return size == sizeof(__u64);

	case bpf_ctx_range(struct bpf_sk_lookup, family):
	case bpf_ctx_range(struct bpf_sk_lookup, protocol):
	case bpf_ctx_range(struct bpf_sk_lookup, remote_ip4):
	case bpf_ctx_range(struct bpf_sk_lookup, local_ip4):
	case bpf_ctx_range_till(struct bpf_sk_lookup, remote_ip6[0], remote_ip6[3]):
	case bpf_ctx_range_till(struct bpf_sk_lookup, local_ip6[0], local_ip6[3]):
	case bpf_ctx_range(struct bpf_sk_lookup, remote_port):
	case bpf_ctx_range(struct bpf_sk_lookup, local_port):
		bpf_ctx_record_field_size(info, sizeof(__u32));
		return bpf_ctx_narrow_access_ok(off, size, sizeof(__u32));

	default:
		return false;
	}
}

static u32 sk_lookup_convert_ctx_access(enum bpf_access_type type,
					const struct bpf_insn *si,
					struct bpf_insn *insn_buf,
					struct bpf_prog *prog,
					u32 *target_size)
{
	struct bpf_insn *insn = insn_buf;

	switch (si->off) {
	case offsetof(struct bpf_sk_lookup, sk):
		*insn++ = BPF_LDX_MEM(BPF_SIZEOF(void *), si->dst_reg, si->src_reg,
				      offsetof(struct bpf_sk_lookup_kern, selected_sk));
		break;

	case offsetof(struct bpf_sk_lookup, family):
		*insn++ = BPF_LDX_MEM(BPF_H, si->dst_reg, si->src_reg,
				      bpf_target_off(struct bpf_sk_lookup_kern,
						     family, 2, target_size));
		break;

	case offsetof(struct bpf_sk_lookup, protocol):
		*insn++ = BPF_LDX_MEM(BPF_H, si->dst_reg, si->src_reg,
				      bpf_target_off(struct bpf_sk_lookup_kern,
						     protocol, 2, target_size));
		break;

	case offsetof(struct bpf_sk_lookup, remote_ip4):
		*insn++ = BPF_LDX_MEM(BPF_W, si->dst_reg, si->src_reg,
				      bpf_target_off(struct bpf_sk_lookup_kern,
						     v4.saddr, 4, target_size));
		break;

	case offsetof(struct bpf_sk_lookup, local_ip4):
		*insn++ = BPF_LDX_MEM(BPF_W, si->dst_reg, si->src_reg,
				      bpf_target_off(struct bpf_sk_lookup_kern,
						     v4.daddr, 4, target_size));
		break;

	case bpf_ctx_range_till(struct bpf_sk_lookup,
				remote_ip6[0], remote_ip6[3]): {
#if IS_ENABLED(CONFIG_IPV6)
		int off = si->off;

		off -= offsetof(struct bpf_sk_lookup, remote_ip6[0]);
		off += bpf_target_off(struct in6_addr, s6_addr32[0], 4, target_size);
		*insn++ = BPF_LDX_MEM(BPF_SIZEOF(void *), si->dst_reg, si->src_reg,
				      offsetof(struct bpf_sk_lookup_kern, v6.saddr));
		*insn++ = BPF_JMP_IMM(BPF_JEQ, si->dst_reg, 0, 1);
		*insn++ = BPF_LDX_MEM(BPF_W, si->dst_reg, si->dst_reg, off);
#else
		*insn++ = BPF_MOV32_IMM(si->dst_reg, 0);
#endif
		break;
	}
	case bpf_ctx_range_till(struct bpf_sk_lookup,
				local_ip6[0], local_ip6[3]): {
#if IS_ENABLED(CONFIG_IPV6)
		int off = si->off;

		off -= offsetof(struct bpf_sk_lookup, local_ip6[0]);
		off += bpf_target_off(struct in6_addr, s6_addr32[0], 4, target_size);
		*insn++ = BPF_LDX_MEM(BPF_SIZEOF(void *), si->dst_reg, si->src_reg,
				      offsetof(struct bpf_sk_lookup_kern, v6.daddr));
		*insn++ = BPF_JMP_IMM(BPF_JEQ, si->dst_reg, 0, 1);
		*insn++ = BPF_LDX_MEM(BPF_W, si->dst_reg, si->dst_reg, off);
#else
		*insn++ = BPF_MOV32_IMM(si->dst_reg, 0);
#endif
		break;
	}
	case offsetof(struct bpf_sk_lookup, remote_port):
		*insn++ = BPF_LDX_MEM(BPF_H, si->dst_reg, si->src_reg,
				      bpf_target_off(struct bpf_sk_lookup_kern,
						     sport, 2, target_size));
		break;

	case offsetof(struct bpf_sk_lookup, local_port):
		*insn++ = BPF_LDX_MEM(BPF_H, si->dst_reg, si->src_reg,
				      bpf_target_off(struct bpf_sk_lookup_kern,
						     dport, 2, target_size));
		break;
	}

	return insn - insn_buf;
}

const struct bpf_prog_ops sk_lookup_prog_ops = {
};

const struct bpf_verifier_ops sk_lookup_verifier_ops = {
	.get_func_proto		= sk_lookup_func_proto,
	.is_valid_access	= sk_lookup_is_valid_access,
	.convert_ctx_access	= sk_lookup_convert_ctx_access,
};

#endif /* CONFIG_INET */

DEFINE_BPF_DISPATCHER(xdp)

void bpf_prog_change_xdp(struct bpf_prog *prev_prog, struct bpf_prog *prog)
{
	bpf_dispatcher_change_prog(BPF_DISPATCHER_PTR(xdp), prev_prog, prog);
}

#ifdef CONFIG_DEBUG_INFO_BTF
BTF_ID_LIST_GLOBAL(btf_sock_ids)
#define BTF_SOCK_TYPE(name, type) BTF_ID(struct, type)
BTF_SOCK_TYPE_xxx
#undef BTF_SOCK_TYPE
#else
u32 btf_sock_ids[MAX_BTF_SOCK_TYPE];
#endif

BPF_CALL_1(bpf_skc_to_tcp6_sock, struct sock *, sk)
{
	/* tcp6_sock type is not generated in dwarf and hence btf,
	 * trigger an explicit type generation here.
	 */
	BTF_TYPE_EMIT(struct tcp6_sock);
	if (sk && sk_fullsock(sk) && sk->sk_protocol == IPPROTO_TCP &&
	    sk->sk_family == AF_INET6)
		return (unsigned long)sk;

	return (unsigned long)NULL;
}

const struct bpf_func_proto bpf_skc_to_tcp6_sock_proto = {
	.func			= bpf_skc_to_tcp6_sock,
	.gpl_only		= false,
	.ret_type		= RET_PTR_TO_BTF_ID_OR_NULL,
	.arg1_type		= ARG_PTR_TO_BTF_ID_SOCK_COMMON,
	.ret_btf_id		= &btf_sock_ids[BTF_SOCK_TYPE_TCP6],
};

BPF_CALL_1(bpf_skc_to_tcp_sock, struct sock *, sk)
{
	if (sk && sk_fullsock(sk) && sk->sk_protocol == IPPROTO_TCP)
		return (unsigned long)sk;

	return (unsigned long)NULL;
}

const struct bpf_func_proto bpf_skc_to_tcp_sock_proto = {
	.func			= bpf_skc_to_tcp_sock,
	.gpl_only		= false,
	.ret_type		= RET_PTR_TO_BTF_ID_OR_NULL,
	.arg1_type		= ARG_PTR_TO_BTF_ID_SOCK_COMMON,
	.ret_btf_id		= &btf_sock_ids[BTF_SOCK_TYPE_TCP],
};

BPF_CALL_1(bpf_skc_to_tcp_timewait_sock, struct sock *, sk)
{
	/* BTF types for tcp_timewait_sock and inet_timewait_sock are not
	 * generated if CONFIG_INET=n. Trigger an explicit generation here.
	 */
	BTF_TYPE_EMIT(struct inet_timewait_sock);
	BTF_TYPE_EMIT(struct tcp_timewait_sock);

#ifdef CONFIG_INET
	if (sk && sk->sk_prot == &tcp_prot && sk->sk_state == TCP_TIME_WAIT)
		return (unsigned long)sk;
#endif

#if IS_BUILTIN(CONFIG_IPV6)
	if (sk && sk->sk_prot == &tcpv6_prot && sk->sk_state == TCP_TIME_WAIT)
		return (unsigned long)sk;
#endif

	return (unsigned long)NULL;
}

const struct bpf_func_proto bpf_skc_to_tcp_timewait_sock_proto = {
	.func			= bpf_skc_to_tcp_timewait_sock,
	.gpl_only		= false,
	.ret_type		= RET_PTR_TO_BTF_ID_OR_NULL,
	.arg1_type		= ARG_PTR_TO_BTF_ID_SOCK_COMMON,
	.ret_btf_id		= &btf_sock_ids[BTF_SOCK_TYPE_TCP_TW],
};

BPF_CALL_1(bpf_skc_to_tcp_request_sock, struct sock *, sk)
{
#ifdef CONFIG_INET
	if (sk && sk->sk_prot == &tcp_prot && sk->sk_state == TCP_NEW_SYN_RECV)
		return (unsigned long)sk;
#endif

#if IS_BUILTIN(CONFIG_IPV6)
	if (sk && sk->sk_prot == &tcpv6_prot && sk->sk_state == TCP_NEW_SYN_RECV)
		return (unsigned long)sk;
#endif

	return (unsigned long)NULL;
}

const struct bpf_func_proto bpf_skc_to_tcp_request_sock_proto = {
	.func			= bpf_skc_to_tcp_request_sock,
	.gpl_only		= false,
	.ret_type		= RET_PTR_TO_BTF_ID_OR_NULL,
	.arg1_type		= ARG_PTR_TO_BTF_ID_SOCK_COMMON,
	.ret_btf_id		= &btf_sock_ids[BTF_SOCK_TYPE_TCP_REQ],
};

BPF_CALL_1(bpf_skc_to_udp6_sock, struct sock *, sk)
{
	/* udp6_sock type is not generated in dwarf and hence btf,
	 * trigger an explicit type generation here.
	 */
	BTF_TYPE_EMIT(struct udp6_sock);
	if (sk && sk_fullsock(sk) && sk->sk_protocol == IPPROTO_UDP &&
	    sk->sk_type == SOCK_DGRAM && sk->sk_family == AF_INET6)
		return (unsigned long)sk;

	return (unsigned long)NULL;
}

const struct bpf_func_proto bpf_skc_to_udp6_sock_proto = {
	.func			= bpf_skc_to_udp6_sock,
	.gpl_only		= false,
	.ret_type		= RET_PTR_TO_BTF_ID_OR_NULL,
	.arg1_type		= ARG_PTR_TO_BTF_ID_SOCK_COMMON,
	.ret_btf_id		= &btf_sock_ids[BTF_SOCK_TYPE_UDP6],
};

static const struct bpf_func_proto *
bpf_sk_base_func_proto(enum bpf_func_id func_id)
{
	const struct bpf_func_proto *func;

	switch (func_id) {
	case BPF_FUNC_skc_to_tcp6_sock:
		func = &bpf_skc_to_tcp6_sock_proto;
		break;
	case BPF_FUNC_skc_to_tcp_sock:
		func = &bpf_skc_to_tcp_sock_proto;
		break;
	case BPF_FUNC_skc_to_tcp_timewait_sock:
		func = &bpf_skc_to_tcp_timewait_sock_proto;
		break;
	case BPF_FUNC_skc_to_tcp_request_sock:
		func = &bpf_skc_to_tcp_request_sock_proto;
		break;
	case BPF_FUNC_skc_to_udp6_sock:
		func = &bpf_skc_to_udp6_sock_proto;
		break;
	default:
		return bpf_base_func_proto(func_id);
	}

	if (!perfmon_capable())
		return NULL;

	return func;
}<|MERGE_RESOLUTION|>--- conflicted
+++ resolved
@@ -81,9 +81,6 @@
 static const struct bpf_func_proto *
 bpf_sk_base_func_proto(enum bpf_func_id func_id);
 
-static const struct bpf_func_proto *
-bpf_sk_base_func_proto(enum bpf_func_id func_id);
-
 int copy_bpf_fprog_from_user(struct sock_fprog *dst, sockptr_t src, int len)
 {
 	if (in_compat_syscall()) {
@@ -2383,14 +2380,9 @@
 
 /* Internal, non-exposed redirect flags. */
 enum {
-<<<<<<< HEAD
-	BPF_F_NEIGH = (1ULL << 1),
-#define BPF_F_REDIRECT_INTERNAL	(BPF_F_NEIGH)
-=======
 	BPF_F_NEIGH	= (1ULL << 1),
 	BPF_F_PEER	= (1ULL << 2),
 #define BPF_F_REDIRECT_INTERNAL	(BPF_F_NEIGH | BPF_F_PEER)
->>>>>>> 105faa87
 };
 
 BPF_CALL_3(bpf_clone_redirect, struct sk_buff *, skb, u32, ifindex, u64, flags)
@@ -2437,12 +2429,6 @@
 EXPORT_PER_CPU_SYMBOL_GPL(bpf_redirect_info);
 
 int skb_do_redirect(struct sk_buff *skb)
-<<<<<<< HEAD
-{
-	struct bpf_redirect_info *ri = this_cpu_ptr(&bpf_redirect_info);
-	struct net_device *dev;
-	u32 flags = ri->flags;
-=======
 {
 	struct bpf_redirect_info *ri = this_cpu_ptr(&bpf_redirect_info);
 	struct net *net = dev_net(skb->dev);
@@ -2500,28 +2486,11 @@
 BPF_CALL_2(bpf_redirect_peer, u32, ifindex, u64, flags)
 {
 	struct bpf_redirect_info *ri = this_cpu_ptr(&bpf_redirect_info);
->>>>>>> 105faa87
 
 	if (unlikely(flags))
 		return TC_ACT_SHOT;
 
-<<<<<<< HEAD
-	return flags & BPF_F_NEIGH ?
-	       __bpf_redirect_neigh(skb, dev) :
-	       __bpf_redirect(skb, dev, flags);
-}
-
-BPF_CALL_2(bpf_redirect, u32, ifindex, u64, flags)
-{
-	struct bpf_redirect_info *ri = this_cpu_ptr(&bpf_redirect_info);
-
-	if (unlikely(flags & (~(BPF_F_INGRESS) | BPF_F_REDIRECT_INTERNAL)))
-		return TC_ACT_SHOT;
-
-	ri->flags = flags;
-=======
 	ri->flags = BPF_F_PEER;
->>>>>>> 105faa87
 	ri->tgt_index = ifindex;
 
 	return TC_ACT_REDIRECT;
@@ -7123,11 +7092,8 @@
 		return &bpf_redirect_proto;
 	case BPF_FUNC_redirect_neigh:
 		return &bpf_redirect_neigh_proto;
-<<<<<<< HEAD
-=======
 	case BPF_FUNC_redirect_peer:
 		return &bpf_redirect_peer_proto;
->>>>>>> 105faa87
 	case BPF_FUNC_get_route_realm:
 		return &bpf_get_route_realm_proto;
 	case BPF_FUNC_get_hash_recalc:
