/*
 * Copyright © 2006-2007 Intel Corporation
 *
 * Permission is hereby granted, free of charge, to any person obtaining a
 * copy of this software and associated documentation files (the "Software"),
 * to deal in the Software without restriction, including without limitation
 * the rights to use, copy, modify, merge, publish, distribute, sublicense,
 * and/or sell copies of the Software, and to permit persons to whom the
 * Software is furnished to do so, subject to the following conditions:
 *
 * The above copyright notice and this permission notice (including the next
 * paragraph) shall be included in all copies or substantial portions of the
 * Software.
 *
 * THE SOFTWARE IS PROVIDED "AS IS", WITHOUT WARRANTY OF ANY KIND, EXPRESS OR
 * IMPLIED, INCLUDING BUT NOT LIMITED TO THE WARRANTIES OF MERCHANTABILITY,
 * FITNESS FOR A PARTICULAR PURPOSE AND NONINFRINGEMENT.  IN NO EVENT SHALL
 * THE AUTHORS OR COPYRIGHT HOLDERS BE LIABLE FOR ANY CLAIM, DAMAGES OR OTHER
 * LIABILITY, WHETHER IN AN ACTION OF CONTRACT, TORT OR OTHERWISE, ARISING
 * FROM, OUT OF OR IN CONNECTION WITH THE SOFTWARE OR THE USE OR OTHER
 * DEALINGS IN THE SOFTWARE.
 *
 * Authors:
 *	Eric Anholt <eric@anholt.net>
 */

#include <acpi/video.h>
#include <linux/i2c.h>
#include <linux/input.h>
#include <linux/intel-iommu.h>
#include <linux/kernel.h>
#include <linux/module.h>
#include <linux/dma-resv.h>
#include <linux/slab.h>

#include <drm/drm_atomic.h>
#include <drm/drm_atomic_helper.h>
#include <drm/drm_atomic_uapi.h>
#include <drm/drm_damage_helper.h>
#include <drm/drm_dp_helper.h>
#include <drm/drm_edid.h>
#include <drm/drm_fourcc.h>
#include <drm/drm_plane_helper.h>
#include <drm/drm_probe_helper.h>
#include <drm/drm_rect.h>

#include "display/intel_audio.h"
#include "display/intel_crt.h"
#include "display/intel_ddi.h"
#include "display/intel_display_debugfs.h"
#include "display/intel_dp.h"
#include "display/intel_dp_mst.h"
#include "display/intel_dpll.h"
#include "display/intel_dpll_mgr.h"
#include "display/intel_dsi.h"
#include "display/intel_dvo.h"
#include "display/intel_fb.h"
#include "display/intel_gmbus.h"
#include "display/intel_hdmi.h"
#include "display/intel_lvds.h"
#include "display/intel_sdvo.h"
#include "display/intel_tv.h"
#include "display/intel_vdsc.h"
#include "display/intel_vrr.h"

#include "gem/i915_gem_lmem.h"
#include "gem/i915_gem_object.h"

#include "gt/intel_rps.h"
#include "gt/gen8_ppgtt.h"

#include "g4x_dp.h"
#include "g4x_hdmi.h"
#include "i915_drv.h"
#include "intel_acpi.h"
#include "intel_atomic.h"
#include "intel_atomic_plane.h"
#include "intel_bw.h"
#include "intel_cdclk.h"
#include "intel_color.h"
#include "intel_crtc.h"
#include "intel_de.h"
#include "intel_display_types.h"
#include "intel_dmc.h"
#include "intel_dp_link_training.h"
#include "intel_fbc.h"
#include "intel_fdi.h"
#include "intel_fbdev.h"
#include "intel_fifo_underrun.h"
#include "intel_frontbuffer.h"
#include "intel_hdcp.h"
#include "intel_hotplug.h"
#include "intel_overlay.h"
#include "intel_pipe_crc.h"
#include "intel_pm.h"
#include "intel_pps.h"
#include "intel_psr.h"
#include "intel_quirks.h"
#include "intel_sideband.h"
#include "intel_sprite.h"
#include "intel_tc.h"
#include "intel_vga.h"
#include "i9xx_plane.h"
#include "skl_scaler.h"
#include "skl_universal_plane.h"

static void i9xx_crtc_clock_get(struct intel_crtc *crtc,
				struct intel_crtc_state *pipe_config);
static void ilk_pch_clock_get(struct intel_crtc *crtc,
			      struct intel_crtc_state *pipe_config);

static int intel_framebuffer_init(struct intel_framebuffer *ifb,
				  struct drm_i915_gem_object *obj,
				  struct drm_mode_fb_cmd2 *mode_cmd);
static void intel_set_transcoder_timings(const struct intel_crtc_state *crtc_state);
static void intel_set_pipe_src_size(const struct intel_crtc_state *crtc_state);
static void intel_cpu_transcoder_set_m_n(const struct intel_crtc_state *crtc_state,
					 const struct intel_link_m_n *m_n,
					 const struct intel_link_m_n *m2_n2);
static void i9xx_set_pipeconf(const struct intel_crtc_state *crtc_state);
static void ilk_set_pipeconf(const struct intel_crtc_state *crtc_state);
static void hsw_set_pipeconf(const struct intel_crtc_state *crtc_state);
static void bdw_set_pipemisc(const struct intel_crtc_state *crtc_state);
static void ilk_pfit_enable(const struct intel_crtc_state *crtc_state);
static void intel_modeset_setup_hw_state(struct drm_device *dev,
					 struct drm_modeset_acquire_ctx *ctx);

struct i915_dpt {
	struct i915_address_space vm;

	struct drm_i915_gem_object *obj;
	struct i915_vma *vma;
	void __iomem *iomem;
};

#define i915_is_dpt(vm) ((vm)->is_dpt)

static inline struct i915_dpt *
i915_vm_to_dpt(struct i915_address_space *vm)
{
	BUILD_BUG_ON(offsetof(struct i915_dpt, vm));
	GEM_BUG_ON(!i915_is_dpt(vm));
	return container_of(vm, struct i915_dpt, vm);
}

#define dpt_total_entries(dpt) ((dpt)->vm.total >> PAGE_SHIFT)

static void gen8_set_pte(void __iomem *addr, gen8_pte_t pte)
{
	writeq(pte, addr);
}

static void dpt_insert_page(struct i915_address_space *vm,
			    dma_addr_t addr,
			    u64 offset,
			    enum i915_cache_level level,
			    u32 flags)
{
	struct i915_dpt *dpt = i915_vm_to_dpt(vm);
	gen8_pte_t __iomem *base = dpt->iomem;

	gen8_set_pte(base + offset / I915_GTT_PAGE_SIZE,
		     vm->pte_encode(addr, level, flags));
}

static void dpt_insert_entries(struct i915_address_space *vm,
			       struct i915_vma *vma,
			       enum i915_cache_level level,
			       u32 flags)
{
	struct i915_dpt *dpt = i915_vm_to_dpt(vm);
	gen8_pte_t __iomem *base = dpt->iomem;
	const gen8_pte_t pte_encode = vm->pte_encode(0, level, flags);
	struct sgt_iter sgt_iter;
	dma_addr_t addr;
	int i;

	/*
	 * Note that we ignore PTE_READ_ONLY here. The caller must be careful
	 * not to allow the user to override access to a read only page.
	 */

	i = vma->node.start / I915_GTT_PAGE_SIZE;
	for_each_sgt_daddr(addr, sgt_iter, vma->pages)
		gen8_set_pte(&base[i++], pte_encode | addr);
}

static void dpt_clear_range(struct i915_address_space *vm,
			    u64 start, u64 length)
{
}

static void dpt_bind_vma(struct i915_address_space *vm,
			 struct i915_vm_pt_stash *stash,
			 struct i915_vma *vma,
			 enum i915_cache_level cache_level,
			 u32 flags)
{
	struct drm_i915_gem_object *obj = vma->obj;
	u32 pte_flags;

	/* Applicable to VLV (gen8+ do not support RO in the GGTT) */
	pte_flags = 0;
	if (vma->vm->has_read_only && i915_gem_object_is_readonly(obj))
		pte_flags |= PTE_READ_ONLY;
	if (i915_gem_object_is_lmem(obj))
		pte_flags |= PTE_LM;

	vma->vm->insert_entries(vma->vm, vma, cache_level, pte_flags);

	vma->page_sizes.gtt = I915_GTT_PAGE_SIZE;

	/*
	 * Without aliasing PPGTT there's no difference between
	 * GLOBAL/LOCAL_BIND, it's all the same ptes. Hence unconditionally
	 * upgrade to both bound if we bind either to avoid double-binding.
	 */
	atomic_or(I915_VMA_GLOBAL_BIND | I915_VMA_LOCAL_BIND, &vma->flags);
}

static void dpt_unbind_vma(struct i915_address_space *vm, struct i915_vma *vma)
{
	vm->clear_range(vm, vma->node.start, vma->size);
}

static void dpt_cleanup(struct i915_address_space *vm)
{
	struct i915_dpt *dpt = i915_vm_to_dpt(vm);

	i915_gem_object_put(dpt->obj);
}

static struct i915_address_space *
intel_dpt_create(struct intel_framebuffer *fb)
{
	struct drm_gem_object *obj = &intel_fb_obj(&fb->base)->base;
	struct drm_i915_private *i915 = to_i915(obj->dev);
	struct drm_i915_gem_object *dpt_obj;
	struct i915_address_space *vm;
	struct i915_dpt *dpt;
	size_t size;
	int ret;

	if (intel_fb_needs_pot_stride_remap(fb))
		size = intel_remapped_info_size(&fb->remapped_view.gtt.remapped);
	else
		size = DIV_ROUND_UP_ULL(obj->size, I915_GTT_PAGE_SIZE);

	size = round_up(size * sizeof(gen8_pte_t), I915_GTT_PAGE_SIZE);

	if (HAS_LMEM(i915))
		dpt_obj = i915_gem_object_create_lmem(i915, size, 0);
	else
		dpt_obj = i915_gem_object_create_stolen(i915, size);
	if (IS_ERR(dpt_obj))
		return ERR_CAST(dpt_obj);

	ret = i915_gem_object_set_cache_level(dpt_obj, I915_CACHE_NONE);
	if (ret) {
		i915_gem_object_put(dpt_obj);
		return ERR_PTR(ret);
	}

	dpt = kzalloc(sizeof(*dpt), GFP_KERNEL);
	if (!dpt) {
		i915_gem_object_put(dpt_obj);
		return ERR_PTR(-ENOMEM);
	}

	vm = &dpt->vm;

	vm->gt = &i915->gt;
	vm->i915 = i915;
	vm->dma = i915->drm.dev;
	vm->total = (size / sizeof(gen8_pte_t)) * I915_GTT_PAGE_SIZE;
	vm->is_dpt = true;

	i915_address_space_init(vm, VM_CLASS_DPT);

	vm->insert_page = dpt_insert_page;
	vm->clear_range = dpt_clear_range;
	vm->insert_entries = dpt_insert_entries;
	vm->cleanup = dpt_cleanup;

	vm->vma_ops.bind_vma    = dpt_bind_vma;
	vm->vma_ops.unbind_vma  = dpt_unbind_vma;
	vm->vma_ops.set_pages   = ggtt_set_pages;
	vm->vma_ops.clear_pages = clear_pages;

	vm->pte_encode = gen8_ggtt_pte_encode;

	dpt->obj = dpt_obj;

	return &dpt->vm;
}

static void intel_dpt_destroy(struct i915_address_space *vm)
{
	struct i915_dpt *dpt = i915_vm_to_dpt(vm);

	i915_vm_close(&dpt->vm);
}

/* returns HPLL frequency in kHz */
int vlv_get_hpll_vco(struct drm_i915_private *dev_priv)
{
	int hpll_freq, vco_freq[] = { 800, 1600, 2000, 2400 };

	/* Obtain SKU information */
	hpll_freq = vlv_cck_read(dev_priv, CCK_FUSE_REG) &
		CCK_FUSE_HPLL_FREQ_MASK;

	return vco_freq[hpll_freq] * 1000;
}

int vlv_get_cck_clock(struct drm_i915_private *dev_priv,
		      const char *name, u32 reg, int ref_freq)
{
	u32 val;
	int divider;

	val = vlv_cck_read(dev_priv, reg);
	divider = val & CCK_FREQUENCY_VALUES;

	drm_WARN(&dev_priv->drm, (val & CCK_FREQUENCY_STATUS) !=
		 (divider << CCK_FREQUENCY_STATUS_SHIFT),
		 "%s change in progress\n", name);

	return DIV_ROUND_CLOSEST(ref_freq << 1, divider + 1);
}

int vlv_get_cck_clock_hpll(struct drm_i915_private *dev_priv,
			   const char *name, u32 reg)
{
	int hpll;

	vlv_cck_get(dev_priv);

	if (dev_priv->hpll_freq == 0)
		dev_priv->hpll_freq = vlv_get_hpll_vco(dev_priv);

	hpll = vlv_get_cck_clock(dev_priv, name, reg, dev_priv->hpll_freq);

	vlv_cck_put(dev_priv);

	return hpll;
}

static void intel_update_czclk(struct drm_i915_private *dev_priv)
{
	if (!(IS_VALLEYVIEW(dev_priv) || IS_CHERRYVIEW(dev_priv)))
		return;

	dev_priv->czclk_freq = vlv_get_cck_clock_hpll(dev_priv, "czclk",
						      CCK_CZ_CLOCK_CONTROL);

	drm_dbg(&dev_priv->drm, "CZ clock rate: %d kHz\n",
		dev_priv->czclk_freq);
}

/* WA Display #0827: Gen9:all */
static void
skl_wa_827(struct drm_i915_private *dev_priv, enum pipe pipe, bool enable)
{
	if (enable)
		intel_de_write(dev_priv, CLKGATE_DIS_PSL(pipe),
		               intel_de_read(dev_priv, CLKGATE_DIS_PSL(pipe)) | DUPS1_GATING_DIS | DUPS2_GATING_DIS);
	else
		intel_de_write(dev_priv, CLKGATE_DIS_PSL(pipe),
		               intel_de_read(dev_priv, CLKGATE_DIS_PSL(pipe)) & ~(DUPS1_GATING_DIS | DUPS2_GATING_DIS));
}

/* Wa_2006604312:icl,ehl */
static void
icl_wa_scalerclkgating(struct drm_i915_private *dev_priv, enum pipe pipe,
		       bool enable)
{
	if (enable)
		intel_de_write(dev_priv, CLKGATE_DIS_PSL(pipe),
		               intel_de_read(dev_priv, CLKGATE_DIS_PSL(pipe)) | DPFR_GATING_DIS);
	else
		intel_de_write(dev_priv, CLKGATE_DIS_PSL(pipe),
		               intel_de_read(dev_priv, CLKGATE_DIS_PSL(pipe)) & ~DPFR_GATING_DIS);
}

static bool
is_trans_port_sync_slave(const struct intel_crtc_state *crtc_state)
{
	return crtc_state->master_transcoder != INVALID_TRANSCODER;
}

static bool
is_trans_port_sync_master(const struct intel_crtc_state *crtc_state)
{
	return crtc_state->sync_mode_slaves_mask != 0;
}

bool
is_trans_port_sync_mode(const struct intel_crtc_state *crtc_state)
{
	return is_trans_port_sync_master(crtc_state) ||
		is_trans_port_sync_slave(crtc_state);
}

static bool pipe_scanline_is_moving(struct drm_i915_private *dev_priv,
				    enum pipe pipe)
{
	i915_reg_t reg = PIPEDSL(pipe);
	u32 line1, line2;
	u32 line_mask;

	if (DISPLAY_VER(dev_priv) == 2)
		line_mask = DSL_LINEMASK_GEN2;
	else
		line_mask = DSL_LINEMASK_GEN3;

	line1 = intel_de_read(dev_priv, reg) & line_mask;
	msleep(5);
	line2 = intel_de_read(dev_priv, reg) & line_mask;

	return line1 != line2;
}

static void wait_for_pipe_scanline_moving(struct intel_crtc *crtc, bool state)
{
	struct drm_i915_private *dev_priv = to_i915(crtc->base.dev);
	enum pipe pipe = crtc->pipe;

	/* Wait for the display line to settle/start moving */
	if (wait_for(pipe_scanline_is_moving(dev_priv, pipe) == state, 100))
		drm_err(&dev_priv->drm,
			"pipe %c scanline %s wait timed out\n",
			pipe_name(pipe), onoff(state));
}

static void intel_wait_for_pipe_scanline_stopped(struct intel_crtc *crtc)
{
	wait_for_pipe_scanline_moving(crtc, false);
}

static void intel_wait_for_pipe_scanline_moving(struct intel_crtc *crtc)
{
	wait_for_pipe_scanline_moving(crtc, true);
}

static void
intel_wait_for_pipe_off(const struct intel_crtc_state *old_crtc_state)
{
	struct intel_crtc *crtc = to_intel_crtc(old_crtc_state->uapi.crtc);
	struct drm_i915_private *dev_priv = to_i915(crtc->base.dev);

	if (DISPLAY_VER(dev_priv) >= 4) {
		enum transcoder cpu_transcoder = old_crtc_state->cpu_transcoder;
		i915_reg_t reg = PIPECONF(cpu_transcoder);

		/* Wait for the Pipe State to go off */
		if (intel_de_wait_for_clear(dev_priv, reg,
					    I965_PIPECONF_ACTIVE, 100))
			drm_WARN(&dev_priv->drm, 1,
				 "pipe_off wait timed out\n");
	} else {
		intel_wait_for_pipe_scanline_stopped(crtc);
	}
}

/* Only for pre-ILK configs */
void assert_pll(struct drm_i915_private *dev_priv,
		enum pipe pipe, bool state)
{
	u32 val;
	bool cur_state;

	val = intel_de_read(dev_priv, DPLL(pipe));
	cur_state = !!(val & DPLL_VCO_ENABLE);
	I915_STATE_WARN(cur_state != state,
	     "PLL state assertion failure (expected %s, current %s)\n",
			onoff(state), onoff(cur_state));
}

/* XXX: the dsi pll is shared between MIPI DSI ports */
void assert_dsi_pll(struct drm_i915_private *dev_priv, bool state)
{
	u32 val;
	bool cur_state;

	vlv_cck_get(dev_priv);
	val = vlv_cck_read(dev_priv, CCK_REG_DSI_PLL_CONTROL);
	vlv_cck_put(dev_priv);

	cur_state = val & DSI_PLL_VCO_EN;
	I915_STATE_WARN(cur_state != state,
	     "DSI PLL state assertion failure (expected %s, current %s)\n",
			onoff(state), onoff(cur_state));
}

static void assert_fdi_tx(struct drm_i915_private *dev_priv,
			  enum pipe pipe, bool state)
{
	bool cur_state;

	if (HAS_DDI(dev_priv)) {
		/*
		 * DDI does not have a specific FDI_TX register.
		 *
		 * FDI is never fed from EDP transcoder
		 * so pipe->transcoder cast is fine here.
		 */
		enum transcoder cpu_transcoder = (enum transcoder)pipe;
		u32 val = intel_de_read(dev_priv,
					TRANS_DDI_FUNC_CTL(cpu_transcoder));
		cur_state = !!(val & TRANS_DDI_FUNC_ENABLE);
	} else {
		u32 val = intel_de_read(dev_priv, FDI_TX_CTL(pipe));
		cur_state = !!(val & FDI_TX_ENABLE);
	}
	I915_STATE_WARN(cur_state != state,
	     "FDI TX state assertion failure (expected %s, current %s)\n",
			onoff(state), onoff(cur_state));
}
#define assert_fdi_tx_enabled(d, p) assert_fdi_tx(d, p, true)
#define assert_fdi_tx_disabled(d, p) assert_fdi_tx(d, p, false)

static void assert_fdi_rx(struct drm_i915_private *dev_priv,
			  enum pipe pipe, bool state)
{
	u32 val;
	bool cur_state;

	val = intel_de_read(dev_priv, FDI_RX_CTL(pipe));
	cur_state = !!(val & FDI_RX_ENABLE);
	I915_STATE_WARN(cur_state != state,
	     "FDI RX state assertion failure (expected %s, current %s)\n",
			onoff(state), onoff(cur_state));
}
#define assert_fdi_rx_enabled(d, p) assert_fdi_rx(d, p, true)
#define assert_fdi_rx_disabled(d, p) assert_fdi_rx(d, p, false)

static void assert_fdi_tx_pll_enabled(struct drm_i915_private *dev_priv,
				      enum pipe pipe)
{
	u32 val;

	/* ILK FDI PLL is always enabled */
	if (IS_IRONLAKE(dev_priv))
		return;

	/* On Haswell, DDI ports are responsible for the FDI PLL setup */
	if (HAS_DDI(dev_priv))
		return;

	val = intel_de_read(dev_priv, FDI_TX_CTL(pipe));
	I915_STATE_WARN(!(val & FDI_TX_PLL_ENABLE), "FDI TX PLL assertion failure, should be active but is disabled\n");
}

void assert_fdi_rx_pll(struct drm_i915_private *dev_priv,
		       enum pipe pipe, bool state)
{
	u32 val;
	bool cur_state;

	val = intel_de_read(dev_priv, FDI_RX_CTL(pipe));
	cur_state = !!(val & FDI_RX_PLL_ENABLE);
	I915_STATE_WARN(cur_state != state,
	     "FDI RX PLL assertion failure (expected %s, current %s)\n",
			onoff(state), onoff(cur_state));
}

void assert_panel_unlocked(struct drm_i915_private *dev_priv, enum pipe pipe)
{
	i915_reg_t pp_reg;
	u32 val;
	enum pipe panel_pipe = INVALID_PIPE;
	bool locked = true;

	if (drm_WARN_ON(&dev_priv->drm, HAS_DDI(dev_priv)))
		return;

	if (HAS_PCH_SPLIT(dev_priv)) {
		u32 port_sel;

		pp_reg = PP_CONTROL(0);
		port_sel = intel_de_read(dev_priv, PP_ON_DELAYS(0)) & PANEL_PORT_SELECT_MASK;

		switch (port_sel) {
		case PANEL_PORT_SELECT_LVDS:
			intel_lvds_port_enabled(dev_priv, PCH_LVDS, &panel_pipe);
			break;
		case PANEL_PORT_SELECT_DPA:
			g4x_dp_port_enabled(dev_priv, DP_A, PORT_A, &panel_pipe);
			break;
		case PANEL_PORT_SELECT_DPC:
			g4x_dp_port_enabled(dev_priv, PCH_DP_C, PORT_C, &panel_pipe);
			break;
		case PANEL_PORT_SELECT_DPD:
			g4x_dp_port_enabled(dev_priv, PCH_DP_D, PORT_D, &panel_pipe);
			break;
		default:
			MISSING_CASE(port_sel);
			break;
		}
	} else if (IS_VALLEYVIEW(dev_priv) || IS_CHERRYVIEW(dev_priv)) {
		/* presumably write lock depends on pipe, not port select */
		pp_reg = PP_CONTROL(pipe);
		panel_pipe = pipe;
	} else {
		u32 port_sel;

		pp_reg = PP_CONTROL(0);
		port_sel = intel_de_read(dev_priv, PP_ON_DELAYS(0)) & PANEL_PORT_SELECT_MASK;

		drm_WARN_ON(&dev_priv->drm,
			    port_sel != PANEL_PORT_SELECT_LVDS);
		intel_lvds_port_enabled(dev_priv, LVDS, &panel_pipe);
	}

	val = intel_de_read(dev_priv, pp_reg);
	if (!(val & PANEL_POWER_ON) ||
	    ((val & PANEL_UNLOCK_MASK) == PANEL_UNLOCK_REGS))
		locked = false;

	I915_STATE_WARN(panel_pipe == pipe && locked,
	     "panel assertion failure, pipe %c regs locked\n",
	     pipe_name(pipe));
}

void assert_pipe(struct drm_i915_private *dev_priv,
		 enum transcoder cpu_transcoder, bool state)
{
	bool cur_state;
	enum intel_display_power_domain power_domain;
	intel_wakeref_t wakeref;

	/* we keep both pipes enabled on 830 */
	if (IS_I830(dev_priv))
		state = true;

	power_domain = POWER_DOMAIN_TRANSCODER(cpu_transcoder);
	wakeref = intel_display_power_get_if_enabled(dev_priv, power_domain);
	if (wakeref) {
		u32 val = intel_de_read(dev_priv, PIPECONF(cpu_transcoder));
		cur_state = !!(val & PIPECONF_ENABLE);

		intel_display_power_put(dev_priv, power_domain, wakeref);
	} else {
		cur_state = false;
	}

	I915_STATE_WARN(cur_state != state,
			"transcoder %s assertion failure (expected %s, current %s)\n",
			transcoder_name(cpu_transcoder),
			onoff(state), onoff(cur_state));
}

static void assert_plane(struct intel_plane *plane, bool state)
{
	enum pipe pipe;
	bool cur_state;

	cur_state = plane->get_hw_state(plane, &pipe);

	I915_STATE_WARN(cur_state != state,
			"%s assertion failure (expected %s, current %s)\n",
			plane->base.name, onoff(state), onoff(cur_state));
}

#define assert_plane_enabled(p) assert_plane(p, true)
#define assert_plane_disabled(p) assert_plane(p, false)

static void assert_planes_disabled(struct intel_crtc *crtc)
{
	struct drm_i915_private *dev_priv = to_i915(crtc->base.dev);
	struct intel_plane *plane;

	for_each_intel_plane_on_crtc(&dev_priv->drm, crtc, plane)
		assert_plane_disabled(plane);
}

void assert_pch_transcoder_disabled(struct drm_i915_private *dev_priv,
				    enum pipe pipe)
{
	u32 val;
	bool enabled;

	val = intel_de_read(dev_priv, PCH_TRANSCONF(pipe));
	enabled = !!(val & TRANS_ENABLE);
	I915_STATE_WARN(enabled,
	     "transcoder assertion failed, should be off on pipe %c but is still active\n",
	     pipe_name(pipe));
}

static void assert_pch_dp_disabled(struct drm_i915_private *dev_priv,
				   enum pipe pipe, enum port port,
				   i915_reg_t dp_reg)
{
	enum pipe port_pipe;
	bool state;

	state = g4x_dp_port_enabled(dev_priv, dp_reg, port, &port_pipe);

	I915_STATE_WARN(state && port_pipe == pipe,
			"PCH DP %c enabled on transcoder %c, should be disabled\n",
			port_name(port), pipe_name(pipe));

	I915_STATE_WARN(HAS_PCH_IBX(dev_priv) && !state && port_pipe == PIPE_B,
			"IBX PCH DP %c still using transcoder B\n",
			port_name(port));
}

static void assert_pch_hdmi_disabled(struct drm_i915_private *dev_priv,
				     enum pipe pipe, enum port port,
				     i915_reg_t hdmi_reg)
{
	enum pipe port_pipe;
	bool state;

	state = intel_sdvo_port_enabled(dev_priv, hdmi_reg, &port_pipe);

	I915_STATE_WARN(state && port_pipe == pipe,
			"PCH HDMI %c enabled on transcoder %c, should be disabled\n",
			port_name(port), pipe_name(pipe));

	I915_STATE_WARN(HAS_PCH_IBX(dev_priv) && !state && port_pipe == PIPE_B,
			"IBX PCH HDMI %c still using transcoder B\n",
			port_name(port));
}

static void assert_pch_ports_disabled(struct drm_i915_private *dev_priv,
				      enum pipe pipe)
{
	enum pipe port_pipe;

	assert_pch_dp_disabled(dev_priv, pipe, PORT_B, PCH_DP_B);
	assert_pch_dp_disabled(dev_priv, pipe, PORT_C, PCH_DP_C);
	assert_pch_dp_disabled(dev_priv, pipe, PORT_D, PCH_DP_D);

	I915_STATE_WARN(intel_crt_port_enabled(dev_priv, PCH_ADPA, &port_pipe) &&
			port_pipe == pipe,
			"PCH VGA enabled on transcoder %c, should be disabled\n",
			pipe_name(pipe));

	I915_STATE_WARN(intel_lvds_port_enabled(dev_priv, PCH_LVDS, &port_pipe) &&
			port_pipe == pipe,
			"PCH LVDS enabled on transcoder %c, should be disabled\n",
			pipe_name(pipe));

	/* PCH SDVOB multiplex with HDMIB */
	assert_pch_hdmi_disabled(dev_priv, pipe, PORT_B, PCH_HDMIB);
	assert_pch_hdmi_disabled(dev_priv, pipe, PORT_C, PCH_HDMIC);
	assert_pch_hdmi_disabled(dev_priv, pipe, PORT_D, PCH_HDMID);
}

void vlv_wait_port_ready(struct drm_i915_private *dev_priv,
			 struct intel_digital_port *dig_port,
			 unsigned int expected_mask)
{
	u32 port_mask;
	i915_reg_t dpll_reg;

	switch (dig_port->base.port) {
	case PORT_B:
		port_mask = DPLL_PORTB_READY_MASK;
		dpll_reg = DPLL(0);
		break;
	case PORT_C:
		port_mask = DPLL_PORTC_READY_MASK;
		dpll_reg = DPLL(0);
		expected_mask <<= 4;
		break;
	case PORT_D:
		port_mask = DPLL_PORTD_READY_MASK;
		dpll_reg = DPIO_PHY_STATUS;
		break;
	default:
		BUG();
	}

	if (intel_de_wait_for_register(dev_priv, dpll_reg,
				       port_mask, expected_mask, 1000))
		drm_WARN(&dev_priv->drm, 1,
			 "timed out waiting for [ENCODER:%d:%s] port ready: got 0x%x, expected 0x%x\n",
			 dig_port->base.base.base.id, dig_port->base.base.name,
			 intel_de_read(dev_priv, dpll_reg) & port_mask,
			 expected_mask);
}

static void ilk_enable_pch_transcoder(const struct intel_crtc_state *crtc_state)
{
	struct intel_crtc *crtc = to_intel_crtc(crtc_state->uapi.crtc);
	struct drm_i915_private *dev_priv = to_i915(crtc->base.dev);
	enum pipe pipe = crtc->pipe;
	i915_reg_t reg;
	u32 val, pipeconf_val;

	/* Make sure PCH DPLL is enabled */
	assert_shared_dpll_enabled(dev_priv, crtc_state->shared_dpll);

	/* FDI must be feeding us bits for PCH ports */
	assert_fdi_tx_enabled(dev_priv, pipe);
	assert_fdi_rx_enabled(dev_priv, pipe);

	if (HAS_PCH_CPT(dev_priv)) {
		reg = TRANS_CHICKEN2(pipe);
		val = intel_de_read(dev_priv, reg);
		/*
		 * Workaround: Set the timing override bit
		 * before enabling the pch transcoder.
		 */
		val |= TRANS_CHICKEN2_TIMING_OVERRIDE;
		/* Configure frame start delay to match the CPU */
		val &= ~TRANS_CHICKEN2_FRAME_START_DELAY_MASK;
		val |= TRANS_CHICKEN2_FRAME_START_DELAY(dev_priv->framestart_delay - 1);
		intel_de_write(dev_priv, reg, val);
	}

	reg = PCH_TRANSCONF(pipe);
	val = intel_de_read(dev_priv, reg);
	pipeconf_val = intel_de_read(dev_priv, PIPECONF(pipe));

	if (HAS_PCH_IBX(dev_priv)) {
		/* Configure frame start delay to match the CPU */
		val &= ~TRANS_FRAME_START_DELAY_MASK;
		val |= TRANS_FRAME_START_DELAY(dev_priv->framestart_delay - 1);

		/*
		 * Make the BPC in transcoder be consistent with
		 * that in pipeconf reg. For HDMI we must use 8bpc
		 * here for both 8bpc and 12bpc.
		 */
		val &= ~PIPECONF_BPC_MASK;
		if (intel_crtc_has_type(crtc_state, INTEL_OUTPUT_HDMI))
			val |= PIPECONF_8BPC;
		else
			val |= pipeconf_val & PIPECONF_BPC_MASK;
	}

	val &= ~TRANS_INTERLACE_MASK;
	if ((pipeconf_val & PIPECONF_INTERLACE_MASK) == PIPECONF_INTERLACED_ILK) {
		if (HAS_PCH_IBX(dev_priv) &&
		    intel_crtc_has_type(crtc_state, INTEL_OUTPUT_SDVO))
			val |= TRANS_LEGACY_INTERLACED_ILK;
		else
			val |= TRANS_INTERLACED;
	} else {
		val |= TRANS_PROGRESSIVE;
	}

	intel_de_write(dev_priv, reg, val | TRANS_ENABLE);
	if (intel_de_wait_for_set(dev_priv, reg, TRANS_STATE_ENABLE, 100))
		drm_err(&dev_priv->drm, "failed to enable transcoder %c\n",
			pipe_name(pipe));
}

static void lpt_enable_pch_transcoder(struct drm_i915_private *dev_priv,
				      enum transcoder cpu_transcoder)
{
	u32 val, pipeconf_val;

	/* FDI must be feeding us bits for PCH ports */
	assert_fdi_tx_enabled(dev_priv, (enum pipe) cpu_transcoder);
	assert_fdi_rx_enabled(dev_priv, PIPE_A);

	val = intel_de_read(dev_priv, TRANS_CHICKEN2(PIPE_A));
	/* Workaround: set timing override bit. */
	val |= TRANS_CHICKEN2_TIMING_OVERRIDE;
	/* Configure frame start delay to match the CPU */
	val &= ~TRANS_CHICKEN2_FRAME_START_DELAY_MASK;
	val |= TRANS_CHICKEN2_FRAME_START_DELAY(dev_priv->framestart_delay - 1);
	intel_de_write(dev_priv, TRANS_CHICKEN2(PIPE_A), val);

	val = TRANS_ENABLE;
	pipeconf_val = intel_de_read(dev_priv, PIPECONF(cpu_transcoder));

	if ((pipeconf_val & PIPECONF_INTERLACE_MASK_HSW) ==
	    PIPECONF_INTERLACED_ILK)
		val |= TRANS_INTERLACED;
	else
		val |= TRANS_PROGRESSIVE;

	intel_de_write(dev_priv, LPT_TRANSCONF, val);
	if (intel_de_wait_for_set(dev_priv, LPT_TRANSCONF,
				  TRANS_STATE_ENABLE, 100))
		drm_err(&dev_priv->drm, "Failed to enable PCH transcoder\n");
}

static void ilk_disable_pch_transcoder(struct drm_i915_private *dev_priv,
				       enum pipe pipe)
{
	i915_reg_t reg;
	u32 val;

	/* FDI relies on the transcoder */
	assert_fdi_tx_disabled(dev_priv, pipe);
	assert_fdi_rx_disabled(dev_priv, pipe);

	/* Ports must be off as well */
	assert_pch_ports_disabled(dev_priv, pipe);

	reg = PCH_TRANSCONF(pipe);
	val = intel_de_read(dev_priv, reg);
	val &= ~TRANS_ENABLE;
	intel_de_write(dev_priv, reg, val);
	/* wait for PCH transcoder off, transcoder state */
	if (intel_de_wait_for_clear(dev_priv, reg, TRANS_STATE_ENABLE, 50))
		drm_err(&dev_priv->drm, "failed to disable transcoder %c\n",
			pipe_name(pipe));

	if (HAS_PCH_CPT(dev_priv)) {
		/* Workaround: Clear the timing override chicken bit again. */
		reg = TRANS_CHICKEN2(pipe);
		val = intel_de_read(dev_priv, reg);
		val &= ~TRANS_CHICKEN2_TIMING_OVERRIDE;
		intel_de_write(dev_priv, reg, val);
	}
}

void lpt_disable_pch_transcoder(struct drm_i915_private *dev_priv)
{
	u32 val;

	val = intel_de_read(dev_priv, LPT_TRANSCONF);
	val &= ~TRANS_ENABLE;
	intel_de_write(dev_priv, LPT_TRANSCONF, val);
	/* wait for PCH transcoder off, transcoder state */
	if (intel_de_wait_for_clear(dev_priv, LPT_TRANSCONF,
				    TRANS_STATE_ENABLE, 50))
		drm_err(&dev_priv->drm, "Failed to disable PCH transcoder\n");

	/* Workaround: clear timing override bit. */
	val = intel_de_read(dev_priv, TRANS_CHICKEN2(PIPE_A));
	val &= ~TRANS_CHICKEN2_TIMING_OVERRIDE;
	intel_de_write(dev_priv, TRANS_CHICKEN2(PIPE_A), val);
}

enum pipe intel_crtc_pch_transcoder(struct intel_crtc *crtc)
{
	struct drm_i915_private *dev_priv = to_i915(crtc->base.dev);

	if (HAS_PCH_LPT(dev_priv))
		return PIPE_A;
	else
		return crtc->pipe;
}

void intel_enable_pipe(const struct intel_crtc_state *new_crtc_state)
{
	struct intel_crtc *crtc = to_intel_crtc(new_crtc_state->uapi.crtc);
	struct drm_i915_private *dev_priv = to_i915(crtc->base.dev);
	enum transcoder cpu_transcoder = new_crtc_state->cpu_transcoder;
	enum pipe pipe = crtc->pipe;
	i915_reg_t reg;
	u32 val;

	drm_dbg_kms(&dev_priv->drm, "enabling pipe %c\n", pipe_name(pipe));

	assert_planes_disabled(crtc);

	/*
	 * A pipe without a PLL won't actually be able to drive bits from
	 * a plane.  On ILK+ the pipe PLLs are integrated, so we don't
	 * need the check.
	 */
	if (HAS_GMCH(dev_priv)) {
		if (intel_crtc_has_type(new_crtc_state, INTEL_OUTPUT_DSI))
			assert_dsi_pll_enabled(dev_priv);
		else
			assert_pll_enabled(dev_priv, pipe);
	} else {
		if (new_crtc_state->has_pch_encoder) {
			/* if driving the PCH, we need FDI enabled */
			assert_fdi_rx_pll_enabled(dev_priv,
						  intel_crtc_pch_transcoder(crtc));
			assert_fdi_tx_pll_enabled(dev_priv,
						  (enum pipe) cpu_transcoder);
		}
		/* FIXME: assert CPU port conditions for SNB+ */
	}

	/* Wa_22012358565:adlp */
	if (DISPLAY_VER(dev_priv) == 13)
		intel_de_rmw(dev_priv, PIPE_ARB_CTL(pipe),
			     0, PIPE_ARB_USE_PROG_SLOTS);

	reg = PIPECONF(cpu_transcoder);
	val = intel_de_read(dev_priv, reg);
	if (val & PIPECONF_ENABLE) {
		/* we keep both pipes enabled on 830 */
		drm_WARN_ON(&dev_priv->drm, !IS_I830(dev_priv));
		return;
	}

	intel_de_write(dev_priv, reg, val | PIPECONF_ENABLE);
	intel_de_posting_read(dev_priv, reg);

	/*
	 * Until the pipe starts PIPEDSL reads will return a stale value,
	 * which causes an apparent vblank timestamp jump when PIPEDSL
	 * resets to its proper value. That also messes up the frame count
	 * when it's derived from the timestamps. So let's wait for the
	 * pipe to start properly before we call drm_crtc_vblank_on()
	 */
	if (intel_crtc_max_vblank_count(new_crtc_state) == 0)
		intel_wait_for_pipe_scanline_moving(crtc);
}

void intel_disable_pipe(const struct intel_crtc_state *old_crtc_state)
{
	struct intel_crtc *crtc = to_intel_crtc(old_crtc_state->uapi.crtc);
	struct drm_i915_private *dev_priv = to_i915(crtc->base.dev);
	enum transcoder cpu_transcoder = old_crtc_state->cpu_transcoder;
	enum pipe pipe = crtc->pipe;
	i915_reg_t reg;
	u32 val;

	drm_dbg_kms(&dev_priv->drm, "disabling pipe %c\n", pipe_name(pipe));

	/*
	 * Make sure planes won't keep trying to pump pixels to us,
	 * or we might hang the display.
	 */
	assert_planes_disabled(crtc);

	reg = PIPECONF(cpu_transcoder);
	val = intel_de_read(dev_priv, reg);
	if ((val & PIPECONF_ENABLE) == 0)
		return;

	/*
	 * Double wide has implications for planes
	 * so best keep it disabled when not needed.
	 */
	if (old_crtc_state->double_wide)
		val &= ~PIPECONF_DOUBLE_WIDE;

	/* Don't disable pipe or pipe PLLs if needed */
	if (!IS_I830(dev_priv))
		val &= ~PIPECONF_ENABLE;

	intel_de_write(dev_priv, reg, val);
	if ((val & PIPECONF_ENABLE) == 0)
		intel_wait_for_pipe_off(old_crtc_state);
}

bool
intel_format_info_is_yuv_semiplanar(const struct drm_format_info *info,
				    u64 modifier)
{
	return info->is_yuv &&
	       info->num_planes == (is_ccs_modifier(modifier) ? 4 : 2);
}

unsigned int
intel_tile_width_bytes(const struct drm_framebuffer *fb, int color_plane)
{
	struct drm_i915_private *dev_priv = to_i915(fb->dev);
	unsigned int cpp = fb->format->cpp[color_plane];

	switch (fb->modifier) {
	case DRM_FORMAT_MOD_LINEAR:
		return intel_tile_size(dev_priv);
	case I915_FORMAT_MOD_X_TILED:
		if (DISPLAY_VER(dev_priv) == 2)
			return 128;
		else
			return 512;
	case I915_FORMAT_MOD_Y_TILED_CCS:
		if (is_ccs_plane(fb, color_plane))
			return 128;
		fallthrough;
	case I915_FORMAT_MOD_Y_TILED_GEN12_RC_CCS:
	case I915_FORMAT_MOD_Y_TILED_GEN12_RC_CCS_CC:
	case I915_FORMAT_MOD_Y_TILED_GEN12_MC_CCS:
		if (is_ccs_plane(fb, color_plane))
			return 64;
		fallthrough;
	case I915_FORMAT_MOD_Y_TILED:
		if (DISPLAY_VER(dev_priv) == 2 || HAS_128_BYTE_Y_TILING(dev_priv))
			return 128;
		else
			return 512;
	case I915_FORMAT_MOD_Yf_TILED_CCS:
		if (is_ccs_plane(fb, color_plane))
			return 128;
		fallthrough;
	case I915_FORMAT_MOD_Yf_TILED:
		switch (cpp) {
		case 1:
			return 64;
		case 2:
		case 4:
			return 128;
		case 8:
		case 16:
			return 256;
		default:
			MISSING_CASE(cpp);
			return cpp;
		}
		break;
	default:
		MISSING_CASE(fb->modifier);
		return cpp;
	}
}

unsigned int
intel_fb_align_height(const struct drm_framebuffer *fb,
		      int color_plane, unsigned int height)
{
	unsigned int tile_height = intel_tile_height(fb, color_plane);

	return ALIGN(height, tile_height);
}

unsigned int intel_rotation_info_size(const struct intel_rotation_info *rot_info)
{
	unsigned int size = 0;
	int i;

	for (i = 0 ; i < ARRAY_SIZE(rot_info->plane); i++)
		size += rot_info->plane[i].dst_stride * rot_info->plane[i].width;

	return size;
}

unsigned int intel_remapped_info_size(const struct intel_remapped_info *rem_info)
{
	unsigned int size = 0;
	int i;

	for (i = 0 ; i < ARRAY_SIZE(rem_info->plane); i++)
		size += rem_info->plane[i].dst_stride * rem_info->plane[i].height;

	return size;
}

static unsigned int intel_linear_alignment(const struct drm_i915_private *dev_priv)
{
	if (DISPLAY_VER(dev_priv) >= 9)
		return 256 * 1024;
	else if (IS_I965G(dev_priv) || IS_I965GM(dev_priv) ||
		 IS_VALLEYVIEW(dev_priv) || IS_CHERRYVIEW(dev_priv))
		return 128 * 1024;
	else if (DISPLAY_VER(dev_priv) >= 4)
		return 4 * 1024;
	else
		return 0;
}

static bool has_async_flips(struct drm_i915_private *i915)
{
	return DISPLAY_VER(i915) >= 5;
}

unsigned int intel_surf_alignment(const struct drm_framebuffer *fb,
				  int color_plane)
{
	struct drm_i915_private *dev_priv = to_i915(fb->dev);

	if (intel_fb_uses_dpt(fb))
		return 512 * 4096;

	/* AUX_DIST needs only 4K alignment */
	if (is_ccs_plane(fb, color_plane))
<<<<<<< HEAD
		return 4096;

	if (is_semiplanar_uv_plane(fb, color_plane)) {
		/*
		 * TODO: cross-check wrt. the bspec stride in bytes * 64 bytes
		 * alignment for linear UV planes on all platforms.
		 */
		if (DISPLAY_VER(dev_priv) >= 12) {
			if (fb->modifier == DRM_FORMAT_MOD_LINEAR)
				return intel_linear_alignment(dev_priv);

			return intel_tile_row_size(fb, color_plane);
		}

=======
>>>>>>> f37d84f0
		return 4096;
	}

	drm_WARN_ON(&dev_priv->drm, color_plane != 0);

	if (is_semiplanar_uv_plane(fb, color_plane)) {
		/*
		 * TODO: cross-check wrt. the bspec stride in bytes * 64 bytes
		 * alignment for linear UV planes on all platforms.
		 */
		if (DISPLAY_VER(dev_priv) >= 12) {
			if (fb->modifier == DRM_FORMAT_MOD_LINEAR)
				return intel_linear_alignment(dev_priv);

			return intel_tile_row_size(fb, color_plane);
		}

		return 4096;
	}

	drm_WARN_ON(&dev_priv->drm, color_plane != 0);

	switch (fb->modifier) {
	case DRM_FORMAT_MOD_LINEAR:
		return intel_linear_alignment(dev_priv);
	case I915_FORMAT_MOD_X_TILED:
		if (has_async_flips(dev_priv))
			return 256 * 1024;
		return 0;
	case I915_FORMAT_MOD_Y_TILED_GEN12_MC_CCS:
	case I915_FORMAT_MOD_Y_TILED_GEN12_RC_CCS:
	case I915_FORMAT_MOD_Y_TILED_GEN12_RC_CCS_CC:
		return 16 * 1024;
	case I915_FORMAT_MOD_Y_TILED_CCS:
	case I915_FORMAT_MOD_Yf_TILED_CCS:
	case I915_FORMAT_MOD_Y_TILED:
	case I915_FORMAT_MOD_Yf_TILED:
		return 1 * 1024 * 1024;
	default:
		MISSING_CASE(fb->modifier);
		return 0;
	}
}

static bool intel_plane_uses_fence(const struct intel_plane_state *plane_state)
{
	struct intel_plane *plane = to_intel_plane(plane_state->uapi.plane);
	struct drm_i915_private *dev_priv = to_i915(plane->base.dev);

	return DISPLAY_VER(dev_priv) < 4 ||
		(plane->has_fbc &&
		 plane_state->view.gtt.type == I915_GGTT_VIEW_NORMAL);
}

static struct i915_vma *
intel_pin_fb_obj_dpt(struct drm_framebuffer *fb,
		     const struct i915_ggtt_view *view,
		     bool uses_fence,
		     unsigned long *out_flags,
		     struct i915_address_space *vm)
{
	struct drm_device *dev = fb->dev;
	struct drm_i915_private *dev_priv = to_i915(dev);
	struct drm_i915_gem_object *obj = intel_fb_obj(fb);
	struct i915_vma *vma;
	u32 alignment;
	int ret;

	if (WARN_ON(!i915_gem_object_is_framebuffer(obj)))
		return ERR_PTR(-EINVAL);

	alignment = 4096 * 512;

	atomic_inc(&dev_priv->gpu_error.pending_fb_pin);

	ret = i915_gem_object_set_cache_level(obj, I915_CACHE_NONE);
	if (ret) {
		vma = ERR_PTR(ret);
		goto err;
	}

	vma = i915_vma_instance(obj, vm, view);
	if (IS_ERR(vma))
		goto err;

	if (i915_vma_misplaced(vma, 0, alignment, 0)) {
		ret = i915_vma_unbind(vma);
		if (ret) {
			vma = ERR_PTR(ret);
			goto err;
		}
	}

	ret = i915_vma_pin(vma, 0, alignment, PIN_GLOBAL);
	if (ret) {
		vma = ERR_PTR(ret);
		goto err;
	}

	vma->display_alignment = max_t(u64, vma->display_alignment, alignment);

	i915_gem_object_flush_if_display(obj);

	i915_vma_get(vma);
err:
	atomic_dec(&dev_priv->gpu_error.pending_fb_pin);

	return vma;
}

struct i915_vma *
intel_pin_and_fence_fb_obj(struct drm_framebuffer *fb,
			   bool phys_cursor,
			   const struct i915_ggtt_view *view,
			   bool uses_fence,
			   unsigned long *out_flags)
{
	struct drm_device *dev = fb->dev;
	struct drm_i915_private *dev_priv = to_i915(dev);
	struct drm_i915_gem_object *obj = intel_fb_obj(fb);
	intel_wakeref_t wakeref;
	struct i915_gem_ww_ctx ww;
	struct i915_vma *vma;
	unsigned int pinctl;
	u32 alignment;
	int ret;

	if (drm_WARN_ON(dev, !i915_gem_object_is_framebuffer(obj)))
		return ERR_PTR(-EINVAL);

	if (phys_cursor)
		alignment = intel_cursor_alignment(dev_priv);
	else
		alignment = intel_surf_alignment(fb, 0);
	if (drm_WARN_ON(dev, alignment && !is_power_of_2(alignment)))
		return ERR_PTR(-EINVAL);

	/* Note that the w/a also requires 64 PTE of padding following the
	 * bo. We currently fill all unused PTE with the shadow page and so
	 * we should always have valid PTE following the scanout preventing
	 * the VT-d warning.
	 */
	if (intel_scanout_needs_vtd_wa(dev_priv) && alignment < 256 * 1024)
		alignment = 256 * 1024;

	/*
	 * Global gtt pte registers are special registers which actually forward
	 * writes to a chunk of system memory. Which means that there is no risk
	 * that the register values disappear as soon as we call
	 * intel_runtime_pm_put(), so it is correct to wrap only the
	 * pin/unpin/fence and not more.
	 */
	wakeref = intel_runtime_pm_get(&dev_priv->runtime_pm);

	atomic_inc(&dev_priv->gpu_error.pending_fb_pin);

	/*
	 * Valleyview is definitely limited to scanning out the first
	 * 512MiB. Lets presume this behaviour was inherited from the
	 * g4x display engine and that all earlier gen are similarly
	 * limited. Testing suggests that it is a little more
	 * complicated than this. For example, Cherryview appears quite
	 * happy to scanout from anywhere within its global aperture.
	 */
	pinctl = 0;
	if (HAS_GMCH(dev_priv))
		pinctl |= PIN_MAPPABLE;

	i915_gem_ww_ctx_init(&ww, true);
retry:
	ret = i915_gem_object_lock(obj, &ww);
	if (!ret && phys_cursor)
		ret = i915_gem_object_attach_phys(obj, alignment);
	if (!ret)
		ret = i915_gem_object_pin_pages(obj);
	if (ret)
		goto err;

	if (!ret) {
		vma = i915_gem_object_pin_to_display_plane(obj, &ww, alignment,
							   view, pinctl);
		if (IS_ERR(vma)) {
			ret = PTR_ERR(vma);
			goto err_unpin;
		}
	}

	if (uses_fence && i915_vma_is_map_and_fenceable(vma)) {
		/*
		 * Install a fence for tiled scan-out. Pre-i965 always needs a
		 * fence, whereas 965+ only requires a fence if using
		 * framebuffer compression.  For simplicity, we always, when
		 * possible, install a fence as the cost is not that onerous.
		 *
		 * If we fail to fence the tiled scanout, then either the
		 * modeset will reject the change (which is highly unlikely as
		 * the affected systems, all but one, do not have unmappable
		 * space) or we will not be able to enable full powersaving
		 * techniques (also likely not to apply due to various limits
		 * FBC and the like impose on the size of the buffer, which
		 * presumably we violated anyway with this unmappable buffer).
		 * Anyway, it is presumably better to stumble onwards with
		 * something and try to run the system in a "less than optimal"
		 * mode that matches the user configuration.
		 */
		ret = i915_vma_pin_fence(vma);
		if (ret != 0 && DISPLAY_VER(dev_priv) < 4) {
			i915_vma_unpin(vma);
			goto err_unpin;
		}
		ret = 0;

		if (vma->fence)
			*out_flags |= PLANE_HAS_FENCE;
	}

	i915_vma_get(vma);

err_unpin:
	i915_gem_object_unpin_pages(obj);
err:
	if (ret == -EDEADLK) {
		ret = i915_gem_ww_ctx_backoff(&ww);
		if (!ret)
			goto retry;
	}
	i915_gem_ww_ctx_fini(&ww);
	if (ret)
		vma = ERR_PTR(ret);

	atomic_dec(&dev_priv->gpu_error.pending_fb_pin);
	intel_runtime_pm_put(&dev_priv->runtime_pm, wakeref);
	return vma;
}

void intel_unpin_fb_vma(struct i915_vma *vma, unsigned long flags)
{
	if (flags & PLANE_HAS_FENCE)
		i915_vma_unpin_fence(vma);
	i915_vma_unpin(vma);
	i915_vma_put(vma);
}

/*
 * Convert the x/y offsets into a linear offset.
 * Only valid with 0/180 degree rotation, which is fine since linear
 * offset is only used with linear buffers on pre-hsw and tiled buffers
 * with gen2/3, and 90/270 degree rotations isn't supported on any of them.
 */
u32 intel_fb_xy_to_linear(int x, int y,
			  const struct intel_plane_state *state,
			  int color_plane)
{
	const struct drm_framebuffer *fb = state->hw.fb;
	unsigned int cpp = fb->format->cpp[color_plane];
	unsigned int pitch = state->view.color_plane[color_plane].stride;

	return y * pitch + x * cpp;
}

/*
 * Add the x/y offsets derived from fb->offsets[] to the user
 * specified plane src x/y offsets. The resulting x/y offsets
 * specify the start of scanout from the beginning of the gtt mapping.
 */
void intel_add_fb_offsets(int *x, int *y,
			  const struct intel_plane_state *state,
			  int color_plane)

{
	*x += state->view.color_plane[color_plane].x;
	*y += state->view.color_plane[color_plane].y;
}

static unsigned int intel_fb_modifier_to_tiling(u64 fb_modifier)
{
	switch (fb_modifier) {
	case I915_FORMAT_MOD_X_TILED:
		return I915_TILING_X;
	case I915_FORMAT_MOD_Y_TILED:
	case I915_FORMAT_MOD_Y_TILED_CCS:
	case I915_FORMAT_MOD_Y_TILED_GEN12_RC_CCS:
	case I915_FORMAT_MOD_Y_TILED_GEN12_RC_CCS_CC:
	case I915_FORMAT_MOD_Y_TILED_GEN12_MC_CCS:
		return I915_TILING_Y;
	default:
		return I915_TILING_NONE;
	}
}

/*
 * From the Sky Lake PRM:
 * "The Color Control Surface (CCS) contains the compression status of
 *  the cache-line pairs. The compression state of the cache-line pair
 *  is specified by 2 bits in the CCS. Each CCS cache-line represents
 *  an area on the main surface of 16 x16 sets of 128 byte Y-tiled
 *  cache-line-pairs. CCS is always Y tiled."
 *
 * Since cache line pairs refers to horizontally adjacent cache lines,
 * each cache line in the CCS corresponds to an area of 32x16 cache
 * lines on the main surface. Since each pixel is 4 bytes, this gives
 * us a ratio of one byte in the CCS for each 8x16 pixels in the
 * main surface.
 */
static const struct drm_format_info skl_ccs_formats[] = {
	{ .format = DRM_FORMAT_XRGB8888, .depth = 24, .num_planes = 2,
	  .cpp = { 4, 1, }, .hsub = 8, .vsub = 16, },
	{ .format = DRM_FORMAT_XBGR8888, .depth = 24, .num_planes = 2,
	  .cpp = { 4, 1, }, .hsub = 8, .vsub = 16, },
	{ .format = DRM_FORMAT_ARGB8888, .depth = 32, .num_planes = 2,
	  .cpp = { 4, 1, }, .hsub = 8, .vsub = 16, .has_alpha = true, },
	{ .format = DRM_FORMAT_ABGR8888, .depth = 32, .num_planes = 2,
	  .cpp = { 4, 1, }, .hsub = 8, .vsub = 16, .has_alpha = true, },
};

/*
 * Gen-12 compression uses 4 bits of CCS data for each cache line pair in the
 * main surface. And each 64B CCS cache line represents an area of 4x1 Y-tiles
 * in the main surface. With 4 byte pixels and each Y-tile having dimensions of
 * 32x32 pixels, the ratio turns out to 1B in the CCS for every 2x32 pixels in
 * the main surface.
 */
static const struct drm_format_info gen12_ccs_formats[] = {
	{ .format = DRM_FORMAT_XRGB8888, .depth = 24, .num_planes = 2,
	  .char_per_block = { 4, 1 }, .block_w = { 1, 2 }, .block_h = { 1, 1 },
	  .hsub = 1, .vsub = 1, },
	{ .format = DRM_FORMAT_XBGR8888, .depth = 24, .num_planes = 2,
	  .char_per_block = { 4, 1 }, .block_w = { 1, 2 }, .block_h = { 1, 1 },
	  .hsub = 1, .vsub = 1, },
	{ .format = DRM_FORMAT_ARGB8888, .depth = 32, .num_planes = 2,
	  .char_per_block = { 4, 1 }, .block_w = { 1, 2 }, .block_h = { 1, 1 },
	  .hsub = 1, .vsub = 1, .has_alpha = true },
	{ .format = DRM_FORMAT_ABGR8888, .depth = 32, .num_planes = 2,
	  .char_per_block = { 4, 1 }, .block_w = { 1, 2 }, .block_h = { 1, 1 },
	  .hsub = 1, .vsub = 1, .has_alpha = true },
	{ .format = DRM_FORMAT_YUYV, .num_planes = 2,
	  .char_per_block = { 2, 1 }, .block_w = { 1, 2 }, .block_h = { 1, 1 },
	  .hsub = 2, .vsub = 1, .is_yuv = true },
	{ .format = DRM_FORMAT_YVYU, .num_planes = 2,
	  .char_per_block = { 2, 1 }, .block_w = { 1, 2 }, .block_h = { 1, 1 },
	  .hsub = 2, .vsub = 1, .is_yuv = true },
	{ .format = DRM_FORMAT_UYVY, .num_planes = 2,
	  .char_per_block = { 2, 1 }, .block_w = { 1, 2 }, .block_h = { 1, 1 },
	  .hsub = 2, .vsub = 1, .is_yuv = true },
	{ .format = DRM_FORMAT_VYUY, .num_planes = 2,
	  .char_per_block = { 2, 1 }, .block_w = { 1, 2 }, .block_h = { 1, 1 },
	  .hsub = 2, .vsub = 1, .is_yuv = true },
	{ .format = DRM_FORMAT_XYUV8888, .num_planes = 2,
	  .char_per_block = { 4, 1 }, .block_w = { 1, 2 }, .block_h = { 1, 1 },
	  .hsub = 1, .vsub = 1, .is_yuv = true },
	{ .format = DRM_FORMAT_NV12, .num_planes = 4,
	  .char_per_block = { 1, 2, 1, 1 }, .block_w = { 1, 1, 4, 4 }, .block_h = { 1, 1, 1, 1 },
	  .hsub = 2, .vsub = 2, .is_yuv = true },
	{ .format = DRM_FORMAT_P010, .num_planes = 4,
	  .char_per_block = { 2, 4, 1, 1 }, .block_w = { 1, 1, 2, 2 }, .block_h = { 1, 1, 1, 1 },
	  .hsub = 2, .vsub = 2, .is_yuv = true },
	{ .format = DRM_FORMAT_P012, .num_planes = 4,
	  .char_per_block = { 2, 4, 1, 1 }, .block_w = { 1, 1, 2, 2 }, .block_h = { 1, 1, 1, 1 },
	  .hsub = 2, .vsub = 2, .is_yuv = true },
	{ .format = DRM_FORMAT_P016, .num_planes = 4,
	  .char_per_block = { 2, 4, 1, 1 }, .block_w = { 1, 1, 2, 2 }, .block_h = { 1, 1, 1, 1 },
	  .hsub = 2, .vsub = 2, .is_yuv = true },
};

/*
 * Same as gen12_ccs_formats[] above, but with additional surface used
 * to pass Clear Color information in plane 2 with 64 bits of data.
 */
static const struct drm_format_info gen12_ccs_cc_formats[] = {
	{ .format = DRM_FORMAT_XRGB8888, .depth = 24, .num_planes = 3,
	  .char_per_block = { 4, 1, 0 }, .block_w = { 1, 2, 2 }, .block_h = { 1, 1, 1 },
	  .hsub = 1, .vsub = 1, },
	{ .format = DRM_FORMAT_XBGR8888, .depth = 24, .num_planes = 3,
	  .char_per_block = { 4, 1, 0 }, .block_w = { 1, 2, 2 }, .block_h = { 1, 1, 1 },
	  .hsub = 1, .vsub = 1, },
	{ .format = DRM_FORMAT_ARGB8888, .depth = 32, .num_planes = 3,
	  .char_per_block = { 4, 1, 0 }, .block_w = { 1, 2, 2 }, .block_h = { 1, 1, 1 },
	  .hsub = 1, .vsub = 1, .has_alpha = true },
	{ .format = DRM_FORMAT_ABGR8888, .depth = 32, .num_planes = 3,
	  .char_per_block = { 4, 1, 0 }, .block_w = { 1, 2, 2 }, .block_h = { 1, 1, 1 },
	  .hsub = 1, .vsub = 1, .has_alpha = true },
};

static const struct drm_format_info *
lookup_format_info(const struct drm_format_info formats[],
		   int num_formats, u32 format)
{
	int i;

	for (i = 0; i < num_formats; i++) {
		if (formats[i].format == format)
			return &formats[i];
	}

	return NULL;
}

static const struct drm_format_info *
intel_get_format_info(const struct drm_mode_fb_cmd2 *cmd)
{
	switch (cmd->modifier[0]) {
	case I915_FORMAT_MOD_Y_TILED_CCS:
	case I915_FORMAT_MOD_Yf_TILED_CCS:
		return lookup_format_info(skl_ccs_formats,
					  ARRAY_SIZE(skl_ccs_formats),
					  cmd->pixel_format);
	case I915_FORMAT_MOD_Y_TILED_GEN12_RC_CCS:
	case I915_FORMAT_MOD_Y_TILED_GEN12_MC_CCS:
		return lookup_format_info(gen12_ccs_formats,
					  ARRAY_SIZE(gen12_ccs_formats),
					  cmd->pixel_format);
	case I915_FORMAT_MOD_Y_TILED_GEN12_RC_CCS_CC:
		return lookup_format_info(gen12_ccs_cc_formats,
					  ARRAY_SIZE(gen12_ccs_cc_formats),
					  cmd->pixel_format);
	default:
		return NULL;
	}
}

static int gen12_ccs_aux_stride(struct drm_framebuffer *fb, int ccs_plane)
{
	return DIV_ROUND_UP(fb->pitches[skl_ccs_to_main_plane(fb, ccs_plane)],
			    512) * 64;
}

u32 intel_plane_fb_max_stride(struct drm_i915_private *dev_priv,
			      u32 pixel_format, u64 modifier)
{
	struct intel_crtc *crtc;
	struct intel_plane *plane;

	if (!HAS_DISPLAY(dev_priv))
		return 0;

	/*
	 * We assume the primary plane for pipe A has
	 * the highest stride limits of them all,
	 * if in case pipe A is disabled, use the first pipe from pipe_mask.
	 */
	crtc = intel_get_first_crtc(dev_priv);
	if (!crtc)
		return 0;

	plane = to_intel_plane(crtc->base.primary);

	return plane->max_stride(plane, pixel_format, modifier,
				 DRM_MODE_ROTATE_0);
}

static
u32 intel_fb_max_stride(struct drm_i915_private *dev_priv,
			u32 pixel_format, u64 modifier)
{
	/*
	 * Arbitrary limit for gen4+ chosen to match the
	 * render engine max stride.
	 *
	 * The new CCS hash mode makes remapping impossible
	 */
	if (DISPLAY_VER(dev_priv) < 4 || is_ccs_modifier(modifier) ||
	    intel_modifier_uses_dpt(dev_priv, modifier))
		return intel_plane_fb_max_stride(dev_priv, pixel_format, modifier);
	else if (DISPLAY_VER(dev_priv) >= 7)
		return 256 * 1024;
	else
		return 128 * 1024;
}

static u32
intel_fb_stride_alignment(const struct drm_framebuffer *fb, int color_plane)
{
	struct drm_i915_private *dev_priv = to_i915(fb->dev);
	u32 tile_width;

	if (is_surface_linear(fb, color_plane)) {
		u32 max_stride = intel_plane_fb_max_stride(dev_priv,
							   fb->format->format,
							   fb->modifier);

		/*
		 * To make remapping with linear generally feasible
		 * we need the stride to be page aligned.
		 */
		if (fb->pitches[color_plane] > max_stride &&
		    !is_ccs_modifier(fb->modifier))
			return intel_tile_size(dev_priv);
		else
			return 64;
	}

	tile_width = intel_tile_width_bytes(fb, color_plane);
	if (is_ccs_modifier(fb->modifier)) {
		/*
		 * Display WA #0531: skl,bxt,kbl,glk
		 *
		 * Render decompression and plane width > 3840
		 * combined with horizontal panning requires the
		 * plane stride to be a multiple of 4. We'll just
		 * require the entire fb to accommodate that to avoid
		 * potential runtime errors at plane configuration time.
		 */
		if ((DISPLAY_VER(dev_priv) == 9 || IS_GEMINILAKE(dev_priv)) &&
		    color_plane == 0 && fb->width > 3840)
			tile_width *= 4;
		/*
		 * The main surface pitch must be padded to a multiple of four
		 * tile widths.
		 */
		else if (DISPLAY_VER(dev_priv) >= 12)
			tile_width *= 4;
	}
	return tile_width;
}

static struct i915_vma *
initial_plane_vma(struct drm_i915_private *i915,
		  struct intel_initial_plane_config *plane_config)
{
	struct drm_i915_gem_object *obj;
	struct i915_vma *vma;
	u32 base, size;

	if (plane_config->size == 0)
		return NULL;

	base = round_down(plane_config->base,
			  I915_GTT_MIN_ALIGNMENT);
	size = round_up(plane_config->base + plane_config->size,
			I915_GTT_MIN_ALIGNMENT);
	size -= base;

	/*
	 * If the FB is too big, just don't use it since fbdev is not very
	 * important and we should probably use that space with FBC or other
	 * features.
	 */
	if (IS_ENABLED(CONFIG_FRAMEBUFFER_CONSOLE) &&
	    size * 2 > i915->stolen_usable_size)
		return NULL;

	obj = i915_gem_object_create_stolen_for_preallocated(i915, base, size);
	if (IS_ERR(obj))
		return NULL;

	/*
	 * Mark it WT ahead of time to avoid changing the
	 * cache_level during fbdev initialization. The
	 * unbind there would get stuck waiting for rcu.
	 */
	i915_gem_object_set_cache_coherency(obj, HAS_WT(i915) ?
					    I915_CACHE_WT : I915_CACHE_NONE);

	switch (plane_config->tiling) {
	case I915_TILING_NONE:
		break;
	case I915_TILING_X:
	case I915_TILING_Y:
		obj->tiling_and_stride =
			plane_config->fb->base.pitches[0] |
			plane_config->tiling;
		break;
	default:
		MISSING_CASE(plane_config->tiling);
		goto err_obj;
	}

	vma = i915_vma_instance(obj, &i915->ggtt.vm, NULL);
	if (IS_ERR(vma))
		goto err_obj;

	if (i915_ggtt_pin(vma, NULL, 0, PIN_MAPPABLE | PIN_OFFSET_FIXED | base))
		goto err_obj;

	if (i915_gem_object_is_tiled(obj) &&
	    !i915_vma_is_map_and_fenceable(vma))
		goto err_obj;

	return vma;

err_obj:
	i915_gem_object_put(obj);
	return NULL;
}

static bool
intel_alloc_initial_plane_obj(struct intel_crtc *crtc,
			      struct intel_initial_plane_config *plane_config)
{
	struct drm_device *dev = crtc->base.dev;
	struct drm_i915_private *dev_priv = to_i915(dev);
	struct drm_mode_fb_cmd2 mode_cmd = { 0 };
	struct drm_framebuffer *fb = &plane_config->fb->base;
	struct i915_vma *vma;

	switch (fb->modifier) {
	case DRM_FORMAT_MOD_LINEAR:
	case I915_FORMAT_MOD_X_TILED:
	case I915_FORMAT_MOD_Y_TILED:
		break;
	default:
		drm_dbg(&dev_priv->drm,
			"Unsupported modifier for initial FB: 0x%llx\n",
			fb->modifier);
		return false;
	}

	vma = initial_plane_vma(dev_priv, plane_config);
	if (!vma)
		return false;

	mode_cmd.pixel_format = fb->format->format;
	mode_cmd.width = fb->width;
	mode_cmd.height = fb->height;
	mode_cmd.pitches[0] = fb->pitches[0];
	mode_cmd.modifier[0] = fb->modifier;
	mode_cmd.flags = DRM_MODE_FB_MODIFIERS;

	if (intel_framebuffer_init(to_intel_framebuffer(fb),
				   vma->obj, &mode_cmd)) {
		drm_dbg_kms(&dev_priv->drm, "intel fb init failed\n");
		goto err_vma;
	}

	plane_config->vma = vma;
	return true;

err_vma:
	i915_vma_put(vma);
	return false;
}

static void
intel_set_plane_visible(struct intel_crtc_state *crtc_state,
			struct intel_plane_state *plane_state,
			bool visible)
{
	struct intel_plane *plane = to_intel_plane(plane_state->uapi.plane);

	plane_state->uapi.visible = visible;

	if (visible)
		crtc_state->uapi.plane_mask |= drm_plane_mask(&plane->base);
	else
		crtc_state->uapi.plane_mask &= ~drm_plane_mask(&plane->base);
}

static void fixup_plane_bitmasks(struct intel_crtc_state *crtc_state)
{
	struct drm_i915_private *dev_priv = to_i915(crtc_state->uapi.crtc->dev);
	struct drm_plane *plane;

	/*
	 * Active_planes aliases if multiple "primary" or cursor planes
	 * have been used on the same (or wrong) pipe. plane_mask uses
	 * unique ids, hence we can use that to reconstruct active_planes.
	 */
	crtc_state->enabled_planes = 0;
	crtc_state->active_planes = 0;

	drm_for_each_plane_mask(plane, &dev_priv->drm,
				crtc_state->uapi.plane_mask) {
		crtc_state->enabled_planes |= BIT(to_intel_plane(plane)->id);
		crtc_state->active_planes |= BIT(to_intel_plane(plane)->id);
	}
}

static void intel_plane_disable_noatomic(struct intel_crtc *crtc,
					 struct intel_plane *plane)
{
	struct drm_i915_private *dev_priv = to_i915(crtc->base.dev);
	struct intel_crtc_state *crtc_state =
		to_intel_crtc_state(crtc->base.state);
	struct intel_plane_state *plane_state =
		to_intel_plane_state(plane->base.state);

	drm_dbg_kms(&dev_priv->drm,
		    "Disabling [PLANE:%d:%s] on [CRTC:%d:%s]\n",
		    plane->base.base.id, plane->base.name,
		    crtc->base.base.id, crtc->base.name);

	intel_set_plane_visible(crtc_state, plane_state, false);
	fixup_plane_bitmasks(crtc_state);
	crtc_state->data_rate[plane->id] = 0;
	crtc_state->min_cdclk[plane->id] = 0;

	if (plane->id == PLANE_PRIMARY)
		hsw_disable_ips(crtc_state);

	/*
	 * Vblank time updates from the shadow to live plane control register
	 * are blocked if the memory self-refresh mode is active at that
	 * moment. So to make sure the plane gets truly disabled, disable
	 * first the self-refresh mode. The self-refresh enable bit in turn
	 * will be checked/applied by the HW only at the next frame start
	 * event which is after the vblank start event, so we need to have a
	 * wait-for-vblank between disabling the plane and the pipe.
	 */
	if (HAS_GMCH(dev_priv) &&
	    intel_set_memory_cxsr(dev_priv, false))
		intel_wait_for_vblank(dev_priv, crtc->pipe);

	/*
	 * Gen2 reports pipe underruns whenever all planes are disabled.
	 * So disable underrun reporting before all the planes get disabled.
	 */
	if (DISPLAY_VER(dev_priv) == 2 && !crtc_state->active_planes)
		intel_set_cpu_fifo_underrun_reporting(dev_priv, crtc->pipe, false);

	intel_disable_plane(plane, crtc_state);
	intel_wait_for_vblank(dev_priv, crtc->pipe);
}

static struct i915_vma *intel_dpt_pin(struct i915_address_space *vm)
{
	struct drm_i915_private *i915 = vm->i915;
	struct i915_dpt *dpt = i915_vm_to_dpt(vm);
	intel_wakeref_t wakeref;
	struct i915_vma *vma;
	void __iomem *iomem;

	wakeref = intel_runtime_pm_get(&i915->runtime_pm);
	atomic_inc(&i915->gpu_error.pending_fb_pin);

	vma = i915_gem_object_ggtt_pin(dpt->obj, NULL, 0, 4096,
				       HAS_LMEM(i915) ? 0 : PIN_MAPPABLE);
	if (IS_ERR(vma))
		goto err;

	iomem = i915_vma_pin_iomap(vma);
	i915_vma_unpin(vma);
	if (IS_ERR(iomem)) {
		vma = iomem;
		goto err;
	}

	dpt->vma = vma;
	dpt->iomem = iomem;

	i915_vma_get(vma);

err:
	atomic_dec(&i915->gpu_error.pending_fb_pin);
	intel_runtime_pm_put(&i915->runtime_pm, wakeref);

	return vma;
}

static void intel_dpt_unpin(struct i915_address_space *vm)
{
	struct i915_dpt *dpt = i915_vm_to_dpt(vm);

	i915_vma_unpin_iomap(dpt->vma);
	i915_vma_put(dpt->vma);
}

static void
intel_find_initial_plane_obj(struct intel_crtc *intel_crtc,
			     struct intel_initial_plane_config *plane_config)
{
	struct drm_device *dev = intel_crtc->base.dev;
	struct drm_i915_private *dev_priv = to_i915(dev);
	struct drm_crtc *c;
	struct drm_plane *primary = intel_crtc->base.primary;
	struct drm_plane_state *plane_state = primary->state;
	struct intel_plane *intel_plane = to_intel_plane(primary);
	struct intel_plane_state *intel_state =
		to_intel_plane_state(plane_state);
	struct intel_crtc_state *crtc_state =
		to_intel_crtc_state(intel_crtc->base.state);
	struct drm_framebuffer *fb;
	struct i915_vma *vma;

	/*
	 * TODO:
	 *   Disable planes if get_initial_plane_config() failed.
	 *   Make sure things work if the surface base is not page aligned.
	 */
	if (!plane_config->fb)
		return;

	if (intel_alloc_initial_plane_obj(intel_crtc, plane_config)) {
		fb = &plane_config->fb->base;
		vma = plane_config->vma;
		goto valid_fb;
	}

	/*
	 * Failed to alloc the obj, check to see if we should share
	 * an fb with another CRTC instead
	 */
	for_each_crtc(dev, c) {
		struct intel_plane_state *state;

		if (c == &intel_crtc->base)
			continue;

		if (!to_intel_crtc_state(c->state)->uapi.active)
			continue;

		state = to_intel_plane_state(c->primary->state);
		if (!state->ggtt_vma)
			continue;

		if (intel_plane_ggtt_offset(state) == plane_config->base) {
			fb = state->hw.fb;
			vma = state->ggtt_vma;
			goto valid_fb;
		}
	}

	/*
	 * We've failed to reconstruct the BIOS FB.  Current display state
	 * indicates that the primary plane is visible, but has a NULL FB,
	 * which will lead to problems later if we don't fix it up.  The
	 * simplest solution is to just disable the primary plane now and
	 * pretend the BIOS never had it enabled.
	 */
	intel_plane_disable_noatomic(intel_crtc, intel_plane);
	if (crtc_state->bigjoiner) {
		struct intel_crtc *slave =
			crtc_state->bigjoiner_linked_crtc;
		intel_plane_disable_noatomic(slave, to_intel_plane(slave->base.primary));
	}

	return;

valid_fb:
	plane_state->rotation = plane_config->rotation;
	intel_fb_fill_view(to_intel_framebuffer(fb), plane_state->rotation,
			   &intel_state->view);

	__i915_vma_pin(vma);
	intel_state->ggtt_vma = i915_vma_get(vma);
	if (intel_plane_uses_fence(intel_state) && i915_vma_pin_fence(vma) == 0)
		if (vma->fence)
			intel_state->flags |= PLANE_HAS_FENCE;

	plane_state->src_x = 0;
	plane_state->src_y = 0;
	plane_state->src_w = fb->width << 16;
	plane_state->src_h = fb->height << 16;

	plane_state->crtc_x = 0;
	plane_state->crtc_y = 0;
	plane_state->crtc_w = fb->width;
	plane_state->crtc_h = fb->height;

	if (plane_config->tiling)
		dev_priv->preserve_bios_swizzle = true;

	plane_state->fb = fb;
	drm_framebuffer_get(fb);

	plane_state->crtc = &intel_crtc->base;
	intel_plane_copy_uapi_to_hw_state(intel_state, intel_state,
					  intel_crtc);

	intel_frontbuffer_flush(to_intel_frontbuffer(fb), ORIGIN_DIRTYFB);

	atomic_or(to_intel_plane(primary)->frontbuffer_bit,
		  &to_intel_frontbuffer(fb)->bits);
}

unsigned int
intel_plane_fence_y_offset(const struct intel_plane_state *plane_state)
{
	int x = 0, y = 0;

	intel_plane_adjust_aligned_offset(&x, &y, plane_state, 0,
					  plane_state->view.color_plane[0].offset, 0);

	return y;
}

static int
__intel_display_resume(struct drm_device *dev,
		       struct drm_atomic_state *state,
		       struct drm_modeset_acquire_ctx *ctx)
{
	struct drm_crtc_state *crtc_state;
	struct drm_crtc *crtc;
	int i, ret;

	intel_modeset_setup_hw_state(dev, ctx);
	intel_vga_redisable(to_i915(dev));

	if (!state)
		return 0;

	/*
	 * We've duplicated the state, pointers to the old state are invalid.
	 *
	 * Don't attempt to use the old state until we commit the duplicated state.
	 */
	for_each_new_crtc_in_state(state, crtc, crtc_state, i) {
		/*
		 * Force recalculation even if we restore
		 * current state. With fast modeset this may not result
		 * in a modeset when the state is compatible.
		 */
		crtc_state->mode_changed = true;
	}

	/* ignore any reset values/BIOS leftovers in the WM registers */
	if (!HAS_GMCH(to_i915(dev)))
		to_intel_atomic_state(state)->skip_intermediate_wm = true;

	ret = drm_atomic_helper_commit_duplicated_state(state, ctx);

	drm_WARN_ON(dev, ret == -EDEADLK);
	return ret;
}

static bool gpu_reset_clobbers_display(struct drm_i915_private *dev_priv)
{
	return (INTEL_INFO(dev_priv)->gpu_reset_clobbers_display &&
		intel_has_gpu_reset(&dev_priv->gt));
}

void intel_display_prepare_reset(struct drm_i915_private *dev_priv)
{
	struct drm_device *dev = &dev_priv->drm;
	struct drm_modeset_acquire_ctx *ctx = &dev_priv->reset_ctx;
	struct drm_atomic_state *state;
	int ret;

	if (!HAS_DISPLAY(dev_priv))
		return;

	/* reset doesn't touch the display */
	if (!dev_priv->params.force_reset_modeset_test &&
	    !gpu_reset_clobbers_display(dev_priv))
		return;

	/* We have a modeset vs reset deadlock, defensively unbreak it. */
	set_bit(I915_RESET_MODESET, &dev_priv->gt.reset.flags);
	smp_mb__after_atomic();
	wake_up_bit(&dev_priv->gt.reset.flags, I915_RESET_MODESET);

	if (atomic_read(&dev_priv->gpu_error.pending_fb_pin)) {
		drm_dbg_kms(&dev_priv->drm,
			    "Modeset potentially stuck, unbreaking through wedging\n");
		intel_gt_set_wedged(&dev_priv->gt);
	}

	/*
	 * Need mode_config.mutex so that we don't
	 * trample ongoing ->detect() and whatnot.
	 */
	mutex_lock(&dev->mode_config.mutex);
	drm_modeset_acquire_init(ctx, 0);
	while (1) {
		ret = drm_modeset_lock_all_ctx(dev, ctx);
		if (ret != -EDEADLK)
			break;

		drm_modeset_backoff(ctx);
	}
	/*
	 * Disabling the crtcs gracefully seems nicer. Also the
	 * g33 docs say we should at least disable all the planes.
	 */
	state = drm_atomic_helper_duplicate_state(dev, ctx);
	if (IS_ERR(state)) {
		ret = PTR_ERR(state);
		drm_err(&dev_priv->drm, "Duplicating state failed with %i\n",
			ret);
		return;
	}

	ret = drm_atomic_helper_disable_all(dev, ctx);
	if (ret) {
		drm_err(&dev_priv->drm, "Suspending crtc's failed with %i\n",
			ret);
		drm_atomic_state_put(state);
		return;
	}

	dev_priv->modeset_restore_state = state;
	state->acquire_ctx = ctx;
}

void intel_display_finish_reset(struct drm_i915_private *dev_priv)
{
	struct drm_device *dev = &dev_priv->drm;
	struct drm_modeset_acquire_ctx *ctx = &dev_priv->reset_ctx;
	struct drm_atomic_state *state;
	int ret;

	if (!HAS_DISPLAY(dev_priv))
		return;

	/* reset doesn't touch the display */
	if (!test_bit(I915_RESET_MODESET, &dev_priv->gt.reset.flags))
		return;

	state = fetch_and_zero(&dev_priv->modeset_restore_state);
	if (!state)
		goto unlock;

	/* reset doesn't touch the display */
	if (!gpu_reset_clobbers_display(dev_priv)) {
		/* for testing only restore the display */
		ret = __intel_display_resume(dev, state, ctx);
		if (ret)
			drm_err(&dev_priv->drm,
				"Restoring old state failed with %i\n", ret);
	} else {
		/*
		 * The display has been reset as well,
		 * so need a full re-initialization.
		 */
		intel_pps_unlock_regs_wa(dev_priv);
		intel_modeset_init_hw(dev_priv);
		intel_init_clock_gating(dev_priv);
		intel_hpd_init(dev_priv);

		ret = __intel_display_resume(dev, state, ctx);
		if (ret)
			drm_err(&dev_priv->drm,
				"Restoring old state failed with %i\n", ret);

		intel_hpd_poll_disable(dev_priv);
	}

	drm_atomic_state_put(state);
unlock:
	drm_modeset_drop_locks(ctx);
	drm_modeset_acquire_fini(ctx);
	mutex_unlock(&dev->mode_config.mutex);

	clear_bit_unlock(I915_RESET_MODESET, &dev_priv->gt.reset.flags);
}

static void icl_set_pipe_chicken(struct intel_crtc *crtc)
{
	struct drm_i915_private *dev_priv = to_i915(crtc->base.dev);
	enum pipe pipe = crtc->pipe;
	u32 tmp;

	tmp = intel_de_read(dev_priv, PIPE_CHICKEN(pipe));

	/*
	 * Display WA #1153: icl
	 * enable hardware to bypass the alpha math
	 * and rounding for per-pixel values 00 and 0xff
	 */
	tmp |= PER_PIXEL_ALPHA_BYPASS_EN;
	/*
	 * Display WA # 1605353570: icl
	 * Set the pixel rounding bit to 1 for allowing
	 * passthrough of Frame buffer pixels unmodified
	 * across pipe
	 */
	tmp |= PIXEL_ROUNDING_TRUNC_FB_PASSTHRU;

	/*
	 * "The underrun recovery mechanism should be disabled
	 *  when the following is enabled for this pipe:
	 *  WiDi
	 *  Downscaling (this includes YUV420 fullblend)
	 *  COG
	 *  DSC
	 *  PSR2"
	 *
	 * FIXME: enable whenever possible...
	 */
	if (IS_ALDERLAKE_P(dev_priv))
		tmp |= UNDERRUN_RECOVERY_DISABLE;

	intel_de_write(dev_priv, PIPE_CHICKEN(pipe), tmp);
}

bool intel_has_pending_fb_unpin(struct drm_i915_private *dev_priv)
{
	struct drm_crtc *crtc;
	bool cleanup_done;

	drm_for_each_crtc(crtc, &dev_priv->drm) {
		struct drm_crtc_commit *commit;
		spin_lock(&crtc->commit_lock);
		commit = list_first_entry_or_null(&crtc->commit_list,
						  struct drm_crtc_commit, commit_entry);
		cleanup_done = commit ?
			try_wait_for_completion(&commit->cleanup_done) : true;
		spin_unlock(&crtc->commit_lock);

		if (cleanup_done)
			continue;

		drm_crtc_wait_one_vblank(crtc);

		return true;
	}

	return false;
}

void lpt_disable_iclkip(struct drm_i915_private *dev_priv)
{
	u32 temp;

	intel_de_write(dev_priv, PIXCLK_GATE, PIXCLK_GATE_GATE);

	mutex_lock(&dev_priv->sb_lock);

	temp = intel_sbi_read(dev_priv, SBI_SSCCTL6, SBI_ICLK);
	temp |= SBI_SSCCTL_DISABLE;
	intel_sbi_write(dev_priv, SBI_SSCCTL6, temp, SBI_ICLK);

	mutex_unlock(&dev_priv->sb_lock);
}

/* Program iCLKIP clock to the desired frequency */
static void lpt_program_iclkip(const struct intel_crtc_state *crtc_state)
{
	struct intel_crtc *crtc = to_intel_crtc(crtc_state->uapi.crtc);
	struct drm_i915_private *dev_priv = to_i915(crtc->base.dev);
	int clock = crtc_state->hw.adjusted_mode.crtc_clock;
	u32 divsel, phaseinc, auxdiv, phasedir = 0;
	u32 temp;

	lpt_disable_iclkip(dev_priv);

	/* The iCLK virtual clock root frequency is in MHz,
	 * but the adjusted_mode->crtc_clock in in KHz. To get the
	 * divisors, it is necessary to divide one by another, so we
	 * convert the virtual clock precision to KHz here for higher
	 * precision.
	 */
	for (auxdiv = 0; auxdiv < 2; auxdiv++) {
		u32 iclk_virtual_root_freq = 172800 * 1000;
		u32 iclk_pi_range = 64;
		u32 desired_divisor;

		desired_divisor = DIV_ROUND_CLOSEST(iclk_virtual_root_freq,
						    clock << auxdiv);
		divsel = (desired_divisor / iclk_pi_range) - 2;
		phaseinc = desired_divisor % iclk_pi_range;

		/*
		 * Near 20MHz is a corner case which is
		 * out of range for the 7-bit divisor
		 */
		if (divsel <= 0x7f)
			break;
	}

	/* This should not happen with any sane values */
	drm_WARN_ON(&dev_priv->drm, SBI_SSCDIVINTPHASE_DIVSEL(divsel) &
		    ~SBI_SSCDIVINTPHASE_DIVSEL_MASK);
	drm_WARN_ON(&dev_priv->drm, SBI_SSCDIVINTPHASE_DIR(phasedir) &
		    ~SBI_SSCDIVINTPHASE_INCVAL_MASK);

	drm_dbg_kms(&dev_priv->drm,
		    "iCLKIP clock: found settings for %dKHz refresh rate: auxdiv=%x, divsel=%x, phasedir=%x, phaseinc=%x\n",
		    clock, auxdiv, divsel, phasedir, phaseinc);

	mutex_lock(&dev_priv->sb_lock);

	/* Program SSCDIVINTPHASE6 */
	temp = intel_sbi_read(dev_priv, SBI_SSCDIVINTPHASE6, SBI_ICLK);
	temp &= ~SBI_SSCDIVINTPHASE_DIVSEL_MASK;
	temp |= SBI_SSCDIVINTPHASE_DIVSEL(divsel);
	temp &= ~SBI_SSCDIVINTPHASE_INCVAL_MASK;
	temp |= SBI_SSCDIVINTPHASE_INCVAL(phaseinc);
	temp |= SBI_SSCDIVINTPHASE_DIR(phasedir);
	temp |= SBI_SSCDIVINTPHASE_PROPAGATE;
	intel_sbi_write(dev_priv, SBI_SSCDIVINTPHASE6, temp, SBI_ICLK);

	/* Program SSCAUXDIV */
	temp = intel_sbi_read(dev_priv, SBI_SSCAUXDIV6, SBI_ICLK);
	temp &= ~SBI_SSCAUXDIV_FINALDIV2SEL(1);
	temp |= SBI_SSCAUXDIV_FINALDIV2SEL(auxdiv);
	intel_sbi_write(dev_priv, SBI_SSCAUXDIV6, temp, SBI_ICLK);

	/* Enable modulator and associated divider */
	temp = intel_sbi_read(dev_priv, SBI_SSCCTL6, SBI_ICLK);
	temp &= ~SBI_SSCCTL_DISABLE;
	intel_sbi_write(dev_priv, SBI_SSCCTL6, temp, SBI_ICLK);

	mutex_unlock(&dev_priv->sb_lock);

	/* Wait for initialization time */
	udelay(24);

	intel_de_write(dev_priv, PIXCLK_GATE, PIXCLK_GATE_UNGATE);
}

int lpt_get_iclkip(struct drm_i915_private *dev_priv)
{
	u32 divsel, phaseinc, auxdiv;
	u32 iclk_virtual_root_freq = 172800 * 1000;
	u32 iclk_pi_range = 64;
	u32 desired_divisor;
	u32 temp;

	if ((intel_de_read(dev_priv, PIXCLK_GATE) & PIXCLK_GATE_UNGATE) == 0)
		return 0;

	mutex_lock(&dev_priv->sb_lock);

	temp = intel_sbi_read(dev_priv, SBI_SSCCTL6, SBI_ICLK);
	if (temp & SBI_SSCCTL_DISABLE) {
		mutex_unlock(&dev_priv->sb_lock);
		return 0;
	}

	temp = intel_sbi_read(dev_priv, SBI_SSCDIVINTPHASE6, SBI_ICLK);
	divsel = (temp & SBI_SSCDIVINTPHASE_DIVSEL_MASK) >>
		SBI_SSCDIVINTPHASE_DIVSEL_SHIFT;
	phaseinc = (temp & SBI_SSCDIVINTPHASE_INCVAL_MASK) >>
		SBI_SSCDIVINTPHASE_INCVAL_SHIFT;

	temp = intel_sbi_read(dev_priv, SBI_SSCAUXDIV6, SBI_ICLK);
	auxdiv = (temp & SBI_SSCAUXDIV_FINALDIV2SEL_MASK) >>
		SBI_SSCAUXDIV_FINALDIV2SEL_SHIFT;

	mutex_unlock(&dev_priv->sb_lock);

	desired_divisor = (divsel + 2) * iclk_pi_range + phaseinc;

	return DIV_ROUND_CLOSEST(iclk_virtual_root_freq,
				 desired_divisor << auxdiv);
}

static void ilk_pch_transcoder_set_timings(const struct intel_crtc_state *crtc_state,
					   enum pipe pch_transcoder)
{
	struct intel_crtc *crtc = to_intel_crtc(crtc_state->uapi.crtc);
	struct drm_i915_private *dev_priv = to_i915(crtc->base.dev);
	enum transcoder cpu_transcoder = crtc_state->cpu_transcoder;

	intel_de_write(dev_priv, PCH_TRANS_HTOTAL(pch_transcoder),
		       intel_de_read(dev_priv, HTOTAL(cpu_transcoder)));
	intel_de_write(dev_priv, PCH_TRANS_HBLANK(pch_transcoder),
		       intel_de_read(dev_priv, HBLANK(cpu_transcoder)));
	intel_de_write(dev_priv, PCH_TRANS_HSYNC(pch_transcoder),
		       intel_de_read(dev_priv, HSYNC(cpu_transcoder)));

	intel_de_write(dev_priv, PCH_TRANS_VTOTAL(pch_transcoder),
		       intel_de_read(dev_priv, VTOTAL(cpu_transcoder)));
	intel_de_write(dev_priv, PCH_TRANS_VBLANK(pch_transcoder),
		       intel_de_read(dev_priv, VBLANK(cpu_transcoder)));
	intel_de_write(dev_priv, PCH_TRANS_VSYNC(pch_transcoder),
		       intel_de_read(dev_priv, VSYNC(cpu_transcoder)));
	intel_de_write(dev_priv, PCH_TRANS_VSYNCSHIFT(pch_transcoder),
		       intel_de_read(dev_priv, VSYNCSHIFT(cpu_transcoder)));
}

static void cpt_set_fdi_bc_bifurcation(struct drm_i915_private *dev_priv, bool enable)
{
	u32 temp;

	temp = intel_de_read(dev_priv, SOUTH_CHICKEN1);
	if (!!(temp & FDI_BC_BIFURCATION_SELECT) == enable)
		return;

	drm_WARN_ON(&dev_priv->drm,
		    intel_de_read(dev_priv, FDI_RX_CTL(PIPE_B)) &
		    FDI_RX_ENABLE);
	drm_WARN_ON(&dev_priv->drm,
		    intel_de_read(dev_priv, FDI_RX_CTL(PIPE_C)) &
		    FDI_RX_ENABLE);

	temp &= ~FDI_BC_BIFURCATION_SELECT;
	if (enable)
		temp |= FDI_BC_BIFURCATION_SELECT;

	drm_dbg_kms(&dev_priv->drm, "%sabling fdi C rx\n",
		    enable ? "en" : "dis");
	intel_de_write(dev_priv, SOUTH_CHICKEN1, temp);
	intel_de_posting_read(dev_priv, SOUTH_CHICKEN1);
}

static void ivb_update_fdi_bc_bifurcation(const struct intel_crtc_state *crtc_state)
{
	struct intel_crtc *crtc = to_intel_crtc(crtc_state->uapi.crtc);
	struct drm_i915_private *dev_priv = to_i915(crtc->base.dev);

	switch (crtc->pipe) {
	case PIPE_A:
		break;
	case PIPE_B:
		if (crtc_state->fdi_lanes > 2)
			cpt_set_fdi_bc_bifurcation(dev_priv, false);
		else
			cpt_set_fdi_bc_bifurcation(dev_priv, true);

		break;
	case PIPE_C:
		cpt_set_fdi_bc_bifurcation(dev_priv, true);

		break;
	default:
		BUG();
	}
}

/*
 * Finds the encoder associated with the given CRTC. This can only be
 * used when we know that the CRTC isn't feeding multiple encoders!
 */
struct intel_encoder *
intel_get_crtc_new_encoder(const struct intel_atomic_state *state,
			   const struct intel_crtc_state *crtc_state)
{
	struct intel_crtc *crtc = to_intel_crtc(crtc_state->uapi.crtc);
	const struct drm_connector_state *connector_state;
	const struct drm_connector *connector;
	struct intel_encoder *encoder = NULL;
	int num_encoders = 0;
	int i;

	for_each_new_connector_in_state(&state->base, connector, connector_state, i) {
		if (connector_state->crtc != &crtc->base)
			continue;

		encoder = to_intel_encoder(connector_state->best_encoder);
		num_encoders++;
	}

	drm_WARN(encoder->base.dev, num_encoders != 1,
		 "%d encoders for pipe %c\n",
		 num_encoders, pipe_name(crtc->pipe));

	return encoder;
}

/*
 * Enable PCH resources required for PCH ports:
 *   - PCH PLLs
 *   - FDI training & RX/TX
 *   - update transcoder timings
 *   - DP transcoding bits
 *   - transcoder
 */
static void ilk_pch_enable(const struct intel_atomic_state *state,
			   const struct intel_crtc_state *crtc_state)
{
	struct intel_crtc *crtc = to_intel_crtc(crtc_state->uapi.crtc);
	struct drm_device *dev = crtc->base.dev;
	struct drm_i915_private *dev_priv = to_i915(dev);
	enum pipe pipe = crtc->pipe;
	u32 temp;

	assert_pch_transcoder_disabled(dev_priv, pipe);

	if (IS_IVYBRIDGE(dev_priv))
		ivb_update_fdi_bc_bifurcation(crtc_state);

	/* Write the TU size bits before fdi link training, so that error
	 * detection works. */
	intel_de_write(dev_priv, FDI_RX_TUSIZE1(pipe),
		       intel_de_read(dev_priv, PIPE_DATA_M1(pipe)) & TU_SIZE_MASK);

	/* For PCH output, training FDI link */
	dev_priv->display.fdi_link_train(crtc, crtc_state);

	/* We need to program the right clock selection before writing the pixel
	 * mutliplier into the DPLL. */
	if (HAS_PCH_CPT(dev_priv)) {
		u32 sel;

		temp = intel_de_read(dev_priv, PCH_DPLL_SEL);
		temp |= TRANS_DPLL_ENABLE(pipe);
		sel = TRANS_DPLLB_SEL(pipe);
		if (crtc_state->shared_dpll ==
		    intel_get_shared_dpll_by_id(dev_priv, DPLL_ID_PCH_PLL_B))
			temp |= sel;
		else
			temp &= ~sel;
		intel_de_write(dev_priv, PCH_DPLL_SEL, temp);
	}

	/* XXX: pch pll's can be enabled any time before we enable the PCH
	 * transcoder, and we actually should do this to not upset any PCH
	 * transcoder that already use the clock when we share it.
	 *
	 * Note that enable_shared_dpll tries to do the right thing, but
	 * get_shared_dpll unconditionally resets the pll - we need that to have
	 * the right LVDS enable sequence. */
	intel_enable_shared_dpll(crtc_state);

	/* set transcoder timing, panel must allow it */
	assert_panel_unlocked(dev_priv, pipe);
	ilk_pch_transcoder_set_timings(crtc_state, pipe);

	intel_fdi_normal_train(crtc);

	/* For PCH DP, enable TRANS_DP_CTL */
	if (HAS_PCH_CPT(dev_priv) &&
	    intel_crtc_has_dp_encoder(crtc_state)) {
		const struct drm_display_mode *adjusted_mode =
			&crtc_state->hw.adjusted_mode;
		u32 bpc = (intel_de_read(dev_priv, PIPECONF(pipe)) & PIPECONF_BPC_MASK) >> 5;
		i915_reg_t reg = TRANS_DP_CTL(pipe);
		enum port port;

		temp = intel_de_read(dev_priv, reg);
		temp &= ~(TRANS_DP_PORT_SEL_MASK |
			  TRANS_DP_SYNC_MASK |
			  TRANS_DP_BPC_MASK);
		temp |= TRANS_DP_OUTPUT_ENABLE;
		temp |= bpc << 9; /* same format but at 11:9 */

		if (adjusted_mode->flags & DRM_MODE_FLAG_PHSYNC)
			temp |= TRANS_DP_HSYNC_ACTIVE_HIGH;
		if (adjusted_mode->flags & DRM_MODE_FLAG_PVSYNC)
			temp |= TRANS_DP_VSYNC_ACTIVE_HIGH;

		port = intel_get_crtc_new_encoder(state, crtc_state)->port;
		drm_WARN_ON(dev, port < PORT_B || port > PORT_D);
		temp |= TRANS_DP_PORT_SEL(port);

		intel_de_write(dev_priv, reg, temp);
	}

	ilk_enable_pch_transcoder(crtc_state);
}

void lpt_pch_enable(const struct intel_crtc_state *crtc_state)
{
	struct intel_crtc *crtc = to_intel_crtc(crtc_state->uapi.crtc);
	struct drm_i915_private *dev_priv = to_i915(crtc->base.dev);
	enum transcoder cpu_transcoder = crtc_state->cpu_transcoder;

	assert_pch_transcoder_disabled(dev_priv, PIPE_A);

	lpt_program_iclkip(crtc_state);

	/* Set transcoder timing. */
	ilk_pch_transcoder_set_timings(crtc_state, PIPE_A);

	lpt_enable_pch_transcoder(dev_priv, cpu_transcoder);
}

static void cpt_verify_modeset(struct drm_i915_private *dev_priv,
			       enum pipe pipe)
{
	i915_reg_t dslreg = PIPEDSL(pipe);
	u32 temp;

	temp = intel_de_read(dev_priv, dslreg);
	udelay(500);
	if (wait_for(intel_de_read(dev_priv, dslreg) != temp, 5)) {
		if (wait_for(intel_de_read(dev_priv, dslreg) != temp, 5))
			drm_err(&dev_priv->drm,
				"mode set failed: pipe %c stuck\n",
				pipe_name(pipe));
	}
}

static void ilk_pfit_enable(const struct intel_crtc_state *crtc_state)
{
	struct intel_crtc *crtc = to_intel_crtc(crtc_state->uapi.crtc);
	struct drm_i915_private *dev_priv = to_i915(crtc->base.dev);
	const struct drm_rect *dst = &crtc_state->pch_pfit.dst;
	enum pipe pipe = crtc->pipe;
	int width = drm_rect_width(dst);
	int height = drm_rect_height(dst);
	int x = dst->x1;
	int y = dst->y1;

	if (!crtc_state->pch_pfit.enabled)
		return;

	/* Force use of hard-coded filter coefficients
	 * as some pre-programmed values are broken,
	 * e.g. x201.
	 */
	if (IS_IVYBRIDGE(dev_priv) || IS_HASWELL(dev_priv))
		intel_de_write(dev_priv, PF_CTL(pipe), PF_ENABLE |
			       PF_FILTER_MED_3x3 | PF_PIPE_SEL_IVB(pipe));
	else
		intel_de_write(dev_priv, PF_CTL(pipe), PF_ENABLE |
			       PF_FILTER_MED_3x3);
	intel_de_write(dev_priv, PF_WIN_POS(pipe), x << 16 | y);
	intel_de_write(dev_priv, PF_WIN_SZ(pipe), width << 16 | height);
}

void hsw_enable_ips(const struct intel_crtc_state *crtc_state)
{
	struct intel_crtc *crtc = to_intel_crtc(crtc_state->uapi.crtc);
	struct drm_device *dev = crtc->base.dev;
	struct drm_i915_private *dev_priv = to_i915(dev);

	if (!crtc_state->ips_enabled)
		return;

	/*
	 * We can only enable IPS after we enable a plane and wait for a vblank
	 * This function is called from post_plane_update, which is run after
	 * a vblank wait.
	 */
	drm_WARN_ON(dev, !(crtc_state->active_planes & ~BIT(PLANE_CURSOR)));

	if (IS_BROADWELL(dev_priv)) {
		drm_WARN_ON(dev, sandybridge_pcode_write(dev_priv, DISPLAY_IPS_CONTROL,
							 IPS_ENABLE | IPS_PCODE_CONTROL));
		/* Quoting Art Runyan: "its not safe to expect any particular
		 * value in IPS_CTL bit 31 after enabling IPS through the
		 * mailbox." Moreover, the mailbox may return a bogus state,
		 * so we need to just enable it and continue on.
		 */
	} else {
		intel_de_write(dev_priv, IPS_CTL, IPS_ENABLE);
		/* The bit only becomes 1 in the next vblank, so this wait here
		 * is essentially intel_wait_for_vblank. If we don't have this
		 * and don't wait for vblanks until the end of crtc_enable, then
		 * the HW state readout code will complain that the expected
		 * IPS_CTL value is not the one we read. */
		if (intel_de_wait_for_set(dev_priv, IPS_CTL, IPS_ENABLE, 50))
			drm_err(&dev_priv->drm,
				"Timed out waiting for IPS enable\n");
	}
}

void hsw_disable_ips(const struct intel_crtc_state *crtc_state)
{
	struct intel_crtc *crtc = to_intel_crtc(crtc_state->uapi.crtc);
	struct drm_device *dev = crtc->base.dev;
	struct drm_i915_private *dev_priv = to_i915(dev);

	if (!crtc_state->ips_enabled)
		return;

	if (IS_BROADWELL(dev_priv)) {
		drm_WARN_ON(dev,
			    sandybridge_pcode_write(dev_priv, DISPLAY_IPS_CONTROL, 0));
		/*
		 * Wait for PCODE to finish disabling IPS. The BSpec specified
		 * 42ms timeout value leads to occasional timeouts so use 100ms
		 * instead.
		 */
		if (intel_de_wait_for_clear(dev_priv, IPS_CTL, IPS_ENABLE, 100))
			drm_err(&dev_priv->drm,
				"Timed out waiting for IPS disable\n");
	} else {
		intel_de_write(dev_priv, IPS_CTL, 0);
		intel_de_posting_read(dev_priv, IPS_CTL);
	}

	/* We need to wait for a vblank before we can disable the plane. */
	intel_wait_for_vblank(dev_priv, crtc->pipe);
}

static void intel_crtc_dpms_overlay_disable(struct intel_crtc *intel_crtc)
{
	if (intel_crtc->overlay)
		(void) intel_overlay_switch_off(intel_crtc->overlay);

	/* Let userspace switch the overlay on again. In most cases userspace
	 * has to recompute where to put it anyway.
	 */
}

static bool hsw_pre_update_disable_ips(const struct intel_crtc_state *old_crtc_state,
				       const struct intel_crtc_state *new_crtc_state)
{
	struct intel_crtc *crtc = to_intel_crtc(new_crtc_state->uapi.crtc);
	struct drm_i915_private *dev_priv = to_i915(crtc->base.dev);

	if (!old_crtc_state->ips_enabled)
		return false;

	if (intel_crtc_needs_modeset(new_crtc_state))
		return true;

	/*
	 * Workaround : Do not read or write the pipe palette/gamma data while
	 * GAMMA_MODE is configured for split gamma and IPS_CTL has IPS enabled.
	 *
	 * Disable IPS before we program the LUT.
	 */
	if (IS_HASWELL(dev_priv) &&
	    (new_crtc_state->uapi.color_mgmt_changed ||
	     new_crtc_state->update_pipe) &&
	    new_crtc_state->gamma_mode == GAMMA_MODE_MODE_SPLIT)
		return true;

	return !new_crtc_state->ips_enabled;
}

static bool hsw_post_update_enable_ips(const struct intel_crtc_state *old_crtc_state,
				       const struct intel_crtc_state *new_crtc_state)
{
	struct intel_crtc *crtc = to_intel_crtc(new_crtc_state->uapi.crtc);
	struct drm_i915_private *dev_priv = to_i915(crtc->base.dev);

	if (!new_crtc_state->ips_enabled)
		return false;

	if (intel_crtc_needs_modeset(new_crtc_state))
		return true;

	/*
	 * Workaround : Do not read or write the pipe palette/gamma data while
	 * GAMMA_MODE is configured for split gamma and IPS_CTL has IPS enabled.
	 *
	 * Re-enable IPS after the LUT has been programmed.
	 */
	if (IS_HASWELL(dev_priv) &&
	    (new_crtc_state->uapi.color_mgmt_changed ||
	     new_crtc_state->update_pipe) &&
	    new_crtc_state->gamma_mode == GAMMA_MODE_MODE_SPLIT)
		return true;

	/*
	 * We can't read out IPS on broadwell, assume the worst and
	 * forcibly enable IPS on the first fastset.
	 */
	if (new_crtc_state->update_pipe && old_crtc_state->inherited)
		return true;

	return !old_crtc_state->ips_enabled;
}

static bool needs_nv12_wa(const struct intel_crtc_state *crtc_state)
{
	struct drm_i915_private *dev_priv = to_i915(crtc_state->uapi.crtc->dev);

	if (!crtc_state->nv12_planes)
		return false;

	/* WA Display #0827: Gen9:all */
	if (DISPLAY_VER(dev_priv) == 9)
		return true;

	return false;
}

static bool needs_scalerclk_wa(const struct intel_crtc_state *crtc_state)
{
	struct drm_i915_private *dev_priv = to_i915(crtc_state->uapi.crtc->dev);

	/* Wa_2006604312:icl,ehl */
	if (crtc_state->scaler_state.scaler_users > 0 && DISPLAY_VER(dev_priv) == 11)
		return true;

	return false;
}

static bool planes_enabling(const struct intel_crtc_state *old_crtc_state,
			    const struct intel_crtc_state *new_crtc_state)
{
	return (!old_crtc_state->active_planes || intel_crtc_needs_modeset(new_crtc_state)) &&
		new_crtc_state->active_planes;
}

static bool planes_disabling(const struct intel_crtc_state *old_crtc_state,
			     const struct intel_crtc_state *new_crtc_state)
{
	return old_crtc_state->active_planes &&
		(!new_crtc_state->active_planes || intel_crtc_needs_modeset(new_crtc_state));
}

static void intel_post_plane_update(struct intel_atomic_state *state,
				    struct intel_crtc *crtc)
{
	struct drm_i915_private *dev_priv = to_i915(state->base.dev);
	const struct intel_crtc_state *old_crtc_state =
		intel_atomic_get_old_crtc_state(state, crtc);
	const struct intel_crtc_state *new_crtc_state =
		intel_atomic_get_new_crtc_state(state, crtc);
	enum pipe pipe = crtc->pipe;

	intel_frontbuffer_flip(dev_priv, new_crtc_state->fb_bits);

	if (new_crtc_state->update_wm_post && new_crtc_state->hw.active)
		intel_update_watermarks(crtc);

	if (hsw_post_update_enable_ips(old_crtc_state, new_crtc_state))
		hsw_enable_ips(new_crtc_state);

	intel_fbc_post_update(state, crtc);

	if (needs_nv12_wa(old_crtc_state) &&
	    !needs_nv12_wa(new_crtc_state))
		skl_wa_827(dev_priv, pipe, false);

	if (needs_scalerclk_wa(old_crtc_state) &&
	    !needs_scalerclk_wa(new_crtc_state))
		icl_wa_scalerclkgating(dev_priv, pipe, false);
}

static void intel_crtc_enable_flip_done(struct intel_atomic_state *state,
					struct intel_crtc *crtc)
{
	const struct intel_crtc_state *crtc_state =
		intel_atomic_get_new_crtc_state(state, crtc);
	u8 update_planes = crtc_state->update_planes;
	const struct intel_plane_state *plane_state;
	struct intel_plane *plane;
	int i;

	for_each_new_intel_plane_in_state(state, plane, plane_state, i) {
		if (plane->enable_flip_done &&
		    plane->pipe == crtc->pipe &&
		    update_planes & BIT(plane->id))
			plane->enable_flip_done(plane);
	}
}

static void intel_crtc_disable_flip_done(struct intel_atomic_state *state,
					 struct intel_crtc *crtc)
{
	const struct intel_crtc_state *crtc_state =
		intel_atomic_get_new_crtc_state(state, crtc);
	u8 update_planes = crtc_state->update_planes;
	const struct intel_plane_state *plane_state;
	struct intel_plane *plane;
	int i;

	for_each_new_intel_plane_in_state(state, plane, plane_state, i) {
		if (plane->disable_flip_done &&
		    plane->pipe == crtc->pipe &&
		    update_planes & BIT(plane->id))
			plane->disable_flip_done(plane);
	}
}

static void intel_crtc_async_flip_disable_wa(struct intel_atomic_state *state,
					     struct intel_crtc *crtc)
{
	struct drm_i915_private *i915 = to_i915(state->base.dev);
	const struct intel_crtc_state *old_crtc_state =
		intel_atomic_get_old_crtc_state(state, crtc);
	const struct intel_crtc_state *new_crtc_state =
		intel_atomic_get_new_crtc_state(state, crtc);
	u8 update_planes = new_crtc_state->update_planes;
	const struct intel_plane_state *old_plane_state;
	struct intel_plane *plane;
	bool need_vbl_wait = false;
	int i;

	for_each_old_intel_plane_in_state(state, plane, old_plane_state, i) {
		if (plane->need_async_flip_disable_wa &&
		    plane->pipe == crtc->pipe &&
		    update_planes & BIT(plane->id)) {
			/*
			 * Apart from the async flip bit we want to
			 * preserve the old state for the plane.
			 */
			plane->async_flip(plane, old_crtc_state,
					  old_plane_state, false);
			need_vbl_wait = true;
		}
	}

	if (need_vbl_wait)
		intel_wait_for_vblank(i915, crtc->pipe);
}

static void intel_pre_plane_update(struct intel_atomic_state *state,
				   struct intel_crtc *crtc)
{
	struct drm_i915_private *dev_priv = to_i915(state->base.dev);
	const struct intel_crtc_state *old_crtc_state =
		intel_atomic_get_old_crtc_state(state, crtc);
	const struct intel_crtc_state *new_crtc_state =
		intel_atomic_get_new_crtc_state(state, crtc);
	enum pipe pipe = crtc->pipe;

	if (hsw_pre_update_disable_ips(old_crtc_state, new_crtc_state))
		hsw_disable_ips(old_crtc_state);

	if (intel_fbc_pre_update(state, crtc))
		intel_wait_for_vblank(dev_priv, pipe);

	/* Display WA 827 */
	if (!needs_nv12_wa(old_crtc_state) &&
	    needs_nv12_wa(new_crtc_state))
		skl_wa_827(dev_priv, pipe, true);

	/* Wa_2006604312:icl,ehl */
	if (!needs_scalerclk_wa(old_crtc_state) &&
	    needs_scalerclk_wa(new_crtc_state))
		icl_wa_scalerclkgating(dev_priv, pipe, true);

	/*
	 * Vblank time updates from the shadow to live plane control register
	 * are blocked if the memory self-refresh mode is active at that
	 * moment. So to make sure the plane gets truly disabled, disable
	 * first the self-refresh mode. The self-refresh enable bit in turn
	 * will be checked/applied by the HW only at the next frame start
	 * event which is after the vblank start event, so we need to have a
	 * wait-for-vblank between disabling the plane and the pipe.
	 */
	if (HAS_GMCH(dev_priv) && old_crtc_state->hw.active &&
	    new_crtc_state->disable_cxsr && intel_set_memory_cxsr(dev_priv, false))
		intel_wait_for_vblank(dev_priv, pipe);

	/*
	 * IVB workaround: must disable low power watermarks for at least
	 * one frame before enabling scaling.  LP watermarks can be re-enabled
	 * when scaling is disabled.
	 *
	 * WaCxSRDisabledForSpriteScaling:ivb
	 */
	if (old_crtc_state->hw.active &&
	    new_crtc_state->disable_lp_wm && ilk_disable_lp_wm(dev_priv))
		intel_wait_for_vblank(dev_priv, pipe);

	/*
	 * If we're doing a modeset we don't need to do any
	 * pre-vblank watermark programming here.
	 */
	if (!intel_crtc_needs_modeset(new_crtc_state)) {
		/*
		 * For platforms that support atomic watermarks, program the
		 * 'intermediate' watermarks immediately.  On pre-gen9 platforms, these
		 * will be the intermediate values that are safe for both pre- and
		 * post- vblank; when vblank happens, the 'active' values will be set
		 * to the final 'target' values and we'll do this again to get the
		 * optimal watermarks.  For gen9+ platforms, the values we program here
		 * will be the final target values which will get automatically latched
		 * at vblank time; no further programming will be necessary.
		 *
		 * If a platform hasn't been transitioned to atomic watermarks yet,
		 * we'll continue to update watermarks the old way, if flags tell
		 * us to.
		 */
		if (dev_priv->display.initial_watermarks)
			dev_priv->display.initial_watermarks(state, crtc);
		else if (new_crtc_state->update_wm_pre)
			intel_update_watermarks(crtc);
	}

	/*
	 * Gen2 reports pipe underruns whenever all planes are disabled.
	 * So disable underrun reporting before all the planes get disabled.
	 *
	 * We do this after .initial_watermarks() so that we have a
	 * chance of catching underruns with the intermediate watermarks
	 * vs. the old plane configuration.
	 */
	if (DISPLAY_VER(dev_priv) == 2 && planes_disabling(old_crtc_state, new_crtc_state))
		intel_set_cpu_fifo_underrun_reporting(dev_priv, pipe, false);

	/*
	 * WA for platforms where async address update enable bit
	 * is double buffered and only latched at start of vblank.
	 */
	if (old_crtc_state->uapi.async_flip && !new_crtc_state->uapi.async_flip)
		intel_crtc_async_flip_disable_wa(state, crtc);
}

static void intel_crtc_disable_planes(struct intel_atomic_state *state,
				      struct intel_crtc *crtc)
{
	struct drm_i915_private *dev_priv = to_i915(crtc->base.dev);
	const struct intel_crtc_state *new_crtc_state =
		intel_atomic_get_new_crtc_state(state, crtc);
	unsigned int update_mask = new_crtc_state->update_planes;
	const struct intel_plane_state *old_plane_state;
	struct intel_plane *plane;
	unsigned fb_bits = 0;
	int i;

	intel_crtc_dpms_overlay_disable(crtc);

	for_each_old_intel_plane_in_state(state, plane, old_plane_state, i) {
		if (crtc->pipe != plane->pipe ||
		    !(update_mask & BIT(plane->id)))
			continue;

		intel_disable_plane(plane, new_crtc_state);

		if (old_plane_state->uapi.visible)
			fb_bits |= plane->frontbuffer_bit;
	}

	intel_frontbuffer_flip(dev_priv, fb_bits);
}

/*
 * intel_connector_primary_encoder - get the primary encoder for a connector
 * @connector: connector for which to return the encoder
 *
 * Returns the primary encoder for a connector. There is a 1:1 mapping from
 * all connectors to their encoder, except for DP-MST connectors which have
 * both a virtual and a primary encoder. These DP-MST primary encoders can be
 * pointed to by as many DP-MST connectors as there are pipes.
 */
static struct intel_encoder *
intel_connector_primary_encoder(struct intel_connector *connector)
{
	struct intel_encoder *encoder;

	if (connector->mst_port)
		return &dp_to_dig_port(connector->mst_port)->base;

	encoder = intel_attached_encoder(connector);
	drm_WARN_ON(connector->base.dev, !encoder);

	return encoder;
}

static void intel_encoders_update_prepare(struct intel_atomic_state *state)
{
	struct drm_connector_state *new_conn_state;
	struct drm_connector *connector;
	int i;

	for_each_new_connector_in_state(&state->base, connector, new_conn_state,
					i) {
		struct intel_connector *intel_connector;
		struct intel_encoder *encoder;
		struct intel_crtc *crtc;

		if (!intel_connector_needs_modeset(state, connector))
			continue;

		intel_connector = to_intel_connector(connector);
		encoder = intel_connector_primary_encoder(intel_connector);
		if (!encoder->update_prepare)
			continue;

		crtc = new_conn_state->crtc ?
			to_intel_crtc(new_conn_state->crtc) : NULL;
		encoder->update_prepare(state, encoder, crtc);
	}
}

static void intel_encoders_update_complete(struct intel_atomic_state *state)
{
	struct drm_connector_state *new_conn_state;
	struct drm_connector *connector;
	int i;

	for_each_new_connector_in_state(&state->base, connector, new_conn_state,
					i) {
		struct intel_connector *intel_connector;
		struct intel_encoder *encoder;
		struct intel_crtc *crtc;

		if (!intel_connector_needs_modeset(state, connector))
			continue;

		intel_connector = to_intel_connector(connector);
		encoder = intel_connector_primary_encoder(intel_connector);
		if (!encoder->update_complete)
			continue;

		crtc = new_conn_state->crtc ?
			to_intel_crtc(new_conn_state->crtc) : NULL;
		encoder->update_complete(state, encoder, crtc);
	}
}

static void intel_encoders_pre_pll_enable(struct intel_atomic_state *state,
					  struct intel_crtc *crtc)
{
	const struct intel_crtc_state *crtc_state =
		intel_atomic_get_new_crtc_state(state, crtc);
	const struct drm_connector_state *conn_state;
	struct drm_connector *conn;
	int i;

	for_each_new_connector_in_state(&state->base, conn, conn_state, i) {
		struct intel_encoder *encoder =
			to_intel_encoder(conn_state->best_encoder);

		if (conn_state->crtc != &crtc->base)
			continue;

		if (encoder->pre_pll_enable)
			encoder->pre_pll_enable(state, encoder,
						crtc_state, conn_state);
	}
}

static void intel_encoders_pre_enable(struct intel_atomic_state *state,
				      struct intel_crtc *crtc)
{
	const struct intel_crtc_state *crtc_state =
		intel_atomic_get_new_crtc_state(state, crtc);
	const struct drm_connector_state *conn_state;
	struct drm_connector *conn;
	int i;

	for_each_new_connector_in_state(&state->base, conn, conn_state, i) {
		struct intel_encoder *encoder =
			to_intel_encoder(conn_state->best_encoder);

		if (conn_state->crtc != &crtc->base)
			continue;

		if (encoder->pre_enable)
			encoder->pre_enable(state, encoder,
					    crtc_state, conn_state);
	}
}

static void intel_encoders_enable(struct intel_atomic_state *state,
				  struct intel_crtc *crtc)
{
	const struct intel_crtc_state *crtc_state =
		intel_atomic_get_new_crtc_state(state, crtc);
	const struct drm_connector_state *conn_state;
	struct drm_connector *conn;
	int i;

	for_each_new_connector_in_state(&state->base, conn, conn_state, i) {
		struct intel_encoder *encoder =
			to_intel_encoder(conn_state->best_encoder);

		if (conn_state->crtc != &crtc->base)
			continue;

		if (encoder->enable)
			encoder->enable(state, encoder,
					crtc_state, conn_state);
		intel_opregion_notify_encoder(encoder, true);
	}
}

static void intel_encoders_disable(struct intel_atomic_state *state,
				   struct intel_crtc *crtc)
{
	const struct intel_crtc_state *old_crtc_state =
		intel_atomic_get_old_crtc_state(state, crtc);
	const struct drm_connector_state *old_conn_state;
	struct drm_connector *conn;
	int i;

	for_each_old_connector_in_state(&state->base, conn, old_conn_state, i) {
		struct intel_encoder *encoder =
			to_intel_encoder(old_conn_state->best_encoder);

		if (old_conn_state->crtc != &crtc->base)
			continue;

		intel_opregion_notify_encoder(encoder, false);
		if (encoder->disable)
			encoder->disable(state, encoder,
					 old_crtc_state, old_conn_state);
	}
}

static void intel_encoders_post_disable(struct intel_atomic_state *state,
					struct intel_crtc *crtc)
{
	const struct intel_crtc_state *old_crtc_state =
		intel_atomic_get_old_crtc_state(state, crtc);
	const struct drm_connector_state *old_conn_state;
	struct drm_connector *conn;
	int i;

	for_each_old_connector_in_state(&state->base, conn, old_conn_state, i) {
		struct intel_encoder *encoder =
			to_intel_encoder(old_conn_state->best_encoder);

		if (old_conn_state->crtc != &crtc->base)
			continue;

		if (encoder->post_disable)
			encoder->post_disable(state, encoder,
					      old_crtc_state, old_conn_state);
	}
}

static void intel_encoders_post_pll_disable(struct intel_atomic_state *state,
					    struct intel_crtc *crtc)
{
	const struct intel_crtc_state *old_crtc_state =
		intel_atomic_get_old_crtc_state(state, crtc);
	const struct drm_connector_state *old_conn_state;
	struct drm_connector *conn;
	int i;

	for_each_old_connector_in_state(&state->base, conn, old_conn_state, i) {
		struct intel_encoder *encoder =
			to_intel_encoder(old_conn_state->best_encoder);

		if (old_conn_state->crtc != &crtc->base)
			continue;

		if (encoder->post_pll_disable)
			encoder->post_pll_disable(state, encoder,
						  old_crtc_state, old_conn_state);
	}
}

static void intel_encoders_update_pipe(struct intel_atomic_state *state,
				       struct intel_crtc *crtc)
{
	const struct intel_crtc_state *crtc_state =
		intel_atomic_get_new_crtc_state(state, crtc);
	const struct drm_connector_state *conn_state;
	struct drm_connector *conn;
	int i;

	for_each_new_connector_in_state(&state->base, conn, conn_state, i) {
		struct intel_encoder *encoder =
			to_intel_encoder(conn_state->best_encoder);

		if (conn_state->crtc != &crtc->base)
			continue;

		if (encoder->update_pipe)
			encoder->update_pipe(state, encoder,
					     crtc_state, conn_state);
	}
}

static void intel_disable_primary_plane(const struct intel_crtc_state *crtc_state)
{
	struct intel_crtc *crtc = to_intel_crtc(crtc_state->uapi.crtc);
	struct intel_plane *plane = to_intel_plane(crtc->base.primary);

	plane->disable_plane(plane, crtc_state);
}

static void ilk_crtc_enable(struct intel_atomic_state *state,
			    struct intel_crtc *crtc)
{
	const struct intel_crtc_state *new_crtc_state =
		intel_atomic_get_new_crtc_state(state, crtc);
	struct drm_i915_private *dev_priv = to_i915(crtc->base.dev);
	enum pipe pipe = crtc->pipe;

	if (drm_WARN_ON(&dev_priv->drm, crtc->active))
		return;

	/*
	 * Sometimes spurious CPU pipe underruns happen during FDI
	 * training, at least with VGA+HDMI cloning. Suppress them.
	 *
	 * On ILK we get an occasional spurious CPU pipe underruns
	 * between eDP port A enable and vdd enable. Also PCH port
	 * enable seems to result in the occasional CPU pipe underrun.
	 *
	 * Spurious PCH underruns also occur during PCH enabling.
	 */
	intel_set_cpu_fifo_underrun_reporting(dev_priv, pipe, false);
	intel_set_pch_fifo_underrun_reporting(dev_priv, pipe, false);

	if (new_crtc_state->has_pch_encoder)
		intel_prepare_shared_dpll(new_crtc_state);

	if (intel_crtc_has_dp_encoder(new_crtc_state))
		intel_dp_set_m_n(new_crtc_state, M1_N1);

	intel_set_transcoder_timings(new_crtc_state);
	intel_set_pipe_src_size(new_crtc_state);

	if (new_crtc_state->has_pch_encoder)
		intel_cpu_transcoder_set_m_n(new_crtc_state,
					     &new_crtc_state->fdi_m_n, NULL);

	ilk_set_pipeconf(new_crtc_state);

	crtc->active = true;

	intel_encoders_pre_enable(state, crtc);

	if (new_crtc_state->has_pch_encoder) {
		/* Note: FDI PLL enabling _must_ be done before we enable the
		 * cpu pipes, hence this is separate from all the other fdi/pch
		 * enabling. */
		ilk_fdi_pll_enable(new_crtc_state);
	} else {
		assert_fdi_tx_disabled(dev_priv, pipe);
		assert_fdi_rx_disabled(dev_priv, pipe);
	}

	ilk_pfit_enable(new_crtc_state);

	/*
	 * On ILK+ LUT must be loaded before the pipe is running but with
	 * clocks enabled
	 */
	intel_color_load_luts(new_crtc_state);
	intel_color_commit(new_crtc_state);
	/* update DSPCNTR to configure gamma for pipe bottom color */
	intel_disable_primary_plane(new_crtc_state);

	if (dev_priv->display.initial_watermarks)
		dev_priv->display.initial_watermarks(state, crtc);
	intel_enable_pipe(new_crtc_state);

	if (new_crtc_state->has_pch_encoder)
		ilk_pch_enable(state, new_crtc_state);

	intel_crtc_vblank_on(new_crtc_state);

	intel_encoders_enable(state, crtc);

	if (HAS_PCH_CPT(dev_priv))
		cpt_verify_modeset(dev_priv, pipe);

	/*
	 * Must wait for vblank to avoid spurious PCH FIFO underruns.
	 * And a second vblank wait is needed at least on ILK with
	 * some interlaced HDMI modes. Let's do the double wait always
	 * in case there are more corner cases we don't know about.
	 */
	if (new_crtc_state->has_pch_encoder) {
		intel_wait_for_vblank(dev_priv, pipe);
		intel_wait_for_vblank(dev_priv, pipe);
	}
	intel_set_cpu_fifo_underrun_reporting(dev_priv, pipe, true);
	intel_set_pch_fifo_underrun_reporting(dev_priv, pipe, true);
}

/* IPS only exists on ULT machines and is tied to pipe A. */
static bool hsw_crtc_supports_ips(struct intel_crtc *crtc)
{
	return HAS_IPS(to_i915(crtc->base.dev)) && crtc->pipe == PIPE_A;
}

static void glk_pipe_scaler_clock_gating_wa(struct drm_i915_private *dev_priv,
					    enum pipe pipe, bool apply)
{
	u32 val = intel_de_read(dev_priv, CLKGATE_DIS_PSL(pipe));
	u32 mask = DPF_GATING_DIS | DPF_RAM_GATING_DIS | DPFR_GATING_DIS;

	if (apply)
		val |= mask;
	else
		val &= ~mask;

	intel_de_write(dev_priv, CLKGATE_DIS_PSL(pipe), val);
}

static void icl_pipe_mbus_enable(struct intel_crtc *crtc)
{
	struct drm_i915_private *dev_priv = to_i915(crtc->base.dev);
	enum pipe pipe = crtc->pipe;
	u32 val;

	val = MBUS_DBOX_A_CREDIT(2);

	if (DISPLAY_VER(dev_priv) >= 12) {
		val |= MBUS_DBOX_BW_CREDIT(2);
		val |= MBUS_DBOX_B_CREDIT(12);
	} else {
		val |= MBUS_DBOX_BW_CREDIT(1);
		val |= MBUS_DBOX_B_CREDIT(8);
	}

	intel_de_write(dev_priv, PIPE_MBUS_DBOX_CTL(pipe), val);
}

static void hsw_set_linetime_wm(const struct intel_crtc_state *crtc_state)
{
	struct intel_crtc *crtc = to_intel_crtc(crtc_state->uapi.crtc);
	struct drm_i915_private *dev_priv = to_i915(crtc->base.dev);

	intel_de_write(dev_priv, WM_LINETIME(crtc->pipe),
		       HSW_LINETIME(crtc_state->linetime) |
		       HSW_IPS_LINETIME(crtc_state->ips_linetime));
}

static void hsw_set_frame_start_delay(const struct intel_crtc_state *crtc_state)
{
	struct intel_crtc *crtc = to_intel_crtc(crtc_state->uapi.crtc);
	struct drm_i915_private *dev_priv = to_i915(crtc->base.dev);
	i915_reg_t reg = CHICKEN_TRANS(crtc_state->cpu_transcoder);
	u32 val;

	val = intel_de_read(dev_priv, reg);
	val &= ~HSW_FRAME_START_DELAY_MASK;
	val |= HSW_FRAME_START_DELAY(dev_priv->framestart_delay - 1);
	intel_de_write(dev_priv, reg, val);
}

static void icl_ddi_bigjoiner_pre_enable(struct intel_atomic_state *state,
					 const struct intel_crtc_state *crtc_state)
{
	struct intel_crtc *master = to_intel_crtc(crtc_state->uapi.crtc);
	struct drm_i915_private *dev_priv = to_i915(master->base.dev);
	struct intel_crtc_state *master_crtc_state;
	struct drm_connector_state *conn_state;
	struct drm_connector *conn;
	struct intel_encoder *encoder = NULL;
	int i;

	if (crtc_state->bigjoiner_slave)
		master = crtc_state->bigjoiner_linked_crtc;

	master_crtc_state = intel_atomic_get_new_crtc_state(state, master);

	for_each_new_connector_in_state(&state->base, conn, conn_state, i) {
		if (conn_state->crtc != &master->base)
			continue;

		encoder = to_intel_encoder(conn_state->best_encoder);
		break;
	}

	if (!crtc_state->bigjoiner_slave) {
		/* need to enable VDSC, which we skipped in pre-enable */
		intel_dsc_enable(encoder, crtc_state);
	} else {
		/*
		 * Enable sequence steps 1-7 on bigjoiner master
		 */
		intel_encoders_pre_pll_enable(state, master);
		intel_enable_shared_dpll(master_crtc_state);
		intel_encoders_pre_enable(state, master);

		/* and DSC on slave */
		intel_dsc_enable(NULL, crtc_state);
	}

	if (DISPLAY_VER(dev_priv) >= 13)
		intel_uncompressed_joiner_enable(crtc_state);
}

static void hsw_crtc_enable(struct intel_atomic_state *state,
			    struct intel_crtc *crtc)
{
	const struct intel_crtc_state *new_crtc_state =
		intel_atomic_get_new_crtc_state(state, crtc);
	struct drm_i915_private *dev_priv = to_i915(crtc->base.dev);
	enum pipe pipe = crtc->pipe, hsw_workaround_pipe;
	enum transcoder cpu_transcoder = new_crtc_state->cpu_transcoder;
	bool psl_clkgate_wa;

	if (drm_WARN_ON(&dev_priv->drm, crtc->active))
		return;

	if (!new_crtc_state->bigjoiner) {
		intel_encoders_pre_pll_enable(state, crtc);

		if (new_crtc_state->shared_dpll)
			intel_enable_shared_dpll(new_crtc_state);

		intel_encoders_pre_enable(state, crtc);
	} else {
		icl_ddi_bigjoiner_pre_enable(state, new_crtc_state);
	}

	intel_set_pipe_src_size(new_crtc_state);
	if (DISPLAY_VER(dev_priv) >= 9 || IS_BROADWELL(dev_priv))
		bdw_set_pipemisc(new_crtc_state);

	if (!new_crtc_state->bigjoiner_slave && !transcoder_is_dsi(cpu_transcoder)) {
		intel_set_transcoder_timings(new_crtc_state);

		if (cpu_transcoder != TRANSCODER_EDP)
			intel_de_write(dev_priv, PIPE_MULT(cpu_transcoder),
				       new_crtc_state->pixel_multiplier - 1);

		if (new_crtc_state->has_pch_encoder)
			intel_cpu_transcoder_set_m_n(new_crtc_state,
						     &new_crtc_state->fdi_m_n, NULL);

		hsw_set_frame_start_delay(new_crtc_state);
	}

	if (!transcoder_is_dsi(cpu_transcoder))
		hsw_set_pipeconf(new_crtc_state);

	crtc->active = true;

	/* Display WA #1180: WaDisableScalarClockGating: glk, cnl */
	psl_clkgate_wa = DISPLAY_VER(dev_priv) == 10 &&
		new_crtc_state->pch_pfit.enabled;
	if (psl_clkgate_wa)
		glk_pipe_scaler_clock_gating_wa(dev_priv, pipe, true);

	if (DISPLAY_VER(dev_priv) >= 9)
		skl_pfit_enable(new_crtc_state);
	else
		ilk_pfit_enable(new_crtc_state);

	/*
	 * On ILK+ LUT must be loaded before the pipe is running but with
	 * clocks enabled
	 */
	intel_color_load_luts(new_crtc_state);
	intel_color_commit(new_crtc_state);
	/* update DSPCNTR to configure gamma/csc for pipe bottom color */
	if (DISPLAY_VER(dev_priv) < 9)
		intel_disable_primary_plane(new_crtc_state);

	hsw_set_linetime_wm(new_crtc_state);

	if (DISPLAY_VER(dev_priv) >= 11)
		icl_set_pipe_chicken(crtc);

	if (dev_priv->display.initial_watermarks)
		dev_priv->display.initial_watermarks(state, crtc);

	if (DISPLAY_VER(dev_priv) >= 11)
		icl_pipe_mbus_enable(crtc);

	if (new_crtc_state->bigjoiner_slave)
		intel_crtc_vblank_on(new_crtc_state);

	intel_encoders_enable(state, crtc);

	if (psl_clkgate_wa) {
		intel_wait_for_vblank(dev_priv, pipe);
		glk_pipe_scaler_clock_gating_wa(dev_priv, pipe, false);
	}

	/* If we change the relative order between pipe/planes enabling, we need
	 * to change the workaround. */
	hsw_workaround_pipe = new_crtc_state->hsw_workaround_pipe;
	if (IS_HASWELL(dev_priv) && hsw_workaround_pipe != INVALID_PIPE) {
		intel_wait_for_vblank(dev_priv, hsw_workaround_pipe);
		intel_wait_for_vblank(dev_priv, hsw_workaround_pipe);
	}
}

void ilk_pfit_disable(const struct intel_crtc_state *old_crtc_state)
{
	struct intel_crtc *crtc = to_intel_crtc(old_crtc_state->uapi.crtc);
	struct drm_i915_private *dev_priv = to_i915(crtc->base.dev);
	enum pipe pipe = crtc->pipe;

	/* To avoid upsetting the power well on haswell only disable the pfit if
	 * it's in use. The hw state code will make sure we get this right. */
	if (!old_crtc_state->pch_pfit.enabled)
		return;

	intel_de_write(dev_priv, PF_CTL(pipe), 0);
	intel_de_write(dev_priv, PF_WIN_POS(pipe), 0);
	intel_de_write(dev_priv, PF_WIN_SZ(pipe), 0);
}

static void ilk_crtc_disable(struct intel_atomic_state *state,
			     struct intel_crtc *crtc)
{
	const struct intel_crtc_state *old_crtc_state =
		intel_atomic_get_old_crtc_state(state, crtc);
	struct drm_i915_private *dev_priv = to_i915(crtc->base.dev);
	enum pipe pipe = crtc->pipe;

	/*
	 * Sometimes spurious CPU pipe underruns happen when the
	 * pipe is already disabled, but FDI RX/TX is still enabled.
	 * Happens at least with VGA+HDMI cloning. Suppress them.
	 */
	intel_set_cpu_fifo_underrun_reporting(dev_priv, pipe, false);
	intel_set_pch_fifo_underrun_reporting(dev_priv, pipe, false);

	intel_encoders_disable(state, crtc);

	intel_crtc_vblank_off(old_crtc_state);

	intel_disable_pipe(old_crtc_state);

	ilk_pfit_disable(old_crtc_state);

	if (old_crtc_state->has_pch_encoder)
		ilk_fdi_disable(crtc);

	intel_encoders_post_disable(state, crtc);

	if (old_crtc_state->has_pch_encoder) {
		ilk_disable_pch_transcoder(dev_priv, pipe);

		if (HAS_PCH_CPT(dev_priv)) {
			i915_reg_t reg;
			u32 temp;

			/* disable TRANS_DP_CTL */
			reg = TRANS_DP_CTL(pipe);
			temp = intel_de_read(dev_priv, reg);
			temp &= ~(TRANS_DP_OUTPUT_ENABLE |
				  TRANS_DP_PORT_SEL_MASK);
			temp |= TRANS_DP_PORT_SEL_NONE;
			intel_de_write(dev_priv, reg, temp);

			/* disable DPLL_SEL */
			temp = intel_de_read(dev_priv, PCH_DPLL_SEL);
			temp &= ~(TRANS_DPLL_ENABLE(pipe) | TRANS_DPLLB_SEL(pipe));
			intel_de_write(dev_priv, PCH_DPLL_SEL, temp);
		}

		ilk_fdi_pll_disable(crtc);
	}

	intel_set_cpu_fifo_underrun_reporting(dev_priv, pipe, true);
	intel_set_pch_fifo_underrun_reporting(dev_priv, pipe, true);
}

static void hsw_crtc_disable(struct intel_atomic_state *state,
			     struct intel_crtc *crtc)
{
	/*
	 * FIXME collapse everything to one hook.
	 * Need care with mst->ddi interactions.
	 */
	intel_encoders_disable(state, crtc);
	intel_encoders_post_disable(state, crtc);
}

static void i9xx_pfit_enable(const struct intel_crtc_state *crtc_state)
{
	struct intel_crtc *crtc = to_intel_crtc(crtc_state->uapi.crtc);
	struct drm_i915_private *dev_priv = to_i915(crtc->base.dev);

	if (!crtc_state->gmch_pfit.control)
		return;

	/*
	 * The panel fitter should only be adjusted whilst the pipe is disabled,
	 * according to register description and PRM.
	 */
	drm_WARN_ON(&dev_priv->drm,
		    intel_de_read(dev_priv, PFIT_CONTROL) & PFIT_ENABLE);
	assert_pipe_disabled(dev_priv, crtc_state->cpu_transcoder);

	intel_de_write(dev_priv, PFIT_PGM_RATIOS,
		       crtc_state->gmch_pfit.pgm_ratios);
	intel_de_write(dev_priv, PFIT_CONTROL, crtc_state->gmch_pfit.control);

	/* Border color in case we don't scale up to the full screen. Black by
	 * default, change to something else for debugging. */
	intel_de_write(dev_priv, BCLRPAT(crtc->pipe), 0);
}

bool intel_phy_is_combo(struct drm_i915_private *dev_priv, enum phy phy)
{
	if (phy == PHY_NONE)
		return false;
	else if (IS_ALDERLAKE_S(dev_priv))
		return phy <= PHY_E;
	else if (IS_DG1(dev_priv) || IS_ROCKETLAKE(dev_priv))
		return phy <= PHY_D;
	else if (IS_JSL_EHL(dev_priv))
		return phy <= PHY_C;
	else if (DISPLAY_VER(dev_priv) >= 11)
		return phy <= PHY_B;
	else
		return false;
}

bool intel_phy_is_tc(struct drm_i915_private *dev_priv, enum phy phy)
{
	if (IS_ALDERLAKE_P(dev_priv))
		return phy >= PHY_F && phy <= PHY_I;
	else if (IS_TIGERLAKE(dev_priv))
		return phy >= PHY_D && phy <= PHY_I;
	else if (IS_ICELAKE(dev_priv))
		return phy >= PHY_C && phy <= PHY_F;
	else
		return false;
}

enum phy intel_port_to_phy(struct drm_i915_private *i915, enum port port)
{
	if (DISPLAY_VER(i915) >= 13 && port >= PORT_D_XELPD)
		return PHY_D + port - PORT_D_XELPD;
	else if (DISPLAY_VER(i915) >= 13 && port >= PORT_TC1)
		return PHY_F + port - PORT_TC1;
	else if (IS_ALDERLAKE_S(i915) && port >= PORT_TC1)
		return PHY_B + port - PORT_TC1;
	else if ((IS_DG1(i915) || IS_ROCKETLAKE(i915)) && port >= PORT_TC1)
		return PHY_C + port - PORT_TC1;
	else if (IS_JSL_EHL(i915) && port == PORT_D)
		return PHY_A;

	return PHY_A + port - PORT_A;
}

enum tc_port intel_port_to_tc(struct drm_i915_private *dev_priv, enum port port)
{
	if (!intel_phy_is_tc(dev_priv, intel_port_to_phy(dev_priv, port)))
		return TC_PORT_NONE;

	if (DISPLAY_VER(dev_priv) >= 12)
		return TC_PORT_1 + port - PORT_TC1;
	else
		return TC_PORT_1 + port - PORT_C;
}

enum intel_display_power_domain intel_port_to_power_domain(enum port port)
{
	switch (port) {
	case PORT_A:
		return POWER_DOMAIN_PORT_DDI_A_LANES;
	case PORT_B:
		return POWER_DOMAIN_PORT_DDI_B_LANES;
	case PORT_C:
		return POWER_DOMAIN_PORT_DDI_C_LANES;
	case PORT_D:
		return POWER_DOMAIN_PORT_DDI_D_LANES;
	case PORT_E:
		return POWER_DOMAIN_PORT_DDI_E_LANES;
	case PORT_F:
		return POWER_DOMAIN_PORT_DDI_F_LANES;
	case PORT_G:
		return POWER_DOMAIN_PORT_DDI_G_LANES;
	case PORT_H:
		return POWER_DOMAIN_PORT_DDI_H_LANES;
	case PORT_I:
		return POWER_DOMAIN_PORT_DDI_I_LANES;
	default:
		MISSING_CASE(port);
		return POWER_DOMAIN_PORT_OTHER;
	}
}

enum intel_display_power_domain
intel_aux_power_domain(struct intel_digital_port *dig_port)
{
	struct drm_i915_private *dev_priv = to_i915(dig_port->base.base.dev);
	enum phy phy = intel_port_to_phy(dev_priv, dig_port->base.port);

	if (intel_phy_is_tc(dev_priv, phy) &&
	    dig_port->tc_mode == TC_PORT_TBT_ALT) {
		switch (dig_port->aux_ch) {
		case AUX_CH_C:
			return POWER_DOMAIN_AUX_C_TBT;
		case AUX_CH_D:
			return POWER_DOMAIN_AUX_D_TBT;
		case AUX_CH_E:
			return POWER_DOMAIN_AUX_E_TBT;
		case AUX_CH_F:
			return POWER_DOMAIN_AUX_F_TBT;
		case AUX_CH_G:
			return POWER_DOMAIN_AUX_G_TBT;
		case AUX_CH_H:
			return POWER_DOMAIN_AUX_H_TBT;
		case AUX_CH_I:
			return POWER_DOMAIN_AUX_I_TBT;
		default:
			MISSING_CASE(dig_port->aux_ch);
			return POWER_DOMAIN_AUX_C_TBT;
		}
	}

	return intel_legacy_aux_to_power_domain(dig_port->aux_ch);
}

/*
 * Converts aux_ch to power_domain without caring about TBT ports for that use
 * intel_aux_power_domain()
 */
enum intel_display_power_domain
intel_legacy_aux_to_power_domain(enum aux_ch aux_ch)
{
	switch (aux_ch) {
	case AUX_CH_A:
		return POWER_DOMAIN_AUX_A;
	case AUX_CH_B:
		return POWER_DOMAIN_AUX_B;
	case AUX_CH_C:
		return POWER_DOMAIN_AUX_C;
	case AUX_CH_D:
		return POWER_DOMAIN_AUX_D;
	case AUX_CH_E:
		return POWER_DOMAIN_AUX_E;
	case AUX_CH_F:
		return POWER_DOMAIN_AUX_F;
	case AUX_CH_G:
		return POWER_DOMAIN_AUX_G;
	case AUX_CH_H:
		return POWER_DOMAIN_AUX_H;
	case AUX_CH_I:
		return POWER_DOMAIN_AUX_I;
	default:
		MISSING_CASE(aux_ch);
		return POWER_DOMAIN_AUX_A;
	}
}

static u64 get_crtc_power_domains(struct intel_crtc_state *crtc_state)
{
	struct intel_crtc *crtc = to_intel_crtc(crtc_state->uapi.crtc);
	struct drm_i915_private *dev_priv = to_i915(crtc->base.dev);
	struct drm_encoder *encoder;
	enum pipe pipe = crtc->pipe;
	u64 mask;
	enum transcoder transcoder = crtc_state->cpu_transcoder;

	if (!crtc_state->hw.active)
		return 0;

	mask = BIT_ULL(POWER_DOMAIN_PIPE(pipe));
	mask |= BIT_ULL(POWER_DOMAIN_TRANSCODER(transcoder));
	if (crtc_state->pch_pfit.enabled ||
	    crtc_state->pch_pfit.force_thru)
		mask |= BIT_ULL(POWER_DOMAIN_PIPE_PANEL_FITTER(pipe));

	drm_for_each_encoder_mask(encoder, &dev_priv->drm,
				  crtc_state->uapi.encoder_mask) {
		struct intel_encoder *intel_encoder = to_intel_encoder(encoder);

		mask |= BIT_ULL(intel_encoder->power_domain);
	}

	if (HAS_DDI(dev_priv) && crtc_state->has_audio)
		mask |= BIT_ULL(POWER_DOMAIN_AUDIO);

	if (crtc_state->shared_dpll)
		mask |= BIT_ULL(POWER_DOMAIN_DISPLAY_CORE);

	if (crtc_state->dsc.compression_enable)
		mask |= BIT_ULL(intel_dsc_power_domain(crtc_state));

	return mask;
}

static u64
modeset_get_crtc_power_domains(struct intel_crtc_state *crtc_state)
{
	struct intel_crtc *crtc = to_intel_crtc(crtc_state->uapi.crtc);
	struct drm_i915_private *dev_priv = to_i915(crtc->base.dev);
	enum intel_display_power_domain domain;
	u64 domains, new_domains, old_domains;

	domains = get_crtc_power_domains(crtc_state);

	new_domains = domains & ~crtc->enabled_power_domains.mask;
	old_domains = crtc->enabled_power_domains.mask & ~domains;

	for_each_power_domain(domain, new_domains)
		intel_display_power_get_in_set(dev_priv,
					       &crtc->enabled_power_domains,
					       domain);

	return old_domains;
}

static void modeset_put_crtc_power_domains(struct intel_crtc *crtc,
					   u64 domains)
{
	intel_display_power_put_mask_in_set(to_i915(crtc->base.dev),
					    &crtc->enabled_power_domains,
					    domains);
}

static void valleyview_crtc_enable(struct intel_atomic_state *state,
				   struct intel_crtc *crtc)
{
	const struct intel_crtc_state *new_crtc_state =
		intel_atomic_get_new_crtc_state(state, crtc);
	struct drm_i915_private *dev_priv = to_i915(crtc->base.dev);
	enum pipe pipe = crtc->pipe;

	if (drm_WARN_ON(&dev_priv->drm, crtc->active))
		return;

	if (intel_crtc_has_dp_encoder(new_crtc_state))
		intel_dp_set_m_n(new_crtc_state, M1_N1);

	intel_set_transcoder_timings(new_crtc_state);
	intel_set_pipe_src_size(new_crtc_state);

	if (IS_CHERRYVIEW(dev_priv) && pipe == PIPE_B) {
		intel_de_write(dev_priv, CHV_BLEND(pipe), CHV_BLEND_LEGACY);
		intel_de_write(dev_priv, CHV_CANVAS(pipe), 0);
	}

	i9xx_set_pipeconf(new_crtc_state);

	crtc->active = true;

	intel_set_cpu_fifo_underrun_reporting(dev_priv, pipe, true);

	intel_encoders_pre_pll_enable(state, crtc);

	if (IS_CHERRYVIEW(dev_priv)) {
		chv_prepare_pll(crtc, new_crtc_state);
		chv_enable_pll(crtc, new_crtc_state);
	} else {
		vlv_prepare_pll(crtc, new_crtc_state);
		vlv_enable_pll(crtc, new_crtc_state);
	}

	intel_encoders_pre_enable(state, crtc);

	i9xx_pfit_enable(new_crtc_state);

	intel_color_load_luts(new_crtc_state);
	intel_color_commit(new_crtc_state);
	/* update DSPCNTR to configure gamma for pipe bottom color */
	intel_disable_primary_plane(new_crtc_state);

	dev_priv->display.initial_watermarks(state, crtc);
	intel_enable_pipe(new_crtc_state);

	intel_crtc_vblank_on(new_crtc_state);

	intel_encoders_enable(state, crtc);
}

static void i9xx_set_pll_dividers(const struct intel_crtc_state *crtc_state)
{
	struct intel_crtc *crtc = to_intel_crtc(crtc_state->uapi.crtc);
	struct drm_i915_private *dev_priv = to_i915(crtc->base.dev);

	intel_de_write(dev_priv, FP0(crtc->pipe),
		       crtc_state->dpll_hw_state.fp0);
	intel_de_write(dev_priv, FP1(crtc->pipe),
		       crtc_state->dpll_hw_state.fp1);
}

static void i9xx_crtc_enable(struct intel_atomic_state *state,
			     struct intel_crtc *crtc)
{
	const struct intel_crtc_state *new_crtc_state =
		intel_atomic_get_new_crtc_state(state, crtc);
	struct drm_i915_private *dev_priv = to_i915(crtc->base.dev);
	enum pipe pipe = crtc->pipe;

	if (drm_WARN_ON(&dev_priv->drm, crtc->active))
		return;

	i9xx_set_pll_dividers(new_crtc_state);

	if (intel_crtc_has_dp_encoder(new_crtc_state))
		intel_dp_set_m_n(new_crtc_state, M1_N1);

	intel_set_transcoder_timings(new_crtc_state);
	intel_set_pipe_src_size(new_crtc_state);

	i9xx_set_pipeconf(new_crtc_state);

	crtc->active = true;

	if (DISPLAY_VER(dev_priv) != 2)
		intel_set_cpu_fifo_underrun_reporting(dev_priv, pipe, true);

	intel_encoders_pre_enable(state, crtc);

	i9xx_enable_pll(crtc, new_crtc_state);

	i9xx_pfit_enable(new_crtc_state);

	intel_color_load_luts(new_crtc_state);
	intel_color_commit(new_crtc_state);
	/* update DSPCNTR to configure gamma for pipe bottom color */
	intel_disable_primary_plane(new_crtc_state);

	if (dev_priv->display.initial_watermarks)
		dev_priv->display.initial_watermarks(state, crtc);
	else
		intel_update_watermarks(crtc);
	intel_enable_pipe(new_crtc_state);

	intel_crtc_vblank_on(new_crtc_state);

	intel_encoders_enable(state, crtc);

	/* prevents spurious underruns */
	if (DISPLAY_VER(dev_priv) == 2)
		intel_wait_for_vblank(dev_priv, pipe);
}

static void i9xx_pfit_disable(const struct intel_crtc_state *old_crtc_state)
{
	struct intel_crtc *crtc = to_intel_crtc(old_crtc_state->uapi.crtc);
	struct drm_i915_private *dev_priv = to_i915(crtc->base.dev);

	if (!old_crtc_state->gmch_pfit.control)
		return;

	assert_pipe_disabled(dev_priv, old_crtc_state->cpu_transcoder);

	drm_dbg_kms(&dev_priv->drm, "disabling pfit, current: 0x%08x\n",
		    intel_de_read(dev_priv, PFIT_CONTROL));
	intel_de_write(dev_priv, PFIT_CONTROL, 0);
}

static void i9xx_crtc_disable(struct intel_atomic_state *state,
			      struct intel_crtc *crtc)
{
	struct intel_crtc_state *old_crtc_state =
		intel_atomic_get_old_crtc_state(state, crtc);
	struct drm_i915_private *dev_priv = to_i915(crtc->base.dev);
	enum pipe pipe = crtc->pipe;

	/*
	 * On gen2 planes are double buffered but the pipe isn't, so we must
	 * wait for planes to fully turn off before disabling the pipe.
	 */
	if (DISPLAY_VER(dev_priv) == 2)
		intel_wait_for_vblank(dev_priv, pipe);

	intel_encoders_disable(state, crtc);

	intel_crtc_vblank_off(old_crtc_state);

	intel_disable_pipe(old_crtc_state);

	i9xx_pfit_disable(old_crtc_state);

	intel_encoders_post_disable(state, crtc);

	if (!intel_crtc_has_type(old_crtc_state, INTEL_OUTPUT_DSI)) {
		if (IS_CHERRYVIEW(dev_priv))
			chv_disable_pll(dev_priv, pipe);
		else if (IS_VALLEYVIEW(dev_priv))
			vlv_disable_pll(dev_priv, pipe);
		else
			i9xx_disable_pll(old_crtc_state);
	}

	intel_encoders_post_pll_disable(state, crtc);

	if (DISPLAY_VER(dev_priv) != 2)
		intel_set_cpu_fifo_underrun_reporting(dev_priv, pipe, false);

	if (!dev_priv->display.initial_watermarks)
		intel_update_watermarks(crtc);

	/* clock the pipe down to 640x480@60 to potentially save power */
	if (IS_I830(dev_priv))
		i830_enable_pipe(dev_priv, pipe);
}

static void intel_crtc_disable_noatomic(struct intel_crtc *crtc,
					struct drm_modeset_acquire_ctx *ctx)
{
	struct intel_encoder *encoder;
	struct drm_i915_private *dev_priv = to_i915(crtc->base.dev);
	struct intel_bw_state *bw_state =
		to_intel_bw_state(dev_priv->bw_obj.state);
	struct intel_cdclk_state *cdclk_state =
		to_intel_cdclk_state(dev_priv->cdclk.obj.state);
	struct intel_dbuf_state *dbuf_state =
		to_intel_dbuf_state(dev_priv->dbuf.obj.state);
	struct intel_crtc_state *crtc_state =
		to_intel_crtc_state(crtc->base.state);
	struct intel_plane *plane;
	struct drm_atomic_state *state;
	struct intel_crtc_state *temp_crtc_state;
	enum pipe pipe = crtc->pipe;
	int ret;

	if (!crtc_state->hw.active)
		return;

	for_each_intel_plane_on_crtc(&dev_priv->drm, crtc, plane) {
		const struct intel_plane_state *plane_state =
			to_intel_plane_state(plane->base.state);

		if (plane_state->uapi.visible)
			intel_plane_disable_noatomic(crtc, plane);
	}

	state = drm_atomic_state_alloc(&dev_priv->drm);
	if (!state) {
		drm_dbg_kms(&dev_priv->drm,
			    "failed to disable [CRTC:%d:%s], out of memory",
			    crtc->base.base.id, crtc->base.name);
		return;
	}

	state->acquire_ctx = ctx;

	/* Everything's already locked, -EDEADLK can't happen. */
	temp_crtc_state = intel_atomic_get_crtc_state(state, crtc);
	ret = drm_atomic_add_affected_connectors(state, &crtc->base);

	drm_WARN_ON(&dev_priv->drm, IS_ERR(temp_crtc_state) || ret);

	dev_priv->display.crtc_disable(to_intel_atomic_state(state), crtc);

	drm_atomic_state_put(state);

	drm_dbg_kms(&dev_priv->drm,
		    "[CRTC:%d:%s] hw state adjusted, was enabled, now disabled\n",
		    crtc->base.base.id, crtc->base.name);

	crtc->active = false;
	crtc->base.enabled = false;

	drm_WARN_ON(&dev_priv->drm,
		    drm_atomic_set_mode_for_crtc(&crtc_state->uapi, NULL) < 0);
	crtc_state->uapi.active = false;
	crtc_state->uapi.connector_mask = 0;
	crtc_state->uapi.encoder_mask = 0;
	intel_crtc_free_hw_state(crtc_state);
	memset(&crtc_state->hw, 0, sizeof(crtc_state->hw));

	for_each_encoder_on_crtc(&dev_priv->drm, &crtc->base, encoder)
		encoder->base.crtc = NULL;

	intel_fbc_disable(crtc);
	intel_update_watermarks(crtc);
	intel_disable_shared_dpll(crtc_state);

	intel_display_power_put_all_in_set(dev_priv, &crtc->enabled_power_domains);

	dev_priv->active_pipes &= ~BIT(pipe);
	cdclk_state->min_cdclk[pipe] = 0;
	cdclk_state->min_voltage_level[pipe] = 0;
	cdclk_state->active_pipes &= ~BIT(pipe);

	dbuf_state->active_pipes &= ~BIT(pipe);

	bw_state->data_rate[pipe] = 0;
	bw_state->num_active_planes[pipe] = 0;
}

/*
 * turn all crtc's off, but do not adjust state
 * This has to be paired with a call to intel_modeset_setup_hw_state.
 */
int intel_display_suspend(struct drm_device *dev)
{
	struct drm_i915_private *dev_priv = to_i915(dev);
	struct drm_atomic_state *state;
	int ret;

	if (!HAS_DISPLAY(dev_priv))
		return 0;

	state = drm_atomic_helper_suspend(dev);
	ret = PTR_ERR_OR_ZERO(state);
	if (ret)
		drm_err(&dev_priv->drm, "Suspending crtc's failed with %i\n",
			ret);
	else
		dev_priv->modeset_restore_state = state;
	return ret;
}

void intel_encoder_destroy(struct drm_encoder *encoder)
{
	struct intel_encoder *intel_encoder = to_intel_encoder(encoder);

	drm_encoder_cleanup(encoder);
	kfree(intel_encoder);
}

/* Cross check the actual hw state with our own modeset state tracking (and it's
 * internal consistency). */
static void intel_connector_verify_state(struct intel_crtc_state *crtc_state,
					 struct drm_connector_state *conn_state)
{
	struct intel_connector *connector = to_intel_connector(conn_state->connector);
	struct drm_i915_private *i915 = to_i915(connector->base.dev);

	drm_dbg_kms(&i915->drm, "[CONNECTOR:%d:%s]\n",
		    connector->base.base.id, connector->base.name);

	if (connector->get_hw_state(connector)) {
		struct intel_encoder *encoder = intel_attached_encoder(connector);

		I915_STATE_WARN(!crtc_state,
			 "connector enabled without attached crtc\n");

		if (!crtc_state)
			return;

		I915_STATE_WARN(!crtc_state->hw.active,
				"connector is active, but attached crtc isn't\n");

		if (!encoder || encoder->type == INTEL_OUTPUT_DP_MST)
			return;

		I915_STATE_WARN(conn_state->best_encoder != &encoder->base,
			"atomic encoder doesn't match attached encoder\n");

		I915_STATE_WARN(conn_state->crtc != encoder->base.crtc,
			"attached encoder crtc differs from connector crtc\n");
	} else {
		I915_STATE_WARN(crtc_state && crtc_state->hw.active,
				"attached crtc is active, but connector isn't\n");
		I915_STATE_WARN(!crtc_state && conn_state->best_encoder,
			"best encoder set without crtc!\n");
	}
}

bool hsw_crtc_state_ips_capable(const struct intel_crtc_state *crtc_state)
{
	struct intel_crtc *crtc = to_intel_crtc(crtc_state->uapi.crtc);
	struct drm_i915_private *dev_priv = to_i915(crtc->base.dev);

	/* IPS only exists on ULT machines and is tied to pipe A. */
	if (!hsw_crtc_supports_ips(crtc))
		return false;

	if (!dev_priv->params.enable_ips)
		return false;

	if (crtc_state->pipe_bpp > 24)
		return false;

	/*
	 * We compare against max which means we must take
	 * the increased cdclk requirement into account when
	 * calculating the new cdclk.
	 *
	 * Should measure whether using a lower cdclk w/o IPS
	 */
	if (IS_BROADWELL(dev_priv) &&
	    crtc_state->pixel_rate > dev_priv->max_cdclk_freq * 95 / 100)
		return false;

	return true;
}

static int hsw_compute_ips_config(struct intel_crtc_state *crtc_state)
{
	struct drm_i915_private *dev_priv =
		to_i915(crtc_state->uapi.crtc->dev);
	struct intel_atomic_state *state =
		to_intel_atomic_state(crtc_state->uapi.state);

	crtc_state->ips_enabled = false;

	if (!hsw_crtc_state_ips_capable(crtc_state))
		return 0;

	/*
	 * When IPS gets enabled, the pipe CRC changes. Since IPS gets
	 * enabled and disabled dynamically based on package C states,
	 * user space can't make reliable use of the CRCs, so let's just
	 * completely disable it.
	 */
	if (crtc_state->crc_enabled)
		return 0;

	/* IPS should be fine as long as at least one plane is enabled. */
	if (!(crtc_state->active_planes & ~BIT(PLANE_CURSOR)))
		return 0;

	if (IS_BROADWELL(dev_priv)) {
		const struct intel_cdclk_state *cdclk_state;

		cdclk_state = intel_atomic_get_cdclk_state(state);
		if (IS_ERR(cdclk_state))
			return PTR_ERR(cdclk_state);

		/* pixel rate mustn't exceed 95% of cdclk with IPS on BDW */
		if (crtc_state->pixel_rate > cdclk_state->logical.cdclk * 95 / 100)
			return 0;
	}

	crtc_state->ips_enabled = true;

	return 0;
}

static bool intel_crtc_supports_double_wide(const struct intel_crtc *crtc)
{
	const struct drm_i915_private *dev_priv = to_i915(crtc->base.dev);

	/* GDG double wide on either pipe, otherwise pipe A only */
	return DISPLAY_VER(dev_priv) < 4 &&
		(crtc->pipe == PIPE_A || IS_I915G(dev_priv));
}

static u32 ilk_pipe_pixel_rate(const struct intel_crtc_state *crtc_state)
{
	u32 pixel_rate = crtc_state->hw.pipe_mode.crtc_clock;
	struct drm_rect src;

	/*
	 * We only use IF-ID interlacing. If we ever use
	 * PF-ID we'll need to adjust the pixel_rate here.
	 */

	if (!crtc_state->pch_pfit.enabled)
		return pixel_rate;

	drm_rect_init(&src, 0, 0,
		      crtc_state->pipe_src_w << 16,
		      crtc_state->pipe_src_h << 16);

	return intel_adjusted_rate(&src, &crtc_state->pch_pfit.dst,
				   pixel_rate);
}

static void intel_mode_from_crtc_timings(struct drm_display_mode *mode,
					 const struct drm_display_mode *timings)
{
	mode->hdisplay = timings->crtc_hdisplay;
	mode->htotal = timings->crtc_htotal;
	mode->hsync_start = timings->crtc_hsync_start;
	mode->hsync_end = timings->crtc_hsync_end;

	mode->vdisplay = timings->crtc_vdisplay;
	mode->vtotal = timings->crtc_vtotal;
	mode->vsync_start = timings->crtc_vsync_start;
	mode->vsync_end = timings->crtc_vsync_end;

	mode->flags = timings->flags;
	mode->type = DRM_MODE_TYPE_DRIVER;

	mode->clock = timings->crtc_clock;

	drm_mode_set_name(mode);
}

static void intel_crtc_compute_pixel_rate(struct intel_crtc_state *crtc_state)
{
	struct drm_i915_private *dev_priv = to_i915(crtc_state->uapi.crtc->dev);

	if (HAS_GMCH(dev_priv))
		/* FIXME calculate proper pipe pixel rate for GMCH pfit */
		crtc_state->pixel_rate =
			crtc_state->hw.pipe_mode.crtc_clock;
	else
		crtc_state->pixel_rate =
			ilk_pipe_pixel_rate(crtc_state);
}

static void intel_crtc_readout_derived_state(struct intel_crtc_state *crtc_state)
{
	struct drm_display_mode *mode = &crtc_state->hw.mode;
	struct drm_display_mode *pipe_mode = &crtc_state->hw.pipe_mode;
	struct drm_display_mode *adjusted_mode = &crtc_state->hw.adjusted_mode;

	drm_mode_copy(pipe_mode, adjusted_mode);

	if (crtc_state->bigjoiner) {
		/*
		 * transcoder is programmed to the full mode,
		 * but pipe timings are half of the transcoder mode
		 */
		pipe_mode->crtc_hdisplay /= 2;
		pipe_mode->crtc_hblank_start /= 2;
		pipe_mode->crtc_hblank_end /= 2;
		pipe_mode->crtc_hsync_start /= 2;
		pipe_mode->crtc_hsync_end /= 2;
		pipe_mode->crtc_htotal /= 2;
		pipe_mode->crtc_clock /= 2;
	}

	if (crtc_state->splitter.enable) {
		int n = crtc_state->splitter.link_count;
		int overlap = crtc_state->splitter.pixel_overlap;

		/*
		 * eDP MSO uses segment timings from EDID for transcoder
		 * timings, but full mode for everything else.
		 *
		 * h_full = (h_segment - pixel_overlap) * link_count
		 */
		pipe_mode->crtc_hdisplay = (pipe_mode->crtc_hdisplay - overlap) * n;
		pipe_mode->crtc_hblank_start = (pipe_mode->crtc_hblank_start - overlap) * n;
		pipe_mode->crtc_hblank_end = (pipe_mode->crtc_hblank_end - overlap) * n;
		pipe_mode->crtc_hsync_start = (pipe_mode->crtc_hsync_start - overlap) * n;
		pipe_mode->crtc_hsync_end = (pipe_mode->crtc_hsync_end - overlap) * n;
		pipe_mode->crtc_htotal = (pipe_mode->crtc_htotal - overlap) * n;
		pipe_mode->crtc_clock *= n;

		intel_mode_from_crtc_timings(pipe_mode, pipe_mode);
		intel_mode_from_crtc_timings(adjusted_mode, pipe_mode);
	} else {
		intel_mode_from_crtc_timings(pipe_mode, pipe_mode);
		intel_mode_from_crtc_timings(adjusted_mode, adjusted_mode);
	}

	intel_crtc_compute_pixel_rate(crtc_state);

	drm_mode_copy(mode, adjusted_mode);
	mode->hdisplay = crtc_state->pipe_src_w << crtc_state->bigjoiner;
	mode->vdisplay = crtc_state->pipe_src_h;
}

static void intel_encoder_get_config(struct intel_encoder *encoder,
				     struct intel_crtc_state *crtc_state)
{
	encoder->get_config(encoder, crtc_state);

	intel_crtc_readout_derived_state(crtc_state);
}

static int intel_crtc_compute_config(struct intel_crtc *crtc,
				     struct intel_crtc_state *pipe_config)
{
	struct drm_i915_private *dev_priv = to_i915(crtc->base.dev);
	struct drm_display_mode *pipe_mode = &pipe_config->hw.pipe_mode;
	int clock_limit = dev_priv->max_dotclk_freq;

	drm_mode_copy(pipe_mode, &pipe_config->hw.adjusted_mode);

	/* Adjust pipe_mode for bigjoiner, with half the horizontal mode */
	if (pipe_config->bigjoiner) {
		pipe_mode->crtc_clock /= 2;
		pipe_mode->crtc_hdisplay /= 2;
		pipe_mode->crtc_hblank_start /= 2;
		pipe_mode->crtc_hblank_end /= 2;
		pipe_mode->crtc_hsync_start /= 2;
		pipe_mode->crtc_hsync_end /= 2;
		pipe_mode->crtc_htotal /= 2;
		pipe_config->pipe_src_w /= 2;
	}

	if (pipe_config->splitter.enable) {
		int n = pipe_config->splitter.link_count;
		int overlap = pipe_config->splitter.pixel_overlap;

		pipe_mode->crtc_hdisplay = (pipe_mode->crtc_hdisplay - overlap) * n;
		pipe_mode->crtc_hblank_start = (pipe_mode->crtc_hblank_start - overlap) * n;
		pipe_mode->crtc_hblank_end = (pipe_mode->crtc_hblank_end - overlap) * n;
		pipe_mode->crtc_hsync_start = (pipe_mode->crtc_hsync_start - overlap) * n;
		pipe_mode->crtc_hsync_end = (pipe_mode->crtc_hsync_end - overlap) * n;
		pipe_mode->crtc_htotal = (pipe_mode->crtc_htotal - overlap) * n;
		pipe_mode->crtc_clock *= n;
	}

	intel_mode_from_crtc_timings(pipe_mode, pipe_mode);

	if (DISPLAY_VER(dev_priv) < 4) {
		clock_limit = dev_priv->max_cdclk_freq * 9 / 10;

		/*
		 * Enable double wide mode when the dot clock
		 * is > 90% of the (display) core speed.
		 */
		if (intel_crtc_supports_double_wide(crtc) &&
		    pipe_mode->crtc_clock > clock_limit) {
			clock_limit = dev_priv->max_dotclk_freq;
			pipe_config->double_wide = true;
		}
	}

	if (pipe_mode->crtc_clock > clock_limit) {
		drm_dbg_kms(&dev_priv->drm,
			    "requested pixel clock (%d kHz) too high (max: %d kHz, double wide: %s)\n",
			    pipe_mode->crtc_clock, clock_limit,
			    yesno(pipe_config->double_wide));
		return -EINVAL;
	}

	/*
	 * Pipe horizontal size must be even in:
	 * - DVO ganged mode
	 * - LVDS dual channel mode
	 * - Double wide pipe
	 */
	if (pipe_config->pipe_src_w & 1) {
		if (pipe_config->double_wide) {
			drm_dbg_kms(&dev_priv->drm,
				    "Odd pipe source width not supported with double wide pipe\n");
			return -EINVAL;
		}

		if (intel_crtc_has_type(pipe_config, INTEL_OUTPUT_LVDS) &&
		    intel_is_dual_link_lvds(dev_priv)) {
			drm_dbg_kms(&dev_priv->drm,
				    "Odd pipe source width not supported with dual link LVDS\n");
			return -EINVAL;
		}
	}

	/* Cantiga+ cannot handle modes with a hsync front porch of 0.
	 * WaPruneModeWithIncorrectHsyncOffset:ctg,elk,ilk,snb,ivb,vlv,hsw.
	 */
	if ((DISPLAY_VER(dev_priv) > 4 || IS_G4X(dev_priv)) &&
	    pipe_mode->crtc_hsync_start == pipe_mode->crtc_hdisplay)
		return -EINVAL;

	intel_crtc_compute_pixel_rate(pipe_config);

	if (pipe_config->has_pch_encoder)
		return ilk_fdi_compute_config(crtc, pipe_config);

	return 0;
}

static void
intel_reduce_m_n_ratio(u32 *num, u32 *den)
{
	while (*num > DATA_LINK_M_N_MASK ||
	       *den > DATA_LINK_M_N_MASK) {
		*num >>= 1;
		*den >>= 1;
	}
}

static void compute_m_n(unsigned int m, unsigned int n,
			u32 *ret_m, u32 *ret_n,
			bool constant_n)
{
	/*
	 * Several DP dongles in particular seem to be fussy about
	 * too large link M/N values. Give N value as 0x8000 that
	 * should be acceptable by specific devices. 0x8000 is the
	 * specified fixed N value for asynchronous clock mode,
	 * which the devices expect also in synchronous clock mode.
	 */
	if (constant_n)
		*ret_n = DP_LINK_CONSTANT_N_VALUE;
	else
		*ret_n = min_t(unsigned int, roundup_pow_of_two(n), DATA_LINK_N_MAX);

	*ret_m = div_u64(mul_u32_u32(m, *ret_n), n);
	intel_reduce_m_n_ratio(ret_m, ret_n);
}

void
intel_link_compute_m_n(u16 bits_per_pixel, int nlanes,
		       int pixel_clock, int link_clock,
		       struct intel_link_m_n *m_n,
		       bool constant_n, bool fec_enable)
{
	u32 data_clock = bits_per_pixel * pixel_clock;

	if (fec_enable)
		data_clock = intel_dp_mode_to_fec_clock(data_clock);

	m_n->tu = 64;
	compute_m_n(data_clock,
		    link_clock * nlanes * 8,
		    &m_n->gmch_m, &m_n->gmch_n,
		    constant_n);

	compute_m_n(pixel_clock, link_clock,
		    &m_n->link_m, &m_n->link_n,
		    constant_n);
}

static void intel_panel_sanitize_ssc(struct drm_i915_private *dev_priv)
{
	/*
	 * There may be no VBT; and if the BIOS enabled SSC we can
	 * just keep using it to avoid unnecessary flicker.  Whereas if the
	 * BIOS isn't using it, don't assume it will work even if the VBT
	 * indicates as much.
	 */
	if (HAS_PCH_IBX(dev_priv) || HAS_PCH_CPT(dev_priv)) {
		bool bios_lvds_use_ssc = intel_de_read(dev_priv,
						       PCH_DREF_CONTROL) &
			DREF_SSC1_ENABLE;

		if (dev_priv->vbt.lvds_use_ssc != bios_lvds_use_ssc) {
			drm_dbg_kms(&dev_priv->drm,
				    "SSC %s by BIOS, overriding VBT which says %s\n",
				    enableddisabled(bios_lvds_use_ssc),
				    enableddisabled(dev_priv->vbt.lvds_use_ssc));
			dev_priv->vbt.lvds_use_ssc = bios_lvds_use_ssc;
		}
	}
}

static void intel_pch_transcoder_set_m_n(const struct intel_crtc_state *crtc_state,
					 const struct intel_link_m_n *m_n)
{
	struct intel_crtc *crtc = to_intel_crtc(crtc_state->uapi.crtc);
	struct drm_i915_private *dev_priv = to_i915(crtc->base.dev);
	enum pipe pipe = crtc->pipe;

	intel_de_write(dev_priv, PCH_TRANS_DATA_M1(pipe),
		       TU_SIZE(m_n->tu) | m_n->gmch_m);
	intel_de_write(dev_priv, PCH_TRANS_DATA_N1(pipe), m_n->gmch_n);
	intel_de_write(dev_priv, PCH_TRANS_LINK_M1(pipe), m_n->link_m);
	intel_de_write(dev_priv, PCH_TRANS_LINK_N1(pipe), m_n->link_n);
}

static bool transcoder_has_m2_n2(struct drm_i915_private *dev_priv,
				 enum transcoder transcoder)
{
	if (IS_HASWELL(dev_priv))
		return transcoder == TRANSCODER_EDP;

	/*
	 * Strictly speaking some registers are available before
	 * gen7, but we only support DRRS on gen7+
	 */
	return DISPLAY_VER(dev_priv) == 7 || IS_CHERRYVIEW(dev_priv);
}

static void intel_cpu_transcoder_set_m_n(const struct intel_crtc_state *crtc_state,
					 const struct intel_link_m_n *m_n,
					 const struct intel_link_m_n *m2_n2)
{
	struct intel_crtc *crtc = to_intel_crtc(crtc_state->uapi.crtc);
	struct drm_i915_private *dev_priv = to_i915(crtc->base.dev);
	enum pipe pipe = crtc->pipe;
	enum transcoder transcoder = crtc_state->cpu_transcoder;

	if (DISPLAY_VER(dev_priv) >= 5) {
		intel_de_write(dev_priv, PIPE_DATA_M1(transcoder),
			       TU_SIZE(m_n->tu) | m_n->gmch_m);
		intel_de_write(dev_priv, PIPE_DATA_N1(transcoder),
			       m_n->gmch_n);
		intel_de_write(dev_priv, PIPE_LINK_M1(transcoder),
			       m_n->link_m);
		intel_de_write(dev_priv, PIPE_LINK_N1(transcoder),
			       m_n->link_n);
		/*
		 *  M2_N2 registers are set only if DRRS is supported
		 * (to make sure the registers are not unnecessarily accessed).
		 */
		if (m2_n2 && crtc_state->has_drrs &&
		    transcoder_has_m2_n2(dev_priv, transcoder)) {
			intel_de_write(dev_priv, PIPE_DATA_M2(transcoder),
				       TU_SIZE(m2_n2->tu) | m2_n2->gmch_m);
			intel_de_write(dev_priv, PIPE_DATA_N2(transcoder),
				       m2_n2->gmch_n);
			intel_de_write(dev_priv, PIPE_LINK_M2(transcoder),
				       m2_n2->link_m);
			intel_de_write(dev_priv, PIPE_LINK_N2(transcoder),
				       m2_n2->link_n);
		}
	} else {
		intel_de_write(dev_priv, PIPE_DATA_M_G4X(pipe),
			       TU_SIZE(m_n->tu) | m_n->gmch_m);
		intel_de_write(dev_priv, PIPE_DATA_N_G4X(pipe), m_n->gmch_n);
		intel_de_write(dev_priv, PIPE_LINK_M_G4X(pipe), m_n->link_m);
		intel_de_write(dev_priv, PIPE_LINK_N_G4X(pipe), m_n->link_n);
	}
}

void intel_dp_set_m_n(const struct intel_crtc_state *crtc_state, enum link_m_n_set m_n)
{
	const struct intel_link_m_n *dp_m_n, *dp_m2_n2 = NULL;
	struct drm_i915_private *i915 = to_i915(crtc_state->uapi.crtc->dev);

	if (m_n == M1_N1) {
		dp_m_n = &crtc_state->dp_m_n;
		dp_m2_n2 = &crtc_state->dp_m2_n2;
	} else if (m_n == M2_N2) {

		/*
		 * M2_N2 registers are not supported. Hence m2_n2 divider value
		 * needs to be programmed into M1_N1.
		 */
		dp_m_n = &crtc_state->dp_m2_n2;
	} else {
		drm_err(&i915->drm, "Unsupported divider value\n");
		return;
	}

	if (crtc_state->has_pch_encoder)
		intel_pch_transcoder_set_m_n(crtc_state, &crtc_state->dp_m_n);
	else
		intel_cpu_transcoder_set_m_n(crtc_state, dp_m_n, dp_m2_n2);
}

static void intel_set_transcoder_timings(const struct intel_crtc_state *crtc_state)
{
	struct intel_crtc *crtc = to_intel_crtc(crtc_state->uapi.crtc);
	struct drm_i915_private *dev_priv = to_i915(crtc->base.dev);
	enum pipe pipe = crtc->pipe;
	enum transcoder cpu_transcoder = crtc_state->cpu_transcoder;
	const struct drm_display_mode *adjusted_mode = &crtc_state->hw.adjusted_mode;
	u32 crtc_vtotal, crtc_vblank_end;
	int vsyncshift = 0;

	/* We need to be careful not to changed the adjusted mode, for otherwise
	 * the hw state checker will get angry at the mismatch. */
	crtc_vtotal = adjusted_mode->crtc_vtotal;
	crtc_vblank_end = adjusted_mode->crtc_vblank_end;

	if (adjusted_mode->flags & DRM_MODE_FLAG_INTERLACE) {
		/* the chip adds 2 halflines automatically */
		crtc_vtotal -= 1;
		crtc_vblank_end -= 1;

		if (intel_crtc_has_type(crtc_state, INTEL_OUTPUT_SDVO))
			vsyncshift = (adjusted_mode->crtc_htotal - 1) / 2;
		else
			vsyncshift = adjusted_mode->crtc_hsync_start -
				adjusted_mode->crtc_htotal / 2;
		if (vsyncshift < 0)
			vsyncshift += adjusted_mode->crtc_htotal;
	}

	if (DISPLAY_VER(dev_priv) > 3)
		intel_de_write(dev_priv, VSYNCSHIFT(cpu_transcoder),
		               vsyncshift);

	intel_de_write(dev_priv, HTOTAL(cpu_transcoder),
		       (adjusted_mode->crtc_hdisplay - 1) | ((adjusted_mode->crtc_htotal - 1) << 16));
	intel_de_write(dev_priv, HBLANK(cpu_transcoder),
		       (adjusted_mode->crtc_hblank_start - 1) | ((adjusted_mode->crtc_hblank_end - 1) << 16));
	intel_de_write(dev_priv, HSYNC(cpu_transcoder),
		       (adjusted_mode->crtc_hsync_start - 1) | ((adjusted_mode->crtc_hsync_end - 1) << 16));

	intel_de_write(dev_priv, VTOTAL(cpu_transcoder),
		       (adjusted_mode->crtc_vdisplay - 1) | ((crtc_vtotal - 1) << 16));
	intel_de_write(dev_priv, VBLANK(cpu_transcoder),
		       (adjusted_mode->crtc_vblank_start - 1) | ((crtc_vblank_end - 1) << 16));
	intel_de_write(dev_priv, VSYNC(cpu_transcoder),
		       (adjusted_mode->crtc_vsync_start - 1) | ((adjusted_mode->crtc_vsync_end - 1) << 16));

	/* Workaround: when the EDP input selection is B, the VTOTAL_B must be
	 * programmed with the VTOTAL_EDP value. Same for VTOTAL_C. This is
	 * documented on the DDI_FUNC_CTL register description, EDP Input Select
	 * bits. */
	if (IS_HASWELL(dev_priv) && cpu_transcoder == TRANSCODER_EDP &&
	    (pipe == PIPE_B || pipe == PIPE_C))
		intel_de_write(dev_priv, VTOTAL(pipe),
		               intel_de_read(dev_priv, VTOTAL(cpu_transcoder)));

}

static void intel_set_pipe_src_size(const struct intel_crtc_state *crtc_state)
{
	struct intel_crtc *crtc = to_intel_crtc(crtc_state->uapi.crtc);
	struct drm_i915_private *dev_priv = to_i915(crtc->base.dev);
	enum pipe pipe = crtc->pipe;

	/* pipesrc controls the size that is scaled from, which should
	 * always be the user's requested size.
	 */
	intel_de_write(dev_priv, PIPESRC(pipe),
		       ((crtc_state->pipe_src_w - 1) << 16) | (crtc_state->pipe_src_h - 1));
}

static bool intel_pipe_is_interlaced(const struct intel_crtc_state *crtc_state)
{
	struct drm_i915_private *dev_priv = to_i915(crtc_state->uapi.crtc->dev);
	enum transcoder cpu_transcoder = crtc_state->cpu_transcoder;

	if (DISPLAY_VER(dev_priv) == 2)
		return false;

	if (DISPLAY_VER(dev_priv) >= 9 ||
	    IS_BROADWELL(dev_priv) || IS_HASWELL(dev_priv))
		return intel_de_read(dev_priv, PIPECONF(cpu_transcoder)) & PIPECONF_INTERLACE_MASK_HSW;
	else
		return intel_de_read(dev_priv, PIPECONF(cpu_transcoder)) & PIPECONF_INTERLACE_MASK;
}

static void intel_get_transcoder_timings(struct intel_crtc *crtc,
					 struct intel_crtc_state *pipe_config)
{
	struct drm_device *dev = crtc->base.dev;
	struct drm_i915_private *dev_priv = to_i915(dev);
	enum transcoder cpu_transcoder = pipe_config->cpu_transcoder;
	u32 tmp;

	tmp = intel_de_read(dev_priv, HTOTAL(cpu_transcoder));
	pipe_config->hw.adjusted_mode.crtc_hdisplay = (tmp & 0xffff) + 1;
	pipe_config->hw.adjusted_mode.crtc_htotal = ((tmp >> 16) & 0xffff) + 1;

	if (!transcoder_is_dsi(cpu_transcoder)) {
		tmp = intel_de_read(dev_priv, HBLANK(cpu_transcoder));
		pipe_config->hw.adjusted_mode.crtc_hblank_start =
							(tmp & 0xffff) + 1;
		pipe_config->hw.adjusted_mode.crtc_hblank_end =
						((tmp >> 16) & 0xffff) + 1;
	}
	tmp = intel_de_read(dev_priv, HSYNC(cpu_transcoder));
	pipe_config->hw.adjusted_mode.crtc_hsync_start = (tmp & 0xffff) + 1;
	pipe_config->hw.adjusted_mode.crtc_hsync_end = ((tmp >> 16) & 0xffff) + 1;

	tmp = intel_de_read(dev_priv, VTOTAL(cpu_transcoder));
	pipe_config->hw.adjusted_mode.crtc_vdisplay = (tmp & 0xffff) + 1;
	pipe_config->hw.adjusted_mode.crtc_vtotal = ((tmp >> 16) & 0xffff) + 1;

	if (!transcoder_is_dsi(cpu_transcoder)) {
		tmp = intel_de_read(dev_priv, VBLANK(cpu_transcoder));
		pipe_config->hw.adjusted_mode.crtc_vblank_start =
							(tmp & 0xffff) + 1;
		pipe_config->hw.adjusted_mode.crtc_vblank_end =
						((tmp >> 16) & 0xffff) + 1;
	}
	tmp = intel_de_read(dev_priv, VSYNC(cpu_transcoder));
	pipe_config->hw.adjusted_mode.crtc_vsync_start = (tmp & 0xffff) + 1;
	pipe_config->hw.adjusted_mode.crtc_vsync_end = ((tmp >> 16) & 0xffff) + 1;

	if (intel_pipe_is_interlaced(pipe_config)) {
		pipe_config->hw.adjusted_mode.flags |= DRM_MODE_FLAG_INTERLACE;
		pipe_config->hw.adjusted_mode.crtc_vtotal += 1;
		pipe_config->hw.adjusted_mode.crtc_vblank_end += 1;
	}
}

static void intel_get_pipe_src_size(struct intel_crtc *crtc,
				    struct intel_crtc_state *pipe_config)
{
	struct drm_device *dev = crtc->base.dev;
	struct drm_i915_private *dev_priv = to_i915(dev);
	u32 tmp;

	tmp = intel_de_read(dev_priv, PIPESRC(crtc->pipe));
	pipe_config->pipe_src_h = (tmp & 0xffff) + 1;
	pipe_config->pipe_src_w = ((tmp >> 16) & 0xffff) + 1;
}

static void i9xx_set_pipeconf(const struct intel_crtc_state *crtc_state)
{
	struct intel_crtc *crtc = to_intel_crtc(crtc_state->uapi.crtc);
	struct drm_i915_private *dev_priv = to_i915(crtc->base.dev);
	u32 pipeconf;

	pipeconf = 0;

	/* we keep both pipes enabled on 830 */
	if (IS_I830(dev_priv))
		pipeconf |= intel_de_read(dev_priv, PIPECONF(crtc->pipe)) & PIPECONF_ENABLE;

	if (crtc_state->double_wide)
		pipeconf |= PIPECONF_DOUBLE_WIDE;

	/* only g4x and later have fancy bpc/dither controls */
	if (IS_G4X(dev_priv) || IS_VALLEYVIEW(dev_priv) ||
	    IS_CHERRYVIEW(dev_priv)) {
		/* Bspec claims that we can't use dithering for 30bpp pipes. */
		if (crtc_state->dither && crtc_state->pipe_bpp != 30)
			pipeconf |= PIPECONF_DITHER_EN |
				    PIPECONF_DITHER_TYPE_SP;

		switch (crtc_state->pipe_bpp) {
		case 18:
			pipeconf |= PIPECONF_6BPC;
			break;
		case 24:
			pipeconf |= PIPECONF_8BPC;
			break;
		case 30:
			pipeconf |= PIPECONF_10BPC;
			break;
		default:
			/* Case prevented by intel_choose_pipe_bpp_dither. */
			BUG();
		}
	}

	if (crtc_state->hw.adjusted_mode.flags & DRM_MODE_FLAG_INTERLACE) {
		if (DISPLAY_VER(dev_priv) < 4 ||
		    intel_crtc_has_type(crtc_state, INTEL_OUTPUT_SDVO))
			pipeconf |= PIPECONF_INTERLACE_W_FIELD_INDICATION;
		else
			pipeconf |= PIPECONF_INTERLACE_W_SYNC_SHIFT;
	} else {
		pipeconf |= PIPECONF_PROGRESSIVE;
	}

	if ((IS_VALLEYVIEW(dev_priv) || IS_CHERRYVIEW(dev_priv)) &&
	     crtc_state->limited_color_range)
		pipeconf |= PIPECONF_COLOR_RANGE_SELECT;

	pipeconf |= PIPECONF_GAMMA_MODE(crtc_state->gamma_mode);

	pipeconf |= PIPECONF_FRAME_START_DELAY(dev_priv->framestart_delay - 1);

	intel_de_write(dev_priv, PIPECONF(crtc->pipe), pipeconf);
	intel_de_posting_read(dev_priv, PIPECONF(crtc->pipe));
}

static bool i9xx_has_pfit(struct drm_i915_private *dev_priv)
{
	if (IS_I830(dev_priv))
		return false;

	return DISPLAY_VER(dev_priv) >= 4 ||
		IS_PINEVIEW(dev_priv) || IS_MOBILE(dev_priv);
}

static void i9xx_get_pfit_config(struct intel_crtc_state *crtc_state)
{
	struct intel_crtc *crtc = to_intel_crtc(crtc_state->uapi.crtc);
	struct drm_i915_private *dev_priv = to_i915(crtc->base.dev);
	u32 tmp;

	if (!i9xx_has_pfit(dev_priv))
		return;

	tmp = intel_de_read(dev_priv, PFIT_CONTROL);
	if (!(tmp & PFIT_ENABLE))
		return;

	/* Check whether the pfit is attached to our pipe. */
	if (DISPLAY_VER(dev_priv) < 4) {
		if (crtc->pipe != PIPE_B)
			return;
	} else {
		if ((tmp & PFIT_PIPE_MASK) != (crtc->pipe << PFIT_PIPE_SHIFT))
			return;
	}

	crtc_state->gmch_pfit.control = tmp;
	crtc_state->gmch_pfit.pgm_ratios =
		intel_de_read(dev_priv, PFIT_PGM_RATIOS);
}

static void vlv_crtc_clock_get(struct intel_crtc *crtc,
			       struct intel_crtc_state *pipe_config)
{
	struct drm_device *dev = crtc->base.dev;
	struct drm_i915_private *dev_priv = to_i915(dev);
	enum pipe pipe = crtc->pipe;
	struct dpll clock;
	u32 mdiv;
	int refclk = 100000;

	/* In case of DSI, DPLL will not be used */
	if ((pipe_config->dpll_hw_state.dpll & DPLL_VCO_ENABLE) == 0)
		return;

	vlv_dpio_get(dev_priv);
	mdiv = vlv_dpio_read(dev_priv, pipe, VLV_PLL_DW3(pipe));
	vlv_dpio_put(dev_priv);

	clock.m1 = (mdiv >> DPIO_M1DIV_SHIFT) & 7;
	clock.m2 = mdiv & DPIO_M2DIV_MASK;
	clock.n = (mdiv >> DPIO_N_SHIFT) & 0xf;
	clock.p1 = (mdiv >> DPIO_P1_SHIFT) & 7;
	clock.p2 = (mdiv >> DPIO_P2_SHIFT) & 0x1f;

	pipe_config->port_clock = vlv_calc_dpll_params(refclk, &clock);
}

static void chv_crtc_clock_get(struct intel_crtc *crtc,
			       struct intel_crtc_state *pipe_config)
{
	struct drm_device *dev = crtc->base.dev;
	struct drm_i915_private *dev_priv = to_i915(dev);
	enum pipe pipe = crtc->pipe;
	enum dpio_channel port = vlv_pipe_to_channel(pipe);
	struct dpll clock;
	u32 cmn_dw13, pll_dw0, pll_dw1, pll_dw2, pll_dw3;
	int refclk = 100000;

	/* In case of DSI, DPLL will not be used */
	if ((pipe_config->dpll_hw_state.dpll & DPLL_VCO_ENABLE) == 0)
		return;

	vlv_dpio_get(dev_priv);
	cmn_dw13 = vlv_dpio_read(dev_priv, pipe, CHV_CMN_DW13(port));
	pll_dw0 = vlv_dpio_read(dev_priv, pipe, CHV_PLL_DW0(port));
	pll_dw1 = vlv_dpio_read(dev_priv, pipe, CHV_PLL_DW1(port));
	pll_dw2 = vlv_dpio_read(dev_priv, pipe, CHV_PLL_DW2(port));
	pll_dw3 = vlv_dpio_read(dev_priv, pipe, CHV_PLL_DW3(port));
	vlv_dpio_put(dev_priv);

	clock.m1 = (pll_dw1 & 0x7) == DPIO_CHV_M1_DIV_BY_2 ? 2 : 0;
	clock.m2 = (pll_dw0 & 0xff) << 22;
	if (pll_dw3 & DPIO_CHV_FRAC_DIV_EN)
		clock.m2 |= pll_dw2 & 0x3fffff;
	clock.n = (pll_dw1 >> DPIO_CHV_N_DIV_SHIFT) & 0xf;
	clock.p1 = (cmn_dw13 >> DPIO_CHV_P1_DIV_SHIFT) & 0x7;
	clock.p2 = (cmn_dw13 >> DPIO_CHV_P2_DIV_SHIFT) & 0x1f;

	pipe_config->port_clock = chv_calc_dpll_params(refclk, &clock);
}

static enum intel_output_format
bdw_get_pipemisc_output_format(struct intel_crtc *crtc)
{
	struct drm_i915_private *dev_priv = to_i915(crtc->base.dev);
	u32 tmp;

	tmp = intel_de_read(dev_priv, PIPEMISC(crtc->pipe));

	if (tmp & PIPEMISC_YUV420_ENABLE) {
		/* We support 4:2:0 in full blend mode only */
		drm_WARN_ON(&dev_priv->drm,
			    (tmp & PIPEMISC_YUV420_MODE_FULL_BLEND) == 0);

		return INTEL_OUTPUT_FORMAT_YCBCR420;
	} else if (tmp & PIPEMISC_OUTPUT_COLORSPACE_YUV) {
		return INTEL_OUTPUT_FORMAT_YCBCR444;
	} else {
		return INTEL_OUTPUT_FORMAT_RGB;
	}
}

static void i9xx_get_pipe_color_config(struct intel_crtc_state *crtc_state)
{
	struct intel_crtc *crtc = to_intel_crtc(crtc_state->uapi.crtc);
	struct intel_plane *plane = to_intel_plane(crtc->base.primary);
	struct drm_i915_private *dev_priv = to_i915(crtc->base.dev);
	enum i9xx_plane_id i9xx_plane = plane->i9xx_plane;
	u32 tmp;

	tmp = intel_de_read(dev_priv, DSPCNTR(i9xx_plane));

	if (tmp & DISPPLANE_GAMMA_ENABLE)
		crtc_state->gamma_enable = true;

	if (!HAS_GMCH(dev_priv) &&
	    tmp & DISPPLANE_PIPE_CSC_ENABLE)
		crtc_state->csc_enable = true;
}

static bool i9xx_get_pipe_config(struct intel_crtc *crtc,
				 struct intel_crtc_state *pipe_config)
{
	struct drm_i915_private *dev_priv = to_i915(crtc->base.dev);
	enum intel_display_power_domain power_domain;
	intel_wakeref_t wakeref;
	u32 tmp;
	bool ret;

	power_domain = POWER_DOMAIN_PIPE(crtc->pipe);
	wakeref = intel_display_power_get_if_enabled(dev_priv, power_domain);
	if (!wakeref)
		return false;

	pipe_config->output_format = INTEL_OUTPUT_FORMAT_RGB;
	pipe_config->cpu_transcoder = (enum transcoder) crtc->pipe;
	pipe_config->shared_dpll = NULL;

	ret = false;

	tmp = intel_de_read(dev_priv, PIPECONF(crtc->pipe));
	if (!(tmp & PIPECONF_ENABLE))
		goto out;

	if (IS_G4X(dev_priv) || IS_VALLEYVIEW(dev_priv) ||
	    IS_CHERRYVIEW(dev_priv)) {
		switch (tmp & PIPECONF_BPC_MASK) {
		case PIPECONF_6BPC:
			pipe_config->pipe_bpp = 18;
			break;
		case PIPECONF_8BPC:
			pipe_config->pipe_bpp = 24;
			break;
		case PIPECONF_10BPC:
			pipe_config->pipe_bpp = 30;
			break;
		default:
			break;
		}
	}

	if ((IS_VALLEYVIEW(dev_priv) || IS_CHERRYVIEW(dev_priv)) &&
	    (tmp & PIPECONF_COLOR_RANGE_SELECT))
		pipe_config->limited_color_range = true;

	pipe_config->gamma_mode = (tmp & PIPECONF_GAMMA_MODE_MASK_I9XX) >>
		PIPECONF_GAMMA_MODE_SHIFT;

	if (IS_CHERRYVIEW(dev_priv))
		pipe_config->cgm_mode = intel_de_read(dev_priv,
						      CGM_PIPE_MODE(crtc->pipe));

	i9xx_get_pipe_color_config(pipe_config);
	intel_color_get_config(pipe_config);

	if (DISPLAY_VER(dev_priv) < 4)
		pipe_config->double_wide = tmp & PIPECONF_DOUBLE_WIDE;

	intel_get_transcoder_timings(crtc, pipe_config);
	intel_get_pipe_src_size(crtc, pipe_config);

	i9xx_get_pfit_config(pipe_config);

	if (DISPLAY_VER(dev_priv) >= 4) {
		/* No way to read it out on pipes B and C */
		if (IS_CHERRYVIEW(dev_priv) && crtc->pipe != PIPE_A)
			tmp = dev_priv->chv_dpll_md[crtc->pipe];
		else
			tmp = intel_de_read(dev_priv, DPLL_MD(crtc->pipe));
		pipe_config->pixel_multiplier =
			((tmp & DPLL_MD_UDI_MULTIPLIER_MASK)
			 >> DPLL_MD_UDI_MULTIPLIER_SHIFT) + 1;
		pipe_config->dpll_hw_state.dpll_md = tmp;
	} else if (IS_I945G(dev_priv) || IS_I945GM(dev_priv) ||
		   IS_G33(dev_priv) || IS_PINEVIEW(dev_priv)) {
		tmp = intel_de_read(dev_priv, DPLL(crtc->pipe));
		pipe_config->pixel_multiplier =
			((tmp & SDVO_MULTIPLIER_MASK)
			 >> SDVO_MULTIPLIER_SHIFT_HIRES) + 1;
	} else {
		/* Note that on i915G/GM the pixel multiplier is in the sdvo
		 * port and will be fixed up in the encoder->get_config
		 * function. */
		pipe_config->pixel_multiplier = 1;
	}
	pipe_config->dpll_hw_state.dpll = intel_de_read(dev_priv,
							DPLL(crtc->pipe));
	if (!IS_VALLEYVIEW(dev_priv) && !IS_CHERRYVIEW(dev_priv)) {
		pipe_config->dpll_hw_state.fp0 = intel_de_read(dev_priv,
							       FP0(crtc->pipe));
		pipe_config->dpll_hw_state.fp1 = intel_de_read(dev_priv,
							       FP1(crtc->pipe));
	} else {
		/* Mask out read-only status bits. */
		pipe_config->dpll_hw_state.dpll &= ~(DPLL_LOCK_VLV |
						     DPLL_PORTC_READY_MASK |
						     DPLL_PORTB_READY_MASK);
	}

	if (IS_CHERRYVIEW(dev_priv))
		chv_crtc_clock_get(crtc, pipe_config);
	else if (IS_VALLEYVIEW(dev_priv))
		vlv_crtc_clock_get(crtc, pipe_config);
	else
		i9xx_crtc_clock_get(crtc, pipe_config);

	/*
	 * Normally the dotclock is filled in by the encoder .get_config()
	 * but in case the pipe is enabled w/o any ports we need a sane
	 * default.
	 */
	pipe_config->hw.adjusted_mode.crtc_clock =
		pipe_config->port_clock / pipe_config->pixel_multiplier;

	ret = true;

out:
	intel_display_power_put(dev_priv, power_domain, wakeref);

	return ret;
}

static void ilk_init_pch_refclk(struct drm_i915_private *dev_priv)
{
	struct intel_encoder *encoder;
	int i;
	u32 val, final;
	bool has_lvds = false;
	bool has_cpu_edp = false;
	bool has_panel = false;
	bool has_ck505 = false;
	bool can_ssc = false;
	bool using_ssc_source = false;

	/* We need to take the global config into account */
	for_each_intel_encoder(&dev_priv->drm, encoder) {
		switch (encoder->type) {
		case INTEL_OUTPUT_LVDS:
			has_panel = true;
			has_lvds = true;
			break;
		case INTEL_OUTPUT_EDP:
			has_panel = true;
			if (encoder->port == PORT_A)
				has_cpu_edp = true;
			break;
		default:
			break;
		}
	}

	if (HAS_PCH_IBX(dev_priv)) {
		has_ck505 = dev_priv->vbt.display_clock_mode;
		can_ssc = has_ck505;
	} else {
		has_ck505 = false;
		can_ssc = true;
	}

	/* Check if any DPLLs are using the SSC source */
	for (i = 0; i < dev_priv->dpll.num_shared_dpll; i++) {
		u32 temp = intel_de_read(dev_priv, PCH_DPLL(i));

		if (!(temp & DPLL_VCO_ENABLE))
			continue;

		if ((temp & PLL_REF_INPUT_MASK) ==
		    PLLB_REF_INPUT_SPREADSPECTRUMIN) {
			using_ssc_source = true;
			break;
		}
	}

	drm_dbg_kms(&dev_priv->drm,
		    "has_panel %d has_lvds %d has_ck505 %d using_ssc_source %d\n",
		    has_panel, has_lvds, has_ck505, using_ssc_source);

	/* Ironlake: try to setup display ref clock before DPLL
	 * enabling. This is only under driver's control after
	 * PCH B stepping, previous chipset stepping should be
	 * ignoring this setting.
	 */
	val = intel_de_read(dev_priv, PCH_DREF_CONTROL);

	/* As we must carefully and slowly disable/enable each source in turn,
	 * compute the final state we want first and check if we need to
	 * make any changes at all.
	 */
	final = val;
	final &= ~DREF_NONSPREAD_SOURCE_MASK;
	if (has_ck505)
		final |= DREF_NONSPREAD_CK505_ENABLE;
	else
		final |= DREF_NONSPREAD_SOURCE_ENABLE;

	final &= ~DREF_SSC_SOURCE_MASK;
	final &= ~DREF_CPU_SOURCE_OUTPUT_MASK;
	final &= ~DREF_SSC1_ENABLE;

	if (has_panel) {
		final |= DREF_SSC_SOURCE_ENABLE;

		if (intel_panel_use_ssc(dev_priv) && can_ssc)
			final |= DREF_SSC1_ENABLE;

		if (has_cpu_edp) {
			if (intel_panel_use_ssc(dev_priv) && can_ssc)
				final |= DREF_CPU_SOURCE_OUTPUT_DOWNSPREAD;
			else
				final |= DREF_CPU_SOURCE_OUTPUT_NONSPREAD;
		} else
			final |= DREF_CPU_SOURCE_OUTPUT_DISABLE;
	} else if (using_ssc_source) {
		final |= DREF_SSC_SOURCE_ENABLE;
		final |= DREF_SSC1_ENABLE;
	}

	if (final == val)
		return;

	/* Always enable nonspread source */
	val &= ~DREF_NONSPREAD_SOURCE_MASK;

	if (has_ck505)
		val |= DREF_NONSPREAD_CK505_ENABLE;
	else
		val |= DREF_NONSPREAD_SOURCE_ENABLE;

	if (has_panel) {
		val &= ~DREF_SSC_SOURCE_MASK;
		val |= DREF_SSC_SOURCE_ENABLE;

		/* SSC must be turned on before enabling the CPU output  */
		if (intel_panel_use_ssc(dev_priv) && can_ssc) {
			drm_dbg_kms(&dev_priv->drm, "Using SSC on panel\n");
			val |= DREF_SSC1_ENABLE;
		} else
			val &= ~DREF_SSC1_ENABLE;

		/* Get SSC going before enabling the outputs */
		intel_de_write(dev_priv, PCH_DREF_CONTROL, val);
		intel_de_posting_read(dev_priv, PCH_DREF_CONTROL);
		udelay(200);

		val &= ~DREF_CPU_SOURCE_OUTPUT_MASK;

		/* Enable CPU source on CPU attached eDP */
		if (has_cpu_edp) {
			if (intel_panel_use_ssc(dev_priv) && can_ssc) {
				drm_dbg_kms(&dev_priv->drm,
					    "Using SSC on eDP\n");
				val |= DREF_CPU_SOURCE_OUTPUT_DOWNSPREAD;
			} else
				val |= DREF_CPU_SOURCE_OUTPUT_NONSPREAD;
		} else
			val |= DREF_CPU_SOURCE_OUTPUT_DISABLE;

		intel_de_write(dev_priv, PCH_DREF_CONTROL, val);
		intel_de_posting_read(dev_priv, PCH_DREF_CONTROL);
		udelay(200);
	} else {
		drm_dbg_kms(&dev_priv->drm, "Disabling CPU source output\n");

		val &= ~DREF_CPU_SOURCE_OUTPUT_MASK;

		/* Turn off CPU output */
		val |= DREF_CPU_SOURCE_OUTPUT_DISABLE;

		intel_de_write(dev_priv, PCH_DREF_CONTROL, val);
		intel_de_posting_read(dev_priv, PCH_DREF_CONTROL);
		udelay(200);

		if (!using_ssc_source) {
			drm_dbg_kms(&dev_priv->drm, "Disabling SSC source\n");

			/* Turn off the SSC source */
			val &= ~DREF_SSC_SOURCE_MASK;
			val |= DREF_SSC_SOURCE_DISABLE;

			/* Turn off SSC1 */
			val &= ~DREF_SSC1_ENABLE;

			intel_de_write(dev_priv, PCH_DREF_CONTROL, val);
			intel_de_posting_read(dev_priv, PCH_DREF_CONTROL);
			udelay(200);
		}
	}

	BUG_ON(val != final);
}

static void lpt_reset_fdi_mphy(struct drm_i915_private *dev_priv)
{
	u32 tmp;

	tmp = intel_de_read(dev_priv, SOUTH_CHICKEN2);
	tmp |= FDI_MPHY_IOSFSB_RESET_CTL;
	intel_de_write(dev_priv, SOUTH_CHICKEN2, tmp);

	if (wait_for_us(intel_de_read(dev_priv, SOUTH_CHICKEN2) &
			FDI_MPHY_IOSFSB_RESET_STATUS, 100))
		drm_err(&dev_priv->drm, "FDI mPHY reset assert timeout\n");

	tmp = intel_de_read(dev_priv, SOUTH_CHICKEN2);
	tmp &= ~FDI_MPHY_IOSFSB_RESET_CTL;
	intel_de_write(dev_priv, SOUTH_CHICKEN2, tmp);

	if (wait_for_us((intel_de_read(dev_priv, SOUTH_CHICKEN2) &
			 FDI_MPHY_IOSFSB_RESET_STATUS) == 0, 100))
		drm_err(&dev_priv->drm, "FDI mPHY reset de-assert timeout\n");
}

/* WaMPhyProgramming:hsw */
static void lpt_program_fdi_mphy(struct drm_i915_private *dev_priv)
{
	u32 tmp;

	tmp = intel_sbi_read(dev_priv, 0x8008, SBI_MPHY);
	tmp &= ~(0xFF << 24);
	tmp |= (0x12 << 24);
	intel_sbi_write(dev_priv, 0x8008, tmp, SBI_MPHY);

	tmp = intel_sbi_read(dev_priv, 0x2008, SBI_MPHY);
	tmp |= (1 << 11);
	intel_sbi_write(dev_priv, 0x2008, tmp, SBI_MPHY);

	tmp = intel_sbi_read(dev_priv, 0x2108, SBI_MPHY);
	tmp |= (1 << 11);
	intel_sbi_write(dev_priv, 0x2108, tmp, SBI_MPHY);

	tmp = intel_sbi_read(dev_priv, 0x206C, SBI_MPHY);
	tmp |= (1 << 24) | (1 << 21) | (1 << 18);
	intel_sbi_write(dev_priv, 0x206C, tmp, SBI_MPHY);

	tmp = intel_sbi_read(dev_priv, 0x216C, SBI_MPHY);
	tmp |= (1 << 24) | (1 << 21) | (1 << 18);
	intel_sbi_write(dev_priv, 0x216C, tmp, SBI_MPHY);

	tmp = intel_sbi_read(dev_priv, 0x2080, SBI_MPHY);
	tmp &= ~(7 << 13);
	tmp |= (5 << 13);
	intel_sbi_write(dev_priv, 0x2080, tmp, SBI_MPHY);

	tmp = intel_sbi_read(dev_priv, 0x2180, SBI_MPHY);
	tmp &= ~(7 << 13);
	tmp |= (5 << 13);
	intel_sbi_write(dev_priv, 0x2180, tmp, SBI_MPHY);

	tmp = intel_sbi_read(dev_priv, 0x208C, SBI_MPHY);
	tmp &= ~0xFF;
	tmp |= 0x1C;
	intel_sbi_write(dev_priv, 0x208C, tmp, SBI_MPHY);

	tmp = intel_sbi_read(dev_priv, 0x218C, SBI_MPHY);
	tmp &= ~0xFF;
	tmp |= 0x1C;
	intel_sbi_write(dev_priv, 0x218C, tmp, SBI_MPHY);

	tmp = intel_sbi_read(dev_priv, 0x2098, SBI_MPHY);
	tmp &= ~(0xFF << 16);
	tmp |= (0x1C << 16);
	intel_sbi_write(dev_priv, 0x2098, tmp, SBI_MPHY);

	tmp = intel_sbi_read(dev_priv, 0x2198, SBI_MPHY);
	tmp &= ~(0xFF << 16);
	tmp |= (0x1C << 16);
	intel_sbi_write(dev_priv, 0x2198, tmp, SBI_MPHY);

	tmp = intel_sbi_read(dev_priv, 0x20C4, SBI_MPHY);
	tmp |= (1 << 27);
	intel_sbi_write(dev_priv, 0x20C4, tmp, SBI_MPHY);

	tmp = intel_sbi_read(dev_priv, 0x21C4, SBI_MPHY);
	tmp |= (1 << 27);
	intel_sbi_write(dev_priv, 0x21C4, tmp, SBI_MPHY);

	tmp = intel_sbi_read(dev_priv, 0x20EC, SBI_MPHY);
	tmp &= ~(0xF << 28);
	tmp |= (4 << 28);
	intel_sbi_write(dev_priv, 0x20EC, tmp, SBI_MPHY);

	tmp = intel_sbi_read(dev_priv, 0x21EC, SBI_MPHY);
	tmp &= ~(0xF << 28);
	tmp |= (4 << 28);
	intel_sbi_write(dev_priv, 0x21EC, tmp, SBI_MPHY);
}

/* Implements 3 different sequences from BSpec chapter "Display iCLK
 * Programming" based on the parameters passed:
 * - Sequence to enable CLKOUT_DP
 * - Sequence to enable CLKOUT_DP without spread
 * - Sequence to enable CLKOUT_DP for FDI usage and configure PCH FDI I/O
 */
static void lpt_enable_clkout_dp(struct drm_i915_private *dev_priv,
				 bool with_spread, bool with_fdi)
{
	u32 reg, tmp;

	if (drm_WARN(&dev_priv->drm, with_fdi && !with_spread,
		     "FDI requires downspread\n"))
		with_spread = true;
	if (drm_WARN(&dev_priv->drm, HAS_PCH_LPT_LP(dev_priv) &&
		     with_fdi, "LP PCH doesn't have FDI\n"))
		with_fdi = false;

	mutex_lock(&dev_priv->sb_lock);

	tmp = intel_sbi_read(dev_priv, SBI_SSCCTL, SBI_ICLK);
	tmp &= ~SBI_SSCCTL_DISABLE;
	tmp |= SBI_SSCCTL_PATHALT;
	intel_sbi_write(dev_priv, SBI_SSCCTL, tmp, SBI_ICLK);

	udelay(24);

	if (with_spread) {
		tmp = intel_sbi_read(dev_priv, SBI_SSCCTL, SBI_ICLK);
		tmp &= ~SBI_SSCCTL_PATHALT;
		intel_sbi_write(dev_priv, SBI_SSCCTL, tmp, SBI_ICLK);

		if (with_fdi) {
			lpt_reset_fdi_mphy(dev_priv);
			lpt_program_fdi_mphy(dev_priv);
		}
	}

	reg = HAS_PCH_LPT_LP(dev_priv) ? SBI_GEN0 : SBI_DBUFF0;
	tmp = intel_sbi_read(dev_priv, reg, SBI_ICLK);
	tmp |= SBI_GEN0_CFG_BUFFENABLE_DISABLE;
	intel_sbi_write(dev_priv, reg, tmp, SBI_ICLK);

	mutex_unlock(&dev_priv->sb_lock);
}

/* Sequence to disable CLKOUT_DP */
void lpt_disable_clkout_dp(struct drm_i915_private *dev_priv)
{
	u32 reg, tmp;

	mutex_lock(&dev_priv->sb_lock);

	reg = HAS_PCH_LPT_LP(dev_priv) ? SBI_GEN0 : SBI_DBUFF0;
	tmp = intel_sbi_read(dev_priv, reg, SBI_ICLK);
	tmp &= ~SBI_GEN0_CFG_BUFFENABLE_DISABLE;
	intel_sbi_write(dev_priv, reg, tmp, SBI_ICLK);

	tmp = intel_sbi_read(dev_priv, SBI_SSCCTL, SBI_ICLK);
	if (!(tmp & SBI_SSCCTL_DISABLE)) {
		if (!(tmp & SBI_SSCCTL_PATHALT)) {
			tmp |= SBI_SSCCTL_PATHALT;
			intel_sbi_write(dev_priv, SBI_SSCCTL, tmp, SBI_ICLK);
			udelay(32);
		}
		tmp |= SBI_SSCCTL_DISABLE;
		intel_sbi_write(dev_priv, SBI_SSCCTL, tmp, SBI_ICLK);
	}

	mutex_unlock(&dev_priv->sb_lock);
}

#define BEND_IDX(steps) ((50 + (steps)) / 5)

static const u16 sscdivintphase[] = {
	[BEND_IDX( 50)] = 0x3B23,
	[BEND_IDX( 45)] = 0x3B23,
	[BEND_IDX( 40)] = 0x3C23,
	[BEND_IDX( 35)] = 0x3C23,
	[BEND_IDX( 30)] = 0x3D23,
	[BEND_IDX( 25)] = 0x3D23,
	[BEND_IDX( 20)] = 0x3E23,
	[BEND_IDX( 15)] = 0x3E23,
	[BEND_IDX( 10)] = 0x3F23,
	[BEND_IDX(  5)] = 0x3F23,
	[BEND_IDX(  0)] = 0x0025,
	[BEND_IDX( -5)] = 0x0025,
	[BEND_IDX(-10)] = 0x0125,
	[BEND_IDX(-15)] = 0x0125,
	[BEND_IDX(-20)] = 0x0225,
	[BEND_IDX(-25)] = 0x0225,
	[BEND_IDX(-30)] = 0x0325,
	[BEND_IDX(-35)] = 0x0325,
	[BEND_IDX(-40)] = 0x0425,
	[BEND_IDX(-45)] = 0x0425,
	[BEND_IDX(-50)] = 0x0525,
};

/*
 * Bend CLKOUT_DP
 * steps -50 to 50 inclusive, in steps of 5
 * < 0 slow down the clock, > 0 speed up the clock, 0 == no bend (135MHz)
 * change in clock period = -(steps / 10) * 5.787 ps
 */
static void lpt_bend_clkout_dp(struct drm_i915_private *dev_priv, int steps)
{
	u32 tmp;
	int idx = BEND_IDX(steps);

	if (drm_WARN_ON(&dev_priv->drm, steps % 5 != 0))
		return;

	if (drm_WARN_ON(&dev_priv->drm, idx >= ARRAY_SIZE(sscdivintphase)))
		return;

	mutex_lock(&dev_priv->sb_lock);

	if (steps % 10 != 0)
		tmp = 0xAAAAAAAB;
	else
		tmp = 0x00000000;
	intel_sbi_write(dev_priv, SBI_SSCDITHPHASE, tmp, SBI_ICLK);

	tmp = intel_sbi_read(dev_priv, SBI_SSCDIVINTPHASE, SBI_ICLK);
	tmp &= 0xffff0000;
	tmp |= sscdivintphase[idx];
	intel_sbi_write(dev_priv, SBI_SSCDIVINTPHASE, tmp, SBI_ICLK);

	mutex_unlock(&dev_priv->sb_lock);
}

#undef BEND_IDX

static bool spll_uses_pch_ssc(struct drm_i915_private *dev_priv)
{
	u32 fuse_strap = intel_de_read(dev_priv, FUSE_STRAP);
	u32 ctl = intel_de_read(dev_priv, SPLL_CTL);

	if ((ctl & SPLL_PLL_ENABLE) == 0)
		return false;

	if ((ctl & SPLL_REF_MASK) == SPLL_REF_MUXED_SSC &&
	    (fuse_strap & HSW_CPU_SSC_ENABLE) == 0)
		return true;

	if (IS_BROADWELL(dev_priv) &&
	    (ctl & SPLL_REF_MASK) == SPLL_REF_PCH_SSC_BDW)
		return true;

	return false;
}

static bool wrpll_uses_pch_ssc(struct drm_i915_private *dev_priv,
			       enum intel_dpll_id id)
{
	u32 fuse_strap = intel_de_read(dev_priv, FUSE_STRAP);
	u32 ctl = intel_de_read(dev_priv, WRPLL_CTL(id));

	if ((ctl & WRPLL_PLL_ENABLE) == 0)
		return false;

	if ((ctl & WRPLL_REF_MASK) == WRPLL_REF_PCH_SSC)
		return true;

	if ((IS_BROADWELL(dev_priv) || IS_HSW_ULT(dev_priv)) &&
	    (ctl & WRPLL_REF_MASK) == WRPLL_REF_MUXED_SSC_BDW &&
	    (fuse_strap & HSW_CPU_SSC_ENABLE) == 0)
		return true;

	return false;
}

static void lpt_init_pch_refclk(struct drm_i915_private *dev_priv)
{
	struct intel_encoder *encoder;
	bool has_fdi = false;

	for_each_intel_encoder(&dev_priv->drm, encoder) {
		switch (encoder->type) {
		case INTEL_OUTPUT_ANALOG:
			has_fdi = true;
			break;
		default:
			break;
		}
	}

	/*
	 * The BIOS may have decided to use the PCH SSC
	 * reference so we must not disable it until the
	 * relevant PLLs have stopped relying on it. We'll
	 * just leave the PCH SSC reference enabled in case
	 * any active PLL is using it. It will get disabled
	 * after runtime suspend if we don't have FDI.
	 *
	 * TODO: Move the whole reference clock handling
	 * to the modeset sequence proper so that we can
	 * actually enable/disable/reconfigure these things
	 * safely. To do that we need to introduce a real
	 * clock hierarchy. That would also allow us to do
	 * clock bending finally.
	 */
	dev_priv->pch_ssc_use = 0;

	if (spll_uses_pch_ssc(dev_priv)) {
		drm_dbg_kms(&dev_priv->drm, "SPLL using PCH SSC\n");
		dev_priv->pch_ssc_use |= BIT(DPLL_ID_SPLL);
	}

	if (wrpll_uses_pch_ssc(dev_priv, DPLL_ID_WRPLL1)) {
		drm_dbg_kms(&dev_priv->drm, "WRPLL1 using PCH SSC\n");
		dev_priv->pch_ssc_use |= BIT(DPLL_ID_WRPLL1);
	}

	if (wrpll_uses_pch_ssc(dev_priv, DPLL_ID_WRPLL2)) {
		drm_dbg_kms(&dev_priv->drm, "WRPLL2 using PCH SSC\n");
		dev_priv->pch_ssc_use |= BIT(DPLL_ID_WRPLL2);
	}

	if (dev_priv->pch_ssc_use)
		return;

	if (has_fdi) {
		lpt_bend_clkout_dp(dev_priv, 0);
		lpt_enable_clkout_dp(dev_priv, true, true);
	} else {
		lpt_disable_clkout_dp(dev_priv);
	}
}

/*
 * Initialize reference clocks when the driver loads
 */
void intel_init_pch_refclk(struct drm_i915_private *dev_priv)
{
	if (HAS_PCH_IBX(dev_priv) || HAS_PCH_CPT(dev_priv))
		ilk_init_pch_refclk(dev_priv);
	else if (HAS_PCH_LPT(dev_priv))
		lpt_init_pch_refclk(dev_priv);
}

static void ilk_set_pipeconf(const struct intel_crtc_state *crtc_state)
{
	struct intel_crtc *crtc = to_intel_crtc(crtc_state->uapi.crtc);
	struct drm_i915_private *dev_priv = to_i915(crtc->base.dev);
	enum pipe pipe = crtc->pipe;
	u32 val;

	val = 0;

	switch (crtc_state->pipe_bpp) {
	case 18:
		val |= PIPECONF_6BPC;
		break;
	case 24:
		val |= PIPECONF_8BPC;
		break;
	case 30:
		val |= PIPECONF_10BPC;
		break;
	case 36:
		val |= PIPECONF_12BPC;
		break;
	default:
		/* Case prevented by intel_choose_pipe_bpp_dither. */
		BUG();
	}

	if (crtc_state->dither)
		val |= (PIPECONF_DITHER_EN | PIPECONF_DITHER_TYPE_SP);

	if (crtc_state->hw.adjusted_mode.flags & DRM_MODE_FLAG_INTERLACE)
		val |= PIPECONF_INTERLACED_ILK;
	else
		val |= PIPECONF_PROGRESSIVE;

	/*
	 * This would end up with an odd purple hue over
	 * the entire display. Make sure we don't do it.
	 */
	drm_WARN_ON(&dev_priv->drm, crtc_state->limited_color_range &&
		    crtc_state->output_format != INTEL_OUTPUT_FORMAT_RGB);

	if (crtc_state->limited_color_range &&
	    !intel_crtc_has_type(crtc_state, INTEL_OUTPUT_SDVO))
		val |= PIPECONF_COLOR_RANGE_SELECT;

	if (crtc_state->output_format != INTEL_OUTPUT_FORMAT_RGB)
		val |= PIPECONF_OUTPUT_COLORSPACE_YUV709;

	val |= PIPECONF_GAMMA_MODE(crtc_state->gamma_mode);

	val |= PIPECONF_FRAME_START_DELAY(dev_priv->framestart_delay - 1);

	intel_de_write(dev_priv, PIPECONF(pipe), val);
	intel_de_posting_read(dev_priv, PIPECONF(pipe));
}

static void hsw_set_pipeconf(const struct intel_crtc_state *crtc_state)
{
	struct intel_crtc *crtc = to_intel_crtc(crtc_state->uapi.crtc);
	struct drm_i915_private *dev_priv = to_i915(crtc->base.dev);
	enum transcoder cpu_transcoder = crtc_state->cpu_transcoder;
	u32 val = 0;

	if (IS_HASWELL(dev_priv) && crtc_state->dither)
		val |= (PIPECONF_DITHER_EN | PIPECONF_DITHER_TYPE_SP);

	if (crtc_state->hw.adjusted_mode.flags & DRM_MODE_FLAG_INTERLACE)
		val |= PIPECONF_INTERLACED_ILK;
	else
		val |= PIPECONF_PROGRESSIVE;

	if (IS_HASWELL(dev_priv) &&
	    crtc_state->output_format != INTEL_OUTPUT_FORMAT_RGB)
		val |= PIPECONF_OUTPUT_COLORSPACE_YUV_HSW;

	intel_de_write(dev_priv, PIPECONF(cpu_transcoder), val);
	intel_de_posting_read(dev_priv, PIPECONF(cpu_transcoder));
}

static void bdw_set_pipemisc(const struct intel_crtc_state *crtc_state)
{
	struct intel_crtc *crtc = to_intel_crtc(crtc_state->uapi.crtc);
	const struct intel_crtc_scaler_state *scaler_state =
		&crtc_state->scaler_state;

	struct drm_i915_private *dev_priv = to_i915(crtc->base.dev);
	u32 val = 0;
	int i;

	switch (crtc_state->pipe_bpp) {
	case 18:
		val |= PIPEMISC_DITHER_6_BPC;
		break;
	case 24:
		val |= PIPEMISC_DITHER_8_BPC;
		break;
	case 30:
		val |= PIPEMISC_DITHER_10_BPC;
		break;
	case 36:
		val |= PIPEMISC_DITHER_12_BPC;
		break;
	default:
		MISSING_CASE(crtc_state->pipe_bpp);
		break;
	}

	if (crtc_state->dither)
		val |= PIPEMISC_DITHER_ENABLE | PIPEMISC_DITHER_TYPE_SP;

	if (crtc_state->output_format == INTEL_OUTPUT_FORMAT_YCBCR420 ||
	    crtc_state->output_format == INTEL_OUTPUT_FORMAT_YCBCR444)
		val |= PIPEMISC_OUTPUT_COLORSPACE_YUV;

	if (crtc_state->output_format == INTEL_OUTPUT_FORMAT_YCBCR420)
		val |= PIPEMISC_YUV420_ENABLE |
			PIPEMISC_YUV420_MODE_FULL_BLEND;

	if (DISPLAY_VER(dev_priv) >= 11 &&
	    (crtc_state->active_planes & ~(icl_hdr_plane_mask() |
					   BIT(PLANE_CURSOR))) == 0)
		val |= PIPEMISC_HDR_MODE_PRECISION;

	if (DISPLAY_VER(dev_priv) >= 12)
		val |= PIPEMISC_PIXEL_ROUNDING_TRUNC;

	if (IS_ALDERLAKE_P(dev_priv)) {
		bool scaler_in_use = false;

		for (i = 0; i < crtc->num_scalers; i++) {
			if (!scaler_state->scalers[i].in_use)
				continue;

			scaler_in_use = true;
			break;
		}

		intel_de_rmw(dev_priv, PIPE_MISC2(crtc->pipe),
			     PIPE_MISC2_UNDERRUN_BUBBLE_COUNTER_MASK,
			     scaler_in_use ? PIPE_MISC2_BUBBLE_COUNTER_SCALER_EN :
			     PIPE_MISC2_BUBBLE_COUNTER_SCALER_DIS);
	}

	intel_de_write(dev_priv, PIPEMISC(crtc->pipe), val);
}

int bdw_get_pipemisc_bpp(struct intel_crtc *crtc)
{
	struct drm_i915_private *dev_priv = to_i915(crtc->base.dev);
	u32 tmp;

	tmp = intel_de_read(dev_priv, PIPEMISC(crtc->pipe));

	switch (tmp & PIPEMISC_DITHER_BPC_MASK) {
	case PIPEMISC_DITHER_6_BPC:
		return 18;
	case PIPEMISC_DITHER_8_BPC:
		return 24;
	case PIPEMISC_DITHER_10_BPC:
		return 30;
	case PIPEMISC_DITHER_12_BPC:
		return 36;
	default:
		MISSING_CASE(tmp);
		return 0;
	}
}

int ilk_get_lanes_required(int target_clock, int link_bw, int bpp)
{
	/*
	 * Account for spread spectrum to avoid
	 * oversubscribing the link. Max center spread
	 * is 2.5%; use 5% for safety's sake.
	 */
	u32 bps = target_clock * bpp * 21 / 20;
	return DIV_ROUND_UP(bps, link_bw * 8);
}

static void intel_pch_transcoder_get_m_n(struct intel_crtc *crtc,
					 struct intel_link_m_n *m_n)
{
	struct drm_device *dev = crtc->base.dev;
	struct drm_i915_private *dev_priv = to_i915(dev);
	enum pipe pipe = crtc->pipe;

	m_n->link_m = intel_de_read(dev_priv, PCH_TRANS_LINK_M1(pipe));
	m_n->link_n = intel_de_read(dev_priv, PCH_TRANS_LINK_N1(pipe));
	m_n->gmch_m = intel_de_read(dev_priv, PCH_TRANS_DATA_M1(pipe))
		& ~TU_SIZE_MASK;
	m_n->gmch_n = intel_de_read(dev_priv, PCH_TRANS_DATA_N1(pipe));
	m_n->tu = ((intel_de_read(dev_priv, PCH_TRANS_DATA_M1(pipe))
		    & TU_SIZE_MASK) >> TU_SIZE_SHIFT) + 1;
}

static void intel_cpu_transcoder_get_m_n(struct intel_crtc *crtc,
					 enum transcoder transcoder,
					 struct intel_link_m_n *m_n,
					 struct intel_link_m_n *m2_n2)
{
	struct drm_i915_private *dev_priv = to_i915(crtc->base.dev);
	enum pipe pipe = crtc->pipe;

	if (DISPLAY_VER(dev_priv) >= 5) {
		m_n->link_m = intel_de_read(dev_priv,
					    PIPE_LINK_M1(transcoder));
		m_n->link_n = intel_de_read(dev_priv,
					    PIPE_LINK_N1(transcoder));
		m_n->gmch_m = intel_de_read(dev_priv,
					    PIPE_DATA_M1(transcoder))
			& ~TU_SIZE_MASK;
		m_n->gmch_n = intel_de_read(dev_priv,
					    PIPE_DATA_N1(transcoder));
		m_n->tu = ((intel_de_read(dev_priv, PIPE_DATA_M1(transcoder))
			    & TU_SIZE_MASK) >> TU_SIZE_SHIFT) + 1;

		if (m2_n2 && transcoder_has_m2_n2(dev_priv, transcoder)) {
			m2_n2->link_m = intel_de_read(dev_priv,
						      PIPE_LINK_M2(transcoder));
			m2_n2->link_n =	intel_de_read(dev_priv,
							     PIPE_LINK_N2(transcoder));
			m2_n2->gmch_m =	intel_de_read(dev_priv,
							     PIPE_DATA_M2(transcoder))
					& ~TU_SIZE_MASK;
			m2_n2->gmch_n =	intel_de_read(dev_priv,
							     PIPE_DATA_N2(transcoder));
			m2_n2->tu = ((intel_de_read(dev_priv, PIPE_DATA_M2(transcoder))
					& TU_SIZE_MASK) >> TU_SIZE_SHIFT) + 1;
		}
	} else {
		m_n->link_m = intel_de_read(dev_priv, PIPE_LINK_M_G4X(pipe));
		m_n->link_n = intel_de_read(dev_priv, PIPE_LINK_N_G4X(pipe));
		m_n->gmch_m = intel_de_read(dev_priv, PIPE_DATA_M_G4X(pipe))
			& ~TU_SIZE_MASK;
		m_n->gmch_n = intel_de_read(dev_priv, PIPE_DATA_N_G4X(pipe));
		m_n->tu = ((intel_de_read(dev_priv, PIPE_DATA_M_G4X(pipe))
			    & TU_SIZE_MASK) >> TU_SIZE_SHIFT) + 1;
	}
}

void intel_dp_get_m_n(struct intel_crtc *crtc,
		      struct intel_crtc_state *pipe_config)
{
	if (pipe_config->has_pch_encoder)
		intel_pch_transcoder_get_m_n(crtc, &pipe_config->dp_m_n);
	else
		intel_cpu_transcoder_get_m_n(crtc, pipe_config->cpu_transcoder,
					     &pipe_config->dp_m_n,
					     &pipe_config->dp_m2_n2);
}

static void ilk_get_fdi_m_n_config(struct intel_crtc *crtc,
				   struct intel_crtc_state *pipe_config)
{
	intel_cpu_transcoder_get_m_n(crtc, pipe_config->cpu_transcoder,
				     &pipe_config->fdi_m_n, NULL);
}

static void ilk_get_pfit_pos_size(struct intel_crtc_state *crtc_state,
				  u32 pos, u32 size)
{
	drm_rect_init(&crtc_state->pch_pfit.dst,
		      pos >> 16, pos & 0xffff,
		      size >> 16, size & 0xffff);
}

static void skl_get_pfit_config(struct intel_crtc_state *crtc_state)
{
	struct intel_crtc *crtc = to_intel_crtc(crtc_state->uapi.crtc);
	struct drm_i915_private *dev_priv = to_i915(crtc->base.dev);
	struct intel_crtc_scaler_state *scaler_state = &crtc_state->scaler_state;
	int id = -1;
	int i;

	/* find scaler attached to this pipe */
	for (i = 0; i < crtc->num_scalers; i++) {
		u32 ctl, pos, size;

		ctl = intel_de_read(dev_priv, SKL_PS_CTRL(crtc->pipe, i));
		if ((ctl & (PS_SCALER_EN | PS_PLANE_SEL_MASK)) != PS_SCALER_EN)
			continue;

		id = i;
		crtc_state->pch_pfit.enabled = true;

		pos = intel_de_read(dev_priv, SKL_PS_WIN_POS(crtc->pipe, i));
		size = intel_de_read(dev_priv, SKL_PS_WIN_SZ(crtc->pipe, i));

		ilk_get_pfit_pos_size(crtc_state, pos, size);

		scaler_state->scalers[i].in_use = true;
		break;
	}

	scaler_state->scaler_id = id;
	if (id >= 0)
		scaler_state->scaler_users |= (1 << SKL_CRTC_INDEX);
	else
		scaler_state->scaler_users &= ~(1 << SKL_CRTC_INDEX);
}

static void ilk_get_pfit_config(struct intel_crtc_state *crtc_state)
{
	struct intel_crtc *crtc = to_intel_crtc(crtc_state->uapi.crtc);
	struct drm_i915_private *dev_priv = to_i915(crtc->base.dev);
	u32 ctl, pos, size;

	ctl = intel_de_read(dev_priv, PF_CTL(crtc->pipe));
	if ((ctl & PF_ENABLE) == 0)
		return;

	crtc_state->pch_pfit.enabled = true;

	pos = intel_de_read(dev_priv, PF_WIN_POS(crtc->pipe));
	size = intel_de_read(dev_priv, PF_WIN_SZ(crtc->pipe));

	ilk_get_pfit_pos_size(crtc_state, pos, size);

	/*
	 * We currently do not free assignements of panel fitters on
	 * ivb/hsw (since we don't use the higher upscaling modes which
	 * differentiates them) so just WARN about this case for now.
	 */
	drm_WARN_ON(&dev_priv->drm, DISPLAY_VER(dev_priv) == 7 &&
		    (ctl & PF_PIPE_SEL_MASK_IVB) != PF_PIPE_SEL_IVB(crtc->pipe));
}

static bool ilk_get_pipe_config(struct intel_crtc *crtc,
				struct intel_crtc_state *pipe_config)
{
	struct drm_device *dev = crtc->base.dev;
	struct drm_i915_private *dev_priv = to_i915(dev);
	enum intel_display_power_domain power_domain;
	intel_wakeref_t wakeref;
	u32 tmp;
	bool ret;

	power_domain = POWER_DOMAIN_PIPE(crtc->pipe);
	wakeref = intel_display_power_get_if_enabled(dev_priv, power_domain);
	if (!wakeref)
		return false;

	pipe_config->cpu_transcoder = (enum transcoder) crtc->pipe;
	pipe_config->shared_dpll = NULL;

	ret = false;
	tmp = intel_de_read(dev_priv, PIPECONF(crtc->pipe));
	if (!(tmp & PIPECONF_ENABLE))
		goto out;

	switch (tmp & PIPECONF_BPC_MASK) {
	case PIPECONF_6BPC:
		pipe_config->pipe_bpp = 18;
		break;
	case PIPECONF_8BPC:
		pipe_config->pipe_bpp = 24;
		break;
	case PIPECONF_10BPC:
		pipe_config->pipe_bpp = 30;
		break;
	case PIPECONF_12BPC:
		pipe_config->pipe_bpp = 36;
		break;
	default:
		break;
	}

	if (tmp & PIPECONF_COLOR_RANGE_SELECT)
		pipe_config->limited_color_range = true;

	switch (tmp & PIPECONF_OUTPUT_COLORSPACE_MASK) {
	case PIPECONF_OUTPUT_COLORSPACE_YUV601:
	case PIPECONF_OUTPUT_COLORSPACE_YUV709:
		pipe_config->output_format = INTEL_OUTPUT_FORMAT_YCBCR444;
		break;
	default:
		pipe_config->output_format = INTEL_OUTPUT_FORMAT_RGB;
		break;
	}

	pipe_config->gamma_mode = (tmp & PIPECONF_GAMMA_MODE_MASK_ILK) >>
		PIPECONF_GAMMA_MODE_SHIFT;

	pipe_config->csc_mode = intel_de_read(dev_priv,
					      PIPE_CSC_MODE(crtc->pipe));

	i9xx_get_pipe_color_config(pipe_config);
	intel_color_get_config(pipe_config);

	if (intel_de_read(dev_priv, PCH_TRANSCONF(crtc->pipe)) & TRANS_ENABLE) {
		struct intel_shared_dpll *pll;
		enum intel_dpll_id pll_id;
		bool pll_active;

		pipe_config->has_pch_encoder = true;

		tmp = intel_de_read(dev_priv, FDI_RX_CTL(crtc->pipe));
		pipe_config->fdi_lanes = ((FDI_DP_PORT_WIDTH_MASK & tmp) >>
					  FDI_DP_PORT_WIDTH_SHIFT) + 1;

		ilk_get_fdi_m_n_config(crtc, pipe_config);

		if (HAS_PCH_IBX(dev_priv)) {
			/*
			 * The pipe->pch transcoder and pch transcoder->pll
			 * mapping is fixed.
			 */
			pll_id = (enum intel_dpll_id) crtc->pipe;
		} else {
			tmp = intel_de_read(dev_priv, PCH_DPLL_SEL);
			if (tmp & TRANS_DPLLB_SEL(crtc->pipe))
				pll_id = DPLL_ID_PCH_PLL_B;
			else
				pll_id= DPLL_ID_PCH_PLL_A;
		}

		pipe_config->shared_dpll =
			intel_get_shared_dpll_by_id(dev_priv, pll_id);
		pll = pipe_config->shared_dpll;

		pll_active = intel_dpll_get_hw_state(dev_priv, pll,
						     &pipe_config->dpll_hw_state);
		drm_WARN_ON(dev, !pll_active);

		tmp = pipe_config->dpll_hw_state.dpll;
		pipe_config->pixel_multiplier =
			((tmp & PLL_REF_SDVO_HDMI_MULTIPLIER_MASK)
			 >> PLL_REF_SDVO_HDMI_MULTIPLIER_SHIFT) + 1;

		ilk_pch_clock_get(crtc, pipe_config);
	} else {
		pipe_config->pixel_multiplier = 1;
	}

	intel_get_transcoder_timings(crtc, pipe_config);
	intel_get_pipe_src_size(crtc, pipe_config);

	ilk_get_pfit_config(pipe_config);

	ret = true;

out:
	intel_display_power_put(dev_priv, power_domain, wakeref);

	return ret;
}

static bool hsw_get_transcoder_state(struct intel_crtc *crtc,
				     struct intel_crtc_state *pipe_config,
				     struct intel_display_power_domain_set *power_domain_set)
{
	struct drm_device *dev = crtc->base.dev;
	struct drm_i915_private *dev_priv = to_i915(dev);
	unsigned long panel_transcoder_mask = BIT(TRANSCODER_EDP);
	unsigned long enabled_panel_transcoders = 0;
	enum transcoder panel_transcoder;
	u32 tmp;

	if (DISPLAY_VER(dev_priv) >= 11)
		panel_transcoder_mask |=
			BIT(TRANSCODER_DSI_0) | BIT(TRANSCODER_DSI_1);

	/*
	 * The pipe->transcoder mapping is fixed with the exception of the eDP
	 * and DSI transcoders handled below.
	 */
	pipe_config->cpu_transcoder = (enum transcoder) crtc->pipe;

	/*
	 * XXX: Do intel_display_power_get_if_enabled before reading this (for
	 * consistency and less surprising code; it's in always on power).
	 */
	for_each_cpu_transcoder_masked(dev_priv, panel_transcoder,
				       panel_transcoder_mask) {
		bool force_thru = false;
		enum pipe trans_pipe;

		tmp = intel_de_read(dev_priv,
				    TRANS_DDI_FUNC_CTL(panel_transcoder));
		if (!(tmp & TRANS_DDI_FUNC_ENABLE))
			continue;

		/*
		 * Log all enabled ones, only use the first one.
		 *
		 * FIXME: This won't work for two separate DSI displays.
		 */
		enabled_panel_transcoders |= BIT(panel_transcoder);
		if (enabled_panel_transcoders != BIT(panel_transcoder))
			continue;

		switch (tmp & TRANS_DDI_EDP_INPUT_MASK) {
		default:
			drm_WARN(dev, 1,
				 "unknown pipe linked to transcoder %s\n",
				 transcoder_name(panel_transcoder));
			fallthrough;
		case TRANS_DDI_EDP_INPUT_A_ONOFF:
			force_thru = true;
			fallthrough;
		case TRANS_DDI_EDP_INPUT_A_ON:
			trans_pipe = PIPE_A;
			break;
		case TRANS_DDI_EDP_INPUT_B_ONOFF:
			trans_pipe = PIPE_B;
			break;
		case TRANS_DDI_EDP_INPUT_C_ONOFF:
			trans_pipe = PIPE_C;
			break;
		case TRANS_DDI_EDP_INPUT_D_ONOFF:
			trans_pipe = PIPE_D;
			break;
		}

		if (trans_pipe == crtc->pipe) {
			pipe_config->cpu_transcoder = panel_transcoder;
			pipe_config->pch_pfit.force_thru = force_thru;
		}
	}

	/*
	 * Valid combos: none, eDP, DSI0, DSI1, DSI0+DSI1
	 */
	drm_WARN_ON(dev, (enabled_panel_transcoders & BIT(TRANSCODER_EDP)) &&
		    enabled_panel_transcoders != BIT(TRANSCODER_EDP));

	if (!intel_display_power_get_in_set_if_enabled(dev_priv, power_domain_set,
						       POWER_DOMAIN_TRANSCODER(pipe_config->cpu_transcoder)))
		return false;

	tmp = intel_de_read(dev_priv, PIPECONF(pipe_config->cpu_transcoder));

	return tmp & PIPECONF_ENABLE;
}

static bool bxt_get_dsi_transcoder_state(struct intel_crtc *crtc,
					 struct intel_crtc_state *pipe_config,
					 struct intel_display_power_domain_set *power_domain_set)
{
	struct drm_device *dev = crtc->base.dev;
	struct drm_i915_private *dev_priv = to_i915(dev);
	enum transcoder cpu_transcoder;
	enum port port;
	u32 tmp;

	for_each_port_masked(port, BIT(PORT_A) | BIT(PORT_C)) {
		if (port == PORT_A)
			cpu_transcoder = TRANSCODER_DSI_A;
		else
			cpu_transcoder = TRANSCODER_DSI_C;

		if (!intel_display_power_get_in_set_if_enabled(dev_priv, power_domain_set,
							       POWER_DOMAIN_TRANSCODER(cpu_transcoder)))
			continue;

		/*
		 * The PLL needs to be enabled with a valid divider
		 * configuration, otherwise accessing DSI registers will hang
		 * the machine. See BSpec North Display Engine
		 * registers/MIPI[BXT]. We can break out here early, since we
		 * need the same DSI PLL to be enabled for both DSI ports.
		 */
		if (!bxt_dsi_pll_is_enabled(dev_priv))
			break;

		/* XXX: this works for video mode only */
		tmp = intel_de_read(dev_priv, BXT_MIPI_PORT_CTRL(port));
		if (!(tmp & DPI_ENABLE))
			continue;

		tmp = intel_de_read(dev_priv, MIPI_CTRL(port));
		if ((tmp & BXT_PIPE_SELECT_MASK) != BXT_PIPE_SELECT(crtc->pipe))
			continue;

		pipe_config->cpu_transcoder = cpu_transcoder;
		break;
	}

	return transcoder_is_dsi(pipe_config->cpu_transcoder);
}

static void hsw_get_ddi_port_state(struct intel_crtc *crtc,
				   struct intel_crtc_state *pipe_config)
{
	struct drm_i915_private *dev_priv = to_i915(crtc->base.dev);
	enum transcoder cpu_transcoder = pipe_config->cpu_transcoder;
	enum port port;
	u32 tmp;

	if (transcoder_is_dsi(cpu_transcoder)) {
		port = (cpu_transcoder == TRANSCODER_DSI_A) ?
						PORT_A : PORT_B;
	} else {
		tmp = intel_de_read(dev_priv,
				    TRANS_DDI_FUNC_CTL(cpu_transcoder));
		if (!(tmp & TRANS_DDI_FUNC_ENABLE))
			return;
		if (DISPLAY_VER(dev_priv) >= 12)
			port = TGL_TRANS_DDI_FUNC_CTL_VAL_TO_PORT(tmp);
		else
			port = TRANS_DDI_FUNC_CTL_VAL_TO_PORT(tmp);
	}

	/*
	 * Haswell has only FDI/PCH transcoder A. It is which is connected to
	 * DDI E. So just check whether this pipe is wired to DDI E and whether
	 * the PCH transcoder is on.
	 */
	if (DISPLAY_VER(dev_priv) < 9 &&
	    (port == PORT_E) && intel_de_read(dev_priv, LPT_TRANSCONF) & TRANS_ENABLE) {
		pipe_config->has_pch_encoder = true;

		tmp = intel_de_read(dev_priv, FDI_RX_CTL(PIPE_A));
		pipe_config->fdi_lanes = ((FDI_DP_PORT_WIDTH_MASK & tmp) >>
					  FDI_DP_PORT_WIDTH_SHIFT) + 1;

		ilk_get_fdi_m_n_config(crtc, pipe_config);
	}
}

static bool hsw_get_pipe_config(struct intel_crtc *crtc,
				struct intel_crtc_state *pipe_config)
{
	struct drm_i915_private *dev_priv = to_i915(crtc->base.dev);
	struct intel_display_power_domain_set power_domain_set = { };
	bool active;
	u32 tmp;

	if (!intel_display_power_get_in_set_if_enabled(dev_priv, &power_domain_set,
						       POWER_DOMAIN_PIPE(crtc->pipe)))
		return false;

	pipe_config->shared_dpll = NULL;

	active = hsw_get_transcoder_state(crtc, pipe_config, &power_domain_set);

	if ((IS_GEMINILAKE(dev_priv) || IS_BROXTON(dev_priv)) &&
	    bxt_get_dsi_transcoder_state(crtc, pipe_config, &power_domain_set)) {
		drm_WARN_ON(&dev_priv->drm, active);
		active = true;
	}

	intel_dsc_get_config(pipe_config);
	if (DISPLAY_VER(dev_priv) >= 13 && !pipe_config->dsc.compression_enable)
		intel_uncompressed_joiner_get_config(pipe_config);

	if (!active) {
		/* bigjoiner slave doesn't enable transcoder */
		if (!pipe_config->bigjoiner_slave)
			goto out;

		active = true;
		pipe_config->pixel_multiplier = 1;

		/* we cannot read out most state, so don't bother.. */
		pipe_config->quirks |= PIPE_CONFIG_QUIRK_BIGJOINER_SLAVE;
	} else if (!transcoder_is_dsi(pipe_config->cpu_transcoder) ||
	    DISPLAY_VER(dev_priv) >= 11) {
		hsw_get_ddi_port_state(crtc, pipe_config);
		intel_get_transcoder_timings(crtc, pipe_config);
	}

	if (HAS_VRR(dev_priv) && !transcoder_is_dsi(pipe_config->cpu_transcoder))
		intel_vrr_get_config(crtc, pipe_config);

	intel_get_pipe_src_size(crtc, pipe_config);

	if (IS_HASWELL(dev_priv)) {
		u32 tmp = intel_de_read(dev_priv,
					PIPECONF(pipe_config->cpu_transcoder));

		if (tmp & PIPECONF_OUTPUT_COLORSPACE_YUV_HSW)
			pipe_config->output_format = INTEL_OUTPUT_FORMAT_YCBCR444;
		else
			pipe_config->output_format = INTEL_OUTPUT_FORMAT_RGB;
	} else {
		pipe_config->output_format =
			bdw_get_pipemisc_output_format(crtc);
	}

	pipe_config->gamma_mode = intel_de_read(dev_priv,
						GAMMA_MODE(crtc->pipe));

	pipe_config->csc_mode = intel_de_read(dev_priv,
					      PIPE_CSC_MODE(crtc->pipe));

	if (DISPLAY_VER(dev_priv) >= 9) {
		tmp = intel_de_read(dev_priv, SKL_BOTTOM_COLOR(crtc->pipe));

		if (tmp & SKL_BOTTOM_COLOR_GAMMA_ENABLE)
			pipe_config->gamma_enable = true;

		if (tmp & SKL_BOTTOM_COLOR_CSC_ENABLE)
			pipe_config->csc_enable = true;
	} else {
		i9xx_get_pipe_color_config(pipe_config);
	}

	intel_color_get_config(pipe_config);

	tmp = intel_de_read(dev_priv, WM_LINETIME(crtc->pipe));
	pipe_config->linetime = REG_FIELD_GET(HSW_LINETIME_MASK, tmp);
	if (IS_BROADWELL(dev_priv) || IS_HASWELL(dev_priv))
		pipe_config->ips_linetime =
			REG_FIELD_GET(HSW_IPS_LINETIME_MASK, tmp);

	if (intel_display_power_get_in_set_if_enabled(dev_priv, &power_domain_set,
						      POWER_DOMAIN_PIPE_PANEL_FITTER(crtc->pipe))) {
		if (DISPLAY_VER(dev_priv) >= 9)
			skl_get_pfit_config(pipe_config);
		else
			ilk_get_pfit_config(pipe_config);
	}

	if (hsw_crtc_supports_ips(crtc)) {
		if (IS_HASWELL(dev_priv))
			pipe_config->ips_enabled = intel_de_read(dev_priv,
								 IPS_CTL) & IPS_ENABLE;
		else {
			/*
			 * We cannot readout IPS state on broadwell, set to
			 * true so we can set it to a defined state on first
			 * commit.
			 */
			pipe_config->ips_enabled = true;
		}
	}

	if (pipe_config->bigjoiner_slave) {
		/* Cannot be read out as a slave, set to 0. */
		pipe_config->pixel_multiplier = 0;
	} else if (pipe_config->cpu_transcoder != TRANSCODER_EDP &&
	    !transcoder_is_dsi(pipe_config->cpu_transcoder)) {
		pipe_config->pixel_multiplier =
			intel_de_read(dev_priv,
				      PIPE_MULT(pipe_config->cpu_transcoder)) + 1;
	} else {
		pipe_config->pixel_multiplier = 1;
	}

out:
	intel_display_power_put_all_in_set(dev_priv, &power_domain_set);

	return active;
}

static bool intel_crtc_get_pipe_config(struct intel_crtc_state *crtc_state)
{
	struct intel_crtc *crtc = to_intel_crtc(crtc_state->uapi.crtc);
	struct drm_i915_private *i915 = to_i915(crtc->base.dev);

	if (!i915->display.get_pipe_config(crtc, crtc_state))
		return false;

	crtc_state->hw.active = true;

	intel_crtc_readout_derived_state(crtc_state);

	return true;
}

/* VESA 640x480x72Hz mode to set on the pipe */
static const struct drm_display_mode load_detect_mode = {
	DRM_MODE("640x480", DRM_MODE_TYPE_DEFAULT, 31500, 640, 664,
		 704, 832, 0, 480, 489, 491, 520, 0, DRM_MODE_FLAG_NHSYNC | DRM_MODE_FLAG_NVSYNC),
};

struct drm_framebuffer *
intel_framebuffer_create(struct drm_i915_gem_object *obj,
			 struct drm_mode_fb_cmd2 *mode_cmd)
{
	struct intel_framebuffer *intel_fb;
	int ret;

	intel_fb = kzalloc(sizeof(*intel_fb), GFP_KERNEL);
	if (!intel_fb)
		return ERR_PTR(-ENOMEM);

	ret = intel_framebuffer_init(intel_fb, obj, mode_cmd);
	if (ret)
		goto err;

	return &intel_fb->base;

err:
	kfree(intel_fb);
	return ERR_PTR(ret);
}

static int intel_modeset_disable_planes(struct drm_atomic_state *state,
					struct drm_crtc *crtc)
{
	struct drm_plane *plane;
	struct drm_plane_state *plane_state;
	int ret, i;

	ret = drm_atomic_add_affected_planes(state, crtc);
	if (ret)
		return ret;

	for_each_new_plane_in_state(state, plane, plane_state, i) {
		if (plane_state->crtc != crtc)
			continue;

		ret = drm_atomic_set_crtc_for_plane(plane_state, NULL);
		if (ret)
			return ret;

		drm_atomic_set_fb_for_plane(plane_state, NULL);
	}

	return 0;
}

int intel_get_load_detect_pipe(struct drm_connector *connector,
			       struct intel_load_detect_pipe *old,
			       struct drm_modeset_acquire_ctx *ctx)
{
	struct intel_crtc *intel_crtc;
	struct intel_encoder *intel_encoder =
		intel_attached_encoder(to_intel_connector(connector));
	struct drm_crtc *possible_crtc;
	struct drm_encoder *encoder = &intel_encoder->base;
	struct drm_crtc *crtc = NULL;
	struct drm_device *dev = encoder->dev;
	struct drm_i915_private *dev_priv = to_i915(dev);
	struct drm_mode_config *config = &dev->mode_config;
	struct drm_atomic_state *state = NULL, *restore_state = NULL;
	struct drm_connector_state *connector_state;
	struct intel_crtc_state *crtc_state;
	int ret, i = -1;

	drm_dbg_kms(&dev_priv->drm, "[CONNECTOR:%d:%s], [ENCODER:%d:%s]\n",
		    connector->base.id, connector->name,
		    encoder->base.id, encoder->name);

	old->restore_state = NULL;

	drm_WARN_ON(dev, !drm_modeset_is_locked(&config->connection_mutex));

	/*
	 * Algorithm gets a little messy:
	 *
	 *   - if the connector already has an assigned crtc, use it (but make
	 *     sure it's on first)
	 *
	 *   - try to find the first unused crtc that can drive this connector,
	 *     and use that if we find one
	 */

	/* See if we already have a CRTC for this connector */
	if (connector->state->crtc) {
		crtc = connector->state->crtc;

		ret = drm_modeset_lock(&crtc->mutex, ctx);
		if (ret)
			goto fail;

		/* Make sure the crtc and connector are running */
		goto found;
	}

	/* Find an unused one (if possible) */
	for_each_crtc(dev, possible_crtc) {
		i++;
		if (!(encoder->possible_crtcs & (1 << i)))
			continue;

		ret = drm_modeset_lock(&possible_crtc->mutex, ctx);
		if (ret)
			goto fail;

		if (possible_crtc->state->enable) {
			drm_modeset_unlock(&possible_crtc->mutex);
			continue;
		}

		crtc = possible_crtc;
		break;
	}

	/*
	 * If we didn't find an unused CRTC, don't use any.
	 */
	if (!crtc) {
		drm_dbg_kms(&dev_priv->drm,
			    "no pipe available for load-detect\n");
		ret = -ENODEV;
		goto fail;
	}

found:
	intel_crtc = to_intel_crtc(crtc);

	state = drm_atomic_state_alloc(dev);
	restore_state = drm_atomic_state_alloc(dev);
	if (!state || !restore_state) {
		ret = -ENOMEM;
		goto fail;
	}

	state->acquire_ctx = ctx;
	restore_state->acquire_ctx = ctx;

	connector_state = drm_atomic_get_connector_state(state, connector);
	if (IS_ERR(connector_state)) {
		ret = PTR_ERR(connector_state);
		goto fail;
	}

	ret = drm_atomic_set_crtc_for_connector(connector_state, crtc);
	if (ret)
		goto fail;

	crtc_state = intel_atomic_get_crtc_state(state, intel_crtc);
	if (IS_ERR(crtc_state)) {
		ret = PTR_ERR(crtc_state);
		goto fail;
	}

	crtc_state->uapi.active = true;

	ret = drm_atomic_set_mode_for_crtc(&crtc_state->uapi,
					   &load_detect_mode);
	if (ret)
		goto fail;

	ret = intel_modeset_disable_planes(state, crtc);
	if (ret)
		goto fail;

	ret = PTR_ERR_OR_ZERO(drm_atomic_get_connector_state(restore_state, connector));
	if (!ret)
		ret = PTR_ERR_OR_ZERO(drm_atomic_get_crtc_state(restore_state, crtc));
	if (!ret)
		ret = drm_atomic_add_affected_planes(restore_state, crtc);
	if (ret) {
		drm_dbg_kms(&dev_priv->drm,
			    "Failed to create a copy of old state to restore: %i\n",
			    ret);
		goto fail;
	}

	ret = drm_atomic_commit(state);
	if (ret) {
		drm_dbg_kms(&dev_priv->drm,
			    "failed to set mode on load-detect pipe\n");
		goto fail;
	}

	old->restore_state = restore_state;
	drm_atomic_state_put(state);

	/* let the connector get through one full cycle before testing */
	intel_wait_for_vblank(dev_priv, intel_crtc->pipe);
	return true;

fail:
	if (state) {
		drm_atomic_state_put(state);
		state = NULL;
	}
	if (restore_state) {
		drm_atomic_state_put(restore_state);
		restore_state = NULL;
	}

	if (ret == -EDEADLK)
		return ret;

	return false;
}

void intel_release_load_detect_pipe(struct drm_connector *connector,
				    struct intel_load_detect_pipe *old,
				    struct drm_modeset_acquire_ctx *ctx)
{
	struct intel_encoder *intel_encoder =
		intel_attached_encoder(to_intel_connector(connector));
	struct drm_i915_private *i915 = to_i915(intel_encoder->base.dev);
	struct drm_encoder *encoder = &intel_encoder->base;
	struct drm_atomic_state *state = old->restore_state;
	int ret;

	drm_dbg_kms(&i915->drm, "[CONNECTOR:%d:%s], [ENCODER:%d:%s]\n",
		    connector->base.id, connector->name,
		    encoder->base.id, encoder->name);

	if (!state)
		return;

	ret = drm_atomic_helper_commit_duplicated_state(state, ctx);
	if (ret)
		drm_dbg_kms(&i915->drm,
			    "Couldn't release load detect pipe: %i\n", ret);
	drm_atomic_state_put(state);
}

static int i9xx_pll_refclk(struct drm_device *dev,
			   const struct intel_crtc_state *pipe_config)
{
	struct drm_i915_private *dev_priv = to_i915(dev);
	u32 dpll = pipe_config->dpll_hw_state.dpll;

	if ((dpll & PLL_REF_INPUT_MASK) == PLLB_REF_INPUT_SPREADSPECTRUMIN)
		return dev_priv->vbt.lvds_ssc_freq;
	else if (HAS_PCH_SPLIT(dev_priv))
		return 120000;
	else if (DISPLAY_VER(dev_priv) != 2)
		return 96000;
	else
		return 48000;
}

/* Returns the clock of the currently programmed mode of the given pipe. */
static void i9xx_crtc_clock_get(struct intel_crtc *crtc,
				struct intel_crtc_state *pipe_config)
{
	struct drm_device *dev = crtc->base.dev;
	struct drm_i915_private *dev_priv = to_i915(dev);
	enum pipe pipe = crtc->pipe;
	u32 dpll = pipe_config->dpll_hw_state.dpll;
	u32 fp;
	struct dpll clock;
	int port_clock;
	int refclk = i9xx_pll_refclk(dev, pipe_config);

	if ((dpll & DISPLAY_RATE_SELECT_FPA1) == 0)
		fp = pipe_config->dpll_hw_state.fp0;
	else
		fp = pipe_config->dpll_hw_state.fp1;

	clock.m1 = (fp & FP_M1_DIV_MASK) >> FP_M1_DIV_SHIFT;
	if (IS_PINEVIEW(dev_priv)) {
		clock.n = ffs((fp & FP_N_PINEVIEW_DIV_MASK) >> FP_N_DIV_SHIFT) - 1;
		clock.m2 = (fp & FP_M2_PINEVIEW_DIV_MASK) >> FP_M2_DIV_SHIFT;
	} else {
		clock.n = (fp & FP_N_DIV_MASK) >> FP_N_DIV_SHIFT;
		clock.m2 = (fp & FP_M2_DIV_MASK) >> FP_M2_DIV_SHIFT;
	}

	if (DISPLAY_VER(dev_priv) != 2) {
		if (IS_PINEVIEW(dev_priv))
			clock.p1 = ffs((dpll & DPLL_FPA01_P1_POST_DIV_MASK_PINEVIEW) >>
				DPLL_FPA01_P1_POST_DIV_SHIFT_PINEVIEW);
		else
			clock.p1 = ffs((dpll & DPLL_FPA01_P1_POST_DIV_MASK) >>
			       DPLL_FPA01_P1_POST_DIV_SHIFT);

		switch (dpll & DPLL_MODE_MASK) {
		case DPLLB_MODE_DAC_SERIAL:
			clock.p2 = dpll & DPLL_DAC_SERIAL_P2_CLOCK_DIV_5 ?
				5 : 10;
			break;
		case DPLLB_MODE_LVDS:
			clock.p2 = dpll & DPLLB_LVDS_P2_CLOCK_DIV_7 ?
				7 : 14;
			break;
		default:
			drm_dbg_kms(&dev_priv->drm,
				    "Unknown DPLL mode %08x in programmed "
				    "mode\n", (int)(dpll & DPLL_MODE_MASK));
			return;
		}

		if (IS_PINEVIEW(dev_priv))
			port_clock = pnv_calc_dpll_params(refclk, &clock);
		else
			port_clock = i9xx_calc_dpll_params(refclk, &clock);
	} else {
		u32 lvds = IS_I830(dev_priv) ? 0 : intel_de_read(dev_priv,
								 LVDS);
		bool is_lvds = (pipe == 1) && (lvds & LVDS_PORT_EN);

		if (is_lvds) {
			clock.p1 = ffs((dpll & DPLL_FPA01_P1_POST_DIV_MASK_I830_LVDS) >>
				       DPLL_FPA01_P1_POST_DIV_SHIFT);

			if (lvds & LVDS_CLKB_POWER_UP)
				clock.p2 = 7;
			else
				clock.p2 = 14;
		} else {
			if (dpll & PLL_P1_DIVIDE_BY_TWO)
				clock.p1 = 2;
			else {
				clock.p1 = ((dpll & DPLL_FPA01_P1_POST_DIV_MASK_I830) >>
					    DPLL_FPA01_P1_POST_DIV_SHIFT) + 2;
			}
			if (dpll & PLL_P2_DIVIDE_BY_4)
				clock.p2 = 4;
			else
				clock.p2 = 2;
		}

		port_clock = i9xx_calc_dpll_params(refclk, &clock);
	}

	/*
	 * This value includes pixel_multiplier. We will use
	 * port_clock to compute adjusted_mode.crtc_clock in the
	 * encoder's get_config() function.
	 */
	pipe_config->port_clock = port_clock;
}

int intel_dotclock_calculate(int link_freq,
			     const struct intel_link_m_n *m_n)
{
	/*
	 * The calculation for the data clock is:
	 * pixel_clock = ((m/n)*(link_clock * nr_lanes))/bpp
	 * But we want to avoid losing precison if possible, so:
	 * pixel_clock = ((m * link_clock * nr_lanes)/(n*bpp))
	 *
	 * and the link clock is simpler:
	 * link_clock = (m * link_clock) / n
	 */

	if (!m_n->link_n)
		return 0;

	return div_u64(mul_u32_u32(m_n->link_m, link_freq), m_n->link_n);
}

static void ilk_pch_clock_get(struct intel_crtc *crtc,
			      struct intel_crtc_state *pipe_config)
{
	struct drm_i915_private *dev_priv = to_i915(crtc->base.dev);

	/* read out port_clock from the DPLL */
	i9xx_crtc_clock_get(crtc, pipe_config);

	/*
	 * In case there is an active pipe without active ports,
	 * we may need some idea for the dotclock anyway.
	 * Calculate one based on the FDI configuration.
	 */
	pipe_config->hw.adjusted_mode.crtc_clock =
		intel_dotclock_calculate(intel_fdi_link_freq(dev_priv, pipe_config),
					 &pipe_config->fdi_m_n);
}

/* Returns the currently programmed mode of the given encoder. */
struct drm_display_mode *
intel_encoder_current_mode(struct intel_encoder *encoder)
{
	struct drm_i915_private *dev_priv = to_i915(encoder->base.dev);
	struct intel_crtc_state *crtc_state;
	struct drm_display_mode *mode;
	struct intel_crtc *crtc;
	enum pipe pipe;

	if (!encoder->get_hw_state(encoder, &pipe))
		return NULL;

	crtc = intel_get_crtc_for_pipe(dev_priv, pipe);

	mode = kzalloc(sizeof(*mode), GFP_KERNEL);
	if (!mode)
		return NULL;

	crtc_state = intel_crtc_state_alloc(crtc);
	if (!crtc_state) {
		kfree(mode);
		return NULL;
	}

	if (!intel_crtc_get_pipe_config(crtc_state)) {
		kfree(crtc_state);
		kfree(mode);
		return NULL;
	}

	intel_encoder_get_config(encoder, crtc_state);

	intel_mode_from_crtc_timings(mode, &crtc_state->hw.adjusted_mode);

	kfree(crtc_state);

	return mode;
}

/**
 * intel_wm_need_update - Check whether watermarks need updating
 * @cur: current plane state
 * @new: new plane state
 *
 * Check current plane state versus the new one to determine whether
 * watermarks need to be recalculated.
 *
 * Returns true or false.
 */
static bool intel_wm_need_update(const struct intel_plane_state *cur,
				 struct intel_plane_state *new)
{
	/* Update watermarks on tiling or size changes. */
	if (new->uapi.visible != cur->uapi.visible)
		return true;

	if (!cur->hw.fb || !new->hw.fb)
		return false;

	if (cur->hw.fb->modifier != new->hw.fb->modifier ||
	    cur->hw.rotation != new->hw.rotation ||
	    drm_rect_width(&new->uapi.src) != drm_rect_width(&cur->uapi.src) ||
	    drm_rect_height(&new->uapi.src) != drm_rect_height(&cur->uapi.src) ||
	    drm_rect_width(&new->uapi.dst) != drm_rect_width(&cur->uapi.dst) ||
	    drm_rect_height(&new->uapi.dst) != drm_rect_height(&cur->uapi.dst))
		return true;

	return false;
}

static bool needs_scaling(const struct intel_plane_state *state)
{
	int src_w = drm_rect_width(&state->uapi.src) >> 16;
	int src_h = drm_rect_height(&state->uapi.src) >> 16;
	int dst_w = drm_rect_width(&state->uapi.dst);
	int dst_h = drm_rect_height(&state->uapi.dst);

	return (src_w != dst_w || src_h != dst_h);
}

int intel_plane_atomic_calc_changes(const struct intel_crtc_state *old_crtc_state,
				    struct intel_crtc_state *crtc_state,
				    const struct intel_plane_state *old_plane_state,
				    struct intel_plane_state *plane_state)
{
	struct intel_crtc *crtc = to_intel_crtc(crtc_state->uapi.crtc);
	struct intel_plane *plane = to_intel_plane(plane_state->uapi.plane);
	struct drm_i915_private *dev_priv = to_i915(crtc->base.dev);
	bool mode_changed = intel_crtc_needs_modeset(crtc_state);
	bool was_crtc_enabled = old_crtc_state->hw.active;
	bool is_crtc_enabled = crtc_state->hw.active;
	bool turn_off, turn_on, visible, was_visible;
	int ret;

	if (DISPLAY_VER(dev_priv) >= 9 && plane->id != PLANE_CURSOR) {
		ret = skl_update_scaler_plane(crtc_state, plane_state);
		if (ret)
			return ret;
	}

	was_visible = old_plane_state->uapi.visible;
	visible = plane_state->uapi.visible;

	if (!was_crtc_enabled && drm_WARN_ON(&dev_priv->drm, was_visible))
		was_visible = false;

	/*
	 * Visibility is calculated as if the crtc was on, but
	 * after scaler setup everything depends on it being off
	 * when the crtc isn't active.
	 *
	 * FIXME this is wrong for watermarks. Watermarks should also
	 * be computed as if the pipe would be active. Perhaps move
	 * per-plane wm computation to the .check_plane() hook, and
	 * only combine the results from all planes in the current place?
	 */
	if (!is_crtc_enabled) {
		intel_plane_set_invisible(crtc_state, plane_state);
		visible = false;
	}

	if (!was_visible && !visible)
		return 0;

	turn_off = was_visible && (!visible || mode_changed);
	turn_on = visible && (!was_visible || mode_changed);

	drm_dbg_atomic(&dev_priv->drm,
		       "[CRTC:%d:%s] with [PLANE:%d:%s] visible %i -> %i, off %i, on %i, ms %i\n",
		       crtc->base.base.id, crtc->base.name,
		       plane->base.base.id, plane->base.name,
		       was_visible, visible,
		       turn_off, turn_on, mode_changed);

	if (turn_on) {
		if (DISPLAY_VER(dev_priv) < 5 && !IS_G4X(dev_priv))
			crtc_state->update_wm_pre = true;

		/* must disable cxsr around plane enable/disable */
		if (plane->id != PLANE_CURSOR)
			crtc_state->disable_cxsr = true;
	} else if (turn_off) {
		if (DISPLAY_VER(dev_priv) < 5 && !IS_G4X(dev_priv))
			crtc_state->update_wm_post = true;

		/* must disable cxsr around plane enable/disable */
		if (plane->id != PLANE_CURSOR)
			crtc_state->disable_cxsr = true;
	} else if (intel_wm_need_update(old_plane_state, plane_state)) {
		if (DISPLAY_VER(dev_priv) < 5 && !IS_G4X(dev_priv)) {
			/* FIXME bollocks */
			crtc_state->update_wm_pre = true;
			crtc_state->update_wm_post = true;
		}
	}

	if (visible || was_visible)
		crtc_state->fb_bits |= plane->frontbuffer_bit;

	/*
	 * ILK/SNB DVSACNTR/Sprite Enable
	 * IVB SPR_CTL/Sprite Enable
	 * "When in Self Refresh Big FIFO mode, a write to enable the
	 *  plane will be internally buffered and delayed while Big FIFO
	 *  mode is exiting."
	 *
	 * Which means that enabling the sprite can take an extra frame
	 * when we start in big FIFO mode (LP1+). Thus we need to drop
	 * down to LP0 and wait for vblank in order to make sure the
	 * sprite gets enabled on the next vblank after the register write.
	 * Doing otherwise would risk enabling the sprite one frame after
	 * we've already signalled flip completion. We can resume LP1+
	 * once the sprite has been enabled.
	 *
	 *
	 * WaCxSRDisabledForSpriteScaling:ivb
	 * IVB SPR_SCALE/Scaling Enable
	 * "Low Power watermarks must be disabled for at least one
	 *  frame before enabling sprite scaling, and kept disabled
	 *  until sprite scaling is disabled."
	 *
	 * ILK/SNB DVSASCALE/Scaling Enable
	 * "When in Self Refresh Big FIFO mode, scaling enable will be
	 *  masked off while Big FIFO mode is exiting."
	 *
	 * Despite the w/a only being listed for IVB we assume that
	 * the ILK/SNB note has similar ramifications, hence we apply
	 * the w/a on all three platforms.
	 *
	 * With experimental results seems this is needed also for primary
	 * plane, not only sprite plane.
	 */
	if (plane->id != PLANE_CURSOR &&
	    (IS_IRONLAKE(dev_priv) || IS_SANDYBRIDGE(dev_priv) ||
	     IS_IVYBRIDGE(dev_priv)) &&
	    (turn_on || (!needs_scaling(old_plane_state) &&
			 needs_scaling(plane_state))))
		crtc_state->disable_lp_wm = true;

	return 0;
}

static bool encoders_cloneable(const struct intel_encoder *a,
			       const struct intel_encoder *b)
{
	/* masks could be asymmetric, so check both ways */
	return a == b || (a->cloneable & (1 << b->type) &&
			  b->cloneable & (1 << a->type));
}

static bool check_single_encoder_cloning(struct intel_atomic_state *state,
					 struct intel_crtc *crtc,
					 struct intel_encoder *encoder)
{
	struct intel_encoder *source_encoder;
	struct drm_connector *connector;
	struct drm_connector_state *connector_state;
	int i;

	for_each_new_connector_in_state(&state->base, connector, connector_state, i) {
		if (connector_state->crtc != &crtc->base)
			continue;

		source_encoder =
			to_intel_encoder(connector_state->best_encoder);
		if (!encoders_cloneable(encoder, source_encoder))
			return false;
	}

	return true;
}

static int icl_add_linked_planes(struct intel_atomic_state *state)
{
	struct intel_plane *plane, *linked;
	struct intel_plane_state *plane_state, *linked_plane_state;
	int i;

	for_each_new_intel_plane_in_state(state, plane, plane_state, i) {
		linked = plane_state->planar_linked_plane;

		if (!linked)
			continue;

		linked_plane_state = intel_atomic_get_plane_state(state, linked);
		if (IS_ERR(linked_plane_state))
			return PTR_ERR(linked_plane_state);

		drm_WARN_ON(state->base.dev,
			    linked_plane_state->planar_linked_plane != plane);
		drm_WARN_ON(state->base.dev,
			    linked_plane_state->planar_slave == plane_state->planar_slave);
	}

	return 0;
}

static int icl_check_nv12_planes(struct intel_crtc_state *crtc_state)
{
	struct intel_crtc *crtc = to_intel_crtc(crtc_state->uapi.crtc);
	struct drm_i915_private *dev_priv = to_i915(crtc->base.dev);
	struct intel_atomic_state *state = to_intel_atomic_state(crtc_state->uapi.state);
	struct intel_plane *plane, *linked;
	struct intel_plane_state *plane_state;
	int i;

	if (DISPLAY_VER(dev_priv) < 11)
		return 0;

	/*
	 * Destroy all old plane links and make the slave plane invisible
	 * in the crtc_state->active_planes mask.
	 */
	for_each_new_intel_plane_in_state(state, plane, plane_state, i) {
		if (plane->pipe != crtc->pipe || !plane_state->planar_linked_plane)
			continue;

		plane_state->planar_linked_plane = NULL;
		if (plane_state->planar_slave && !plane_state->uapi.visible) {
			crtc_state->enabled_planes &= ~BIT(plane->id);
			crtc_state->active_planes &= ~BIT(plane->id);
			crtc_state->update_planes |= BIT(plane->id);
		}

		plane_state->planar_slave = false;
	}

	if (!crtc_state->nv12_planes)
		return 0;

	for_each_new_intel_plane_in_state(state, plane, plane_state, i) {
		struct intel_plane_state *linked_state = NULL;

		if (plane->pipe != crtc->pipe ||
		    !(crtc_state->nv12_planes & BIT(plane->id)))
			continue;

		for_each_intel_plane_on_crtc(&dev_priv->drm, crtc, linked) {
			if (!icl_is_nv12_y_plane(dev_priv, linked->id))
				continue;

			if (crtc_state->active_planes & BIT(linked->id))
				continue;

			linked_state = intel_atomic_get_plane_state(state, linked);
			if (IS_ERR(linked_state))
				return PTR_ERR(linked_state);

			break;
		}

		if (!linked_state) {
			drm_dbg_kms(&dev_priv->drm,
				    "Need %d free Y planes for planar YUV\n",
				    hweight8(crtc_state->nv12_planes));

			return -EINVAL;
		}

		plane_state->planar_linked_plane = linked;

		linked_state->planar_slave = true;
		linked_state->planar_linked_plane = plane;
		crtc_state->enabled_planes |= BIT(linked->id);
		crtc_state->active_planes |= BIT(linked->id);
		crtc_state->update_planes |= BIT(linked->id);
		drm_dbg_kms(&dev_priv->drm, "Using %s as Y plane for %s\n",
			    linked->base.name, plane->base.name);

		/* Copy parameters to slave plane */
		linked_state->ctl = plane_state->ctl | PLANE_CTL_YUV420_Y_PLANE;
		linked_state->color_ctl = plane_state->color_ctl;
		linked_state->view = plane_state->view;

		intel_plane_copy_hw_state(linked_state, plane_state);
		linked_state->uapi.src = plane_state->uapi.src;
		linked_state->uapi.dst = plane_state->uapi.dst;

		if (icl_is_hdr_plane(dev_priv, plane->id)) {
			if (linked->id == PLANE_SPRITE5)
				plane_state->cus_ctl |= PLANE_CUS_PLANE_7;
			else if (linked->id == PLANE_SPRITE4)
				plane_state->cus_ctl |= PLANE_CUS_PLANE_6;
			else if (linked->id == PLANE_SPRITE3)
				plane_state->cus_ctl |= PLANE_CUS_PLANE_5_RKL;
			else if (linked->id == PLANE_SPRITE2)
				plane_state->cus_ctl |= PLANE_CUS_PLANE_4_RKL;
			else
				MISSING_CASE(linked->id);
		}
	}

	return 0;
}

static bool c8_planes_changed(const struct intel_crtc_state *new_crtc_state)
{
	struct intel_crtc *crtc = to_intel_crtc(new_crtc_state->uapi.crtc);
	struct intel_atomic_state *state =
		to_intel_atomic_state(new_crtc_state->uapi.state);
	const struct intel_crtc_state *old_crtc_state =
		intel_atomic_get_old_crtc_state(state, crtc);

	return !old_crtc_state->c8_planes != !new_crtc_state->c8_planes;
}

static u16 hsw_linetime_wm(const struct intel_crtc_state *crtc_state)
{
	const struct drm_display_mode *pipe_mode =
		&crtc_state->hw.pipe_mode;
	int linetime_wm;

	if (!crtc_state->hw.enable)
		return 0;

	linetime_wm = DIV_ROUND_CLOSEST(pipe_mode->crtc_htotal * 1000 * 8,
					pipe_mode->crtc_clock);

	return min(linetime_wm, 0x1ff);
}

static u16 hsw_ips_linetime_wm(const struct intel_crtc_state *crtc_state,
			       const struct intel_cdclk_state *cdclk_state)
{
	const struct drm_display_mode *pipe_mode =
		&crtc_state->hw.pipe_mode;
	int linetime_wm;

	if (!crtc_state->hw.enable)
		return 0;

	linetime_wm = DIV_ROUND_CLOSEST(pipe_mode->crtc_htotal * 1000 * 8,
					cdclk_state->logical.cdclk);

	return min(linetime_wm, 0x1ff);
}

static u16 skl_linetime_wm(const struct intel_crtc_state *crtc_state)
{
	struct intel_crtc *crtc = to_intel_crtc(crtc_state->uapi.crtc);
	struct drm_i915_private *dev_priv = to_i915(crtc->base.dev);
	const struct drm_display_mode *pipe_mode =
		&crtc_state->hw.pipe_mode;
	int linetime_wm;

	if (!crtc_state->hw.enable)
		return 0;

	linetime_wm = DIV_ROUND_UP(pipe_mode->crtc_htotal * 1000 * 8,
				   crtc_state->pixel_rate);

	/* Display WA #1135: BXT:ALL GLK:ALL */
	if ((IS_GEMINILAKE(dev_priv) || IS_BROXTON(dev_priv)) &&
	    dev_priv->ipc_enabled)
		linetime_wm /= 2;

	return min(linetime_wm, 0x1ff);
}

static int hsw_compute_linetime_wm(struct intel_atomic_state *state,
				   struct intel_crtc *crtc)
{
	struct drm_i915_private *dev_priv = to_i915(crtc->base.dev);
	struct intel_crtc_state *crtc_state =
		intel_atomic_get_new_crtc_state(state, crtc);
	const struct intel_cdclk_state *cdclk_state;

	if (DISPLAY_VER(dev_priv) >= 9)
		crtc_state->linetime = skl_linetime_wm(crtc_state);
	else
		crtc_state->linetime = hsw_linetime_wm(crtc_state);

	if (!hsw_crtc_supports_ips(crtc))
		return 0;

	cdclk_state = intel_atomic_get_cdclk_state(state);
	if (IS_ERR(cdclk_state))
		return PTR_ERR(cdclk_state);

	crtc_state->ips_linetime = hsw_ips_linetime_wm(crtc_state,
						       cdclk_state);

	return 0;
}

static int intel_crtc_atomic_check(struct intel_atomic_state *state,
				   struct intel_crtc *crtc)
{
	struct drm_i915_private *dev_priv = to_i915(crtc->base.dev);
	struct intel_crtc_state *crtc_state =
		intel_atomic_get_new_crtc_state(state, crtc);
	bool mode_changed = intel_crtc_needs_modeset(crtc_state);
	int ret;

	if (DISPLAY_VER(dev_priv) < 5 && !IS_G4X(dev_priv) &&
	    mode_changed && !crtc_state->hw.active)
		crtc_state->update_wm_post = true;

	if (mode_changed && crtc_state->hw.enable &&
	    dev_priv->display.crtc_compute_clock &&
	    !crtc_state->bigjoiner_slave &&
	    !drm_WARN_ON(&dev_priv->drm, crtc_state->shared_dpll)) {
		ret = dev_priv->display.crtc_compute_clock(crtc, crtc_state);
		if (ret)
			return ret;
	}

	/*
	 * May need to update pipe gamma enable bits
	 * when C8 planes are getting enabled/disabled.
	 */
	if (c8_planes_changed(crtc_state))
		crtc_state->uapi.color_mgmt_changed = true;

	if (mode_changed || crtc_state->update_pipe ||
	    crtc_state->uapi.color_mgmt_changed) {
		ret = intel_color_check(crtc_state);
		if (ret)
			return ret;
	}

	if (dev_priv->display.compute_pipe_wm) {
		ret = dev_priv->display.compute_pipe_wm(crtc_state);
		if (ret) {
			drm_dbg_kms(&dev_priv->drm,
				    "Target pipe watermarks are invalid\n");
			return ret;
		}
	}

	if (dev_priv->display.compute_intermediate_wm) {
		if (drm_WARN_ON(&dev_priv->drm,
				!dev_priv->display.compute_pipe_wm))
			return 0;

		/*
		 * Calculate 'intermediate' watermarks that satisfy both the
		 * old state and the new state.  We can program these
		 * immediately.
		 */
		ret = dev_priv->display.compute_intermediate_wm(crtc_state);
		if (ret) {
			drm_dbg_kms(&dev_priv->drm,
				    "No valid intermediate pipe watermarks are possible\n");
			return ret;
		}
	}

	if (DISPLAY_VER(dev_priv) >= 9) {
		if (mode_changed || crtc_state->update_pipe) {
			ret = skl_update_scaler_crtc(crtc_state);
			if (ret)
				return ret;
		}

		ret = intel_atomic_setup_scalers(dev_priv, crtc, crtc_state);
		if (ret)
			return ret;
	}

	if (HAS_IPS(dev_priv)) {
		ret = hsw_compute_ips_config(crtc_state);
		if (ret)
			return ret;
	}

	if (DISPLAY_VER(dev_priv) >= 9 ||
	    IS_BROADWELL(dev_priv) || IS_HASWELL(dev_priv)) {
		ret = hsw_compute_linetime_wm(state, crtc);
		if (ret)
			return ret;

	}

	if (!mode_changed) {
		ret = intel_psr2_sel_fetch_update(state, crtc);
		if (ret)
			return ret;
	}

	return 0;
}

static void intel_modeset_update_connector_atomic_state(struct drm_device *dev)
{
	struct intel_connector *connector;
	struct drm_connector_list_iter conn_iter;

	drm_connector_list_iter_begin(dev, &conn_iter);
	for_each_intel_connector_iter(connector, &conn_iter) {
		struct drm_connector_state *conn_state = connector->base.state;
		struct intel_encoder *encoder =
			to_intel_encoder(connector->base.encoder);

		if (conn_state->crtc)
			drm_connector_put(&connector->base);

		if (encoder) {
			struct intel_crtc *crtc =
				to_intel_crtc(encoder->base.crtc);
			const struct intel_crtc_state *crtc_state =
				to_intel_crtc_state(crtc->base.state);

			conn_state->best_encoder = &encoder->base;
			conn_state->crtc = &crtc->base;
			conn_state->max_bpc = (crtc_state->pipe_bpp ?: 24) / 3;

			drm_connector_get(&connector->base);
		} else {
			conn_state->best_encoder = NULL;
			conn_state->crtc = NULL;
		}
	}
	drm_connector_list_iter_end(&conn_iter);
}

static int
compute_sink_pipe_bpp(const struct drm_connector_state *conn_state,
		      struct intel_crtc_state *pipe_config)
{
	struct drm_connector *connector = conn_state->connector;
	struct drm_i915_private *i915 = to_i915(pipe_config->uapi.crtc->dev);
	const struct drm_display_info *info = &connector->display_info;
	int bpp;

	switch (conn_state->max_bpc) {
	case 6 ... 7:
		bpp = 6 * 3;
		break;
	case 8 ... 9:
		bpp = 8 * 3;
		break;
	case 10 ... 11:
		bpp = 10 * 3;
		break;
	case 12 ... 16:
		bpp = 12 * 3;
		break;
	default:
		MISSING_CASE(conn_state->max_bpc);
		return -EINVAL;
	}

	if (bpp < pipe_config->pipe_bpp) {
		drm_dbg_kms(&i915->drm,
			    "[CONNECTOR:%d:%s] Limiting display bpp to %d instead of "
			    "EDID bpp %d, requested bpp %d, max platform bpp %d\n",
			    connector->base.id, connector->name,
			    bpp, 3 * info->bpc,
			    3 * conn_state->max_requested_bpc,
			    pipe_config->pipe_bpp);

		pipe_config->pipe_bpp = bpp;
	}

	return 0;
}

static int
compute_baseline_pipe_bpp(struct intel_crtc *crtc,
			  struct intel_crtc_state *pipe_config)
{
	struct drm_i915_private *dev_priv = to_i915(crtc->base.dev);
	struct drm_atomic_state *state = pipe_config->uapi.state;
	struct drm_connector *connector;
	struct drm_connector_state *connector_state;
	int bpp, i;

	if ((IS_G4X(dev_priv) || IS_VALLEYVIEW(dev_priv) ||
	    IS_CHERRYVIEW(dev_priv)))
		bpp = 10*3;
	else if (DISPLAY_VER(dev_priv) >= 5)
		bpp = 12*3;
	else
		bpp = 8*3;

	pipe_config->pipe_bpp = bpp;

	/* Clamp display bpp to connector max bpp */
	for_each_new_connector_in_state(state, connector, connector_state, i) {
		int ret;

		if (connector_state->crtc != &crtc->base)
			continue;

		ret = compute_sink_pipe_bpp(connector_state, pipe_config);
		if (ret)
			return ret;
	}

	return 0;
}

static void intel_dump_crtc_timings(struct drm_i915_private *i915,
				    const struct drm_display_mode *mode)
{
	drm_dbg_kms(&i915->drm, "crtc timings: %d %d %d %d %d %d %d %d %d, "
		    "type: 0x%x flags: 0x%x\n",
		    mode->crtc_clock,
		    mode->crtc_hdisplay, mode->crtc_hsync_start,
		    mode->crtc_hsync_end, mode->crtc_htotal,
		    mode->crtc_vdisplay, mode->crtc_vsync_start,
		    mode->crtc_vsync_end, mode->crtc_vtotal,
		    mode->type, mode->flags);
}

static void
intel_dump_m_n_config(const struct intel_crtc_state *pipe_config,
		      const char *id, unsigned int lane_count,
		      const struct intel_link_m_n *m_n)
{
	struct drm_i915_private *i915 = to_i915(pipe_config->uapi.crtc->dev);

	drm_dbg_kms(&i915->drm,
		    "%s: lanes: %i; gmch_m: %u, gmch_n: %u, link_m: %u, link_n: %u, tu: %u\n",
		    id, lane_count,
		    m_n->gmch_m, m_n->gmch_n,
		    m_n->link_m, m_n->link_n, m_n->tu);
}

static void
intel_dump_infoframe(struct drm_i915_private *dev_priv,
		     const union hdmi_infoframe *frame)
{
	if (!drm_debug_enabled(DRM_UT_KMS))
		return;

	hdmi_infoframe_log(KERN_DEBUG, dev_priv->drm.dev, frame);
}

static void
intel_dump_dp_vsc_sdp(struct drm_i915_private *dev_priv,
		      const struct drm_dp_vsc_sdp *vsc)
{
	if (!drm_debug_enabled(DRM_UT_KMS))
		return;

	drm_dp_vsc_sdp_log(KERN_DEBUG, dev_priv->drm.dev, vsc);
}

#define OUTPUT_TYPE(x) [INTEL_OUTPUT_ ## x] = #x

static const char * const output_type_str[] = {
	OUTPUT_TYPE(UNUSED),
	OUTPUT_TYPE(ANALOG),
	OUTPUT_TYPE(DVO),
	OUTPUT_TYPE(SDVO),
	OUTPUT_TYPE(LVDS),
	OUTPUT_TYPE(TVOUT),
	OUTPUT_TYPE(HDMI),
	OUTPUT_TYPE(DP),
	OUTPUT_TYPE(EDP),
	OUTPUT_TYPE(DSI),
	OUTPUT_TYPE(DDI),
	OUTPUT_TYPE(DP_MST),
};

#undef OUTPUT_TYPE

static void snprintf_output_types(char *buf, size_t len,
				  unsigned int output_types)
{
	char *str = buf;
	int i;

	str[0] = '\0';

	for (i = 0; i < ARRAY_SIZE(output_type_str); i++) {
		int r;

		if ((output_types & BIT(i)) == 0)
			continue;

		r = snprintf(str, len, "%s%s",
			     str != buf ? "," : "", output_type_str[i]);
		if (r >= len)
			break;
		str += r;
		len -= r;

		output_types &= ~BIT(i);
	}

	WARN_ON_ONCE(output_types != 0);
}

static const char * const output_format_str[] = {
	[INTEL_OUTPUT_FORMAT_RGB] = "RGB",
	[INTEL_OUTPUT_FORMAT_YCBCR420] = "YCBCR4:2:0",
	[INTEL_OUTPUT_FORMAT_YCBCR444] = "YCBCR4:4:4",
};

static const char *output_formats(enum intel_output_format format)
{
	if (format >= ARRAY_SIZE(output_format_str))
		return "invalid";
	return output_format_str[format];
}

static void intel_dump_plane_state(const struct intel_plane_state *plane_state)
{
	struct intel_plane *plane = to_intel_plane(plane_state->uapi.plane);
	struct drm_i915_private *i915 = to_i915(plane->base.dev);
	const struct drm_framebuffer *fb = plane_state->hw.fb;

	if (!fb) {
		drm_dbg_kms(&i915->drm,
			    "[PLANE:%d:%s] fb: [NOFB], visible: %s\n",
			    plane->base.base.id, plane->base.name,
			    yesno(plane_state->uapi.visible));
		return;
	}

	drm_dbg_kms(&i915->drm,
		    "[PLANE:%d:%s] fb: [FB:%d] %ux%u format = %p4cc modifier = 0x%llx, visible: %s\n",
		    plane->base.base.id, plane->base.name,
		    fb->base.id, fb->width, fb->height, &fb->format->format,
		    fb->modifier, yesno(plane_state->uapi.visible));
	drm_dbg_kms(&i915->drm, "\trotation: 0x%x, scaler: %d\n",
		    plane_state->hw.rotation, plane_state->scaler_id);
	if (plane_state->uapi.visible)
		drm_dbg_kms(&i915->drm,
			    "\tsrc: " DRM_RECT_FP_FMT " dst: " DRM_RECT_FMT "\n",
			    DRM_RECT_FP_ARG(&plane_state->uapi.src),
			    DRM_RECT_ARG(&plane_state->uapi.dst));
}

static void intel_dump_pipe_config(const struct intel_crtc_state *pipe_config,
				   struct intel_atomic_state *state,
				   const char *context)
{
	struct intel_crtc *crtc = to_intel_crtc(pipe_config->uapi.crtc);
	struct drm_i915_private *dev_priv = to_i915(crtc->base.dev);
	const struct intel_plane_state *plane_state;
	struct intel_plane *plane;
	char buf[64];
	int i;

	drm_dbg_kms(&dev_priv->drm, "[CRTC:%d:%s] enable: %s %s\n",
		    crtc->base.base.id, crtc->base.name,
		    yesno(pipe_config->hw.enable), context);

	if (!pipe_config->hw.enable)
		goto dump_planes;

	snprintf_output_types(buf, sizeof(buf), pipe_config->output_types);
	drm_dbg_kms(&dev_priv->drm,
		    "active: %s, output_types: %s (0x%x), output format: %s\n",
		    yesno(pipe_config->hw.active),
		    buf, pipe_config->output_types,
		    output_formats(pipe_config->output_format));

	drm_dbg_kms(&dev_priv->drm,
		    "cpu_transcoder: %s, pipe bpp: %i, dithering: %i\n",
		    transcoder_name(pipe_config->cpu_transcoder),
		    pipe_config->pipe_bpp, pipe_config->dither);

	drm_dbg_kms(&dev_priv->drm, "MST master transcoder: %s\n",
		    transcoder_name(pipe_config->mst_master_transcoder));

	drm_dbg_kms(&dev_priv->drm,
		    "port sync: master transcoder: %s, slave transcoder bitmask = 0x%x\n",
		    transcoder_name(pipe_config->master_transcoder),
		    pipe_config->sync_mode_slaves_mask);

	drm_dbg_kms(&dev_priv->drm, "bigjoiner: %s\n",
		    pipe_config->bigjoiner_slave ? "slave" :
		    pipe_config->bigjoiner ? "master" : "no");

	drm_dbg_kms(&dev_priv->drm, "splitter: %s, link count %d, overlap %d\n",
		    enableddisabled(pipe_config->splitter.enable),
		    pipe_config->splitter.link_count,
		    pipe_config->splitter.pixel_overlap);

	if (pipe_config->has_pch_encoder)
		intel_dump_m_n_config(pipe_config, "fdi",
				      pipe_config->fdi_lanes,
				      &pipe_config->fdi_m_n);

	if (intel_crtc_has_dp_encoder(pipe_config)) {
		intel_dump_m_n_config(pipe_config, "dp m_n",
				pipe_config->lane_count, &pipe_config->dp_m_n);
		if (pipe_config->has_drrs)
			intel_dump_m_n_config(pipe_config, "dp m2_n2",
					      pipe_config->lane_count,
					      &pipe_config->dp_m2_n2);
	}

	drm_dbg_kms(&dev_priv->drm,
		    "audio: %i, infoframes: %i, infoframes enabled: 0x%x\n",
		    pipe_config->has_audio, pipe_config->has_infoframe,
		    pipe_config->infoframes.enable);

	if (pipe_config->infoframes.enable &
	    intel_hdmi_infoframe_enable(HDMI_PACKET_TYPE_GENERAL_CONTROL))
		drm_dbg_kms(&dev_priv->drm, "GCP: 0x%x\n",
			    pipe_config->infoframes.gcp);
	if (pipe_config->infoframes.enable &
	    intel_hdmi_infoframe_enable(HDMI_INFOFRAME_TYPE_AVI))
		intel_dump_infoframe(dev_priv, &pipe_config->infoframes.avi);
	if (pipe_config->infoframes.enable &
	    intel_hdmi_infoframe_enable(HDMI_INFOFRAME_TYPE_SPD))
		intel_dump_infoframe(dev_priv, &pipe_config->infoframes.spd);
	if (pipe_config->infoframes.enable &
	    intel_hdmi_infoframe_enable(HDMI_INFOFRAME_TYPE_VENDOR))
		intel_dump_infoframe(dev_priv, &pipe_config->infoframes.hdmi);
	if (pipe_config->infoframes.enable &
	    intel_hdmi_infoframe_enable(HDMI_INFOFRAME_TYPE_DRM))
		intel_dump_infoframe(dev_priv, &pipe_config->infoframes.drm);
	if (pipe_config->infoframes.enable &
	    intel_hdmi_infoframe_enable(HDMI_PACKET_TYPE_GAMUT_METADATA))
		intel_dump_infoframe(dev_priv, &pipe_config->infoframes.drm);
	if (pipe_config->infoframes.enable &
	    intel_hdmi_infoframe_enable(DP_SDP_VSC))
		intel_dump_dp_vsc_sdp(dev_priv, &pipe_config->infoframes.vsc);

	drm_dbg_kms(&dev_priv->drm, "vrr: %s, vmin: %d, vmax: %d, pipeline full: %d, guardband: %d flipline: %d, vmin vblank: %d, vmax vblank: %d\n",
		    yesno(pipe_config->vrr.enable),
		    pipe_config->vrr.vmin, pipe_config->vrr.vmax,
		    pipe_config->vrr.pipeline_full, pipe_config->vrr.guardband,
		    pipe_config->vrr.flipline,
		    intel_vrr_vmin_vblank_start(pipe_config),
		    intel_vrr_vmax_vblank_start(pipe_config));

	drm_dbg_kms(&dev_priv->drm, "requested mode:\n");
	drm_mode_debug_printmodeline(&pipe_config->hw.mode);
	drm_dbg_kms(&dev_priv->drm, "adjusted mode:\n");
	drm_mode_debug_printmodeline(&pipe_config->hw.adjusted_mode);
	intel_dump_crtc_timings(dev_priv, &pipe_config->hw.adjusted_mode);
	drm_dbg_kms(&dev_priv->drm, "pipe mode:\n");
	drm_mode_debug_printmodeline(&pipe_config->hw.pipe_mode);
	intel_dump_crtc_timings(dev_priv, &pipe_config->hw.pipe_mode);
	drm_dbg_kms(&dev_priv->drm,
		    "port clock: %d, pipe src size: %dx%d, pixel rate %d\n",
		    pipe_config->port_clock,
		    pipe_config->pipe_src_w, pipe_config->pipe_src_h,
		    pipe_config->pixel_rate);

	drm_dbg_kms(&dev_priv->drm, "linetime: %d, ips linetime: %d\n",
		    pipe_config->linetime, pipe_config->ips_linetime);

	if (DISPLAY_VER(dev_priv) >= 9)
		drm_dbg_kms(&dev_priv->drm,
			    "num_scalers: %d, scaler_users: 0x%x, scaler_id: %d\n",
			    crtc->num_scalers,
			    pipe_config->scaler_state.scaler_users,
			    pipe_config->scaler_state.scaler_id);

	if (HAS_GMCH(dev_priv))
		drm_dbg_kms(&dev_priv->drm,
			    "gmch pfit: control: 0x%08x, ratios: 0x%08x, lvds border: 0x%08x\n",
			    pipe_config->gmch_pfit.control,
			    pipe_config->gmch_pfit.pgm_ratios,
			    pipe_config->gmch_pfit.lvds_border_bits);
	else
		drm_dbg_kms(&dev_priv->drm,
			    "pch pfit: " DRM_RECT_FMT ", %s, force thru: %s\n",
			    DRM_RECT_ARG(&pipe_config->pch_pfit.dst),
			    enableddisabled(pipe_config->pch_pfit.enabled),
			    yesno(pipe_config->pch_pfit.force_thru));

	drm_dbg_kms(&dev_priv->drm, "ips: %i, double wide: %i\n",
		    pipe_config->ips_enabled, pipe_config->double_wide);

	intel_dpll_dump_hw_state(dev_priv, &pipe_config->dpll_hw_state);

	if (IS_CHERRYVIEW(dev_priv))
		drm_dbg_kms(&dev_priv->drm,
			    "cgm_mode: 0x%x gamma_mode: 0x%x gamma_enable: %d csc_enable: %d\n",
			    pipe_config->cgm_mode, pipe_config->gamma_mode,
			    pipe_config->gamma_enable, pipe_config->csc_enable);
	else
		drm_dbg_kms(&dev_priv->drm,
			    "csc_mode: 0x%x gamma_mode: 0x%x gamma_enable: %d csc_enable: %d\n",
			    pipe_config->csc_mode, pipe_config->gamma_mode,
			    pipe_config->gamma_enable, pipe_config->csc_enable);

	drm_dbg_kms(&dev_priv->drm, "degamma lut: %d entries, gamma lut: %d entries\n",
		    pipe_config->hw.degamma_lut ?
		    drm_color_lut_size(pipe_config->hw.degamma_lut) : 0,
		    pipe_config->hw.gamma_lut ?
		    drm_color_lut_size(pipe_config->hw.gamma_lut) : 0);

dump_planes:
	if (!state)
		return;

	for_each_new_intel_plane_in_state(state, plane, plane_state, i) {
		if (plane->pipe == crtc->pipe)
			intel_dump_plane_state(plane_state);
	}
}

static bool check_digital_port_conflicts(struct intel_atomic_state *state)
{
	struct drm_device *dev = state->base.dev;
	struct drm_connector *connector;
	struct drm_connector_list_iter conn_iter;
	unsigned int used_ports = 0;
	unsigned int used_mst_ports = 0;
	bool ret = true;

	/*
	 * We're going to peek into connector->state,
	 * hence connection_mutex must be held.
	 */
	drm_modeset_lock_assert_held(&dev->mode_config.connection_mutex);

	/*
	 * Walk the connector list instead of the encoder
	 * list to detect the problem on ddi platforms
	 * where there's just one encoder per digital port.
	 */
	drm_connector_list_iter_begin(dev, &conn_iter);
	drm_for_each_connector_iter(connector, &conn_iter) {
		struct drm_connector_state *connector_state;
		struct intel_encoder *encoder;

		connector_state =
			drm_atomic_get_new_connector_state(&state->base,
							   connector);
		if (!connector_state)
			connector_state = connector->state;

		if (!connector_state->best_encoder)
			continue;

		encoder = to_intel_encoder(connector_state->best_encoder);

		drm_WARN_ON(dev, !connector_state->crtc);

		switch (encoder->type) {
		case INTEL_OUTPUT_DDI:
			if (drm_WARN_ON(dev, !HAS_DDI(to_i915(dev))))
				break;
			fallthrough;
		case INTEL_OUTPUT_DP:
		case INTEL_OUTPUT_HDMI:
		case INTEL_OUTPUT_EDP:
			/* the same port mustn't appear more than once */
			if (used_ports & BIT(encoder->port))
				ret = false;

			used_ports |= BIT(encoder->port);
			break;
		case INTEL_OUTPUT_DP_MST:
			used_mst_ports |=
				1 << encoder->port;
			break;
		default:
			break;
		}
	}
	drm_connector_list_iter_end(&conn_iter);

	/* can't mix MST and SST/HDMI on the same port */
	if (used_ports & used_mst_ports)
		return false;

	return ret;
}

static void
intel_crtc_copy_uapi_to_hw_state_nomodeset(struct intel_atomic_state *state,
					   struct intel_crtc_state *crtc_state)
{
	const struct intel_crtc_state *from_crtc_state = crtc_state;

	if (crtc_state->bigjoiner_slave) {
		from_crtc_state = intel_atomic_get_new_crtc_state(state,
								  crtc_state->bigjoiner_linked_crtc);

		/* No need to copy state if the master state is unchanged */
		if (!from_crtc_state)
			return;
	}

	intel_crtc_copy_color_blobs(crtc_state, from_crtc_state);
}

static void
intel_crtc_copy_uapi_to_hw_state(struct intel_atomic_state *state,
				 struct intel_crtc_state *crtc_state)
{
	crtc_state->hw.enable = crtc_state->uapi.enable;
	crtc_state->hw.active = crtc_state->uapi.active;
	crtc_state->hw.mode = crtc_state->uapi.mode;
	crtc_state->hw.adjusted_mode = crtc_state->uapi.adjusted_mode;
	crtc_state->hw.scaling_filter = crtc_state->uapi.scaling_filter;

	intel_crtc_copy_uapi_to_hw_state_nomodeset(state, crtc_state);
}

static void intel_crtc_copy_hw_to_uapi_state(struct intel_crtc_state *crtc_state)
{
	if (crtc_state->bigjoiner_slave)
		return;

	crtc_state->uapi.enable = crtc_state->hw.enable;
	crtc_state->uapi.active = crtc_state->hw.active;
	drm_WARN_ON(crtc_state->uapi.crtc->dev,
		    drm_atomic_set_mode_for_crtc(&crtc_state->uapi, &crtc_state->hw.mode) < 0);

	crtc_state->uapi.adjusted_mode = crtc_state->hw.adjusted_mode;
	crtc_state->uapi.scaling_filter = crtc_state->hw.scaling_filter;

	/* copy color blobs to uapi */
	drm_property_replace_blob(&crtc_state->uapi.degamma_lut,
				  crtc_state->hw.degamma_lut);
	drm_property_replace_blob(&crtc_state->uapi.gamma_lut,
				  crtc_state->hw.gamma_lut);
	drm_property_replace_blob(&crtc_state->uapi.ctm,
				  crtc_state->hw.ctm);
}

static int
copy_bigjoiner_crtc_state(struct intel_crtc_state *crtc_state,
			  const struct intel_crtc_state *from_crtc_state)
{
	struct intel_crtc_state *saved_state;
	struct intel_crtc *crtc = to_intel_crtc(crtc_state->uapi.crtc);

	saved_state = kmemdup(from_crtc_state, sizeof(*saved_state), GFP_KERNEL);
	if (!saved_state)
		return -ENOMEM;

	saved_state->uapi = crtc_state->uapi;
	saved_state->scaler_state = crtc_state->scaler_state;
	saved_state->shared_dpll = crtc_state->shared_dpll;
	saved_state->dpll_hw_state = crtc_state->dpll_hw_state;
	saved_state->crc_enabled = crtc_state->crc_enabled;

	intel_crtc_free_hw_state(crtc_state);
	memcpy(crtc_state, saved_state, sizeof(*crtc_state));
	kfree(saved_state);

	/* Re-init hw state */
	memset(&crtc_state->hw, 0, sizeof(saved_state->hw));
	crtc_state->hw.enable = from_crtc_state->hw.enable;
	crtc_state->hw.active = from_crtc_state->hw.active;
	crtc_state->hw.pipe_mode = from_crtc_state->hw.pipe_mode;
	crtc_state->hw.adjusted_mode = from_crtc_state->hw.adjusted_mode;

	/* Some fixups */
	crtc_state->uapi.mode_changed = from_crtc_state->uapi.mode_changed;
	crtc_state->uapi.connectors_changed = from_crtc_state->uapi.connectors_changed;
	crtc_state->uapi.active_changed = from_crtc_state->uapi.active_changed;
	crtc_state->nv12_planes = crtc_state->c8_planes = crtc_state->update_planes = 0;
	crtc_state->bigjoiner_linked_crtc = to_intel_crtc(from_crtc_state->uapi.crtc);
	crtc_state->bigjoiner_slave = true;
	crtc_state->cpu_transcoder = (enum transcoder)crtc->pipe;
	crtc_state->has_audio = false;

	return 0;
}

static int
intel_crtc_prepare_cleared_state(struct intel_atomic_state *state,
				 struct intel_crtc_state *crtc_state)
{
	struct intel_crtc *crtc = to_intel_crtc(crtc_state->uapi.crtc);
	struct drm_i915_private *dev_priv = to_i915(crtc->base.dev);
	struct intel_crtc_state *saved_state;

	saved_state = intel_crtc_state_alloc(crtc);
	if (!saved_state)
		return -ENOMEM;

	/* free the old crtc_state->hw members */
	intel_crtc_free_hw_state(crtc_state);

	/* FIXME: before the switch to atomic started, a new pipe_config was
	 * kzalloc'd. Code that depends on any field being zero should be
	 * fixed, so that the crtc_state can be safely duplicated. For now,
	 * only fields that are know to not cause problems are preserved. */

	saved_state->uapi = crtc_state->uapi;
	saved_state->scaler_state = crtc_state->scaler_state;
	saved_state->shared_dpll = crtc_state->shared_dpll;
	saved_state->dpll_hw_state = crtc_state->dpll_hw_state;
	memcpy(saved_state->icl_port_dplls, crtc_state->icl_port_dplls,
	       sizeof(saved_state->icl_port_dplls));
	saved_state->crc_enabled = crtc_state->crc_enabled;
	if (IS_G4X(dev_priv) ||
	    IS_VALLEYVIEW(dev_priv) || IS_CHERRYVIEW(dev_priv))
		saved_state->wm = crtc_state->wm;

	memcpy(crtc_state, saved_state, sizeof(*crtc_state));
	kfree(saved_state);

	intel_crtc_copy_uapi_to_hw_state(state, crtc_state);

	return 0;
}

static int
intel_modeset_pipe_config(struct intel_atomic_state *state,
			  struct intel_crtc_state *pipe_config)
{
	struct drm_crtc *crtc = pipe_config->uapi.crtc;
	struct drm_i915_private *i915 = to_i915(pipe_config->uapi.crtc->dev);
	struct drm_connector *connector;
	struct drm_connector_state *connector_state;
	int base_bpp, ret, i;
	bool retry = true;

	pipe_config->cpu_transcoder =
		(enum transcoder) to_intel_crtc(crtc)->pipe;

	/*
	 * Sanitize sync polarity flags based on requested ones. If neither
	 * positive or negative polarity is requested, treat this as meaning
	 * negative polarity.
	 */
	if (!(pipe_config->hw.adjusted_mode.flags &
	      (DRM_MODE_FLAG_PHSYNC | DRM_MODE_FLAG_NHSYNC)))
		pipe_config->hw.adjusted_mode.flags |= DRM_MODE_FLAG_NHSYNC;

	if (!(pipe_config->hw.adjusted_mode.flags &
	      (DRM_MODE_FLAG_PVSYNC | DRM_MODE_FLAG_NVSYNC)))
		pipe_config->hw.adjusted_mode.flags |= DRM_MODE_FLAG_NVSYNC;

	ret = compute_baseline_pipe_bpp(to_intel_crtc(crtc),
					pipe_config);
	if (ret)
		return ret;

	base_bpp = pipe_config->pipe_bpp;

	/*
	 * Determine the real pipe dimensions. Note that stereo modes can
	 * increase the actual pipe size due to the frame doubling and
	 * insertion of additional space for blanks between the frame. This
	 * is stored in the crtc timings. We use the requested mode to do this
	 * computation to clearly distinguish it from the adjusted mode, which
	 * can be changed by the connectors in the below retry loop.
	 */
	drm_mode_get_hv_timing(&pipe_config->hw.mode,
			       &pipe_config->pipe_src_w,
			       &pipe_config->pipe_src_h);

	for_each_new_connector_in_state(&state->base, connector, connector_state, i) {
		struct intel_encoder *encoder =
			to_intel_encoder(connector_state->best_encoder);

		if (connector_state->crtc != crtc)
			continue;

		if (!check_single_encoder_cloning(state, to_intel_crtc(crtc), encoder)) {
			drm_dbg_kms(&i915->drm,
				    "rejecting invalid cloning configuration\n");
			return -EINVAL;
		}

		/*
		 * Determine output_types before calling the .compute_config()
		 * hooks so that the hooks can use this information safely.
		 */
		if (encoder->compute_output_type)
			pipe_config->output_types |=
				BIT(encoder->compute_output_type(encoder, pipe_config,
								 connector_state));
		else
			pipe_config->output_types |= BIT(encoder->type);
	}

encoder_retry:
	/* Ensure the port clock defaults are reset when retrying. */
	pipe_config->port_clock = 0;
	pipe_config->pixel_multiplier = 1;

	/* Fill in default crtc timings, allow encoders to overwrite them. */
	drm_mode_set_crtcinfo(&pipe_config->hw.adjusted_mode,
			      CRTC_STEREO_DOUBLE);

	/* Pass our mode to the connectors and the CRTC to give them a chance to
	 * adjust it according to limitations or connector properties, and also
	 * a chance to reject the mode entirely.
	 */
	for_each_new_connector_in_state(&state->base, connector, connector_state, i) {
		struct intel_encoder *encoder =
			to_intel_encoder(connector_state->best_encoder);

		if (connector_state->crtc != crtc)
			continue;

		ret = encoder->compute_config(encoder, pipe_config,
					      connector_state);
		if (ret < 0) {
			if (ret != -EDEADLK)
				drm_dbg_kms(&i915->drm,
					    "Encoder config failure: %d\n",
					    ret);
			return ret;
		}
	}

	/* Set default port clock if not overwritten by the encoder. Needs to be
	 * done afterwards in case the encoder adjusts the mode. */
	if (!pipe_config->port_clock)
		pipe_config->port_clock = pipe_config->hw.adjusted_mode.crtc_clock
			* pipe_config->pixel_multiplier;

	ret = intel_crtc_compute_config(to_intel_crtc(crtc), pipe_config);
	if (ret == -EDEADLK)
		return ret;
	if (ret < 0) {
		drm_dbg_kms(&i915->drm, "CRTC fixup failed\n");
		return ret;
	}

	if (ret == I915_DISPLAY_CONFIG_RETRY) {
		if (drm_WARN(&i915->drm, !retry,
			     "loop in pipe configuration computation\n"))
			return -EINVAL;

		drm_dbg_kms(&i915->drm, "CRTC bw constrained, retrying\n");
		retry = false;
		goto encoder_retry;
	}

	/* Dithering seems to not pass-through bits correctly when it should, so
	 * only enable it on 6bpc panels and when its not a compliance
	 * test requesting 6bpc video pattern.
	 */
	pipe_config->dither = (pipe_config->pipe_bpp == 6*3) &&
		!pipe_config->dither_force_disable;
	drm_dbg_kms(&i915->drm,
		    "hw max bpp: %i, pipe bpp: %i, dithering: %i\n",
		    base_bpp, pipe_config->pipe_bpp, pipe_config->dither);

	return 0;
}

static int
intel_modeset_pipe_config_late(struct intel_crtc_state *crtc_state)
{
	struct intel_atomic_state *state =
		to_intel_atomic_state(crtc_state->uapi.state);
	struct intel_crtc *crtc = to_intel_crtc(crtc_state->uapi.crtc);
	struct drm_connector_state *conn_state;
	struct drm_connector *connector;
	int i;

	for_each_new_connector_in_state(&state->base, connector,
					conn_state, i) {
		struct intel_encoder *encoder =
			to_intel_encoder(conn_state->best_encoder);
		int ret;

		if (conn_state->crtc != &crtc->base ||
		    !encoder->compute_config_late)
			continue;

		ret = encoder->compute_config_late(encoder, crtc_state,
						   conn_state);
		if (ret)
			return ret;
	}

	return 0;
}

bool intel_fuzzy_clock_check(int clock1, int clock2)
{
	int diff;

	if (clock1 == clock2)
		return true;

	if (!clock1 || !clock2)
		return false;

	diff = abs(clock1 - clock2);

	if (((((diff + clock1 + clock2) * 100)) / (clock1 + clock2)) < 105)
		return true;

	return false;
}

static bool
intel_compare_m_n(unsigned int m, unsigned int n,
		  unsigned int m2, unsigned int n2,
		  bool exact)
{
	if (m == m2 && n == n2)
		return true;

	if (exact || !m || !n || !m2 || !n2)
		return false;

	BUILD_BUG_ON(DATA_LINK_M_N_MASK > INT_MAX);

	if (n > n2) {
		while (n > n2) {
			m2 <<= 1;
			n2 <<= 1;
		}
	} else if (n < n2) {
		while (n < n2) {
			m <<= 1;
			n <<= 1;
		}
	}

	if (n != n2)
		return false;

	return intel_fuzzy_clock_check(m, m2);
}

static bool
intel_compare_link_m_n(const struct intel_link_m_n *m_n,
		       const struct intel_link_m_n *m2_n2,
		       bool exact)
{
	return m_n->tu == m2_n2->tu &&
		intel_compare_m_n(m_n->gmch_m, m_n->gmch_n,
				  m2_n2->gmch_m, m2_n2->gmch_n, exact) &&
		intel_compare_m_n(m_n->link_m, m_n->link_n,
				  m2_n2->link_m, m2_n2->link_n, exact);
}

static bool
intel_compare_infoframe(const union hdmi_infoframe *a,
			const union hdmi_infoframe *b)
{
	return memcmp(a, b, sizeof(*a)) == 0;
}

static bool
intel_compare_dp_vsc_sdp(const struct drm_dp_vsc_sdp *a,
			 const struct drm_dp_vsc_sdp *b)
{
	return memcmp(a, b, sizeof(*a)) == 0;
}

static void
pipe_config_infoframe_mismatch(struct drm_i915_private *dev_priv,
			       bool fastset, const char *name,
			       const union hdmi_infoframe *a,
			       const union hdmi_infoframe *b)
{
	if (fastset) {
		if (!drm_debug_enabled(DRM_UT_KMS))
			return;

		drm_dbg_kms(&dev_priv->drm,
			    "fastset mismatch in %s infoframe\n", name);
		drm_dbg_kms(&dev_priv->drm, "expected:\n");
		hdmi_infoframe_log(KERN_DEBUG, dev_priv->drm.dev, a);
		drm_dbg_kms(&dev_priv->drm, "found:\n");
		hdmi_infoframe_log(KERN_DEBUG, dev_priv->drm.dev, b);
	} else {
		drm_err(&dev_priv->drm, "mismatch in %s infoframe\n", name);
		drm_err(&dev_priv->drm, "expected:\n");
		hdmi_infoframe_log(KERN_ERR, dev_priv->drm.dev, a);
		drm_err(&dev_priv->drm, "found:\n");
		hdmi_infoframe_log(KERN_ERR, dev_priv->drm.dev, b);
	}
}

static void
pipe_config_dp_vsc_sdp_mismatch(struct drm_i915_private *dev_priv,
				bool fastset, const char *name,
				const struct drm_dp_vsc_sdp *a,
				const struct drm_dp_vsc_sdp *b)
{
	if (fastset) {
		if (!drm_debug_enabled(DRM_UT_KMS))
			return;

		drm_dbg_kms(&dev_priv->drm,
			    "fastset mismatch in %s dp sdp\n", name);
		drm_dbg_kms(&dev_priv->drm, "expected:\n");
		drm_dp_vsc_sdp_log(KERN_DEBUG, dev_priv->drm.dev, a);
		drm_dbg_kms(&dev_priv->drm, "found:\n");
		drm_dp_vsc_sdp_log(KERN_DEBUG, dev_priv->drm.dev, b);
	} else {
		drm_err(&dev_priv->drm, "mismatch in %s dp sdp\n", name);
		drm_err(&dev_priv->drm, "expected:\n");
		drm_dp_vsc_sdp_log(KERN_ERR, dev_priv->drm.dev, a);
		drm_err(&dev_priv->drm, "found:\n");
		drm_dp_vsc_sdp_log(KERN_ERR, dev_priv->drm.dev, b);
	}
}

static void __printf(4, 5)
pipe_config_mismatch(bool fastset, const struct intel_crtc *crtc,
		     const char *name, const char *format, ...)
{
	struct drm_i915_private *i915 = to_i915(crtc->base.dev);
	struct va_format vaf;
	va_list args;

	va_start(args, format);
	vaf.fmt = format;
	vaf.va = &args;

	if (fastset)
		drm_dbg_kms(&i915->drm,
			    "[CRTC:%d:%s] fastset mismatch in %s %pV\n",
			    crtc->base.base.id, crtc->base.name, name, &vaf);
	else
		drm_err(&i915->drm, "[CRTC:%d:%s] mismatch in %s %pV\n",
			crtc->base.base.id, crtc->base.name, name, &vaf);

	va_end(args);
}

static bool fastboot_enabled(struct drm_i915_private *dev_priv)
{
	if (dev_priv->params.fastboot != -1)
		return dev_priv->params.fastboot;

	/* Enable fastboot by default on Skylake and newer */
	if (DISPLAY_VER(dev_priv) >= 9)
		return true;

	/* Enable fastboot by default on VLV and CHV */
	if (IS_VALLEYVIEW(dev_priv) || IS_CHERRYVIEW(dev_priv))
		return true;

	/* Disabled by default on all others */
	return false;
}

static bool
intel_pipe_config_compare(const struct intel_crtc_state *current_config,
			  const struct intel_crtc_state *pipe_config,
			  bool fastset)
{
	struct drm_i915_private *dev_priv = to_i915(current_config->uapi.crtc->dev);
	struct intel_crtc *crtc = to_intel_crtc(pipe_config->uapi.crtc);
	bool ret = true;
	u32 bp_gamma = 0;
	bool fixup_inherited = fastset &&
		current_config->inherited && !pipe_config->inherited;

	if (fixup_inherited && !fastboot_enabled(dev_priv)) {
		drm_dbg_kms(&dev_priv->drm,
			    "initial modeset and fastboot not set\n");
		ret = false;
	}

#define PIPE_CONF_CHECK_X(name) do { \
	if (current_config->name != pipe_config->name) { \
		pipe_config_mismatch(fastset, crtc, __stringify(name), \
				     "(expected 0x%08x, found 0x%08x)", \
				     current_config->name, \
				     pipe_config->name); \
		ret = false; \
	} \
} while (0)

#define PIPE_CONF_CHECK_X_WITH_MASK(name, mask) do { \
	if ((current_config->name & (mask)) != (pipe_config->name & (mask))) { \
		pipe_config_mismatch(fastset, crtc, __stringify(name), \
				     "(expected 0x%08x, found 0x%08x)", \
				     current_config->name & (mask), \
				     pipe_config->name & (mask)); \
		ret = false; \
	} \
} while (0)

#define PIPE_CONF_CHECK_I(name) do { \
	if (current_config->name != pipe_config->name) { \
		pipe_config_mismatch(fastset, crtc, __stringify(name), \
				     "(expected %i, found %i)", \
				     current_config->name, \
				     pipe_config->name); \
		ret = false; \
	} \
} while (0)

#define PIPE_CONF_CHECK_BOOL(name) do { \
	if (current_config->name != pipe_config->name) { \
		pipe_config_mismatch(fastset, crtc,  __stringify(name), \
				     "(expected %s, found %s)", \
				     yesno(current_config->name), \
				     yesno(pipe_config->name)); \
		ret = false; \
	} \
} while (0)

/*
 * Checks state where we only read out the enabling, but not the entire
 * state itself (like full infoframes or ELD for audio). These states
 * require a full modeset on bootup to fix up.
 */
#define PIPE_CONF_CHECK_BOOL_INCOMPLETE(name) do { \
	if (!fixup_inherited || (!current_config->name && !pipe_config->name)) { \
		PIPE_CONF_CHECK_BOOL(name); \
	} else { \
		pipe_config_mismatch(fastset, crtc, __stringify(name), \
				     "unable to verify whether state matches exactly, forcing modeset (expected %s, found %s)", \
				     yesno(current_config->name), \
				     yesno(pipe_config->name)); \
		ret = false; \
	} \
} while (0)

#define PIPE_CONF_CHECK_P(name) do { \
	if (current_config->name != pipe_config->name) { \
		pipe_config_mismatch(fastset, crtc, __stringify(name), \
				     "(expected %p, found %p)", \
				     current_config->name, \
				     pipe_config->name); \
		ret = false; \
	} \
} while (0)

#define PIPE_CONF_CHECK_M_N(name) do { \
	if (!intel_compare_link_m_n(&current_config->name, \
				    &pipe_config->name,\
				    !fastset)) { \
		pipe_config_mismatch(fastset, crtc, __stringify(name), \
				     "(expected tu %i gmch %i/%i link %i/%i, " \
				     "found tu %i, gmch %i/%i link %i/%i)", \
				     current_config->name.tu, \
				     current_config->name.gmch_m, \
				     current_config->name.gmch_n, \
				     current_config->name.link_m, \
				     current_config->name.link_n, \
				     pipe_config->name.tu, \
				     pipe_config->name.gmch_m, \
				     pipe_config->name.gmch_n, \
				     pipe_config->name.link_m, \
				     pipe_config->name.link_n); \
		ret = false; \
	} \
} while (0)

/* This is required for BDW+ where there is only one set of registers for
 * switching between high and low RR.
 * This macro can be used whenever a comparison has to be made between one
 * hw state and multiple sw state variables.
 */
#define PIPE_CONF_CHECK_M_N_ALT(name, alt_name) do { \
	if (!intel_compare_link_m_n(&current_config->name, \
				    &pipe_config->name, !fastset) && \
	    !intel_compare_link_m_n(&current_config->alt_name, \
				    &pipe_config->name, !fastset)) { \
		pipe_config_mismatch(fastset, crtc, __stringify(name), \
				     "(expected tu %i gmch %i/%i link %i/%i, " \
				     "or tu %i gmch %i/%i link %i/%i, " \
				     "found tu %i, gmch %i/%i link %i/%i)", \
				     current_config->name.tu, \
				     current_config->name.gmch_m, \
				     current_config->name.gmch_n, \
				     current_config->name.link_m, \
				     current_config->name.link_n, \
				     current_config->alt_name.tu, \
				     current_config->alt_name.gmch_m, \
				     current_config->alt_name.gmch_n, \
				     current_config->alt_name.link_m, \
				     current_config->alt_name.link_n, \
				     pipe_config->name.tu, \
				     pipe_config->name.gmch_m, \
				     pipe_config->name.gmch_n, \
				     pipe_config->name.link_m, \
				     pipe_config->name.link_n); \
		ret = false; \
	} \
} while (0)

#define PIPE_CONF_CHECK_FLAGS(name, mask) do { \
	if ((current_config->name ^ pipe_config->name) & (mask)) { \
		pipe_config_mismatch(fastset, crtc, __stringify(name), \
				     "(%x) (expected %i, found %i)", \
				     (mask), \
				     current_config->name & (mask), \
				     pipe_config->name & (mask)); \
		ret = false; \
	} \
} while (0)

#define PIPE_CONF_CHECK_CLOCK_FUZZY(name) do { \
	if (!intel_fuzzy_clock_check(current_config->name, pipe_config->name)) { \
		pipe_config_mismatch(fastset, crtc, __stringify(name), \
				     "(expected %i, found %i)", \
				     current_config->name, \
				     pipe_config->name); \
		ret = false; \
	} \
} while (0)

#define PIPE_CONF_CHECK_INFOFRAME(name) do { \
	if (!intel_compare_infoframe(&current_config->infoframes.name, \
				     &pipe_config->infoframes.name)) { \
		pipe_config_infoframe_mismatch(dev_priv, fastset, __stringify(name), \
					       &current_config->infoframes.name, \
					       &pipe_config->infoframes.name); \
		ret = false; \
	} \
} while (0)

#define PIPE_CONF_CHECK_DP_VSC_SDP(name) do { \
	if (!current_config->has_psr && !pipe_config->has_psr && \
	    !intel_compare_dp_vsc_sdp(&current_config->infoframes.name, \
				      &pipe_config->infoframes.name)) { \
		pipe_config_dp_vsc_sdp_mismatch(dev_priv, fastset, __stringify(name), \
						&current_config->infoframes.name, \
						&pipe_config->infoframes.name); \
		ret = false; \
	} \
} while (0)

#define PIPE_CONF_CHECK_COLOR_LUT(name1, name2, bit_precision) do { \
	if (current_config->name1 != pipe_config->name1) { \
		pipe_config_mismatch(fastset, crtc, __stringify(name1), \
				"(expected %i, found %i, won't compare lut values)", \
				current_config->name1, \
				pipe_config->name1); \
		ret = false;\
	} else { \
		if (!intel_color_lut_equal(current_config->name2, \
					pipe_config->name2, pipe_config->name1, \
					bit_precision)) { \
			pipe_config_mismatch(fastset, crtc, __stringify(name2), \
					"hw_state doesn't match sw_state"); \
			ret = false; \
		} \
	} \
} while (0)

#define PIPE_CONF_QUIRK(quirk) \
	((current_config->quirks | pipe_config->quirks) & (quirk))

	PIPE_CONF_CHECK_I(cpu_transcoder);

	PIPE_CONF_CHECK_BOOL(has_pch_encoder);
	PIPE_CONF_CHECK_I(fdi_lanes);
	PIPE_CONF_CHECK_M_N(fdi_m_n);

	PIPE_CONF_CHECK_I(lane_count);
	PIPE_CONF_CHECK_X(lane_lat_optim_mask);

	if (DISPLAY_VER(dev_priv) < 8) {
		PIPE_CONF_CHECK_M_N(dp_m_n);

		if (current_config->has_drrs)
			PIPE_CONF_CHECK_M_N(dp_m2_n2);
	} else
		PIPE_CONF_CHECK_M_N_ALT(dp_m_n, dp_m2_n2);

	PIPE_CONF_CHECK_X(output_types);

	/* FIXME do the readout properly and get rid of this quirk */
	if (!PIPE_CONF_QUIRK(PIPE_CONFIG_QUIRK_BIGJOINER_SLAVE)) {
		PIPE_CONF_CHECK_I(hw.pipe_mode.crtc_hdisplay);
		PIPE_CONF_CHECK_I(hw.pipe_mode.crtc_htotal);
		PIPE_CONF_CHECK_I(hw.pipe_mode.crtc_hblank_start);
		PIPE_CONF_CHECK_I(hw.pipe_mode.crtc_hblank_end);
		PIPE_CONF_CHECK_I(hw.pipe_mode.crtc_hsync_start);
		PIPE_CONF_CHECK_I(hw.pipe_mode.crtc_hsync_end);

		PIPE_CONF_CHECK_I(hw.pipe_mode.crtc_vdisplay);
		PIPE_CONF_CHECK_I(hw.pipe_mode.crtc_vtotal);
		PIPE_CONF_CHECK_I(hw.pipe_mode.crtc_vblank_start);
		PIPE_CONF_CHECK_I(hw.pipe_mode.crtc_vblank_end);
		PIPE_CONF_CHECK_I(hw.pipe_mode.crtc_vsync_start);
		PIPE_CONF_CHECK_I(hw.pipe_mode.crtc_vsync_end);

		PIPE_CONF_CHECK_I(hw.adjusted_mode.crtc_hdisplay);
		PIPE_CONF_CHECK_I(hw.adjusted_mode.crtc_htotal);
		PIPE_CONF_CHECK_I(hw.adjusted_mode.crtc_hblank_start);
		PIPE_CONF_CHECK_I(hw.adjusted_mode.crtc_hblank_end);
		PIPE_CONF_CHECK_I(hw.adjusted_mode.crtc_hsync_start);
		PIPE_CONF_CHECK_I(hw.adjusted_mode.crtc_hsync_end);

		PIPE_CONF_CHECK_I(hw.adjusted_mode.crtc_vdisplay);
		PIPE_CONF_CHECK_I(hw.adjusted_mode.crtc_vtotal);
		PIPE_CONF_CHECK_I(hw.adjusted_mode.crtc_vblank_start);
		PIPE_CONF_CHECK_I(hw.adjusted_mode.crtc_vblank_end);
		PIPE_CONF_CHECK_I(hw.adjusted_mode.crtc_vsync_start);
		PIPE_CONF_CHECK_I(hw.adjusted_mode.crtc_vsync_end);

		PIPE_CONF_CHECK_I(pixel_multiplier);

		PIPE_CONF_CHECK_FLAGS(hw.adjusted_mode.flags,
				      DRM_MODE_FLAG_INTERLACE);

		if (!PIPE_CONF_QUIRK(PIPE_CONFIG_QUIRK_MODE_SYNC_FLAGS)) {
			PIPE_CONF_CHECK_FLAGS(hw.adjusted_mode.flags,
					      DRM_MODE_FLAG_PHSYNC);
			PIPE_CONF_CHECK_FLAGS(hw.adjusted_mode.flags,
					      DRM_MODE_FLAG_NHSYNC);
			PIPE_CONF_CHECK_FLAGS(hw.adjusted_mode.flags,
					      DRM_MODE_FLAG_PVSYNC);
			PIPE_CONF_CHECK_FLAGS(hw.adjusted_mode.flags,
					      DRM_MODE_FLAG_NVSYNC);
		}
	}

	PIPE_CONF_CHECK_I(output_format);
	PIPE_CONF_CHECK_BOOL(has_hdmi_sink);
	if ((DISPLAY_VER(dev_priv) < 8 && !IS_HASWELL(dev_priv)) ||
	    IS_VALLEYVIEW(dev_priv) || IS_CHERRYVIEW(dev_priv))
		PIPE_CONF_CHECK_BOOL(limited_color_range);

	PIPE_CONF_CHECK_BOOL(hdmi_scrambling);
	PIPE_CONF_CHECK_BOOL(hdmi_high_tmds_clock_ratio);
	PIPE_CONF_CHECK_BOOL(has_infoframe);
	/* FIXME do the readout properly and get rid of this quirk */
	if (!PIPE_CONF_QUIRK(PIPE_CONFIG_QUIRK_BIGJOINER_SLAVE))
		PIPE_CONF_CHECK_BOOL(fec_enable);

	PIPE_CONF_CHECK_BOOL_INCOMPLETE(has_audio);

	PIPE_CONF_CHECK_X(gmch_pfit.control);
	/* pfit ratios are autocomputed by the hw on gen4+ */
	if (DISPLAY_VER(dev_priv) < 4)
		PIPE_CONF_CHECK_X(gmch_pfit.pgm_ratios);
	PIPE_CONF_CHECK_X(gmch_pfit.lvds_border_bits);

	/*
	 * Changing the EDP transcoder input mux
	 * (A_ONOFF vs. A_ON) requires a full modeset.
	 */
	PIPE_CONF_CHECK_BOOL(pch_pfit.force_thru);

	if (!fastset) {
		PIPE_CONF_CHECK_I(pipe_src_w);
		PIPE_CONF_CHECK_I(pipe_src_h);

		PIPE_CONF_CHECK_BOOL(pch_pfit.enabled);
		if (current_config->pch_pfit.enabled) {
			PIPE_CONF_CHECK_I(pch_pfit.dst.x1);
			PIPE_CONF_CHECK_I(pch_pfit.dst.y1);
			PIPE_CONF_CHECK_I(pch_pfit.dst.x2);
			PIPE_CONF_CHECK_I(pch_pfit.dst.y2);
		}

		PIPE_CONF_CHECK_I(scaler_state.scaler_id);
		/* FIXME do the readout properly and get rid of this quirk */
		if (!PIPE_CONF_QUIRK(PIPE_CONFIG_QUIRK_BIGJOINER_SLAVE))
			PIPE_CONF_CHECK_CLOCK_FUZZY(pixel_rate);

		PIPE_CONF_CHECK_X(gamma_mode);
		if (IS_CHERRYVIEW(dev_priv))
			PIPE_CONF_CHECK_X(cgm_mode);
		else
			PIPE_CONF_CHECK_X(csc_mode);
		PIPE_CONF_CHECK_BOOL(gamma_enable);
		PIPE_CONF_CHECK_BOOL(csc_enable);

		PIPE_CONF_CHECK_I(linetime);
		PIPE_CONF_CHECK_I(ips_linetime);

		bp_gamma = intel_color_get_gamma_bit_precision(pipe_config);
		if (bp_gamma)
			PIPE_CONF_CHECK_COLOR_LUT(gamma_mode, hw.gamma_lut, bp_gamma);

		PIPE_CONF_CHECK_BOOL(has_psr);
		PIPE_CONF_CHECK_BOOL(has_psr2);
		PIPE_CONF_CHECK_BOOL(enable_psr2_sel_fetch);
		PIPE_CONF_CHECK_I(dc3co_exitline);
	}

	PIPE_CONF_CHECK_BOOL(double_wide);

	PIPE_CONF_CHECK_P(shared_dpll);

	/* FIXME do the readout properly and get rid of this quirk */
	if (!PIPE_CONF_QUIRK(PIPE_CONFIG_QUIRK_BIGJOINER_SLAVE)) {
		PIPE_CONF_CHECK_X(dpll_hw_state.dpll);
		PIPE_CONF_CHECK_X(dpll_hw_state.dpll_md);
		PIPE_CONF_CHECK_X(dpll_hw_state.fp0);
		PIPE_CONF_CHECK_X(dpll_hw_state.fp1);
		PIPE_CONF_CHECK_X(dpll_hw_state.wrpll);
		PIPE_CONF_CHECK_X(dpll_hw_state.spll);
		PIPE_CONF_CHECK_X(dpll_hw_state.ctrl1);
		PIPE_CONF_CHECK_X(dpll_hw_state.cfgcr1);
		PIPE_CONF_CHECK_X(dpll_hw_state.cfgcr2);
		PIPE_CONF_CHECK_X(dpll_hw_state.cfgcr0);
		PIPE_CONF_CHECK_X(dpll_hw_state.ebb0);
		PIPE_CONF_CHECK_X(dpll_hw_state.ebb4);
		PIPE_CONF_CHECK_X(dpll_hw_state.pll0);
		PIPE_CONF_CHECK_X(dpll_hw_state.pll1);
		PIPE_CONF_CHECK_X(dpll_hw_state.pll2);
		PIPE_CONF_CHECK_X(dpll_hw_state.pll3);
		PIPE_CONF_CHECK_X(dpll_hw_state.pll6);
		PIPE_CONF_CHECK_X(dpll_hw_state.pll8);
		PIPE_CONF_CHECK_X(dpll_hw_state.pll9);
		PIPE_CONF_CHECK_X(dpll_hw_state.pll10);
		PIPE_CONF_CHECK_X(dpll_hw_state.pcsdw12);
		PIPE_CONF_CHECK_X(dpll_hw_state.mg_refclkin_ctl);
		PIPE_CONF_CHECK_X(dpll_hw_state.mg_clktop2_coreclkctl1);
		PIPE_CONF_CHECK_X(dpll_hw_state.mg_clktop2_hsclkctl);
		PIPE_CONF_CHECK_X(dpll_hw_state.mg_pll_div0);
		PIPE_CONF_CHECK_X(dpll_hw_state.mg_pll_div1);
		PIPE_CONF_CHECK_X(dpll_hw_state.mg_pll_lf);
		PIPE_CONF_CHECK_X(dpll_hw_state.mg_pll_frac_lock);
		PIPE_CONF_CHECK_X(dpll_hw_state.mg_pll_ssc);
		PIPE_CONF_CHECK_X(dpll_hw_state.mg_pll_bias);
		PIPE_CONF_CHECK_X(dpll_hw_state.mg_pll_tdc_coldst_bias);

		PIPE_CONF_CHECK_X(dsi_pll.ctrl);
		PIPE_CONF_CHECK_X(dsi_pll.div);

		if (IS_G4X(dev_priv) || DISPLAY_VER(dev_priv) >= 5)
			PIPE_CONF_CHECK_I(pipe_bpp);

		PIPE_CONF_CHECK_CLOCK_FUZZY(hw.pipe_mode.crtc_clock);
		PIPE_CONF_CHECK_CLOCK_FUZZY(hw.adjusted_mode.crtc_clock);
		PIPE_CONF_CHECK_CLOCK_FUZZY(port_clock);

		PIPE_CONF_CHECK_I(min_voltage_level);
	}

	if (fastset && (current_config->has_psr || pipe_config->has_psr))
		PIPE_CONF_CHECK_X_WITH_MASK(infoframes.enable,
					    ~intel_hdmi_infoframe_enable(DP_SDP_VSC));
	else
		PIPE_CONF_CHECK_X(infoframes.enable);

	PIPE_CONF_CHECK_X(infoframes.gcp);
	PIPE_CONF_CHECK_INFOFRAME(avi);
	PIPE_CONF_CHECK_INFOFRAME(spd);
	PIPE_CONF_CHECK_INFOFRAME(hdmi);
	PIPE_CONF_CHECK_INFOFRAME(drm);
	PIPE_CONF_CHECK_DP_VSC_SDP(vsc);

	PIPE_CONF_CHECK_X(sync_mode_slaves_mask);
	PIPE_CONF_CHECK_I(master_transcoder);
	PIPE_CONF_CHECK_BOOL(bigjoiner);
	PIPE_CONF_CHECK_BOOL(bigjoiner_slave);
	PIPE_CONF_CHECK_P(bigjoiner_linked_crtc);

	PIPE_CONF_CHECK_I(dsc.compression_enable);
	PIPE_CONF_CHECK_I(dsc.dsc_split);
	PIPE_CONF_CHECK_I(dsc.compressed_bpp);

	PIPE_CONF_CHECK_BOOL(splitter.enable);
	PIPE_CONF_CHECK_I(splitter.link_count);
	PIPE_CONF_CHECK_I(splitter.pixel_overlap);

	PIPE_CONF_CHECK_I(mst_master_transcoder);

	PIPE_CONF_CHECK_BOOL(vrr.enable);
	PIPE_CONF_CHECK_I(vrr.vmin);
	PIPE_CONF_CHECK_I(vrr.vmax);
	PIPE_CONF_CHECK_I(vrr.flipline);
	PIPE_CONF_CHECK_I(vrr.pipeline_full);
	PIPE_CONF_CHECK_I(vrr.guardband);

#undef PIPE_CONF_CHECK_X
#undef PIPE_CONF_CHECK_I
#undef PIPE_CONF_CHECK_BOOL
#undef PIPE_CONF_CHECK_BOOL_INCOMPLETE
#undef PIPE_CONF_CHECK_P
#undef PIPE_CONF_CHECK_FLAGS
#undef PIPE_CONF_CHECK_CLOCK_FUZZY
#undef PIPE_CONF_CHECK_COLOR_LUT
#undef PIPE_CONF_QUIRK

	return ret;
}

static void intel_pipe_config_sanity_check(struct drm_i915_private *dev_priv,
					   const struct intel_crtc_state *pipe_config)
{
	if (pipe_config->has_pch_encoder) {
		int fdi_dotclock = intel_dotclock_calculate(intel_fdi_link_freq(dev_priv, pipe_config),
							    &pipe_config->fdi_m_n);
		int dotclock = pipe_config->hw.adjusted_mode.crtc_clock;

		/*
		 * FDI already provided one idea for the dotclock.
		 * Yell if the encoder disagrees.
		 */
		drm_WARN(&dev_priv->drm,
			 !intel_fuzzy_clock_check(fdi_dotclock, dotclock),
			 "FDI dotclock and encoder dotclock mismatch, fdi: %i, encoder: %i\n",
			 fdi_dotclock, dotclock);
	}
}

static void verify_wm_state(struct intel_crtc *crtc,
			    struct intel_crtc_state *new_crtc_state)
{
	struct drm_i915_private *dev_priv = to_i915(crtc->base.dev);
	struct skl_hw_state {
		struct skl_ddb_entry ddb_y[I915_MAX_PLANES];
		struct skl_ddb_entry ddb_uv[I915_MAX_PLANES];
		struct skl_pipe_wm wm;
	} *hw;
	const struct skl_pipe_wm *sw_wm = &new_crtc_state->wm.skl.optimal;
	int level, max_level = ilk_wm_max_level(dev_priv);
	struct intel_plane *plane;
	u8 hw_enabled_slices;

	if (DISPLAY_VER(dev_priv) < 9 || !new_crtc_state->hw.active)
		return;

	hw = kzalloc(sizeof(*hw), GFP_KERNEL);
	if (!hw)
		return;

	skl_pipe_wm_get_hw_state(crtc, &hw->wm);

	skl_pipe_ddb_get_hw_state(crtc, hw->ddb_y, hw->ddb_uv);

	hw_enabled_slices = intel_enabled_dbuf_slices_mask(dev_priv);

	if (DISPLAY_VER(dev_priv) >= 11 &&
	    hw_enabled_slices != dev_priv->dbuf.enabled_slices)
		drm_err(&dev_priv->drm,
			"mismatch in DBUF Slices (expected 0x%x, got 0x%x)\n",
			dev_priv->dbuf.enabled_slices,
			hw_enabled_slices);

	for_each_intel_plane_on_crtc(&dev_priv->drm, crtc, plane) {
		const struct skl_ddb_entry *hw_ddb_entry, *sw_ddb_entry;
		const struct skl_wm_level *hw_wm_level, *sw_wm_level;

		/* Watermarks */
		for (level = 0; level <= max_level; level++) {
			hw_wm_level = &hw->wm.planes[plane->id].wm[level];
			sw_wm_level = skl_plane_wm_level(sw_wm, plane->id, level);

			if (skl_wm_level_equals(hw_wm_level, sw_wm_level))
				continue;

			drm_err(&dev_priv->drm,
				"[PLANE:%d:%s] mismatch in WM%d (expected e=%d b=%u l=%u, got e=%d b=%u l=%u)\n",
				plane->base.base.id, plane->base.name, level,
				sw_wm_level->enable,
				sw_wm_level->blocks,
				sw_wm_level->lines,
				hw_wm_level->enable,
				hw_wm_level->blocks,
				hw_wm_level->lines);
		}

		hw_wm_level = &hw->wm.planes[plane->id].trans_wm;
		sw_wm_level = skl_plane_trans_wm(sw_wm, plane->id);

		if (!skl_wm_level_equals(hw_wm_level, sw_wm_level)) {
			drm_err(&dev_priv->drm,
				"[PLANE:%d:%s] mismatch in trans WM (expected e=%d b=%u l=%u, got e=%d b=%u l=%u)\n",
				plane->base.base.id, plane->base.name,
				sw_wm_level->enable,
				sw_wm_level->blocks,
				sw_wm_level->lines,
				hw_wm_level->enable,
				hw_wm_level->blocks,
				hw_wm_level->lines);
		}

		hw_wm_level = &hw->wm.planes[plane->id].sagv.wm0;
		sw_wm_level = &sw_wm->planes[plane->id].sagv.wm0;

		if (HAS_HW_SAGV_WM(dev_priv) &&
		    !skl_wm_level_equals(hw_wm_level, sw_wm_level)) {
			drm_err(&dev_priv->drm,
				"[PLANE:%d:%s] mismatch in SAGV WM (expected e=%d b=%u l=%u, got e=%d b=%u l=%u)\n",
				plane->base.base.id, plane->base.name,
				sw_wm_level->enable,
				sw_wm_level->blocks,
				sw_wm_level->lines,
				hw_wm_level->enable,
				hw_wm_level->blocks,
				hw_wm_level->lines);
		}

		hw_wm_level = &hw->wm.planes[plane->id].sagv.trans_wm;
		sw_wm_level = &sw_wm->planes[plane->id].sagv.trans_wm;

		if (HAS_HW_SAGV_WM(dev_priv) &&
		    !skl_wm_level_equals(hw_wm_level, sw_wm_level)) {
			drm_err(&dev_priv->drm,
				"[PLANE:%d:%s] mismatch in SAGV trans WM (expected e=%d b=%u l=%u, got e=%d b=%u l=%u)\n",
				plane->base.base.id, plane->base.name,
				sw_wm_level->enable,
				sw_wm_level->blocks,
				sw_wm_level->lines,
				hw_wm_level->enable,
				hw_wm_level->blocks,
				hw_wm_level->lines);
		}

		/* DDB */
		hw_ddb_entry = &hw->ddb_y[plane->id];
		sw_ddb_entry = &new_crtc_state->wm.skl.plane_ddb_y[plane->id];

		if (!skl_ddb_entry_equal(hw_ddb_entry, sw_ddb_entry)) {
			drm_err(&dev_priv->drm,
				"[PLANE:%d:%s] mismatch in DDB (expected (%u,%u), found (%u,%u))\n",
				plane->base.base.id, plane->base.name,
				sw_ddb_entry->start, sw_ddb_entry->end,
				hw_ddb_entry->start, hw_ddb_entry->end);
		}
	}

	kfree(hw);
}

static void
verify_connector_state(struct intel_atomic_state *state,
		       struct intel_crtc *crtc)
{
	struct drm_connector *connector;
	struct drm_connector_state *new_conn_state;
	int i;

	for_each_new_connector_in_state(&state->base, connector, new_conn_state, i) {
		struct drm_encoder *encoder = connector->encoder;
		struct intel_crtc_state *crtc_state = NULL;

		if (new_conn_state->crtc != &crtc->base)
			continue;

		if (crtc)
			crtc_state = intel_atomic_get_new_crtc_state(state, crtc);

		intel_connector_verify_state(crtc_state, new_conn_state);

		I915_STATE_WARN(new_conn_state->best_encoder != encoder,
		     "connector's atomic encoder doesn't match legacy encoder\n");
	}
}

static void
verify_encoder_state(struct drm_i915_private *dev_priv, struct intel_atomic_state *state)
{
	struct intel_encoder *encoder;
	struct drm_connector *connector;
	struct drm_connector_state *old_conn_state, *new_conn_state;
	int i;

	for_each_intel_encoder(&dev_priv->drm, encoder) {
		bool enabled = false, found = false;
		enum pipe pipe;

		drm_dbg_kms(&dev_priv->drm, "[ENCODER:%d:%s]\n",
			    encoder->base.base.id,
			    encoder->base.name);

		for_each_oldnew_connector_in_state(&state->base, connector, old_conn_state,
						   new_conn_state, i) {
			if (old_conn_state->best_encoder == &encoder->base)
				found = true;

			if (new_conn_state->best_encoder != &encoder->base)
				continue;
			found = enabled = true;

			I915_STATE_WARN(new_conn_state->crtc !=
					encoder->base.crtc,
			     "connector's crtc doesn't match encoder crtc\n");
		}

		if (!found)
			continue;

		I915_STATE_WARN(!!encoder->base.crtc != enabled,
		     "encoder's enabled state mismatch "
		     "(expected %i, found %i)\n",
		     !!encoder->base.crtc, enabled);

		if (!encoder->base.crtc) {
			bool active;

			active = encoder->get_hw_state(encoder, &pipe);
			I915_STATE_WARN(active,
			     "encoder detached but still enabled on pipe %c.\n",
			     pipe_name(pipe));
		}
	}
}

static void
verify_crtc_state(struct intel_crtc *crtc,
		  struct intel_crtc_state *old_crtc_state,
		  struct intel_crtc_state *new_crtc_state)
{
	struct drm_device *dev = crtc->base.dev;
	struct drm_i915_private *dev_priv = to_i915(dev);
	struct intel_encoder *encoder;
	struct intel_crtc_state *pipe_config = old_crtc_state;
	struct drm_atomic_state *state = old_crtc_state->uapi.state;
	struct intel_crtc *master = crtc;

	__drm_atomic_helper_crtc_destroy_state(&old_crtc_state->uapi);
	intel_crtc_free_hw_state(old_crtc_state);
	intel_crtc_state_reset(old_crtc_state, crtc);
	old_crtc_state->uapi.state = state;

	drm_dbg_kms(&dev_priv->drm, "[CRTC:%d:%s]\n", crtc->base.base.id,
		    crtc->base.name);

	pipe_config->hw.enable = new_crtc_state->hw.enable;

	intel_crtc_get_pipe_config(pipe_config);

	/* we keep both pipes enabled on 830 */
	if (IS_I830(dev_priv) && pipe_config->hw.active)
		pipe_config->hw.active = new_crtc_state->hw.active;

	I915_STATE_WARN(new_crtc_state->hw.active != pipe_config->hw.active,
			"crtc active state doesn't match with hw state "
			"(expected %i, found %i)\n",
			new_crtc_state->hw.active, pipe_config->hw.active);

	I915_STATE_WARN(crtc->active != new_crtc_state->hw.active,
			"transitional active state does not match atomic hw state "
			"(expected %i, found %i)\n",
			new_crtc_state->hw.active, crtc->active);

	if (new_crtc_state->bigjoiner_slave)
		master = new_crtc_state->bigjoiner_linked_crtc;

	for_each_encoder_on_crtc(dev, &master->base, encoder) {
		enum pipe pipe;
		bool active;

		active = encoder->get_hw_state(encoder, &pipe);
		I915_STATE_WARN(active != new_crtc_state->hw.active,
				"[ENCODER:%i] active %i with crtc active %i\n",
				encoder->base.base.id, active,
				new_crtc_state->hw.active);

		I915_STATE_WARN(active && master->pipe != pipe,
				"Encoder connected to wrong pipe %c\n",
				pipe_name(pipe));

		if (active)
			intel_encoder_get_config(encoder, pipe_config);
	}

	if (!new_crtc_state->hw.active)
		return;

	intel_pipe_config_sanity_check(dev_priv, pipe_config);

	if (!intel_pipe_config_compare(new_crtc_state,
				       pipe_config, false)) {
		I915_STATE_WARN(1, "pipe state doesn't match!\n");
		intel_dump_pipe_config(pipe_config, NULL, "[hw state]");
		intel_dump_pipe_config(new_crtc_state, NULL, "[sw state]");
	}
}

static void
intel_verify_planes(struct intel_atomic_state *state)
{
	struct intel_plane *plane;
	const struct intel_plane_state *plane_state;
	int i;

	for_each_new_intel_plane_in_state(state, plane,
					  plane_state, i)
		assert_plane(plane, plane_state->planar_slave ||
			     plane_state->uapi.visible);
}

static void
verify_single_dpll_state(struct drm_i915_private *dev_priv,
			 struct intel_shared_dpll *pll,
			 struct intel_crtc *crtc,
			 struct intel_crtc_state *new_crtc_state)
{
	struct intel_dpll_hw_state dpll_hw_state;
	u8 pipe_mask;
	bool active;

	memset(&dpll_hw_state, 0, sizeof(dpll_hw_state));

	drm_dbg_kms(&dev_priv->drm, "%s\n", pll->info->name);

	active = intel_dpll_get_hw_state(dev_priv, pll, &dpll_hw_state);

	if (!(pll->info->flags & INTEL_DPLL_ALWAYS_ON)) {
		I915_STATE_WARN(!pll->on && pll->active_mask,
		     "pll in active use but not on in sw tracking\n");
		I915_STATE_WARN(pll->on && !pll->active_mask,
		     "pll is on but not used by any active pipe\n");
		I915_STATE_WARN(pll->on != active,
		     "pll on state mismatch (expected %i, found %i)\n",
		     pll->on, active);
	}

	if (!crtc) {
		I915_STATE_WARN(pll->active_mask & ~pll->state.pipe_mask,
				"more active pll users than references: 0x%x vs 0x%x\n",
				pll->active_mask, pll->state.pipe_mask);

		return;
	}

	pipe_mask = BIT(crtc->pipe);

	if (new_crtc_state->hw.active)
		I915_STATE_WARN(!(pll->active_mask & pipe_mask),
				"pll active mismatch (expected pipe %c in active mask 0x%x)\n",
				pipe_name(crtc->pipe), pll->active_mask);
	else
		I915_STATE_WARN(pll->active_mask & pipe_mask,
				"pll active mismatch (didn't expect pipe %c in active mask 0x%x)\n",
				pipe_name(crtc->pipe), pll->active_mask);

	I915_STATE_WARN(!(pll->state.pipe_mask & pipe_mask),
			"pll enabled crtcs mismatch (expected 0x%x in 0x%x)\n",
			pipe_mask, pll->state.pipe_mask);

	I915_STATE_WARN(pll->on && memcmp(&pll->state.hw_state,
					  &dpll_hw_state,
					  sizeof(dpll_hw_state)),
			"pll hw state mismatch\n");
}

static void
verify_shared_dpll_state(struct intel_crtc *crtc,
			 struct intel_crtc_state *old_crtc_state,
			 struct intel_crtc_state *new_crtc_state)
{
	struct drm_i915_private *dev_priv = to_i915(crtc->base.dev);

	if (new_crtc_state->shared_dpll)
		verify_single_dpll_state(dev_priv, new_crtc_state->shared_dpll, crtc, new_crtc_state);

	if (old_crtc_state->shared_dpll &&
	    old_crtc_state->shared_dpll != new_crtc_state->shared_dpll) {
		u8 pipe_mask = BIT(crtc->pipe);
		struct intel_shared_dpll *pll = old_crtc_state->shared_dpll;

		I915_STATE_WARN(pll->active_mask & pipe_mask,
				"pll active mismatch (didn't expect pipe %c in active mask (0x%x))\n",
				pipe_name(crtc->pipe), pll->active_mask);
		I915_STATE_WARN(pll->state.pipe_mask & pipe_mask,
				"pll enabled crtcs mismatch (found %x in enabled mask (0x%x))\n",
				pipe_name(crtc->pipe), pll->state.pipe_mask);
	}
}

static void
intel_modeset_verify_crtc(struct intel_crtc *crtc,
			  struct intel_atomic_state *state,
			  struct intel_crtc_state *old_crtc_state,
			  struct intel_crtc_state *new_crtc_state)
{
	if (!intel_crtc_needs_modeset(new_crtc_state) && !new_crtc_state->update_pipe)
		return;

	verify_wm_state(crtc, new_crtc_state);
	verify_connector_state(state, crtc);
	verify_crtc_state(crtc, old_crtc_state, new_crtc_state);
	verify_shared_dpll_state(crtc, old_crtc_state, new_crtc_state);
}

static void
verify_disabled_dpll_state(struct drm_i915_private *dev_priv)
{
	int i;

	for (i = 0; i < dev_priv->dpll.num_shared_dpll; i++)
		verify_single_dpll_state(dev_priv,
					 &dev_priv->dpll.shared_dplls[i],
					 NULL, NULL);
}

static void
intel_modeset_verify_disabled(struct drm_i915_private *dev_priv,
			      struct intel_atomic_state *state)
{
	verify_encoder_state(dev_priv, state);
	verify_connector_state(state, NULL);
	verify_disabled_dpll_state(dev_priv);
}

int intel_modeset_all_pipes(struct intel_atomic_state *state)
{
	struct drm_i915_private *dev_priv = to_i915(state->base.dev);
	struct intel_crtc *crtc;

	/*
	 * Add all pipes to the state, and force
	 * a modeset on all the active ones.
	 */
	for_each_intel_crtc(&dev_priv->drm, crtc) {
		struct intel_crtc_state *crtc_state;
		int ret;

		crtc_state = intel_atomic_get_crtc_state(&state->base, crtc);
		if (IS_ERR(crtc_state))
			return PTR_ERR(crtc_state);

		if (!crtc_state->hw.active ||
		    drm_atomic_crtc_needs_modeset(&crtc_state->uapi))
			continue;

		crtc_state->uapi.mode_changed = true;

		ret = drm_atomic_add_affected_connectors(&state->base,
							 &crtc->base);
		if (ret)
			return ret;

		ret = intel_atomic_add_affected_planes(state, crtc);
		if (ret)
			return ret;

		crtc_state->update_planes |= crtc_state->active_planes;
	}

	return 0;
}

static void
intel_crtc_update_active_timings(const struct intel_crtc_state *crtc_state)
{
	struct intel_crtc *crtc = to_intel_crtc(crtc_state->uapi.crtc);
	struct drm_i915_private *dev_priv = to_i915(crtc->base.dev);
	struct drm_display_mode adjusted_mode =
		crtc_state->hw.adjusted_mode;

	if (crtc_state->vrr.enable) {
		adjusted_mode.crtc_vtotal = crtc_state->vrr.vmax;
		adjusted_mode.crtc_vblank_end = crtc_state->vrr.vmax;
		adjusted_mode.crtc_vblank_start = intel_vrr_vmin_vblank_start(crtc_state);
		crtc->vmax_vblank_start = intel_vrr_vmax_vblank_start(crtc_state);
	}

	drm_calc_timestamping_constants(&crtc->base, &adjusted_mode);

	crtc->mode_flags = crtc_state->mode_flags;

	/*
	 * The scanline counter increments at the leading edge of hsync.
	 *
	 * On most platforms it starts counting from vtotal-1 on the
	 * first active line. That means the scanline counter value is
	 * always one less than what we would expect. Ie. just after
	 * start of vblank, which also occurs at start of hsync (on the
	 * last active line), the scanline counter will read vblank_start-1.
	 *
	 * On gen2 the scanline counter starts counting from 1 instead
	 * of vtotal-1, so we have to subtract one (or rather add vtotal-1
	 * to keep the value positive), instead of adding one.
	 *
	 * On HSW+ the behaviour of the scanline counter depends on the output
	 * type. For DP ports it behaves like most other platforms, but on HDMI
	 * there's an extra 1 line difference. So we need to add two instead of
	 * one to the value.
	 *
	 * On VLV/CHV DSI the scanline counter would appear to increment
	 * approx. 1/3 of a scanline before start of vblank. Unfortunately
	 * that means we can't tell whether we're in vblank or not while
	 * we're on that particular line. We must still set scanline_offset
	 * to 1 so that the vblank timestamps come out correct when we query
	 * the scanline counter from within the vblank interrupt handler.
	 * However if queried just before the start of vblank we'll get an
	 * answer that's slightly in the future.
	 */
	if (DISPLAY_VER(dev_priv) == 2) {
		int vtotal;

		vtotal = adjusted_mode.crtc_vtotal;
		if (adjusted_mode.flags & DRM_MODE_FLAG_INTERLACE)
			vtotal /= 2;

		crtc->scanline_offset = vtotal - 1;
	} else if (HAS_DDI(dev_priv) &&
		   intel_crtc_has_type(crtc_state, INTEL_OUTPUT_HDMI)) {
		crtc->scanline_offset = 2;
	} else {
		crtc->scanline_offset = 1;
	}
}

static void intel_modeset_clear_plls(struct intel_atomic_state *state)
{
	struct drm_i915_private *dev_priv = to_i915(state->base.dev);
	struct intel_crtc_state *new_crtc_state;
	struct intel_crtc *crtc;
	int i;

	if (!dev_priv->display.crtc_compute_clock)
		return;

	for_each_new_intel_crtc_in_state(state, crtc, new_crtc_state, i) {
		if (!intel_crtc_needs_modeset(new_crtc_state))
			continue;

		intel_release_shared_dplls(state, crtc);
	}
}

/*
 * This implements the workaround described in the "notes" section of the mode
 * set sequence documentation. When going from no pipes or single pipe to
 * multiple pipes, and planes are enabled after the pipe, we need to wait at
 * least 2 vblanks on the first pipe before enabling planes on the second pipe.
 */
static int hsw_mode_set_planes_workaround(struct intel_atomic_state *state)
{
	struct intel_crtc_state *crtc_state;
	struct intel_crtc *crtc;
	struct intel_crtc_state *first_crtc_state = NULL;
	struct intel_crtc_state *other_crtc_state = NULL;
	enum pipe first_pipe = INVALID_PIPE, enabled_pipe = INVALID_PIPE;
	int i;

	/* look at all crtc's that are going to be enabled in during modeset */
	for_each_new_intel_crtc_in_state(state, crtc, crtc_state, i) {
		if (!crtc_state->hw.active ||
		    !intel_crtc_needs_modeset(crtc_state))
			continue;

		if (first_crtc_state) {
			other_crtc_state = crtc_state;
			break;
		} else {
			first_crtc_state = crtc_state;
			first_pipe = crtc->pipe;
		}
	}

	/* No workaround needed? */
	if (!first_crtc_state)
		return 0;

	/* w/a possibly needed, check how many crtc's are already enabled. */
	for_each_intel_crtc(state->base.dev, crtc) {
		crtc_state = intel_atomic_get_crtc_state(&state->base, crtc);
		if (IS_ERR(crtc_state))
			return PTR_ERR(crtc_state);

		crtc_state->hsw_workaround_pipe = INVALID_PIPE;

		if (!crtc_state->hw.active ||
		    intel_crtc_needs_modeset(crtc_state))
			continue;

		/* 2 or more enabled crtcs means no need for w/a */
		if (enabled_pipe != INVALID_PIPE)
			return 0;

		enabled_pipe = crtc->pipe;
	}

	if (enabled_pipe != INVALID_PIPE)
		first_crtc_state->hsw_workaround_pipe = enabled_pipe;
	else if (other_crtc_state)
		other_crtc_state->hsw_workaround_pipe = first_pipe;

	return 0;
}

u8 intel_calc_active_pipes(struct intel_atomic_state *state,
			   u8 active_pipes)
{
	const struct intel_crtc_state *crtc_state;
	struct intel_crtc *crtc;
	int i;

	for_each_new_intel_crtc_in_state(state, crtc, crtc_state, i) {
		if (crtc_state->hw.active)
			active_pipes |= BIT(crtc->pipe);
		else
			active_pipes &= ~BIT(crtc->pipe);
	}

	return active_pipes;
}

static int intel_modeset_checks(struct intel_atomic_state *state)
{
	struct drm_i915_private *dev_priv = to_i915(state->base.dev);

	state->modeset = true;

	if (IS_HASWELL(dev_priv))
		return hsw_mode_set_planes_workaround(state);

	return 0;
}

/*
 * Handle calculation of various watermark data at the end of the atomic check
 * phase.  The code here should be run after the per-crtc and per-plane 'check'
 * handlers to ensure that all derived state has been updated.
 */
static int calc_watermark_data(struct intel_atomic_state *state)
{
	struct drm_device *dev = state->base.dev;
	struct drm_i915_private *dev_priv = to_i915(dev);

	/* Is there platform-specific watermark information to calculate? */
	if (dev_priv->display.compute_global_watermarks)
		return dev_priv->display.compute_global_watermarks(state);

	return 0;
}

static void intel_crtc_check_fastset(const struct intel_crtc_state *old_crtc_state,
				     struct intel_crtc_state *new_crtc_state)
{
	if (!intel_pipe_config_compare(old_crtc_state, new_crtc_state, true))
		return;

	new_crtc_state->uapi.mode_changed = false;
	new_crtc_state->update_pipe = true;
}

static void intel_crtc_copy_fastset(const struct intel_crtc_state *old_crtc_state,
				    struct intel_crtc_state *new_crtc_state)
{
	/*
	 * If we're not doing the full modeset we want to
	 * keep the current M/N values as they may be
	 * sufficiently different to the computed values
	 * to cause problems.
	 *
	 * FIXME: should really copy more fuzzy state here
	 */
	new_crtc_state->fdi_m_n = old_crtc_state->fdi_m_n;
	new_crtc_state->dp_m_n = old_crtc_state->dp_m_n;
	new_crtc_state->dp_m2_n2 = old_crtc_state->dp_m2_n2;
	new_crtc_state->has_drrs = old_crtc_state->has_drrs;
}

static int intel_crtc_add_planes_to_state(struct intel_atomic_state *state,
					  struct intel_crtc *crtc,
					  u8 plane_ids_mask)
{
	struct drm_i915_private *dev_priv = to_i915(state->base.dev);
	struct intel_plane *plane;

	for_each_intel_plane_on_crtc(&dev_priv->drm, crtc, plane) {
		struct intel_plane_state *plane_state;

		if ((plane_ids_mask & BIT(plane->id)) == 0)
			continue;

		plane_state = intel_atomic_get_plane_state(state, plane);
		if (IS_ERR(plane_state))
			return PTR_ERR(plane_state);
	}

	return 0;
}

int intel_atomic_add_affected_planes(struct intel_atomic_state *state,
				     struct intel_crtc *crtc)
{
	const struct intel_crtc_state *old_crtc_state =
		intel_atomic_get_old_crtc_state(state, crtc);
	const struct intel_crtc_state *new_crtc_state =
		intel_atomic_get_new_crtc_state(state, crtc);

	return intel_crtc_add_planes_to_state(state, crtc,
					      old_crtc_state->enabled_planes |
					      new_crtc_state->enabled_planes);
}

static bool active_planes_affects_min_cdclk(struct drm_i915_private *dev_priv)
{
	/* See {hsw,vlv,ivb}_plane_ratio() */
	return IS_BROADWELL(dev_priv) || IS_HASWELL(dev_priv) ||
		IS_CHERRYVIEW(dev_priv) || IS_VALLEYVIEW(dev_priv) ||
		IS_IVYBRIDGE(dev_priv);
}

static int intel_crtc_add_bigjoiner_planes(struct intel_atomic_state *state,
					   struct intel_crtc *crtc,
					   struct intel_crtc *other)
{
	const struct intel_plane_state *plane_state;
	struct intel_plane *plane;
	u8 plane_ids = 0;
	int i;

	for_each_new_intel_plane_in_state(state, plane, plane_state, i) {
		if (plane->pipe == crtc->pipe)
			plane_ids |= BIT(plane->id);
	}

	return intel_crtc_add_planes_to_state(state, other, plane_ids);
}

static int intel_bigjoiner_add_affected_planes(struct intel_atomic_state *state)
{
	const struct intel_crtc_state *crtc_state;
	struct intel_crtc *crtc;
	int i;

	for_each_new_intel_crtc_in_state(state, crtc, crtc_state, i) {
		int ret;

		if (!crtc_state->bigjoiner)
			continue;

		ret = intel_crtc_add_bigjoiner_planes(state, crtc,
						      crtc_state->bigjoiner_linked_crtc);
		if (ret)
			return ret;
	}

	return 0;
}

static int intel_atomic_check_planes(struct intel_atomic_state *state)
{
	struct drm_i915_private *dev_priv = to_i915(state->base.dev);
	struct intel_crtc_state *old_crtc_state, *new_crtc_state;
	struct intel_plane_state *plane_state;
	struct intel_plane *plane;
	struct intel_crtc *crtc;
	int i, ret;

	ret = icl_add_linked_planes(state);
	if (ret)
		return ret;

	ret = intel_bigjoiner_add_affected_planes(state);
	if (ret)
		return ret;

	for_each_new_intel_plane_in_state(state, plane, plane_state, i) {
		ret = intel_plane_atomic_check(state, plane);
		if (ret) {
			drm_dbg_atomic(&dev_priv->drm,
				       "[PLANE:%d:%s] atomic driver check failed\n",
				       plane->base.base.id, plane->base.name);
			return ret;
		}
	}

	for_each_oldnew_intel_crtc_in_state(state, crtc, old_crtc_state,
					    new_crtc_state, i) {
		u8 old_active_planes, new_active_planes;

		ret = icl_check_nv12_planes(new_crtc_state);
		if (ret)
			return ret;

		/*
		 * On some platforms the number of active planes affects
		 * the planes' minimum cdclk calculation. Add such planes
		 * to the state before we compute the minimum cdclk.
		 */
		if (!active_planes_affects_min_cdclk(dev_priv))
			continue;

		old_active_planes = old_crtc_state->active_planes & ~BIT(PLANE_CURSOR);
		new_active_planes = new_crtc_state->active_planes & ~BIT(PLANE_CURSOR);

		if (hweight8(old_active_planes) == hweight8(new_active_planes))
			continue;

		ret = intel_crtc_add_planes_to_state(state, crtc, new_active_planes);
		if (ret)
			return ret;
	}

	return 0;
}

static int intel_atomic_check_cdclk(struct intel_atomic_state *state,
				    bool *need_cdclk_calc)
{
	struct drm_i915_private *dev_priv = to_i915(state->base.dev);
	const struct intel_cdclk_state *old_cdclk_state;
	const struct intel_cdclk_state *new_cdclk_state;
	struct intel_plane_state *plane_state;
	struct intel_bw_state *new_bw_state;
	struct intel_plane *plane;
	int min_cdclk = 0;
	enum pipe pipe;
	int ret;
	int i;
	/*
	 * active_planes bitmask has been updated, and potentially
	 * affected planes are part of the state. We can now
	 * compute the minimum cdclk for each plane.
	 */
	for_each_new_intel_plane_in_state(state, plane, plane_state, i) {
		ret = intel_plane_calc_min_cdclk(state, plane, need_cdclk_calc);
		if (ret)
			return ret;
	}

	old_cdclk_state = intel_atomic_get_old_cdclk_state(state);
	new_cdclk_state = intel_atomic_get_new_cdclk_state(state);

	if (new_cdclk_state &&
	    old_cdclk_state->force_min_cdclk != new_cdclk_state->force_min_cdclk)
		*need_cdclk_calc = true;

	ret = dev_priv->display.bw_calc_min_cdclk(state);
	if (ret)
		return ret;

	new_bw_state = intel_atomic_get_new_bw_state(state);

	if (!new_cdclk_state || !new_bw_state)
		return 0;

	for_each_pipe(dev_priv, pipe) {
		min_cdclk = max(new_cdclk_state->min_cdclk[pipe], min_cdclk);

		/*
		 * Currently do this change only if we need to increase
		 */
		if (new_bw_state->min_cdclk > min_cdclk)
			*need_cdclk_calc = true;
	}

	return 0;
}

static int intel_atomic_check_crtcs(struct intel_atomic_state *state)
{
	struct intel_crtc_state *crtc_state;
	struct intel_crtc *crtc;
	int i;

	for_each_new_intel_crtc_in_state(state, crtc, crtc_state, i) {
		struct drm_i915_private *i915 = to_i915(crtc->base.dev);
		int ret;

		ret = intel_crtc_atomic_check(state, crtc);
		if (ret) {
			drm_dbg_atomic(&i915->drm,
				       "[CRTC:%d:%s] atomic driver check failed\n",
				       crtc->base.base.id, crtc->base.name);
			return ret;
		}
	}

	return 0;
}

static bool intel_cpu_transcoders_need_modeset(struct intel_atomic_state *state,
					       u8 transcoders)
{
	const struct intel_crtc_state *new_crtc_state;
	struct intel_crtc *crtc;
	int i;

	for_each_new_intel_crtc_in_state(state, crtc, new_crtc_state, i) {
		if (new_crtc_state->hw.enable &&
		    transcoders & BIT(new_crtc_state->cpu_transcoder) &&
		    intel_crtc_needs_modeset(new_crtc_state))
			return true;
	}

	return false;
}

static int intel_atomic_check_bigjoiner(struct intel_atomic_state *state,
					struct intel_crtc *crtc,
					struct intel_crtc_state *old_crtc_state,
					struct intel_crtc_state *new_crtc_state)
{
	struct intel_crtc_state *slave_crtc_state, *master_crtc_state;
	struct intel_crtc *slave, *master;

	/* slave being enabled, is master is still claiming this crtc? */
	if (old_crtc_state->bigjoiner_slave) {
		slave = crtc;
		master = old_crtc_state->bigjoiner_linked_crtc;
		master_crtc_state = intel_atomic_get_new_crtc_state(state, master);
		if (!master_crtc_state || !intel_crtc_needs_modeset(master_crtc_state))
			goto claimed;
	}

	if (!new_crtc_state->bigjoiner)
		return 0;

	slave = intel_dsc_get_bigjoiner_secondary(crtc);
	if (!slave) {
		DRM_DEBUG_KMS("[CRTC:%d:%s] Big joiner configuration requires "
			      "CRTC + 1 to be used, doesn't exist\n",
			      crtc->base.base.id, crtc->base.name);
		return -EINVAL;
	}

	new_crtc_state->bigjoiner_linked_crtc = slave;
	slave_crtc_state = intel_atomic_get_crtc_state(&state->base, slave);
	master = crtc;
	if (IS_ERR(slave_crtc_state))
		return PTR_ERR(slave_crtc_state);

	/* master being enabled, slave was already configured? */
	if (slave_crtc_state->uapi.enable)
		goto claimed;

	DRM_DEBUG_KMS("[CRTC:%d:%s] Used as slave for big joiner\n",
		      slave->base.base.id, slave->base.name);

	return copy_bigjoiner_crtc_state(slave_crtc_state, new_crtc_state);

claimed:
	DRM_DEBUG_KMS("[CRTC:%d:%s] Slave is enabled as normal CRTC, but "
		      "[CRTC:%d:%s] claiming this CRTC for bigjoiner.\n",
		      slave->base.base.id, slave->base.name,
		      master->base.base.id, master->base.name);
	return -EINVAL;
}

static void kill_bigjoiner_slave(struct intel_atomic_state *state,
				 struct intel_crtc_state *master_crtc_state)
{
	struct intel_crtc_state *slave_crtc_state =
		intel_atomic_get_new_crtc_state(state, master_crtc_state->bigjoiner_linked_crtc);

	slave_crtc_state->bigjoiner = master_crtc_state->bigjoiner = false;
	slave_crtc_state->bigjoiner_slave = master_crtc_state->bigjoiner_slave = false;
	slave_crtc_state->bigjoiner_linked_crtc = master_crtc_state->bigjoiner_linked_crtc = NULL;
	intel_crtc_copy_uapi_to_hw_state(state, slave_crtc_state);
}

/**
 * DOC: asynchronous flip implementation
 *
 * Asynchronous page flip is the implementation for the DRM_MODE_PAGE_FLIP_ASYNC
 * flag. Currently async flip is only supported via the drmModePageFlip IOCTL.
 * Correspondingly, support is currently added for primary plane only.
 *
 * Async flip can only change the plane surface address, so anything else
 * changing is rejected from the intel_atomic_check_async() function.
 * Once this check is cleared, flip done interrupt is enabled using
 * the intel_crtc_enable_flip_done() function.
 *
 * As soon as the surface address register is written, flip done interrupt is
 * generated and the requested events are sent to the usersapce in the interrupt
 * handler itself. The timestamp and sequence sent during the flip done event
 * correspond to the last vblank and have no relation to the actual time when
 * the flip done event was sent.
 */
static int intel_atomic_check_async(struct intel_atomic_state *state)
{
	struct drm_i915_private *i915 = to_i915(state->base.dev);
	const struct intel_crtc_state *old_crtc_state, *new_crtc_state;
	const struct intel_plane_state *new_plane_state, *old_plane_state;
	struct intel_crtc *crtc;
	struct intel_plane *plane;
	int i;

	for_each_oldnew_intel_crtc_in_state(state, crtc, old_crtc_state,
					    new_crtc_state, i) {
		if (intel_crtc_needs_modeset(new_crtc_state)) {
			drm_dbg_kms(&i915->drm, "Modeset Required. Async flip not supported\n");
			return -EINVAL;
		}

		if (!new_crtc_state->hw.active) {
			drm_dbg_kms(&i915->drm, "CRTC inactive\n");
			return -EINVAL;
		}
		if (old_crtc_state->active_planes != new_crtc_state->active_planes) {
			drm_dbg_kms(&i915->drm,
				    "Active planes cannot be changed during async flip\n");
			return -EINVAL;
		}
	}

	for_each_oldnew_intel_plane_in_state(state, plane, old_plane_state,
					     new_plane_state, i) {
		/*
		 * TODO: Async flip is only supported through the page flip IOCTL
		 * as of now. So support currently added for primary plane only.
		 * Support for other planes on platforms on which supports
		 * this(vlv/chv and icl+) should be added when async flip is
		 * enabled in the atomic IOCTL path.
		 */
		if (!plane->async_flip)
			return -EINVAL;

		/*
		 * FIXME: This check is kept generic for all platforms.
		 * Need to verify this for all gen9 and gen10 platforms to enable
		 * this selectively if required.
		 */
		switch (new_plane_state->hw.fb->modifier) {
		case I915_FORMAT_MOD_X_TILED:
		case I915_FORMAT_MOD_Y_TILED:
		case I915_FORMAT_MOD_Yf_TILED:
			break;
		default:
			drm_dbg_kms(&i915->drm,
				    "Linear memory/CCS does not support async flips\n");
			return -EINVAL;
		}

		if (old_plane_state->view.color_plane[0].stride !=
		    new_plane_state->view.color_plane[0].stride) {
			drm_dbg_kms(&i915->drm, "Stride cannot be changed in async flip\n");
			return -EINVAL;
		}

		if (old_plane_state->hw.fb->modifier !=
		    new_plane_state->hw.fb->modifier) {
			drm_dbg_kms(&i915->drm,
				    "Framebuffer modifiers cannot be changed in async flip\n");
			return -EINVAL;
		}

		if (old_plane_state->hw.fb->format !=
		    new_plane_state->hw.fb->format) {
			drm_dbg_kms(&i915->drm,
				    "Framebuffer format cannot be changed in async flip\n");
			return -EINVAL;
		}

		if (old_plane_state->hw.rotation !=
		    new_plane_state->hw.rotation) {
			drm_dbg_kms(&i915->drm, "Rotation cannot be changed in async flip\n");
			return -EINVAL;
		}

		if (!drm_rect_equals(&old_plane_state->uapi.src, &new_plane_state->uapi.src) ||
		    !drm_rect_equals(&old_plane_state->uapi.dst, &new_plane_state->uapi.dst)) {
			drm_dbg_kms(&i915->drm,
				    "Plane size/co-ordinates cannot be changed in async flip\n");
			return -EINVAL;
		}

		if (old_plane_state->hw.alpha != new_plane_state->hw.alpha) {
			drm_dbg_kms(&i915->drm, "Alpha value cannot be changed in async flip\n");
			return -EINVAL;
		}

		if (old_plane_state->hw.pixel_blend_mode !=
		    new_plane_state->hw.pixel_blend_mode) {
			drm_dbg_kms(&i915->drm,
				    "Pixel blend mode cannot be changed in async flip\n");
			return -EINVAL;
		}

		if (old_plane_state->hw.color_encoding != new_plane_state->hw.color_encoding) {
			drm_dbg_kms(&i915->drm,
				    "Color encoding cannot be changed in async flip\n");
			return -EINVAL;
		}

		if (old_plane_state->hw.color_range != new_plane_state->hw.color_range) {
			drm_dbg_kms(&i915->drm, "Color range cannot be changed in async flip\n");
			return -EINVAL;
		}
	}

	return 0;
}

static int intel_bigjoiner_add_affected_crtcs(struct intel_atomic_state *state)
{
	struct intel_crtc_state *crtc_state;
	struct intel_crtc *crtc;
	int i;

	for_each_new_intel_crtc_in_state(state, crtc, crtc_state, i) {
		struct intel_crtc_state *linked_crtc_state;
		struct intel_crtc *linked_crtc;
		int ret;

		if (!crtc_state->bigjoiner)
			continue;

		linked_crtc = crtc_state->bigjoiner_linked_crtc;
		linked_crtc_state = intel_atomic_get_crtc_state(&state->base, linked_crtc);
		if (IS_ERR(linked_crtc_state))
			return PTR_ERR(linked_crtc_state);

		if (!intel_crtc_needs_modeset(crtc_state))
			continue;

		linked_crtc_state->uapi.mode_changed = true;

		ret = drm_atomic_add_affected_connectors(&state->base,
							 &linked_crtc->base);
		if (ret)
			return ret;

		ret = intel_atomic_add_affected_planes(state, linked_crtc);
		if (ret)
			return ret;
	}

	for_each_new_intel_crtc_in_state(state, crtc, crtc_state, i) {
		/* Kill old bigjoiner link, we may re-establish afterwards */
		if (intel_crtc_needs_modeset(crtc_state) &&
		    crtc_state->bigjoiner && !crtc_state->bigjoiner_slave)
			kill_bigjoiner_slave(state, crtc_state);
	}

	return 0;
}

/**
 * intel_atomic_check - validate state object
 * @dev: drm device
 * @_state: state to validate
 */
static int intel_atomic_check(struct drm_device *dev,
			      struct drm_atomic_state *_state)
{
	struct drm_i915_private *dev_priv = to_i915(dev);
	struct intel_atomic_state *state = to_intel_atomic_state(_state);
	struct intel_crtc_state *old_crtc_state, *new_crtc_state;
	struct intel_crtc *crtc;
	int ret, i;
	bool any_ms = false;

	for_each_oldnew_intel_crtc_in_state(state, crtc, old_crtc_state,
					    new_crtc_state, i) {
		if (new_crtc_state->inherited != old_crtc_state->inherited)
			new_crtc_state->uapi.mode_changed = true;
	}

	intel_vrr_check_modeset(state);

	ret = drm_atomic_helper_check_modeset(dev, &state->base);
	if (ret)
		goto fail;

	ret = intel_bigjoiner_add_affected_crtcs(state);
	if (ret)
		goto fail;

	for_each_oldnew_intel_crtc_in_state(state, crtc, old_crtc_state,
					    new_crtc_state, i) {
		if (!intel_crtc_needs_modeset(new_crtc_state)) {
			/* Light copy */
			intel_crtc_copy_uapi_to_hw_state_nomodeset(state, new_crtc_state);

			continue;
		}

		if (!new_crtc_state->uapi.enable) {
			if (!new_crtc_state->bigjoiner_slave) {
				intel_crtc_copy_uapi_to_hw_state(state, new_crtc_state);
				any_ms = true;
			}
			continue;
		}

		ret = intel_crtc_prepare_cleared_state(state, new_crtc_state);
		if (ret)
			goto fail;

		ret = intel_modeset_pipe_config(state, new_crtc_state);
		if (ret)
			goto fail;

		ret = intel_atomic_check_bigjoiner(state, crtc, old_crtc_state,
						   new_crtc_state);
		if (ret)
			goto fail;
	}

	for_each_oldnew_intel_crtc_in_state(state, crtc, old_crtc_state,
					    new_crtc_state, i) {
		if (!intel_crtc_needs_modeset(new_crtc_state))
			continue;

		ret = intel_modeset_pipe_config_late(new_crtc_state);
		if (ret)
			goto fail;

		intel_crtc_check_fastset(old_crtc_state, new_crtc_state);
	}

	/**
	 * Check if fastset is allowed by external dependencies like other
	 * pipes and transcoders.
	 *
	 * Right now it only forces a fullmodeset when the MST master
	 * transcoder did not changed but the pipe of the master transcoder
	 * needs a fullmodeset so all slaves also needs to do a fullmodeset or
	 * in case of port synced crtcs, if one of the synced crtcs
	 * needs a full modeset, all other synced crtcs should be
	 * forced a full modeset.
	 */
	for_each_new_intel_crtc_in_state(state, crtc, new_crtc_state, i) {
		if (!new_crtc_state->hw.enable || intel_crtc_needs_modeset(new_crtc_state))
			continue;

		if (intel_dp_mst_is_slave_trans(new_crtc_state)) {
			enum transcoder master = new_crtc_state->mst_master_transcoder;

			if (intel_cpu_transcoders_need_modeset(state, BIT(master))) {
				new_crtc_state->uapi.mode_changed = true;
				new_crtc_state->update_pipe = false;
			}
		}

		if (is_trans_port_sync_mode(new_crtc_state)) {
			u8 trans = new_crtc_state->sync_mode_slaves_mask;

			if (new_crtc_state->master_transcoder != INVALID_TRANSCODER)
				trans |= BIT(new_crtc_state->master_transcoder);

			if (intel_cpu_transcoders_need_modeset(state, trans)) {
				new_crtc_state->uapi.mode_changed = true;
				new_crtc_state->update_pipe = false;
			}
		}

		if (new_crtc_state->bigjoiner) {
			struct intel_crtc_state *linked_crtc_state =
				intel_atomic_get_new_crtc_state(state, new_crtc_state->bigjoiner_linked_crtc);

			if (intel_crtc_needs_modeset(linked_crtc_state)) {
				new_crtc_state->uapi.mode_changed = true;
				new_crtc_state->update_pipe = false;
			}
		}
	}

	for_each_oldnew_intel_crtc_in_state(state, crtc, old_crtc_state,
					    new_crtc_state, i) {
		if (intel_crtc_needs_modeset(new_crtc_state)) {
			any_ms = true;
			continue;
		}

		if (!new_crtc_state->update_pipe)
			continue;

		intel_crtc_copy_fastset(old_crtc_state, new_crtc_state);
	}

	if (any_ms && !check_digital_port_conflicts(state)) {
		drm_dbg_kms(&dev_priv->drm,
			    "rejecting conflicting digital port configuration\n");
		ret = -EINVAL;
		goto fail;
	}

	ret = drm_dp_mst_atomic_check(&state->base);
	if (ret)
		goto fail;

	ret = intel_atomic_check_planes(state);
	if (ret)
		goto fail;

	intel_fbc_choose_crtc(dev_priv, state);
	ret = calc_watermark_data(state);
	if (ret)
		goto fail;

	ret = intel_bw_atomic_check(state);
	if (ret)
		goto fail;

	ret = intel_atomic_check_cdclk(state, &any_ms);
	if (ret)
		goto fail;

	if (intel_any_crtc_needs_modeset(state))
		any_ms = true;

	if (any_ms) {
		ret = intel_modeset_checks(state);
		if (ret)
			goto fail;

		ret = intel_modeset_calc_cdclk(state);
		if (ret)
			return ret;

		intel_modeset_clear_plls(state);
	}

	ret = intel_atomic_check_crtcs(state);
	if (ret)
		goto fail;

	for_each_oldnew_intel_crtc_in_state(state, crtc, old_crtc_state,
					    new_crtc_state, i) {
		if (new_crtc_state->uapi.async_flip) {
			ret = intel_atomic_check_async(state);
			if (ret)
				goto fail;
		}

		if (!intel_crtc_needs_modeset(new_crtc_state) &&
		    !new_crtc_state->update_pipe)
			continue;

		intel_dump_pipe_config(new_crtc_state, state,
				       intel_crtc_needs_modeset(new_crtc_state) ?
				       "[modeset]" : "[fastset]");
	}

	return 0;

 fail:
	if (ret == -EDEADLK)
		return ret;

	/*
	 * FIXME would probably be nice to know which crtc specifically
	 * caused the failure, in cases where we can pinpoint it.
	 */
	for_each_oldnew_intel_crtc_in_state(state, crtc, old_crtc_state,
					    new_crtc_state, i)
		intel_dump_pipe_config(new_crtc_state, state, "[failed]");

	return ret;
}

static int intel_atomic_prepare_commit(struct intel_atomic_state *state)
{
	struct intel_crtc_state *crtc_state;
	struct intel_crtc *crtc;
	int i, ret;

	ret = drm_atomic_helper_prepare_planes(state->base.dev, &state->base);
	if (ret < 0)
		return ret;

	for_each_new_intel_crtc_in_state(state, crtc, crtc_state, i) {
		bool mode_changed = intel_crtc_needs_modeset(crtc_state);

		if (mode_changed || crtc_state->update_pipe ||
		    crtc_state->uapi.color_mgmt_changed) {
			intel_dsb_prepare(crtc_state);
		}
	}

	return 0;
}

void intel_crtc_arm_fifo_underrun(struct intel_crtc *crtc,
				  struct intel_crtc_state *crtc_state)
{
	struct drm_i915_private *dev_priv = to_i915(crtc->base.dev);

	if (DISPLAY_VER(dev_priv) != 2 || crtc_state->active_planes)
		intel_set_cpu_fifo_underrun_reporting(dev_priv, crtc->pipe, true);

	if (crtc_state->has_pch_encoder) {
		enum pipe pch_transcoder =
			intel_crtc_pch_transcoder(crtc);

		intel_set_pch_fifo_underrun_reporting(dev_priv, pch_transcoder, true);
	}
}

static void intel_pipe_fastset(const struct intel_crtc_state *old_crtc_state,
			       const struct intel_crtc_state *new_crtc_state)
{
	struct intel_crtc *crtc = to_intel_crtc(new_crtc_state->uapi.crtc);
	struct drm_i915_private *dev_priv = to_i915(crtc->base.dev);

	/*
	 * Update pipe size and adjust fitter if needed: the reason for this is
	 * that in compute_mode_changes we check the native mode (not the pfit
	 * mode) to see if we can flip rather than do a full mode set. In the
	 * fastboot case, we'll flip, but if we don't update the pipesrc and
	 * pfit state, we'll end up with a big fb scanned out into the wrong
	 * sized surface.
	 */
	intel_set_pipe_src_size(new_crtc_state);

	/* on skylake this is done by detaching scalers */
	if (DISPLAY_VER(dev_priv) >= 9) {
		if (new_crtc_state->pch_pfit.enabled)
			skl_pfit_enable(new_crtc_state);
	} else if (HAS_PCH_SPLIT(dev_priv)) {
		if (new_crtc_state->pch_pfit.enabled)
			ilk_pfit_enable(new_crtc_state);
		else if (old_crtc_state->pch_pfit.enabled)
			ilk_pfit_disable(old_crtc_state);
	}

	/*
	 * The register is supposedly single buffered so perhaps
	 * not 100% correct to do this here. But SKL+ calculate
	 * this based on the adjust pixel rate so pfit changes do
	 * affect it and so it must be updated for fastsets.
	 * HSW/BDW only really need this here for fastboot, after
	 * that the value should not change without a full modeset.
	 */
	if (DISPLAY_VER(dev_priv) >= 9 ||
	    IS_BROADWELL(dev_priv) || IS_HASWELL(dev_priv))
		hsw_set_linetime_wm(new_crtc_state);

	if (DISPLAY_VER(dev_priv) >= 11)
		icl_set_pipe_chicken(crtc);
}

static void commit_pipe_pre_planes(struct intel_atomic_state *state,
				   struct intel_crtc *crtc)
{
	struct drm_i915_private *dev_priv = to_i915(state->base.dev);
	const struct intel_crtc_state *old_crtc_state =
		intel_atomic_get_old_crtc_state(state, crtc);
	const struct intel_crtc_state *new_crtc_state =
		intel_atomic_get_new_crtc_state(state, crtc);
	bool modeset = intel_crtc_needs_modeset(new_crtc_state);

	/*
	 * During modesets pipe configuration was programmed as the
	 * CRTC was enabled.
	 */
	if (!modeset) {
		if (new_crtc_state->uapi.color_mgmt_changed ||
		    new_crtc_state->update_pipe)
			intel_color_commit(new_crtc_state);

		if (DISPLAY_VER(dev_priv) >= 9 || IS_BROADWELL(dev_priv))
			bdw_set_pipemisc(new_crtc_state);

		if (new_crtc_state->update_pipe)
			intel_pipe_fastset(old_crtc_state, new_crtc_state);

		intel_psr2_program_trans_man_trk_ctl(new_crtc_state);
	}

	if (dev_priv->display.atomic_update_watermarks)
		dev_priv->display.atomic_update_watermarks(state, crtc);
}

static void commit_pipe_post_planes(struct intel_atomic_state *state,
				    struct intel_crtc *crtc)
{
	struct drm_i915_private *dev_priv = to_i915(state->base.dev);
	const struct intel_crtc_state *new_crtc_state =
		intel_atomic_get_new_crtc_state(state, crtc);

	/*
	 * Disable the scaler(s) after the plane(s) so that we don't
	 * get a catastrophic underrun even if the two operations
	 * end up happening in two different frames.
	 */
	if (DISPLAY_VER(dev_priv) >= 9 &&
	    !intel_crtc_needs_modeset(new_crtc_state))
		skl_detach_scalers(new_crtc_state);
}

static void intel_enable_crtc(struct intel_atomic_state *state,
			      struct intel_crtc *crtc)
{
	struct drm_i915_private *dev_priv = to_i915(state->base.dev);
	const struct intel_crtc_state *new_crtc_state =
		intel_atomic_get_new_crtc_state(state, crtc);

	if (!intel_crtc_needs_modeset(new_crtc_state))
		return;

	intel_crtc_update_active_timings(new_crtc_state);

	dev_priv->display.crtc_enable(state, crtc);

	if (new_crtc_state->bigjoiner_slave)
		return;

	/* vblanks work again, re-enable pipe CRC. */
	intel_crtc_enable_pipe_crc(crtc);
}

static void intel_update_crtc(struct intel_atomic_state *state,
			      struct intel_crtc *crtc)
{
	struct drm_i915_private *dev_priv = to_i915(state->base.dev);
	const struct intel_crtc_state *old_crtc_state =
		intel_atomic_get_old_crtc_state(state, crtc);
	struct intel_crtc_state *new_crtc_state =
		intel_atomic_get_new_crtc_state(state, crtc);
	bool modeset = intel_crtc_needs_modeset(new_crtc_state);

	if (!modeset) {
		if (new_crtc_state->preload_luts &&
		    (new_crtc_state->uapi.color_mgmt_changed ||
		     new_crtc_state->update_pipe))
			intel_color_load_luts(new_crtc_state);

		intel_pre_plane_update(state, crtc);

		if (new_crtc_state->update_pipe)
			intel_encoders_update_pipe(state, crtc);
	}

	if (new_crtc_state->update_pipe && !new_crtc_state->enable_fbc)
		intel_fbc_disable(crtc);
	else
		intel_fbc_enable(state, crtc);

	/* Perform vblank evasion around commit operation */
	intel_pipe_update_start(new_crtc_state);

	commit_pipe_pre_planes(state, crtc);

	if (DISPLAY_VER(dev_priv) >= 9)
		skl_update_planes_on_crtc(state, crtc);
	else
		i9xx_update_planes_on_crtc(state, crtc);

	commit_pipe_post_planes(state, crtc);

	intel_pipe_update_end(new_crtc_state);

	/*
	 * We usually enable FIFO underrun interrupts as part of the
	 * CRTC enable sequence during modesets.  But when we inherit a
	 * valid pipe configuration from the BIOS we need to take care
	 * of enabling them on the CRTC's first fastset.
	 */
	if (new_crtc_state->update_pipe && !modeset &&
	    old_crtc_state->inherited)
		intel_crtc_arm_fifo_underrun(crtc, new_crtc_state);
}

static void intel_old_crtc_state_disables(struct intel_atomic_state *state,
					  struct intel_crtc_state *old_crtc_state,
					  struct intel_crtc_state *new_crtc_state,
					  struct intel_crtc *crtc)
{
	struct drm_i915_private *dev_priv = to_i915(state->base.dev);

	drm_WARN_ON(&dev_priv->drm, old_crtc_state->bigjoiner_slave);

	intel_crtc_disable_planes(state, crtc);

	/*
	 * We still need special handling for disabling bigjoiner master
	 * and slaves since for slave we do not have encoder or plls
	 * so we dont need to disable those.
	 */
	if (old_crtc_state->bigjoiner) {
		intel_crtc_disable_planes(state,
					  old_crtc_state->bigjoiner_linked_crtc);
		old_crtc_state->bigjoiner_linked_crtc->active = false;
	}

	/*
	 * We need to disable pipe CRC before disabling the pipe,
	 * or we race against vblank off.
	 */
	intel_crtc_disable_pipe_crc(crtc);

	dev_priv->display.crtc_disable(state, crtc);
	crtc->active = false;
	intel_fbc_disable(crtc);
	intel_disable_shared_dpll(old_crtc_state);

	/* FIXME unify this for all platforms */
	if (!new_crtc_state->hw.active &&
	    !HAS_GMCH(dev_priv) &&
	    dev_priv->display.initial_watermarks)
		dev_priv->display.initial_watermarks(state, crtc);
}

static void intel_commit_modeset_disables(struct intel_atomic_state *state)
{
	struct intel_crtc_state *new_crtc_state, *old_crtc_state;
	struct intel_crtc *crtc;
	u32 handled = 0;
	int i;

	/* Only disable port sync and MST slaves */
	for_each_oldnew_intel_crtc_in_state(state, crtc, old_crtc_state,
					    new_crtc_state, i) {
		if (!intel_crtc_needs_modeset(new_crtc_state) || old_crtc_state->bigjoiner)
			continue;

		if (!old_crtc_state->hw.active)
			continue;

		/* In case of Transcoder port Sync master slave CRTCs can be
		 * assigned in any order and we need to make sure that
		 * slave CRTCs are disabled first and then master CRTC since
		 * Slave vblanks are masked till Master Vblanks.
		 */
		if (!is_trans_port_sync_slave(old_crtc_state) &&
		    !intel_dp_mst_is_slave_trans(old_crtc_state))
			continue;

		intel_pre_plane_update(state, crtc);
		intel_old_crtc_state_disables(state, old_crtc_state,
					      new_crtc_state, crtc);
		handled |= BIT(crtc->pipe);
	}

	/* Disable everything else left on */
	for_each_oldnew_intel_crtc_in_state(state, crtc, old_crtc_state,
					    new_crtc_state, i) {
		if (!intel_crtc_needs_modeset(new_crtc_state) ||
		    (handled & BIT(crtc->pipe)) ||
		    old_crtc_state->bigjoiner_slave)
			continue;

		intel_pre_plane_update(state, crtc);
		if (old_crtc_state->bigjoiner) {
			struct intel_crtc *slave =
				old_crtc_state->bigjoiner_linked_crtc;

			intel_pre_plane_update(state, slave);
		}

		if (old_crtc_state->hw.active)
			intel_old_crtc_state_disables(state, old_crtc_state,
						      new_crtc_state, crtc);
	}
}

static void intel_commit_modeset_enables(struct intel_atomic_state *state)
{
	struct intel_crtc_state *new_crtc_state;
	struct intel_crtc *crtc;
	int i;

	for_each_new_intel_crtc_in_state(state, crtc, new_crtc_state, i) {
		if (!new_crtc_state->hw.active)
			continue;

		intel_enable_crtc(state, crtc);
		intel_update_crtc(state, crtc);
	}
}

static void skl_commit_modeset_enables(struct intel_atomic_state *state)
{
	struct drm_i915_private *dev_priv = to_i915(state->base.dev);
	struct intel_crtc *crtc;
	struct intel_crtc_state *old_crtc_state, *new_crtc_state;
	struct skl_ddb_entry entries[I915_MAX_PIPES] = {};
	u8 update_pipes = 0, modeset_pipes = 0;
	int i;

	for_each_oldnew_intel_crtc_in_state(state, crtc, old_crtc_state, new_crtc_state, i) {
		enum pipe pipe = crtc->pipe;

		if (!new_crtc_state->hw.active)
			continue;

		/* ignore allocations for crtc's that have been turned off. */
		if (!intel_crtc_needs_modeset(new_crtc_state)) {
			entries[pipe] = old_crtc_state->wm.skl.ddb;
			update_pipes |= BIT(pipe);
		} else {
			modeset_pipes |= BIT(pipe);
		}
	}

	/*
	 * Whenever the number of active pipes changes, we need to make sure we
	 * update the pipes in the right order so that their ddb allocations
	 * never overlap with each other between CRTC updates. Otherwise we'll
	 * cause pipe underruns and other bad stuff.
	 *
	 * So first lets enable all pipes that do not need a fullmodeset as
	 * those don't have any external dependency.
	 */
	while (update_pipes) {
		for_each_oldnew_intel_crtc_in_state(state, crtc, old_crtc_state,
						    new_crtc_state, i) {
			enum pipe pipe = crtc->pipe;

			if ((update_pipes & BIT(pipe)) == 0)
				continue;

			if (skl_ddb_allocation_overlaps(&new_crtc_state->wm.skl.ddb,
							entries, I915_MAX_PIPES, pipe))
				continue;

			entries[pipe] = new_crtc_state->wm.skl.ddb;
			update_pipes &= ~BIT(pipe);

			intel_update_crtc(state, crtc);

			/*
			 * If this is an already active pipe, it's DDB changed,
			 * and this isn't the last pipe that needs updating
			 * then we need to wait for a vblank to pass for the
			 * new ddb allocation to take effect.
			 */
			if (!skl_ddb_entry_equal(&new_crtc_state->wm.skl.ddb,
						 &old_crtc_state->wm.skl.ddb) &&
			    (update_pipes | modeset_pipes))
				intel_wait_for_vblank(dev_priv, pipe);
		}
	}

	update_pipes = modeset_pipes;

	/*
	 * Enable all pipes that needs a modeset and do not depends on other
	 * pipes
	 */
	for_each_new_intel_crtc_in_state(state, crtc, new_crtc_state, i) {
		enum pipe pipe = crtc->pipe;

		if ((modeset_pipes & BIT(pipe)) == 0)
			continue;

		if (intel_dp_mst_is_slave_trans(new_crtc_state) ||
		    is_trans_port_sync_master(new_crtc_state) ||
		    (new_crtc_state->bigjoiner && !new_crtc_state->bigjoiner_slave))
			continue;

		modeset_pipes &= ~BIT(pipe);

		intel_enable_crtc(state, crtc);
	}

	/*
	 * Then we enable all remaining pipes that depend on other
	 * pipes: MST slaves and port sync masters, big joiner master
	 */
	for_each_new_intel_crtc_in_state(state, crtc, new_crtc_state, i) {
		enum pipe pipe = crtc->pipe;

		if ((modeset_pipes & BIT(pipe)) == 0)
			continue;

		modeset_pipes &= ~BIT(pipe);

		intel_enable_crtc(state, crtc);
	}

	/*
	 * Finally we do the plane updates/etc. for all pipes that got enabled.
	 */
	for_each_new_intel_crtc_in_state(state, crtc, new_crtc_state, i) {
		enum pipe pipe = crtc->pipe;

		if ((update_pipes & BIT(pipe)) == 0)
			continue;

		drm_WARN_ON(&dev_priv->drm, skl_ddb_allocation_overlaps(&new_crtc_state->wm.skl.ddb,
									entries, I915_MAX_PIPES, pipe));

		entries[pipe] = new_crtc_state->wm.skl.ddb;
		update_pipes &= ~BIT(pipe);

		intel_update_crtc(state, crtc);
	}

	drm_WARN_ON(&dev_priv->drm, modeset_pipes);
	drm_WARN_ON(&dev_priv->drm, update_pipes);
}

static void intel_atomic_helper_free_state(struct drm_i915_private *dev_priv)
{
	struct intel_atomic_state *state, *next;
	struct llist_node *freed;

	freed = llist_del_all(&dev_priv->atomic_helper.free_list);
	llist_for_each_entry_safe(state, next, freed, freed)
		drm_atomic_state_put(&state->base);
}

static void intel_atomic_helper_free_state_worker(struct work_struct *work)
{
	struct drm_i915_private *dev_priv =
		container_of(work, typeof(*dev_priv), atomic_helper.free_work);

	intel_atomic_helper_free_state(dev_priv);
}

static void intel_atomic_commit_fence_wait(struct intel_atomic_state *intel_state)
{
	struct wait_queue_entry wait_fence, wait_reset;
	struct drm_i915_private *dev_priv = to_i915(intel_state->base.dev);

	init_wait_entry(&wait_fence, 0);
	init_wait_entry(&wait_reset, 0);
	for (;;) {
		prepare_to_wait(&intel_state->commit_ready.wait,
				&wait_fence, TASK_UNINTERRUPTIBLE);
		prepare_to_wait(bit_waitqueue(&dev_priv->gt.reset.flags,
					      I915_RESET_MODESET),
				&wait_reset, TASK_UNINTERRUPTIBLE);


		if (i915_sw_fence_done(&intel_state->commit_ready) ||
		    test_bit(I915_RESET_MODESET, &dev_priv->gt.reset.flags))
			break;

		schedule();
	}
	finish_wait(&intel_state->commit_ready.wait, &wait_fence);
	finish_wait(bit_waitqueue(&dev_priv->gt.reset.flags,
				  I915_RESET_MODESET),
		    &wait_reset);
}

static void intel_cleanup_dsbs(struct intel_atomic_state *state)
{
	struct intel_crtc_state *old_crtc_state, *new_crtc_state;
	struct intel_crtc *crtc;
	int i;

	for_each_oldnew_intel_crtc_in_state(state, crtc, old_crtc_state,
					    new_crtc_state, i)
		intel_dsb_cleanup(old_crtc_state);
}

static void intel_atomic_cleanup_work(struct work_struct *work)
{
	struct intel_atomic_state *state =
		container_of(work, struct intel_atomic_state, base.commit_work);
	struct drm_i915_private *i915 = to_i915(state->base.dev);

	intel_cleanup_dsbs(state);
	drm_atomic_helper_cleanup_planes(&i915->drm, &state->base);
	drm_atomic_helper_commit_cleanup_done(&state->base);
	drm_atomic_state_put(&state->base);

	intel_atomic_helper_free_state(i915);
}

static void intel_atomic_prepare_plane_clear_colors(struct intel_atomic_state *state)
{
	struct drm_i915_private *i915 = to_i915(state->base.dev);
	struct intel_plane *plane;
	struct intel_plane_state *plane_state;
	int i;

	for_each_new_intel_plane_in_state(state, plane, plane_state, i) {
		struct drm_framebuffer *fb = plane_state->hw.fb;
		int ret;

		if (!fb ||
		    fb->modifier != I915_FORMAT_MOD_Y_TILED_GEN12_RC_CCS_CC)
			continue;

		/*
		 * The layout of the fast clear color value expected by HW
		 * (the DRM ABI requiring this value to be located in fb at offset 0 of plane#2):
		 * - 4 x 4 bytes per-channel value
		 *   (in surface type specific float/int format provided by the fb user)
		 * - 8 bytes native color value used by the display
		 *   (converted/written by GPU during a fast clear operation using the
		 *    above per-channel values)
		 *
		 * The commit's FB prepare hook already ensured that FB obj is pinned and the
		 * caller made sure that the object is synced wrt. the related color clear value
		 * GPU write on it.
		 */
		ret = i915_gem_object_read_from_page(intel_fb_obj(fb),
						     fb->offsets[2] + 16,
						     &plane_state->ccval,
						     sizeof(plane_state->ccval));
		/* The above could only fail if the FB obj has an unexpected backing store type. */
		drm_WARN_ON(&i915->drm, ret);
	}
}

static void intel_atomic_commit_tail(struct intel_atomic_state *state)
{
	struct drm_device *dev = state->base.dev;
	struct drm_i915_private *dev_priv = to_i915(dev);
	struct intel_crtc_state *new_crtc_state, *old_crtc_state;
	struct intel_crtc *crtc;
	u64 put_domains[I915_MAX_PIPES] = {};
	intel_wakeref_t wakeref = 0;
	int i;

	intel_atomic_commit_fence_wait(state);

	drm_atomic_helper_wait_for_dependencies(&state->base);

	if (state->modeset)
		wakeref = intel_display_power_get(dev_priv, POWER_DOMAIN_MODESET);

	intel_atomic_prepare_plane_clear_colors(state);

	for_each_oldnew_intel_crtc_in_state(state, crtc, old_crtc_state,
					    new_crtc_state, i) {
		if (intel_crtc_needs_modeset(new_crtc_state) ||
		    new_crtc_state->update_pipe) {

			put_domains[crtc->pipe] =
				modeset_get_crtc_power_domains(new_crtc_state);
		}
	}

	intel_commit_modeset_disables(state);

	/* FIXME: Eventually get rid of our crtc->config pointer */
	for_each_new_intel_crtc_in_state(state, crtc, new_crtc_state, i)
		crtc->config = new_crtc_state;

	if (state->modeset) {
		drm_atomic_helper_update_legacy_modeset_state(dev, &state->base);

		intel_set_cdclk_pre_plane_update(state);

		intel_modeset_verify_disabled(dev_priv, state);
	}

	intel_sagv_pre_plane_update(state);

	/* Complete the events for pipes that have now been disabled */
	for_each_new_intel_crtc_in_state(state, crtc, new_crtc_state, i) {
		bool modeset = intel_crtc_needs_modeset(new_crtc_state);

		/* Complete events for now disable pipes here. */
		if (modeset && !new_crtc_state->hw.active && new_crtc_state->uapi.event) {
			spin_lock_irq(&dev->event_lock);
			drm_crtc_send_vblank_event(&crtc->base,
						   new_crtc_state->uapi.event);
			spin_unlock_irq(&dev->event_lock);

			new_crtc_state->uapi.event = NULL;
		}
	}

	if (state->modeset)
		intel_encoders_update_prepare(state);

	intel_dbuf_pre_plane_update(state);

	for_each_new_intel_crtc_in_state(state, crtc, new_crtc_state, i) {
		if (new_crtc_state->uapi.async_flip)
			intel_crtc_enable_flip_done(state, crtc);
	}

	/* Now enable the clocks, plane, pipe, and connectors that we set up. */
	dev_priv->display.commit_modeset_enables(state);

	if (state->modeset) {
		intel_encoders_update_complete(state);

		intel_set_cdclk_post_plane_update(state);
	}

	/* FIXME: We should call drm_atomic_helper_commit_hw_done() here
	 * already, but still need the state for the delayed optimization. To
	 * fix this:
	 * - wrap the optimization/post_plane_update stuff into a per-crtc work.
	 * - schedule that vblank worker _before_ calling hw_done
	 * - at the start of commit_tail, cancel it _synchrously
	 * - switch over to the vblank wait helper in the core after that since
	 *   we don't need out special handling any more.
	 */
	drm_atomic_helper_wait_for_flip_done(dev, &state->base);

	for_each_new_intel_crtc_in_state(state, crtc, new_crtc_state, i) {
		if (new_crtc_state->uapi.async_flip)
			intel_crtc_disable_flip_done(state, crtc);

		if (new_crtc_state->hw.active &&
		    !intel_crtc_needs_modeset(new_crtc_state) &&
		    !new_crtc_state->preload_luts &&
		    (new_crtc_state->uapi.color_mgmt_changed ||
		     new_crtc_state->update_pipe))
			intel_color_load_luts(new_crtc_state);
	}

	/*
	 * Now that the vblank has passed, we can go ahead and program the
	 * optimal watermarks on platforms that need two-step watermark
	 * programming.
	 *
	 * TODO: Move this (and other cleanup) to an async worker eventually.
	 */
	for_each_oldnew_intel_crtc_in_state(state, crtc, old_crtc_state,
					    new_crtc_state, i) {
		/*
		 * Gen2 reports pipe underruns whenever all planes are disabled.
		 * So re-enable underrun reporting after some planes get enabled.
		 *
		 * We do this before .optimize_watermarks() so that we have a
		 * chance of catching underruns with the intermediate watermarks
		 * vs. the new plane configuration.
		 */
		if (DISPLAY_VER(dev_priv) == 2 && planes_enabling(old_crtc_state, new_crtc_state))
			intel_set_cpu_fifo_underrun_reporting(dev_priv, crtc->pipe, true);

		if (dev_priv->display.optimize_watermarks)
			dev_priv->display.optimize_watermarks(state, crtc);
	}

	intel_dbuf_post_plane_update(state);

	for_each_oldnew_intel_crtc_in_state(state, crtc, old_crtc_state, new_crtc_state, i) {
		intel_post_plane_update(state, crtc);

		modeset_put_crtc_power_domains(crtc, put_domains[crtc->pipe]);

		intel_modeset_verify_crtc(crtc, state, old_crtc_state, new_crtc_state);

		/*
		 * DSB cleanup is done in cleanup_work aligning with framebuffer
		 * cleanup. So copy and reset the dsb structure to sync with
		 * commit_done and later do dsb cleanup in cleanup_work.
		 */
		old_crtc_state->dsb = fetch_and_zero(&new_crtc_state->dsb);
	}

	/* Underruns don't always raise interrupts, so check manually */
	intel_check_cpu_fifo_underruns(dev_priv);
	intel_check_pch_fifo_underruns(dev_priv);

	if (state->modeset)
		intel_verify_planes(state);

	intel_sagv_post_plane_update(state);

	drm_atomic_helper_commit_hw_done(&state->base);

	if (state->modeset) {
		/* As one of the primary mmio accessors, KMS has a high
		 * likelihood of triggering bugs in unclaimed access. After we
		 * finish modesetting, see if an error has been flagged, and if
		 * so enable debugging for the next modeset - and hope we catch
		 * the culprit.
		 */
		intel_uncore_arm_unclaimed_mmio_detection(&dev_priv->uncore);
		intel_display_power_put(dev_priv, POWER_DOMAIN_MODESET, wakeref);
	}
	intel_runtime_pm_put(&dev_priv->runtime_pm, state->wakeref);

	/*
	 * Defer the cleanup of the old state to a separate worker to not
	 * impede the current task (userspace for blocking modesets) that
	 * are executed inline. For out-of-line asynchronous modesets/flips,
	 * deferring to a new worker seems overkill, but we would place a
	 * schedule point (cond_resched()) here anyway to keep latencies
	 * down.
	 */
	INIT_WORK(&state->base.commit_work, intel_atomic_cleanup_work);
	queue_work(system_highpri_wq, &state->base.commit_work);
}

static void intel_atomic_commit_work(struct work_struct *work)
{
	struct intel_atomic_state *state =
		container_of(work, struct intel_atomic_state, base.commit_work);

	intel_atomic_commit_tail(state);
}

static int __i915_sw_fence_call
intel_atomic_commit_ready(struct i915_sw_fence *fence,
			  enum i915_sw_fence_notify notify)
{
	struct intel_atomic_state *state =
		container_of(fence, struct intel_atomic_state, commit_ready);

	switch (notify) {
	case FENCE_COMPLETE:
		/* we do blocking waits in the worker, nothing to do here */
		break;
	case FENCE_FREE:
		{
			struct intel_atomic_helper *helper =
				&to_i915(state->base.dev)->atomic_helper;

			if (llist_add(&state->freed, &helper->free_list))
				schedule_work(&helper->free_work);
			break;
		}
	}

	return NOTIFY_DONE;
}

static void intel_atomic_track_fbs(struct intel_atomic_state *state)
{
	struct intel_plane_state *old_plane_state, *new_plane_state;
	struct intel_plane *plane;
	int i;

	for_each_oldnew_intel_plane_in_state(state, plane, old_plane_state,
					     new_plane_state, i)
		intel_frontbuffer_track(to_intel_frontbuffer(old_plane_state->hw.fb),
					to_intel_frontbuffer(new_plane_state->hw.fb),
					plane->frontbuffer_bit);
}

static int intel_atomic_commit(struct drm_device *dev,
			       struct drm_atomic_state *_state,
			       bool nonblock)
{
	struct intel_atomic_state *state = to_intel_atomic_state(_state);
	struct drm_i915_private *dev_priv = to_i915(dev);
	int ret = 0;

	state->wakeref = intel_runtime_pm_get(&dev_priv->runtime_pm);

	drm_atomic_state_get(&state->base);
	i915_sw_fence_init(&state->commit_ready,
			   intel_atomic_commit_ready);

	/*
	 * The intel_legacy_cursor_update() fast path takes care
	 * of avoiding the vblank waits for simple cursor
	 * movement and flips. For cursor on/off and size changes,
	 * we want to perform the vblank waits so that watermark
	 * updates happen during the correct frames. Gen9+ have
	 * double buffered watermarks and so shouldn't need this.
	 *
	 * Unset state->legacy_cursor_update before the call to
	 * drm_atomic_helper_setup_commit() because otherwise
	 * drm_atomic_helper_wait_for_flip_done() is a noop and
	 * we get FIFO underruns because we didn't wait
	 * for vblank.
	 *
	 * FIXME doing watermarks and fb cleanup from a vblank worker
	 * (assuming we had any) would solve these problems.
	 */
	if (DISPLAY_VER(dev_priv) < 9 && state->base.legacy_cursor_update) {
		struct intel_crtc_state *new_crtc_state;
		struct intel_crtc *crtc;
		int i;

		for_each_new_intel_crtc_in_state(state, crtc, new_crtc_state, i)
			if (new_crtc_state->wm.need_postvbl_update ||
			    new_crtc_state->update_wm_post)
				state->base.legacy_cursor_update = false;
	}

	ret = intel_atomic_prepare_commit(state);
	if (ret) {
		drm_dbg_atomic(&dev_priv->drm,
			       "Preparing state failed with %i\n", ret);
		i915_sw_fence_commit(&state->commit_ready);
		intel_runtime_pm_put(&dev_priv->runtime_pm, state->wakeref);
		return ret;
	}

	ret = drm_atomic_helper_setup_commit(&state->base, nonblock);
	if (!ret)
		ret = drm_atomic_helper_swap_state(&state->base, true);
	if (!ret)
		intel_atomic_swap_global_state(state);

	if (ret) {
		struct intel_crtc_state *new_crtc_state;
		struct intel_crtc *crtc;
		int i;

		i915_sw_fence_commit(&state->commit_ready);

		for_each_new_intel_crtc_in_state(state, crtc, new_crtc_state, i)
			intel_dsb_cleanup(new_crtc_state);

		drm_atomic_helper_cleanup_planes(dev, &state->base);
		intel_runtime_pm_put(&dev_priv->runtime_pm, state->wakeref);
		return ret;
	}
	intel_shared_dpll_swap_state(state);
	intel_atomic_track_fbs(state);

	drm_atomic_state_get(&state->base);
	INIT_WORK(&state->base.commit_work, intel_atomic_commit_work);

	i915_sw_fence_commit(&state->commit_ready);
	if (nonblock && state->modeset) {
		queue_work(dev_priv->modeset_wq, &state->base.commit_work);
	} else if (nonblock) {
		queue_work(dev_priv->flip_wq, &state->base.commit_work);
	} else {
		if (state->modeset)
			flush_workqueue(dev_priv->modeset_wq);
		intel_atomic_commit_tail(state);
	}

	return 0;
}

struct wait_rps_boost {
	struct wait_queue_entry wait;

	struct drm_crtc *crtc;
	struct i915_request *request;
};

static int do_rps_boost(struct wait_queue_entry *_wait,
			unsigned mode, int sync, void *key)
{
	struct wait_rps_boost *wait = container_of(_wait, typeof(*wait), wait);
	struct i915_request *rq = wait->request;

	/*
	 * If we missed the vblank, but the request is already running it
	 * is reasonable to assume that it will complete before the next
	 * vblank without our intervention, so leave RPS alone.
	 */
	if (!i915_request_started(rq))
		intel_rps_boost(rq);
	i915_request_put(rq);

	drm_crtc_vblank_put(wait->crtc);

	list_del(&wait->wait.entry);
	kfree(wait);
	return 1;
}

static void add_rps_boost_after_vblank(struct drm_crtc *crtc,
				       struct dma_fence *fence)
{
	struct wait_rps_boost *wait;

	if (!dma_fence_is_i915(fence))
		return;

	if (DISPLAY_VER(to_i915(crtc->dev)) < 6)
		return;

	if (drm_crtc_vblank_get(crtc))
		return;

	wait = kmalloc(sizeof(*wait), GFP_KERNEL);
	if (!wait) {
		drm_crtc_vblank_put(crtc);
		return;
	}

	wait->request = to_request(dma_fence_get(fence));
	wait->crtc = crtc;

	wait->wait.func = do_rps_boost;
	wait->wait.flags = 0;

	add_wait_queue(drm_crtc_vblank_waitqueue(crtc), &wait->wait);
}

int intel_plane_pin_fb(struct intel_plane_state *plane_state)
{
	struct intel_plane *plane = to_intel_plane(plane_state->uapi.plane);
	struct drm_i915_private *dev_priv = to_i915(plane->base.dev);
	struct drm_framebuffer *fb = plane_state->hw.fb;
	struct i915_vma *vma;
	bool phys_cursor =
		plane->id == PLANE_CURSOR &&
		INTEL_INFO(dev_priv)->display.cursor_needs_physical;

	if (!intel_fb_uses_dpt(fb)) {
		vma = intel_pin_and_fence_fb_obj(fb, phys_cursor,
						 &plane_state->view.gtt,
						 intel_plane_uses_fence(plane_state),
						 &plane_state->flags);
		if (IS_ERR(vma))
			return PTR_ERR(vma);
<<<<<<< HEAD

		plane_state->ggtt_vma = vma;
	} else {
		struct intel_framebuffer *intel_fb = to_intel_framebuffer(fb);

		vma = intel_dpt_pin(intel_fb->dpt_vm);
		if (IS_ERR(vma))
			return PTR_ERR(vma);

		plane_state->ggtt_vma = vma;

=======

		plane_state->ggtt_vma = vma;
	} else {
		struct intel_framebuffer *intel_fb = to_intel_framebuffer(fb);

		vma = intel_dpt_pin(intel_fb->dpt_vm);
		if (IS_ERR(vma))
			return PTR_ERR(vma);

		plane_state->ggtt_vma = vma;

>>>>>>> f37d84f0
		vma = intel_pin_fb_obj_dpt(fb, &plane_state->view.gtt, false,
					   &plane_state->flags, intel_fb->dpt_vm);
		if (IS_ERR(vma)) {
			intel_dpt_unpin(intel_fb->dpt_vm);
			plane_state->ggtt_vma = NULL;
			return PTR_ERR(vma);
		}

		plane_state->dpt_vma = vma;

		WARN_ON(plane_state->ggtt_vma == plane_state->dpt_vma);
	}

	return 0;
}

void intel_plane_unpin_fb(struct intel_plane_state *old_plane_state)
{
	struct drm_framebuffer *fb = old_plane_state->hw.fb;
	struct i915_vma *vma;

	if (!intel_fb_uses_dpt(fb)) {
		vma = fetch_and_zero(&old_plane_state->ggtt_vma);
		if (vma)
			intel_unpin_fb_vma(vma, old_plane_state->flags);
	} else {
		struct intel_framebuffer *intel_fb = to_intel_framebuffer(fb);

		vma = fetch_and_zero(&old_plane_state->dpt_vma);
		if (vma)
			intel_unpin_fb_vma(vma, old_plane_state->flags);

		vma = fetch_and_zero(&old_plane_state->ggtt_vma);
		if (vma)
			intel_dpt_unpin(intel_fb->dpt_vm);
	}
}

/**
 * intel_prepare_plane_fb - Prepare fb for usage on plane
 * @_plane: drm plane to prepare for
 * @_new_plane_state: the plane state being prepared
 *
 * Prepares a framebuffer for usage on a display plane.  Generally this
 * involves pinning the underlying object and updating the frontbuffer tracking
 * bits.  Some older platforms need special physical address handling for
 * cursor planes.
 *
 * Returns 0 on success, negative error code on failure.
 */
int
intel_prepare_plane_fb(struct drm_plane *_plane,
		       struct drm_plane_state *_new_plane_state)
{
	struct i915_sched_attr attr = { .priority = I915_PRIORITY_DISPLAY };
	struct intel_plane *plane = to_intel_plane(_plane);
	struct intel_plane_state *new_plane_state =
		to_intel_plane_state(_new_plane_state);
	struct intel_atomic_state *state =
		to_intel_atomic_state(new_plane_state->uapi.state);
	struct drm_i915_private *dev_priv = to_i915(plane->base.dev);
	const struct intel_plane_state *old_plane_state =
		intel_atomic_get_old_plane_state(state, plane);
	struct drm_i915_gem_object *obj = intel_fb_obj(new_plane_state->hw.fb);
	struct drm_i915_gem_object *old_obj = intel_fb_obj(old_plane_state->hw.fb);
	int ret;

	if (old_obj) {
		const struct intel_crtc_state *crtc_state =
			intel_atomic_get_new_crtc_state(state,
							to_intel_crtc(old_plane_state->hw.crtc));

		/* Big Hammer, we also need to ensure that any pending
		 * MI_WAIT_FOR_EVENT inside a user batch buffer on the
		 * current scanout is retired before unpinning the old
		 * framebuffer. Note that we rely on userspace rendering
		 * into the buffer attached to the pipe they are waiting
		 * on. If not, userspace generates a GPU hang with IPEHR
		 * point to the MI_WAIT_FOR_EVENT.
		 *
		 * This should only fail upon a hung GPU, in which case we
		 * can safely continue.
		 */
		if (intel_crtc_needs_modeset(crtc_state)) {
			ret = i915_sw_fence_await_reservation(&state->commit_ready,
							      old_obj->base.resv, NULL,
							      false, 0,
							      GFP_KERNEL);
			if (ret < 0)
				return ret;
		}
	}

	if (new_plane_state->uapi.fence) { /* explicit fencing */
		i915_gem_fence_wait_priority(new_plane_state->uapi.fence,
					     &attr);
		ret = i915_sw_fence_await_dma_fence(&state->commit_ready,
						    new_plane_state->uapi.fence,
						    i915_fence_timeout(dev_priv),
						    GFP_KERNEL);
		if (ret < 0)
			return ret;
	}

	if (!obj)
		return 0;


	ret = intel_plane_pin_fb(new_plane_state);
	if (ret)
		return ret;

	i915_gem_object_wait_priority(obj, 0, &attr);
	i915_gem_object_flush_frontbuffer(obj, ORIGIN_DIRTYFB);

	if (!new_plane_state->uapi.fence) { /* implicit fencing */
		struct dma_fence *fence;

		ret = i915_sw_fence_await_reservation(&state->commit_ready,
						      obj->base.resv, NULL,
						      false,
						      i915_fence_timeout(dev_priv),
						      GFP_KERNEL);
		if (ret < 0)
			goto unpin_fb;

		fence = dma_resv_get_excl_unlocked(obj->base.resv);
		if (fence) {
			add_rps_boost_after_vblank(new_plane_state->hw.crtc,
						   fence);
			dma_fence_put(fence);
		}
	} else {
		add_rps_boost_after_vblank(new_plane_state->hw.crtc,
					   new_plane_state->uapi.fence);
	}

	/*
	 * We declare pageflips to be interactive and so merit a small bias
	 * towards upclocking to deliver the frame on time. By only changing
	 * the RPS thresholds to sample more regularly and aim for higher
	 * clocks we can hopefully deliver low power workloads (like kodi)
	 * that are not quite steady state without resorting to forcing
	 * maximum clocks following a vblank miss (see do_rps_boost()).
	 */
	if (!state->rps_interactive) {
		intel_rps_mark_interactive(&dev_priv->gt.rps, true);
		state->rps_interactive = true;
	}

	return 0;

unpin_fb:
	intel_plane_unpin_fb(new_plane_state);

	return ret;
}

/**
 * intel_cleanup_plane_fb - Cleans up an fb after plane use
 * @plane: drm plane to clean up for
 * @_old_plane_state: the state from the previous modeset
 *
 * Cleans up a framebuffer that has just been removed from a plane.
 */
void
intel_cleanup_plane_fb(struct drm_plane *plane,
		       struct drm_plane_state *_old_plane_state)
{
	struct intel_plane_state *old_plane_state =
		to_intel_plane_state(_old_plane_state);
	struct intel_atomic_state *state =
		to_intel_atomic_state(old_plane_state->uapi.state);
	struct drm_i915_private *dev_priv = to_i915(plane->dev);
	struct drm_i915_gem_object *obj = intel_fb_obj(old_plane_state->hw.fb);

	if (!obj)
		return;

	if (state->rps_interactive) {
		intel_rps_mark_interactive(&dev_priv->gt.rps, false);
		state->rps_interactive = false;
	}

	/* Should only be called after a successful intel_prepare_plane_fb()! */
	intel_plane_unpin_fb(old_plane_state);
}

/**
 * intel_plane_destroy - destroy a plane
 * @plane: plane to destroy
 *
 * Common destruction function for all types of planes (primary, cursor,
 * sprite).
 */
void intel_plane_destroy(struct drm_plane *plane)
{
	drm_plane_cleanup(plane);
	kfree(to_intel_plane(plane));
}

static void intel_plane_possible_crtcs_init(struct drm_i915_private *dev_priv)
{
	struct intel_plane *plane;

	for_each_intel_plane(&dev_priv->drm, plane) {
		struct intel_crtc *crtc = intel_get_crtc_for_pipe(dev_priv,
								  plane->pipe);

		plane->base.possible_crtcs = drm_crtc_mask(&crtc->base);
	}
}


int intel_get_pipe_from_crtc_id_ioctl(struct drm_device *dev, void *data,
				      struct drm_file *file)
{
	struct drm_i915_get_pipe_from_crtc_id *pipe_from_crtc_id = data;
	struct drm_crtc *drmmode_crtc;
	struct intel_crtc *crtc;

	drmmode_crtc = drm_crtc_find(dev, file, pipe_from_crtc_id->crtc_id);
	if (!drmmode_crtc)
		return -ENOENT;

	crtc = to_intel_crtc(drmmode_crtc);
	pipe_from_crtc_id->pipe = crtc->pipe;

	return 0;
}

static u32 intel_encoder_possible_clones(struct intel_encoder *encoder)
{
	struct drm_device *dev = encoder->base.dev;
	struct intel_encoder *source_encoder;
	u32 possible_clones = 0;

	for_each_intel_encoder(dev, source_encoder) {
		if (encoders_cloneable(encoder, source_encoder))
			possible_clones |= drm_encoder_mask(&source_encoder->base);
	}

	return possible_clones;
}

static u32 intel_encoder_possible_crtcs(struct intel_encoder *encoder)
{
	struct drm_device *dev = encoder->base.dev;
	struct intel_crtc *crtc;
	u32 possible_crtcs = 0;

	for_each_intel_crtc(dev, crtc) {
		if (encoder->pipe_mask & BIT(crtc->pipe))
			possible_crtcs |= drm_crtc_mask(&crtc->base);
	}

	return possible_crtcs;
}

static bool ilk_has_edp_a(struct drm_i915_private *dev_priv)
{
	if (!IS_MOBILE(dev_priv))
		return false;

	if ((intel_de_read(dev_priv, DP_A) & DP_DETECTED) == 0)
		return false;

	if (IS_IRONLAKE(dev_priv) && (intel_de_read(dev_priv, FUSE_STRAP) & ILK_eDP_A_DISABLE))
		return false;

	return true;
}

static bool intel_ddi_crt_present(struct drm_i915_private *dev_priv)
{
	if (DISPLAY_VER(dev_priv) >= 9)
		return false;

	if (IS_HSW_ULT(dev_priv) || IS_BDW_ULT(dev_priv))
		return false;

	if (HAS_PCH_LPT_H(dev_priv) &&
	    intel_de_read(dev_priv, SFUSE_STRAP) & SFUSE_STRAP_CRT_DISABLED)
		return false;

	/* DDI E can't be used if DDI A requires 4 lanes */
	if (intel_de_read(dev_priv, DDI_BUF_CTL(PORT_A)) & DDI_A_4_LANES)
		return false;

	if (!dev_priv->vbt.int_crt_support)
		return false;

	return true;
}

static void intel_setup_outputs(struct drm_i915_private *dev_priv)
{
	struct intel_encoder *encoder;
	bool dpd_is_edp = false;

	intel_pps_unlock_regs_wa(dev_priv);

	if (!HAS_DISPLAY(dev_priv))
		return;

	if (IS_ALDERLAKE_P(dev_priv)) {
		intel_ddi_init(dev_priv, PORT_A);
		intel_ddi_init(dev_priv, PORT_B);
		intel_ddi_init(dev_priv, PORT_TC1);
		intel_ddi_init(dev_priv, PORT_TC2);
		intel_ddi_init(dev_priv, PORT_TC3);
		intel_ddi_init(dev_priv, PORT_TC4);
	} else if (IS_ALDERLAKE_S(dev_priv)) {
		intel_ddi_init(dev_priv, PORT_A);
		intel_ddi_init(dev_priv, PORT_TC1);
		intel_ddi_init(dev_priv, PORT_TC2);
		intel_ddi_init(dev_priv, PORT_TC3);
		intel_ddi_init(dev_priv, PORT_TC4);
	} else if (IS_DG1(dev_priv) || IS_ROCKETLAKE(dev_priv)) {
		intel_ddi_init(dev_priv, PORT_A);
		intel_ddi_init(dev_priv, PORT_B);
		intel_ddi_init(dev_priv, PORT_TC1);
		intel_ddi_init(dev_priv, PORT_TC2);
	} else if (DISPLAY_VER(dev_priv) >= 12) {
		intel_ddi_init(dev_priv, PORT_A);
		intel_ddi_init(dev_priv, PORT_B);
		intel_ddi_init(dev_priv, PORT_TC1);
		intel_ddi_init(dev_priv, PORT_TC2);
		intel_ddi_init(dev_priv, PORT_TC3);
		intel_ddi_init(dev_priv, PORT_TC4);
		intel_ddi_init(dev_priv, PORT_TC5);
		intel_ddi_init(dev_priv, PORT_TC6);
		icl_dsi_init(dev_priv);
	} else if (IS_JSL_EHL(dev_priv)) {
		intel_ddi_init(dev_priv, PORT_A);
		intel_ddi_init(dev_priv, PORT_B);
		intel_ddi_init(dev_priv, PORT_C);
		intel_ddi_init(dev_priv, PORT_D);
		icl_dsi_init(dev_priv);
	} else if (DISPLAY_VER(dev_priv) == 11) {
		intel_ddi_init(dev_priv, PORT_A);
		intel_ddi_init(dev_priv, PORT_B);
		intel_ddi_init(dev_priv, PORT_C);
		intel_ddi_init(dev_priv, PORT_D);
		intel_ddi_init(dev_priv, PORT_E);
		intel_ddi_init(dev_priv, PORT_F);
		icl_dsi_init(dev_priv);
	} else if (IS_GEMINILAKE(dev_priv) || IS_BROXTON(dev_priv)) {
		intel_ddi_init(dev_priv, PORT_A);
		intel_ddi_init(dev_priv, PORT_B);
		intel_ddi_init(dev_priv, PORT_C);
		vlv_dsi_init(dev_priv);
<<<<<<< HEAD
	} else if (DISPLAY_VER(dev_priv) >= 9) {
=======
	} else if (DISPLAY_VER(dev_priv) == 10) {
>>>>>>> f37d84f0
		intel_ddi_init(dev_priv, PORT_A);
		intel_ddi_init(dev_priv, PORT_B);
		intel_ddi_init(dev_priv, PORT_C);
		intel_ddi_init(dev_priv, PORT_D);
		intel_ddi_init(dev_priv, PORT_E);
		intel_ddi_init(dev_priv, PORT_F);
<<<<<<< HEAD
=======
	} else if (DISPLAY_VER(dev_priv) >= 9) {
		intel_ddi_init(dev_priv, PORT_A);
		intel_ddi_init(dev_priv, PORT_B);
		intel_ddi_init(dev_priv, PORT_C);
		intel_ddi_init(dev_priv, PORT_D);
		intel_ddi_init(dev_priv, PORT_E);
>>>>>>> f37d84f0
	} else if (HAS_DDI(dev_priv)) {
		u32 found;

		if (intel_ddi_crt_present(dev_priv))
			intel_crt_init(dev_priv);

		/* Haswell uses DDI functions to detect digital outputs. */
		found = intel_de_read(dev_priv, DDI_BUF_CTL(PORT_A)) & DDI_INIT_DISPLAY_DETECTED;
		if (found)
			intel_ddi_init(dev_priv, PORT_A);

		found = intel_de_read(dev_priv, SFUSE_STRAP);
		if (found & SFUSE_STRAP_DDIB_DETECTED)
			intel_ddi_init(dev_priv, PORT_B);
		if (found & SFUSE_STRAP_DDIC_DETECTED)
			intel_ddi_init(dev_priv, PORT_C);
		if (found & SFUSE_STRAP_DDID_DETECTED)
			intel_ddi_init(dev_priv, PORT_D);
		if (found & SFUSE_STRAP_DDIF_DETECTED)
			intel_ddi_init(dev_priv, PORT_F);
	} else if (HAS_PCH_SPLIT(dev_priv)) {
		int found;

		/*
		 * intel_edp_init_connector() depends on this completing first,
		 * to prevent the registration of both eDP and LVDS and the
		 * incorrect sharing of the PPS.
		 */
		intel_lvds_init(dev_priv);
		intel_crt_init(dev_priv);

		dpd_is_edp = intel_dp_is_port_edp(dev_priv, PORT_D);

		if (ilk_has_edp_a(dev_priv))
			g4x_dp_init(dev_priv, DP_A, PORT_A);

		if (intel_de_read(dev_priv, PCH_HDMIB) & SDVO_DETECTED) {
			/* PCH SDVOB multiplex with HDMIB */
			found = intel_sdvo_init(dev_priv, PCH_SDVOB, PORT_B);
			if (!found)
				g4x_hdmi_init(dev_priv, PCH_HDMIB, PORT_B);
			if (!found && (intel_de_read(dev_priv, PCH_DP_B) & DP_DETECTED))
				g4x_dp_init(dev_priv, PCH_DP_B, PORT_B);
		}

		if (intel_de_read(dev_priv, PCH_HDMIC) & SDVO_DETECTED)
			g4x_hdmi_init(dev_priv, PCH_HDMIC, PORT_C);

		if (!dpd_is_edp && intel_de_read(dev_priv, PCH_HDMID) & SDVO_DETECTED)
			g4x_hdmi_init(dev_priv, PCH_HDMID, PORT_D);

		if (intel_de_read(dev_priv, PCH_DP_C) & DP_DETECTED)
			g4x_dp_init(dev_priv, PCH_DP_C, PORT_C);

		if (intel_de_read(dev_priv, PCH_DP_D) & DP_DETECTED)
			g4x_dp_init(dev_priv, PCH_DP_D, PORT_D);
	} else if (IS_VALLEYVIEW(dev_priv) || IS_CHERRYVIEW(dev_priv)) {
		bool has_edp, has_port;

		if (IS_VALLEYVIEW(dev_priv) && dev_priv->vbt.int_crt_support)
			intel_crt_init(dev_priv);

		/*
		 * The DP_DETECTED bit is the latched state of the DDC
		 * SDA pin at boot. However since eDP doesn't require DDC
		 * (no way to plug in a DP->HDMI dongle) the DDC pins for
		 * eDP ports may have been muxed to an alternate function.
		 * Thus we can't rely on the DP_DETECTED bit alone to detect
		 * eDP ports. Consult the VBT as well as DP_DETECTED to
		 * detect eDP ports.
		 *
		 * Sadly the straps seem to be missing sometimes even for HDMI
		 * ports (eg. on Voyo V3 - CHT x7-Z8700), so check both strap
		 * and VBT for the presence of the port. Additionally we can't
		 * trust the port type the VBT declares as we've seen at least
		 * HDMI ports that the VBT claim are DP or eDP.
		 */
		has_edp = intel_dp_is_port_edp(dev_priv, PORT_B);
		has_port = intel_bios_is_port_present(dev_priv, PORT_B);
		if (intel_de_read(dev_priv, VLV_DP_B) & DP_DETECTED || has_port)
			has_edp &= g4x_dp_init(dev_priv, VLV_DP_B, PORT_B);
		if ((intel_de_read(dev_priv, VLV_HDMIB) & SDVO_DETECTED || has_port) && !has_edp)
			g4x_hdmi_init(dev_priv, VLV_HDMIB, PORT_B);

		has_edp = intel_dp_is_port_edp(dev_priv, PORT_C);
		has_port = intel_bios_is_port_present(dev_priv, PORT_C);
		if (intel_de_read(dev_priv, VLV_DP_C) & DP_DETECTED || has_port)
			has_edp &= g4x_dp_init(dev_priv, VLV_DP_C, PORT_C);
		if ((intel_de_read(dev_priv, VLV_HDMIC) & SDVO_DETECTED || has_port) && !has_edp)
			g4x_hdmi_init(dev_priv, VLV_HDMIC, PORT_C);

		if (IS_CHERRYVIEW(dev_priv)) {
			/*
			 * eDP not supported on port D,
			 * so no need to worry about it
			 */
			has_port = intel_bios_is_port_present(dev_priv, PORT_D);
			if (intel_de_read(dev_priv, CHV_DP_D) & DP_DETECTED || has_port)
				g4x_dp_init(dev_priv, CHV_DP_D, PORT_D);
			if (intel_de_read(dev_priv, CHV_HDMID) & SDVO_DETECTED || has_port)
				g4x_hdmi_init(dev_priv, CHV_HDMID, PORT_D);
		}

		vlv_dsi_init(dev_priv);
	} else if (IS_PINEVIEW(dev_priv)) {
		intel_lvds_init(dev_priv);
		intel_crt_init(dev_priv);
	} else if (IS_DISPLAY_VER(dev_priv, 3, 4)) {
		bool found = false;

		if (IS_MOBILE(dev_priv))
			intel_lvds_init(dev_priv);

		intel_crt_init(dev_priv);

		if (intel_de_read(dev_priv, GEN3_SDVOB) & SDVO_DETECTED) {
			drm_dbg_kms(&dev_priv->drm, "probing SDVOB\n");
			found = intel_sdvo_init(dev_priv, GEN3_SDVOB, PORT_B);
			if (!found && IS_G4X(dev_priv)) {
				drm_dbg_kms(&dev_priv->drm,
					    "probing HDMI on SDVOB\n");
				g4x_hdmi_init(dev_priv, GEN4_HDMIB, PORT_B);
			}

			if (!found && IS_G4X(dev_priv))
				g4x_dp_init(dev_priv, DP_B, PORT_B);
		}

		/* Before G4X SDVOC doesn't have its own detect register */

		if (intel_de_read(dev_priv, GEN3_SDVOB) & SDVO_DETECTED) {
			drm_dbg_kms(&dev_priv->drm, "probing SDVOC\n");
			found = intel_sdvo_init(dev_priv, GEN3_SDVOC, PORT_C);
		}

		if (!found && (intel_de_read(dev_priv, GEN3_SDVOC) & SDVO_DETECTED)) {

			if (IS_G4X(dev_priv)) {
				drm_dbg_kms(&dev_priv->drm,
					    "probing HDMI on SDVOC\n");
				g4x_hdmi_init(dev_priv, GEN4_HDMIC, PORT_C);
			}
			if (IS_G4X(dev_priv))
				g4x_dp_init(dev_priv, DP_C, PORT_C);
		}

		if (IS_G4X(dev_priv) && (intel_de_read(dev_priv, DP_D) & DP_DETECTED))
			g4x_dp_init(dev_priv, DP_D, PORT_D);

		if (SUPPORTS_TV(dev_priv))
			intel_tv_init(dev_priv);
	} else if (DISPLAY_VER(dev_priv) == 2) {
		if (IS_I85X(dev_priv))
			intel_lvds_init(dev_priv);

		intel_crt_init(dev_priv);
		intel_dvo_init(dev_priv);
	}

	for_each_intel_encoder(&dev_priv->drm, encoder) {
		encoder->base.possible_crtcs =
			intel_encoder_possible_crtcs(encoder);
		encoder->base.possible_clones =
			intel_encoder_possible_clones(encoder);
	}

	intel_init_pch_refclk(dev_priv);

	drm_helper_move_panel_connectors_to_head(&dev_priv->drm);
}

static void intel_user_framebuffer_destroy(struct drm_framebuffer *fb)
{
	struct intel_framebuffer *intel_fb = to_intel_framebuffer(fb);

	drm_framebuffer_cleanup(fb);

	if (intel_fb_uses_dpt(fb))
		intel_dpt_destroy(intel_fb->dpt_vm);

	intel_frontbuffer_put(intel_fb->frontbuffer);

	kfree(intel_fb);
}

static int intel_user_framebuffer_create_handle(struct drm_framebuffer *fb,
						struct drm_file *file,
						unsigned int *handle)
{
	struct drm_i915_gem_object *obj = intel_fb_obj(fb);
	struct drm_i915_private *i915 = to_i915(obj->base.dev);

	if (i915_gem_object_is_userptr(obj)) {
		drm_dbg(&i915->drm,
			"attempting to use a userptr for a framebuffer, denied\n");
		return -EINVAL;
	}

	return drm_gem_handle_create(file, &obj->base, handle);
}

static int intel_user_framebuffer_dirty(struct drm_framebuffer *fb,
					struct drm_file *file,
					unsigned flags, unsigned color,
					struct drm_clip_rect *clips,
					unsigned num_clips)
{
	struct drm_i915_gem_object *obj = intel_fb_obj(fb);

	i915_gem_object_flush_if_display(obj);
	intel_frontbuffer_flush(to_intel_frontbuffer(fb), ORIGIN_DIRTYFB);

	return 0;
}

static const struct drm_framebuffer_funcs intel_fb_funcs = {
	.destroy = intel_user_framebuffer_destroy,
	.create_handle = intel_user_framebuffer_create_handle,
	.dirty = intel_user_framebuffer_dirty,
};

static int intel_framebuffer_init(struct intel_framebuffer *intel_fb,
				  struct drm_i915_gem_object *obj,
				  struct drm_mode_fb_cmd2 *mode_cmd)
{
	struct drm_i915_private *dev_priv = to_i915(obj->base.dev);
	struct drm_framebuffer *fb = &intel_fb->base;
	u32 max_stride;
	unsigned int tiling, stride;
	int ret = -EINVAL;
	int i;

	intel_fb->frontbuffer = intel_frontbuffer_get(obj);
	if (!intel_fb->frontbuffer)
		return -ENOMEM;

	i915_gem_object_lock(obj, NULL);
	tiling = i915_gem_object_get_tiling(obj);
	stride = i915_gem_object_get_stride(obj);
	i915_gem_object_unlock(obj);

	if (mode_cmd->flags & DRM_MODE_FB_MODIFIERS) {
		/*
		 * If there's a fence, enforce that
		 * the fb modifier and tiling mode match.
		 */
		if (tiling != I915_TILING_NONE &&
		    tiling != intel_fb_modifier_to_tiling(mode_cmd->modifier[0])) {
			drm_dbg_kms(&dev_priv->drm,
				    "tiling_mode doesn't match fb modifier\n");
			goto err;
		}
	} else {
		if (tiling == I915_TILING_X) {
			mode_cmd->modifier[0] = I915_FORMAT_MOD_X_TILED;
		} else if (tiling == I915_TILING_Y) {
			drm_dbg_kms(&dev_priv->drm,
				    "No Y tiling for legacy addfb\n");
			goto err;
		}
	}

	if (!drm_any_plane_has_format(&dev_priv->drm,
				      mode_cmd->pixel_format,
				      mode_cmd->modifier[0])) {
		drm_dbg_kms(&dev_priv->drm,
			    "unsupported pixel format %p4cc / modifier 0x%llx\n",
			    &mode_cmd->pixel_format, mode_cmd->modifier[0]);
		goto err;
	}

	/*
	 * gen2/3 display engine uses the fence if present,
	 * so the tiling mode must match the fb modifier exactly.
	 */
	if (DISPLAY_VER(dev_priv) < 4 &&
	    tiling != intel_fb_modifier_to_tiling(mode_cmd->modifier[0])) {
		drm_dbg_kms(&dev_priv->drm,
			    "tiling_mode must match fb modifier exactly on gen2/3\n");
		goto err;
	}

	max_stride = intel_fb_max_stride(dev_priv, mode_cmd->pixel_format,
					 mode_cmd->modifier[0]);
	if (mode_cmd->pitches[0] > max_stride) {
		drm_dbg_kms(&dev_priv->drm,
			    "%s pitch (%u) must be at most %d\n",
			    mode_cmd->modifier[0] != DRM_FORMAT_MOD_LINEAR ?
			    "tiled" : "linear",
			    mode_cmd->pitches[0], max_stride);
		goto err;
	}

	/*
	 * If there's a fence, enforce that
	 * the fb pitch and fence stride match.
	 */
	if (tiling != I915_TILING_NONE && mode_cmd->pitches[0] != stride) {
		drm_dbg_kms(&dev_priv->drm,
			    "pitch (%d) must match tiling stride (%d)\n",
			    mode_cmd->pitches[0], stride);
		goto err;
	}

	/* FIXME need to adjust LINOFF/TILEOFF accordingly. */
	if (mode_cmd->offsets[0] != 0) {
		drm_dbg_kms(&dev_priv->drm,
			    "plane 0 offset (0x%08x) must be 0\n",
			    mode_cmd->offsets[0]);
		goto err;
	}

	drm_helper_mode_fill_fb_struct(&dev_priv->drm, fb, mode_cmd);

	for (i = 0; i < fb->format->num_planes; i++) {
		u32 stride_alignment;

		if (mode_cmd->handles[i] != mode_cmd->handles[0]) {
			drm_dbg_kms(&dev_priv->drm, "bad plane %d handle\n",
				    i);
			goto err;
		}

		stride_alignment = intel_fb_stride_alignment(fb, i);
		if (fb->pitches[i] & (stride_alignment - 1)) {
			drm_dbg_kms(&dev_priv->drm,
				    "plane %d pitch (%d) must be at least %u byte aligned\n",
				    i, fb->pitches[i], stride_alignment);
			goto err;
		}

		if (is_gen12_ccs_plane(fb, i) && !is_gen12_ccs_cc_plane(fb, i)) {
			int ccs_aux_stride = gen12_ccs_aux_stride(fb, i);

			if (fb->pitches[i] != ccs_aux_stride) {
				drm_dbg_kms(&dev_priv->drm,
					    "ccs aux plane %d pitch (%d) must be %d\n",
					    i,
					    fb->pitches[i], ccs_aux_stride);
				goto err;
			}
		}

		/* TODO: Add POT stride remapping support for CCS formats as well. */
		if (IS_ALDERLAKE_P(dev_priv) &&
		    mode_cmd->modifier[i] != DRM_FORMAT_MOD_LINEAR &&
		    !intel_fb_needs_pot_stride_remap(intel_fb) &&
		    !is_power_of_2(mode_cmd->pitches[i])) {
			drm_dbg_kms(&dev_priv->drm,
				    "plane %d pitch (%d) must be power of two for tiled buffers\n",
				    i, mode_cmd->pitches[i]);
			goto err;
		}

		fb->obj[i] = &obj->base;
	}

	ret = intel_fill_fb_info(dev_priv, intel_fb);
	if (ret)
		goto err;

	if (intel_fb_uses_dpt(fb)) {
		struct i915_address_space *vm;

		vm = intel_dpt_create(intel_fb);
		if (IS_ERR(vm)) {
			ret = PTR_ERR(vm);
			goto err;
		}

		intel_fb->dpt_vm = vm;
	}

	ret = drm_framebuffer_init(&dev_priv->drm, fb, &intel_fb_funcs);
	if (ret) {
		drm_err(&dev_priv->drm, "framebuffer init failed %d\n", ret);
		goto err;
	}

	return 0;

err:
	intel_frontbuffer_put(intel_fb->frontbuffer);
	return ret;
}

static struct drm_framebuffer *
intel_user_framebuffer_create(struct drm_device *dev,
			      struct drm_file *filp,
			      const struct drm_mode_fb_cmd2 *user_mode_cmd)
{
	struct drm_framebuffer *fb;
	struct drm_i915_gem_object *obj;
	struct drm_mode_fb_cmd2 mode_cmd = *user_mode_cmd;
	struct drm_i915_private *i915;

	obj = i915_gem_object_lookup(filp, mode_cmd.handles[0]);
	if (!obj)
		return ERR_PTR(-ENOENT);

	/* object is backed with LMEM for discrete */
	i915 = to_i915(obj->base.dev);
	if (HAS_LMEM(i915) && !i915_gem_object_is_lmem(obj)) {
		/* object is "remote", not in local memory */
		i915_gem_object_put(obj);
		return ERR_PTR(-EREMOTE);
	}

	fb = intel_framebuffer_create(obj, &mode_cmd);
	i915_gem_object_put(obj);

	return fb;
}

static enum drm_mode_status
intel_mode_valid(struct drm_device *dev,
		 const struct drm_display_mode *mode)
{
	struct drm_i915_private *dev_priv = to_i915(dev);
	int hdisplay_max, htotal_max;
	int vdisplay_max, vtotal_max;

	/*
	 * Can't reject DBLSCAN here because Xorg ddxen can add piles
	 * of DBLSCAN modes to the output's mode list when they detect
	 * the scaling mode property on the connector. And they don't
	 * ask the kernel to validate those modes in any way until
	 * modeset time at which point the client gets a protocol error.
	 * So in order to not upset those clients we silently ignore the
	 * DBLSCAN flag on such connectors. For other connectors we will
	 * reject modes with the DBLSCAN flag in encoder->compute_config().
	 * And we always reject DBLSCAN modes in connector->mode_valid()
	 * as we never want such modes on the connector's mode list.
	 */

	if (mode->vscan > 1)
		return MODE_NO_VSCAN;

	if (mode->flags & DRM_MODE_FLAG_HSKEW)
		return MODE_H_ILLEGAL;

	if (mode->flags & (DRM_MODE_FLAG_CSYNC |
			   DRM_MODE_FLAG_NCSYNC |
			   DRM_MODE_FLAG_PCSYNC))
		return MODE_HSYNC;

	if (mode->flags & (DRM_MODE_FLAG_BCAST |
			   DRM_MODE_FLAG_PIXMUX |
			   DRM_MODE_FLAG_CLKDIV2))
		return MODE_BAD;

	/* Transcoder timing limits */
	if (DISPLAY_VER(dev_priv) >= 11) {
		hdisplay_max = 16384;
		vdisplay_max = 8192;
		htotal_max = 16384;
		vtotal_max = 8192;
	} else if (DISPLAY_VER(dev_priv) >= 9 ||
		   IS_BROADWELL(dev_priv) || IS_HASWELL(dev_priv)) {
		hdisplay_max = 8192; /* FDI max 4096 handled elsewhere */
		vdisplay_max = 4096;
		htotal_max = 8192;
		vtotal_max = 8192;
	} else if (DISPLAY_VER(dev_priv) >= 3) {
		hdisplay_max = 4096;
		vdisplay_max = 4096;
		htotal_max = 8192;
		vtotal_max = 8192;
	} else {
		hdisplay_max = 2048;
		vdisplay_max = 2048;
		htotal_max = 4096;
		vtotal_max = 4096;
	}

	if (mode->hdisplay > hdisplay_max ||
	    mode->hsync_start > htotal_max ||
	    mode->hsync_end > htotal_max ||
	    mode->htotal > htotal_max)
		return MODE_H_ILLEGAL;

	if (mode->vdisplay > vdisplay_max ||
	    mode->vsync_start > vtotal_max ||
	    mode->vsync_end > vtotal_max ||
	    mode->vtotal > vtotal_max)
		return MODE_V_ILLEGAL;

	if (DISPLAY_VER(dev_priv) >= 5) {
		if (mode->hdisplay < 64 ||
		    mode->htotal - mode->hdisplay < 32)
			return MODE_H_ILLEGAL;

		if (mode->vtotal - mode->vdisplay < 5)
			return MODE_V_ILLEGAL;
	} else {
		if (mode->htotal - mode->hdisplay < 32)
			return MODE_H_ILLEGAL;

		if (mode->vtotal - mode->vdisplay < 3)
			return MODE_V_ILLEGAL;
	}

	return MODE_OK;
}

enum drm_mode_status
intel_mode_valid_max_plane_size(struct drm_i915_private *dev_priv,
				const struct drm_display_mode *mode,
				bool bigjoiner)
{
	int plane_width_max, plane_height_max;

	/*
	 * intel_mode_valid() should be
	 * sufficient on older platforms.
	 */
	if (DISPLAY_VER(dev_priv) < 9)
		return MODE_OK;

	/*
	 * Most people will probably want a fullscreen
	 * plane so let's not advertize modes that are
	 * too big for that.
	 */
	if (DISPLAY_VER(dev_priv) >= 11) {
		plane_width_max = 5120 << bigjoiner;
		plane_height_max = 4320;
	} else {
		plane_width_max = 5120;
		plane_height_max = 4096;
	}

	if (mode->hdisplay > plane_width_max)
		return MODE_H_ILLEGAL;

	if (mode->vdisplay > plane_height_max)
		return MODE_V_ILLEGAL;

	return MODE_OK;
}

static const struct drm_mode_config_funcs intel_mode_funcs = {
	.fb_create = intel_user_framebuffer_create,
	.get_format_info = intel_get_format_info,
	.output_poll_changed = intel_fbdev_output_poll_changed,
	.mode_valid = intel_mode_valid,
	.atomic_check = intel_atomic_check,
	.atomic_commit = intel_atomic_commit,
	.atomic_state_alloc = intel_atomic_state_alloc,
	.atomic_state_clear = intel_atomic_state_clear,
	.atomic_state_free = intel_atomic_state_free,
};

/**
 * intel_init_display_hooks - initialize the display modesetting hooks
 * @dev_priv: device private
 */
void intel_init_display_hooks(struct drm_i915_private *dev_priv)
{
	if (!HAS_DISPLAY(dev_priv))
		return;

	intel_init_cdclk_hooks(dev_priv);
	intel_init_audio_hooks(dev_priv);

	intel_dpll_init_clock_hook(dev_priv);

	if (DISPLAY_VER(dev_priv) >= 9) {
		dev_priv->display.get_pipe_config = hsw_get_pipe_config;
		dev_priv->display.crtc_enable = hsw_crtc_enable;
		dev_priv->display.crtc_disable = hsw_crtc_disable;
	} else if (HAS_DDI(dev_priv)) {
		dev_priv->display.get_pipe_config = hsw_get_pipe_config;
		dev_priv->display.crtc_enable = hsw_crtc_enable;
		dev_priv->display.crtc_disable = hsw_crtc_disable;
	} else if (HAS_PCH_SPLIT(dev_priv)) {
		dev_priv->display.get_pipe_config = ilk_get_pipe_config;
		dev_priv->display.crtc_enable = ilk_crtc_enable;
		dev_priv->display.crtc_disable = ilk_crtc_disable;
	} else if (IS_CHERRYVIEW(dev_priv) ||
		   IS_VALLEYVIEW(dev_priv)) {
		dev_priv->display.get_pipe_config = i9xx_get_pipe_config;
		dev_priv->display.crtc_enable = valleyview_crtc_enable;
		dev_priv->display.crtc_disable = i9xx_crtc_disable;
	} else {
		dev_priv->display.get_pipe_config = i9xx_get_pipe_config;
		dev_priv->display.crtc_enable = i9xx_crtc_enable;
		dev_priv->display.crtc_disable = i9xx_crtc_disable;
	}

	intel_fdi_init_hook(dev_priv);

	if (DISPLAY_VER(dev_priv) >= 9) {
		dev_priv->display.commit_modeset_enables = skl_commit_modeset_enables;
		dev_priv->display.get_initial_plane_config = skl_get_initial_plane_config;
	} else {
		dev_priv->display.commit_modeset_enables = intel_commit_modeset_enables;
		dev_priv->display.get_initial_plane_config = i9xx_get_initial_plane_config;
	}

}

void intel_modeset_init_hw(struct drm_i915_private *i915)
{
	struct intel_cdclk_state *cdclk_state;

	if (!HAS_DISPLAY(i915))
		return;

	cdclk_state = to_intel_cdclk_state(i915->cdclk.obj.state);

	intel_update_cdclk(i915);
	intel_dump_cdclk_config(&i915->cdclk.hw, "Current CDCLK");
	cdclk_state->logical = cdclk_state->actual = i915->cdclk.hw;
}

static int sanitize_watermarks_add_affected(struct drm_atomic_state *state)
{
	struct drm_plane *plane;
	struct intel_crtc *crtc;

	for_each_intel_crtc(state->dev, crtc) {
		struct intel_crtc_state *crtc_state;

		crtc_state = intel_atomic_get_crtc_state(state, crtc);
		if (IS_ERR(crtc_state))
			return PTR_ERR(crtc_state);

		if (crtc_state->hw.active) {
			/*
			 * Preserve the inherited flag to avoid
			 * taking the full modeset path.
			 */
			crtc_state->inherited = true;
		}
	}

	drm_for_each_plane(plane, state->dev) {
		struct drm_plane_state *plane_state;

		plane_state = drm_atomic_get_plane_state(state, plane);
		if (IS_ERR(plane_state))
			return PTR_ERR(plane_state);
	}

	return 0;
}

/*
 * Calculate what we think the watermarks should be for the state we've read
 * out of the hardware and then immediately program those watermarks so that
 * we ensure the hardware settings match our internal state.
 *
 * We can calculate what we think WM's should be by creating a duplicate of the
 * current state (which was constructed during hardware readout) and running it
 * through the atomic check code to calculate new watermark values in the
 * state object.
 */
static void sanitize_watermarks(struct drm_i915_private *dev_priv)
{
	struct drm_atomic_state *state;
	struct intel_atomic_state *intel_state;
	struct intel_crtc *crtc;
	struct intel_crtc_state *crtc_state;
	struct drm_modeset_acquire_ctx ctx;
	int ret;
	int i;

	/* Only supported on platforms that use atomic watermark design */
	if (!dev_priv->display.optimize_watermarks)
		return;

	state = drm_atomic_state_alloc(&dev_priv->drm);
	if (drm_WARN_ON(&dev_priv->drm, !state))
		return;

	intel_state = to_intel_atomic_state(state);

	drm_modeset_acquire_init(&ctx, 0);

retry:
	state->acquire_ctx = &ctx;

	/*
	 * Hardware readout is the only time we don't want to calculate
	 * intermediate watermarks (since we don't trust the current
	 * watermarks).
	 */
	if (!HAS_GMCH(dev_priv))
		intel_state->skip_intermediate_wm = true;

	ret = sanitize_watermarks_add_affected(state);
	if (ret)
		goto fail;

	ret = intel_atomic_check(&dev_priv->drm, state);
	if (ret)
		goto fail;

	/* Write calculated watermark values back */
	for_each_new_intel_crtc_in_state(intel_state, crtc, crtc_state, i) {
		crtc_state->wm.need_postvbl_update = true;
		dev_priv->display.optimize_watermarks(intel_state, crtc);

		to_intel_crtc_state(crtc->base.state)->wm = crtc_state->wm;
	}

fail:
	if (ret == -EDEADLK) {
		drm_atomic_state_clear(state);
		drm_modeset_backoff(&ctx);
		goto retry;
	}

	/*
	 * If we fail here, it means that the hardware appears to be
	 * programmed in a way that shouldn't be possible, given our
	 * understanding of watermark requirements.  This might mean a
	 * mistake in the hardware readout code or a mistake in the
	 * watermark calculations for a given platform.  Raise a WARN
	 * so that this is noticeable.
	 *
	 * If this actually happens, we'll have to just leave the
	 * BIOS-programmed watermarks untouched and hope for the best.
	 */
	drm_WARN(&dev_priv->drm, ret,
		 "Could not determine valid watermarks for inherited state\n");

	drm_atomic_state_put(state);

	drm_modeset_drop_locks(&ctx);
	drm_modeset_acquire_fini(&ctx);
}

static void intel_update_fdi_pll_freq(struct drm_i915_private *dev_priv)
{
	if (IS_IRONLAKE(dev_priv)) {
		u32 fdi_pll_clk =
			intel_de_read(dev_priv, FDI_PLL_BIOS_0) & FDI_PLL_FB_CLOCK_MASK;

		dev_priv->fdi_pll_freq = (fdi_pll_clk + 2) * 10000;
	} else if (IS_SANDYBRIDGE(dev_priv) || IS_IVYBRIDGE(dev_priv)) {
		dev_priv->fdi_pll_freq = 270000;
	} else {
		return;
	}

	drm_dbg(&dev_priv->drm, "FDI PLL freq=%d\n", dev_priv->fdi_pll_freq);
}

static int intel_initial_commit(struct drm_device *dev)
{
	struct drm_atomic_state *state = NULL;
	struct drm_modeset_acquire_ctx ctx;
	struct intel_crtc *crtc;
	int ret = 0;

	state = drm_atomic_state_alloc(dev);
	if (!state)
		return -ENOMEM;

	drm_modeset_acquire_init(&ctx, 0);

retry:
	state->acquire_ctx = &ctx;

	for_each_intel_crtc(dev, crtc) {
		struct intel_crtc_state *crtc_state =
			intel_atomic_get_crtc_state(state, crtc);

		if (IS_ERR(crtc_state)) {
			ret = PTR_ERR(crtc_state);
			goto out;
		}

		if (crtc_state->hw.active) {
			struct intel_encoder *encoder;

			/*
			 * We've not yet detected sink capabilities
			 * (audio,infoframes,etc.) and thus we don't want to
			 * force a full state recomputation yet. We want that to
			 * happen only for the first real commit from userspace.
			 * So preserve the inherited flag for the time being.
			 */
			crtc_state->inherited = true;

			ret = drm_atomic_add_affected_planes(state, &crtc->base);
			if (ret)
				goto out;

			/*
			 * FIXME hack to force a LUT update to avoid the
			 * plane update forcing the pipe gamma on without
			 * having a proper LUT loaded. Remove once we
			 * have readout for pipe gamma enable.
			 */
			crtc_state->uapi.color_mgmt_changed = true;

			for_each_intel_encoder_mask(dev, encoder,
						    crtc_state->uapi.encoder_mask) {
				if (encoder->initial_fastset_check &&
				    !encoder->initial_fastset_check(encoder, crtc_state)) {
					ret = drm_atomic_add_affected_connectors(state,
										 &crtc->base);
					if (ret)
						goto out;
				}
			}
		}
	}

	ret = drm_atomic_commit(state);

out:
	if (ret == -EDEADLK) {
		drm_atomic_state_clear(state);
		drm_modeset_backoff(&ctx);
		goto retry;
	}

	drm_atomic_state_put(state);

	drm_modeset_drop_locks(&ctx);
	drm_modeset_acquire_fini(&ctx);

	return ret;
}

static void intel_mode_config_init(struct drm_i915_private *i915)
{
	struct drm_mode_config *mode_config = &i915->drm.mode_config;

	drm_mode_config_init(&i915->drm);
	INIT_LIST_HEAD(&i915->global_obj_list);

	mode_config->min_width = 0;
	mode_config->min_height = 0;

	mode_config->preferred_depth = 24;
	mode_config->prefer_shadow = 1;

	mode_config->funcs = &intel_mode_funcs;

	mode_config->async_page_flip = has_async_flips(i915);

	/*
	 * Maximum framebuffer dimensions, chosen to match
	 * the maximum render engine surface size on gen4+.
	 */
	if (DISPLAY_VER(i915) >= 7) {
		mode_config->max_width = 16384;
		mode_config->max_height = 16384;
	} else if (DISPLAY_VER(i915) >= 4) {
		mode_config->max_width = 8192;
		mode_config->max_height = 8192;
	} else if (DISPLAY_VER(i915) == 3) {
		mode_config->max_width = 4096;
		mode_config->max_height = 4096;
	} else {
		mode_config->max_width = 2048;
		mode_config->max_height = 2048;
	}

	if (IS_I845G(i915) || IS_I865G(i915)) {
		mode_config->cursor_width = IS_I845G(i915) ? 64 : 512;
		mode_config->cursor_height = 1023;
	} else if (IS_I830(i915) || IS_I85X(i915) ||
		   IS_I915G(i915) || IS_I915GM(i915)) {
		mode_config->cursor_width = 64;
		mode_config->cursor_height = 64;
	} else {
		mode_config->cursor_width = 256;
		mode_config->cursor_height = 256;
	}
}

static void intel_mode_config_cleanup(struct drm_i915_private *i915)
{
	intel_atomic_global_obj_cleanup(i915);
	drm_mode_config_cleanup(&i915->drm);
}

static void plane_config_fini(struct intel_initial_plane_config *plane_config)
{
	if (plane_config->fb) {
		struct drm_framebuffer *fb = &plane_config->fb->base;

		/* We may only have the stub and not a full framebuffer */
		if (drm_framebuffer_read_refcount(fb))
			drm_framebuffer_put(fb);
		else
			kfree(fb);
	}

	if (plane_config->vma)
		i915_vma_put(plane_config->vma);
}

/* part #1: call before irq install */
int intel_modeset_init_noirq(struct drm_i915_private *i915)
{
	int ret;

	if (i915_inject_probe_failure(i915))
		return -ENODEV;

	if (HAS_DISPLAY(i915)) {
		ret = drm_vblank_init(&i915->drm,
				      INTEL_NUM_PIPES(i915));
		if (ret)
			return ret;
	}

	intel_bios_init(i915);

	ret = intel_vga_register(i915);
	if (ret)
		goto cleanup_bios;

	/* FIXME: completely on the wrong abstraction layer */
	intel_power_domains_init_hw(i915, false);

	if (!HAS_DISPLAY(i915))
		return 0;

	intel_dmc_ucode_init(i915);

	i915->modeset_wq = alloc_ordered_workqueue("i915_modeset", 0);
	i915->flip_wq = alloc_workqueue("i915_flip", WQ_HIGHPRI |
					WQ_UNBOUND, WQ_UNBOUND_MAX_ACTIVE);

	i915->framestart_delay = 1; /* 1-4 */

	i915->window2_delay = 0; /* No DSB so no window2 delay */

	intel_mode_config_init(i915);

	ret = intel_cdclk_init(i915);
	if (ret)
		goto cleanup_vga_client_pw_domain_dmc;

	ret = intel_dbuf_init(i915);
	if (ret)
		goto cleanup_vga_client_pw_domain_dmc;

	ret = intel_bw_init(i915);
	if (ret)
		goto cleanup_vga_client_pw_domain_dmc;

	init_llist_head(&i915->atomic_helper.free_list);
	INIT_WORK(&i915->atomic_helper.free_work,
		  intel_atomic_helper_free_state_worker);

	intel_init_quirks(i915);

	intel_fbc_init(i915);

	return 0;

cleanup_vga_client_pw_domain_dmc:
	intel_dmc_ucode_fini(i915);
	intel_power_domains_driver_remove(i915);
	intel_vga_unregister(i915);
cleanup_bios:
	intel_bios_driver_remove(i915);

	return ret;
}

/* part #2: call after irq install, but before gem init */
int intel_modeset_init_nogem(struct drm_i915_private *i915)
{
	struct drm_device *dev = &i915->drm;
	enum pipe pipe;
	struct intel_crtc *crtc;
	int ret;

	if (!HAS_DISPLAY(i915))
		return 0;

	intel_init_pm(i915);

	intel_panel_sanitize_ssc(i915);

	intel_pps_setup(i915);

	intel_gmbus_setup(i915);

	drm_dbg_kms(&i915->drm, "%d display pipe%s available.\n",
		    INTEL_NUM_PIPES(i915),
		    INTEL_NUM_PIPES(i915) > 1 ? "s" : "");

	for_each_pipe(i915, pipe) {
		ret = intel_crtc_init(i915, pipe);
		if (ret) {
			intel_mode_config_cleanup(i915);
			return ret;
		}
	}

	intel_plane_possible_crtcs_init(i915);
	intel_shared_dpll_init(dev);
	intel_update_fdi_pll_freq(i915);

	intel_update_czclk(i915);
	intel_modeset_init_hw(i915);
	intel_dpll_update_ref_clks(i915);

	intel_hdcp_component_init(i915);

	if (i915->max_cdclk_freq == 0)
		intel_update_max_cdclk(i915);

	/*
	 * If the platform has HTI, we need to find out whether it has reserved
	 * any display resources before we create our display outputs.
	 */
	if (INTEL_INFO(i915)->display.has_hti)
		i915->hti_state = intel_de_read(i915, HDPORT_STATE);

	/* Just disable it once at startup */
	intel_vga_disable(i915);
	intel_setup_outputs(i915);

	drm_modeset_lock_all(dev);
	intel_modeset_setup_hw_state(dev, dev->mode_config.acquire_ctx);
	drm_modeset_unlock_all(dev);

	for_each_intel_crtc(dev, crtc) {
		struct intel_initial_plane_config plane_config = {};

		if (!to_intel_crtc_state(crtc->base.state)->uapi.active)
			continue;

		/*
		 * Note that reserving the BIOS fb up front prevents us
		 * from stuffing other stolen allocations like the ring
		 * on top.  This prevents some ugliness at boot time, and
		 * can even allow for smooth boot transitions if the BIOS
		 * fb is large enough for the active pipe configuration.
		 */
		i915->display.get_initial_plane_config(crtc, &plane_config);

		/*
		 * If the fb is shared between multiple heads, we'll
		 * just get the first one.
		 */
		intel_find_initial_plane_obj(crtc, &plane_config);

		plane_config_fini(&plane_config);
	}

	/*
	 * Make sure hardware watermarks really match the state we read out.
	 * Note that we need to do this after reconstructing the BIOS fb's
	 * since the watermark calculation done here will use pstate->fb.
	 */
	if (!HAS_GMCH(i915))
		sanitize_watermarks(i915);

	return 0;
}

/* part #3: call after gem init */
int intel_modeset_init(struct drm_i915_private *i915)
{
	int ret;

	if (!HAS_DISPLAY(i915))
		return 0;

	/*
	 * Force all active planes to recompute their states. So that on
	 * mode_setcrtc after probe, all the intel_plane_state variables
	 * are already calculated and there is no assert_plane warnings
	 * during bootup.
	 */
	ret = intel_initial_commit(&i915->drm);
	if (ret)
		drm_dbg_kms(&i915->drm, "Initial modeset failed, %d\n", ret);

	intel_overlay_setup(i915);

	ret = intel_fbdev_init(&i915->drm);
	if (ret)
		return ret;

	/* Only enable hotplug handling once the fbdev is fully set up. */
	intel_hpd_init(i915);
	intel_hpd_poll_disable(i915);

	intel_init_ipc(i915);

	return 0;
}

void i830_enable_pipe(struct drm_i915_private *dev_priv, enum pipe pipe)
{
	struct intel_crtc *crtc = intel_get_crtc_for_pipe(dev_priv, pipe);
	/* 640x480@60Hz, ~25175 kHz */
	struct dpll clock = {
		.m1 = 18,
		.m2 = 7,
		.p1 = 13,
		.p2 = 4,
		.n = 2,
	};
	u32 dpll, fp;
	int i;

	drm_WARN_ON(&dev_priv->drm,
		    i9xx_calc_dpll_params(48000, &clock) != 25154);

	drm_dbg_kms(&dev_priv->drm,
		    "enabling pipe %c due to force quirk (vco=%d dot=%d)\n",
		    pipe_name(pipe), clock.vco, clock.dot);

	fp = i9xx_dpll_compute_fp(&clock);
	dpll = DPLL_DVO_2X_MODE |
		DPLL_VGA_MODE_DIS |
		((clock.p1 - 2) << DPLL_FPA01_P1_POST_DIV_SHIFT) |
		PLL_P2_DIVIDE_BY_4 |
		PLL_REF_INPUT_DREFCLK |
		DPLL_VCO_ENABLE;

	intel_de_write(dev_priv, FP0(pipe), fp);
	intel_de_write(dev_priv, FP1(pipe), fp);

	intel_de_write(dev_priv, HTOTAL(pipe), (640 - 1) | ((800 - 1) << 16));
	intel_de_write(dev_priv, HBLANK(pipe), (640 - 1) | ((800 - 1) << 16));
	intel_de_write(dev_priv, HSYNC(pipe), (656 - 1) | ((752 - 1) << 16));
	intel_de_write(dev_priv, VTOTAL(pipe), (480 - 1) | ((525 - 1) << 16));
	intel_de_write(dev_priv, VBLANK(pipe), (480 - 1) | ((525 - 1) << 16));
	intel_de_write(dev_priv, VSYNC(pipe), (490 - 1) | ((492 - 1) << 16));
	intel_de_write(dev_priv, PIPESRC(pipe), ((640 - 1) << 16) | (480 - 1));

	/*
	 * Apparently we need to have VGA mode enabled prior to changing
	 * the P1/P2 dividers. Otherwise the DPLL will keep using the old
	 * dividers, even though the register value does change.
	 */
	intel_de_write(dev_priv, DPLL(pipe), dpll & ~DPLL_VGA_MODE_DIS);
	intel_de_write(dev_priv, DPLL(pipe), dpll);

	/* Wait for the clocks to stabilize. */
	intel_de_posting_read(dev_priv, DPLL(pipe));
	udelay(150);

	/* The pixel multiplier can only be updated once the
	 * DPLL is enabled and the clocks are stable.
	 *
	 * So write it again.
	 */
	intel_de_write(dev_priv, DPLL(pipe), dpll);

	/* We do this three times for luck */
	for (i = 0; i < 3 ; i++) {
		intel_de_write(dev_priv, DPLL(pipe), dpll);
		intel_de_posting_read(dev_priv, DPLL(pipe));
		udelay(150); /* wait for warmup */
	}

	intel_de_write(dev_priv, PIPECONF(pipe),
		       PIPECONF_ENABLE | PIPECONF_PROGRESSIVE);
	intel_de_posting_read(dev_priv, PIPECONF(pipe));

	intel_wait_for_pipe_scanline_moving(crtc);
}

void i830_disable_pipe(struct drm_i915_private *dev_priv, enum pipe pipe)
{
	struct intel_crtc *crtc = intel_get_crtc_for_pipe(dev_priv, pipe);

	drm_dbg_kms(&dev_priv->drm, "disabling pipe %c due to force quirk\n",
		    pipe_name(pipe));

	drm_WARN_ON(&dev_priv->drm,
		    intel_de_read(dev_priv, DSPCNTR(PLANE_A)) &
		    DISPLAY_PLANE_ENABLE);
	drm_WARN_ON(&dev_priv->drm,
		    intel_de_read(dev_priv, DSPCNTR(PLANE_B)) &
		    DISPLAY_PLANE_ENABLE);
	drm_WARN_ON(&dev_priv->drm,
		    intel_de_read(dev_priv, DSPCNTR(PLANE_C)) &
		    DISPLAY_PLANE_ENABLE);
	drm_WARN_ON(&dev_priv->drm,
		    intel_de_read(dev_priv, CURCNTR(PIPE_A)) & MCURSOR_MODE);
	drm_WARN_ON(&dev_priv->drm,
		    intel_de_read(dev_priv, CURCNTR(PIPE_B)) & MCURSOR_MODE);

	intel_de_write(dev_priv, PIPECONF(pipe), 0);
	intel_de_posting_read(dev_priv, PIPECONF(pipe));

	intel_wait_for_pipe_scanline_stopped(crtc);

	intel_de_write(dev_priv, DPLL(pipe), DPLL_VGA_MODE_DIS);
	intel_de_posting_read(dev_priv, DPLL(pipe));
}

static void
intel_sanitize_plane_mapping(struct drm_i915_private *dev_priv)
{
	struct intel_crtc *crtc;

	if (DISPLAY_VER(dev_priv) >= 4)
		return;

	for_each_intel_crtc(&dev_priv->drm, crtc) {
		struct intel_plane *plane =
			to_intel_plane(crtc->base.primary);
		struct intel_crtc *plane_crtc;
		enum pipe pipe;

		if (!plane->get_hw_state(plane, &pipe))
			continue;

		if (pipe == crtc->pipe)
			continue;

		drm_dbg_kms(&dev_priv->drm,
			    "[PLANE:%d:%s] attached to the wrong pipe, disabling plane\n",
			    plane->base.base.id, plane->base.name);

		plane_crtc = intel_get_crtc_for_pipe(dev_priv, pipe);
		intel_plane_disable_noatomic(plane_crtc, plane);
	}
}

static bool intel_crtc_has_encoders(struct intel_crtc *crtc)
{
	struct drm_device *dev = crtc->base.dev;
	struct intel_encoder *encoder;

	for_each_encoder_on_crtc(dev, &crtc->base, encoder)
		return true;

	return false;
}

static struct intel_connector *intel_encoder_find_connector(struct intel_encoder *encoder)
{
	struct drm_device *dev = encoder->base.dev;
	struct intel_connector *connector;

	for_each_connector_on_encoder(dev, &encoder->base, connector)
		return connector;

	return NULL;
}

static bool has_pch_trancoder(struct drm_i915_private *dev_priv,
			      enum pipe pch_transcoder)
{
	return HAS_PCH_IBX(dev_priv) || HAS_PCH_CPT(dev_priv) ||
		(HAS_PCH_LPT_H(dev_priv) && pch_transcoder == PIPE_A);
}

static void intel_sanitize_frame_start_delay(const struct intel_crtc_state *crtc_state)
{
	struct intel_crtc *crtc = to_intel_crtc(crtc_state->uapi.crtc);
	struct drm_i915_private *dev_priv = to_i915(crtc->base.dev);
	enum transcoder cpu_transcoder = crtc_state->cpu_transcoder;

	if (DISPLAY_VER(dev_priv) >= 9 ||
	    IS_BROADWELL(dev_priv) || IS_HASWELL(dev_priv)) {
		i915_reg_t reg = CHICKEN_TRANS(cpu_transcoder);
		u32 val;

		if (transcoder_is_dsi(cpu_transcoder))
			return;

		val = intel_de_read(dev_priv, reg);
		val &= ~HSW_FRAME_START_DELAY_MASK;
		val |= HSW_FRAME_START_DELAY(dev_priv->framestart_delay - 1);
		intel_de_write(dev_priv, reg, val);
	} else {
		i915_reg_t reg = PIPECONF(cpu_transcoder);
		u32 val;

		val = intel_de_read(dev_priv, reg);
		val &= ~PIPECONF_FRAME_START_DELAY_MASK;
		val |= PIPECONF_FRAME_START_DELAY(dev_priv->framestart_delay - 1);
		intel_de_write(dev_priv, reg, val);
	}

	if (!crtc_state->has_pch_encoder)
		return;

	if (HAS_PCH_IBX(dev_priv)) {
		i915_reg_t reg = PCH_TRANSCONF(crtc->pipe);
		u32 val;

		val = intel_de_read(dev_priv, reg);
		val &= ~TRANS_FRAME_START_DELAY_MASK;
		val |= TRANS_FRAME_START_DELAY(dev_priv->framestart_delay - 1);
		intel_de_write(dev_priv, reg, val);
	} else {
		enum pipe pch_transcoder = intel_crtc_pch_transcoder(crtc);
		i915_reg_t reg = TRANS_CHICKEN2(pch_transcoder);
		u32 val;

		val = intel_de_read(dev_priv, reg);
		val &= ~TRANS_CHICKEN2_FRAME_START_DELAY_MASK;
		val |= TRANS_CHICKEN2_FRAME_START_DELAY(dev_priv->framestart_delay - 1);
		intel_de_write(dev_priv, reg, val);
	}
}

static void intel_sanitize_crtc(struct intel_crtc *crtc,
				struct drm_modeset_acquire_ctx *ctx)
{
	struct drm_device *dev = crtc->base.dev;
	struct drm_i915_private *dev_priv = to_i915(dev);
	struct intel_crtc_state *crtc_state = to_intel_crtc_state(crtc->base.state);

	if (crtc_state->hw.active) {
		struct intel_plane *plane;

		/* Clear any frame start delays used for debugging left by the BIOS */
		intel_sanitize_frame_start_delay(crtc_state);

		/* Disable everything but the primary plane */
		for_each_intel_plane_on_crtc(dev, crtc, plane) {
			const struct intel_plane_state *plane_state =
				to_intel_plane_state(plane->base.state);

			if (plane_state->uapi.visible &&
			    plane->base.type != DRM_PLANE_TYPE_PRIMARY)
				intel_plane_disable_noatomic(crtc, plane);
		}

		/*
		 * Disable any background color set by the BIOS, but enable the
		 * gamma and CSC to match how we program our planes.
		 */
		if (DISPLAY_VER(dev_priv) >= 9)
			intel_de_write(dev_priv, SKL_BOTTOM_COLOR(crtc->pipe),
				       SKL_BOTTOM_COLOR_GAMMA_ENABLE | SKL_BOTTOM_COLOR_CSC_ENABLE);
	}

	/* Adjust the state of the output pipe according to whether we
	 * have active connectors/encoders. */
	if (crtc_state->hw.active && !intel_crtc_has_encoders(crtc) &&
	    !crtc_state->bigjoiner_slave)
		intel_crtc_disable_noatomic(crtc, ctx);

	if (crtc_state->hw.active || HAS_GMCH(dev_priv)) {
		/*
		 * We start out with underrun reporting disabled to avoid races.
		 * For correct bookkeeping mark this on active crtcs.
		 *
		 * Also on gmch platforms we dont have any hardware bits to
		 * disable the underrun reporting. Which means we need to start
		 * out with underrun reporting disabled also on inactive pipes,
		 * since otherwise we'll complain about the garbage we read when
		 * e.g. coming up after runtime pm.
		 *
		 * No protection against concurrent access is required - at
		 * worst a fifo underrun happens which also sets this to false.
		 */
		crtc->cpu_fifo_underrun_disabled = true;
		/*
		 * We track the PCH trancoder underrun reporting state
		 * within the crtc. With crtc for pipe A housing the underrun
		 * reporting state for PCH transcoder A, crtc for pipe B housing
		 * it for PCH transcoder B, etc. LPT-H has only PCH transcoder A,
		 * and marking underrun reporting as disabled for the non-existing
		 * PCH transcoders B and C would prevent enabling the south
		 * error interrupt (see cpt_can_enable_serr_int()).
		 */
		if (has_pch_trancoder(dev_priv, crtc->pipe))
			crtc->pch_fifo_underrun_disabled = true;
	}
}

static bool has_bogus_dpll_config(const struct intel_crtc_state *crtc_state)
{
	struct drm_i915_private *dev_priv = to_i915(crtc_state->uapi.crtc->dev);

	/*
	 * Some SNB BIOSen (eg. ASUS K53SV) are known to misprogram
	 * the hardware when a high res displays plugged in. DPLL P
	 * divider is zero, and the pipe timings are bonkers. We'll
	 * try to disable everything in that case.
	 *
	 * FIXME would be nice to be able to sanitize this state
	 * without several WARNs, but for now let's take the easy
	 * road.
	 */
	return IS_SANDYBRIDGE(dev_priv) &&
		crtc_state->hw.active &&
		crtc_state->shared_dpll &&
		crtc_state->port_clock == 0;
}

static void intel_sanitize_encoder(struct intel_encoder *encoder)
{
	struct drm_i915_private *dev_priv = to_i915(encoder->base.dev);
	struct intel_connector *connector;
	struct intel_crtc *crtc = to_intel_crtc(encoder->base.crtc);
	struct intel_crtc_state *crtc_state = crtc ?
		to_intel_crtc_state(crtc->base.state) : NULL;

	/* We need to check both for a crtc link (meaning that the
	 * encoder is active and trying to read from a pipe) and the
	 * pipe itself being active. */
	bool has_active_crtc = crtc_state &&
		crtc_state->hw.active;

	if (crtc_state && has_bogus_dpll_config(crtc_state)) {
		drm_dbg_kms(&dev_priv->drm,
			    "BIOS has misprogrammed the hardware. Disabling pipe %c\n",
			    pipe_name(crtc->pipe));
		has_active_crtc = false;
	}

	connector = intel_encoder_find_connector(encoder);
	if (connector && !has_active_crtc) {
		drm_dbg_kms(&dev_priv->drm,
			    "[ENCODER:%d:%s] has active connectors but no active pipe!\n",
			    encoder->base.base.id,
			    encoder->base.name);

		/* Connector is active, but has no active pipe. This is
		 * fallout from our resume register restoring. Disable
		 * the encoder manually again. */
		if (crtc_state) {
			struct drm_encoder *best_encoder;

			drm_dbg_kms(&dev_priv->drm,
				    "[ENCODER:%d:%s] manually disabled\n",
				    encoder->base.base.id,
				    encoder->base.name);

			/* avoid oopsing in case the hooks consult best_encoder */
			best_encoder = connector->base.state->best_encoder;
			connector->base.state->best_encoder = &encoder->base;

			/* FIXME NULL atomic state passed! */
			if (encoder->disable)
				encoder->disable(NULL, encoder, crtc_state,
						 connector->base.state);
			if (encoder->post_disable)
				encoder->post_disable(NULL, encoder, crtc_state,
						      connector->base.state);

			connector->base.state->best_encoder = best_encoder;
		}
		encoder->base.crtc = NULL;

		/* Inconsistent output/port/pipe state happens presumably due to
		 * a bug in one of the get_hw_state functions. Or someplace else
		 * in our code, like the register restore mess on resume. Clamp
		 * things to off as a safer default. */

		connector->base.dpms = DRM_MODE_DPMS_OFF;
		connector->base.encoder = NULL;
	}

	/* notify opregion of the sanitized encoder state */
	intel_opregion_notify_encoder(encoder, connector && has_active_crtc);

	if (HAS_DDI(dev_priv))
		intel_ddi_sanitize_encoder_pll_mapping(encoder);
}

/* FIXME read out full plane state for all planes */
static void readout_plane_state(struct drm_i915_private *dev_priv)
{
	struct intel_plane *plane;
	struct intel_crtc *crtc;

	for_each_intel_plane(&dev_priv->drm, plane) {
		struct intel_plane_state *plane_state =
			to_intel_plane_state(plane->base.state);
		struct intel_crtc_state *crtc_state;
		enum pipe pipe = PIPE_A;
		bool visible;

		visible = plane->get_hw_state(plane, &pipe);

		crtc = intel_get_crtc_for_pipe(dev_priv, pipe);
		crtc_state = to_intel_crtc_state(crtc->base.state);

		intel_set_plane_visible(crtc_state, plane_state, visible);

		drm_dbg_kms(&dev_priv->drm,
			    "[PLANE:%d:%s] hw state readout: %s, pipe %c\n",
			    plane->base.base.id, plane->base.name,
			    enableddisabled(visible), pipe_name(pipe));
	}

	for_each_intel_crtc(&dev_priv->drm, crtc) {
		struct intel_crtc_state *crtc_state =
			to_intel_crtc_state(crtc->base.state);

		fixup_plane_bitmasks(crtc_state);
	}
}

static void intel_modeset_readout_hw_state(struct drm_device *dev)
{
	struct drm_i915_private *dev_priv = to_i915(dev);
	struct intel_cdclk_state *cdclk_state =
		to_intel_cdclk_state(dev_priv->cdclk.obj.state);
	struct intel_dbuf_state *dbuf_state =
		to_intel_dbuf_state(dev_priv->dbuf.obj.state);
	enum pipe pipe;
	struct intel_crtc *crtc;
	struct intel_encoder *encoder;
	struct intel_connector *connector;
	struct drm_connector_list_iter conn_iter;
	u8 active_pipes = 0;

	for_each_intel_crtc(dev, crtc) {
		struct intel_crtc_state *crtc_state =
			to_intel_crtc_state(crtc->base.state);

		__drm_atomic_helper_crtc_destroy_state(&crtc_state->uapi);
		intel_crtc_free_hw_state(crtc_state);
		intel_crtc_state_reset(crtc_state, crtc);

		intel_crtc_get_pipe_config(crtc_state);

		crtc_state->hw.enable = crtc_state->hw.active;

		crtc->base.enabled = crtc_state->hw.enable;
		crtc->active = crtc_state->hw.active;

		if (crtc_state->hw.active)
			active_pipes |= BIT(crtc->pipe);

		drm_dbg_kms(&dev_priv->drm,
			    "[CRTC:%d:%s] hw state readout: %s\n",
			    crtc->base.base.id, crtc->base.name,
			    enableddisabled(crtc_state->hw.active));
	}

	dev_priv->active_pipes = cdclk_state->active_pipes =
		dbuf_state->active_pipes = active_pipes;

	readout_plane_state(dev_priv);

	for_each_intel_encoder(dev, encoder) {
		pipe = 0;

		if (encoder->get_hw_state(encoder, &pipe)) {
			struct intel_crtc_state *crtc_state;

			crtc = intel_get_crtc_for_pipe(dev_priv, pipe);
			crtc_state = to_intel_crtc_state(crtc->base.state);

			encoder->base.crtc = &crtc->base;
			intel_encoder_get_config(encoder, crtc_state);
			if (encoder->sync_state)
				encoder->sync_state(encoder, crtc_state);

			/* read out to slave crtc as well for bigjoiner */
			if (crtc_state->bigjoiner) {
				/* encoder should read be linked to bigjoiner master */
				WARN_ON(crtc_state->bigjoiner_slave);

				crtc = crtc_state->bigjoiner_linked_crtc;
				crtc_state = to_intel_crtc_state(crtc->base.state);
				intel_encoder_get_config(encoder, crtc_state);
			}
		} else {
			encoder->base.crtc = NULL;
		}

		drm_dbg_kms(&dev_priv->drm,
			    "[ENCODER:%d:%s] hw state readout: %s, pipe %c\n",
			    encoder->base.base.id, encoder->base.name,
			    enableddisabled(encoder->base.crtc),
			    pipe_name(pipe));
	}

	intel_dpll_readout_hw_state(dev_priv);

	drm_connector_list_iter_begin(dev, &conn_iter);
	for_each_intel_connector_iter(connector, &conn_iter) {
		if (connector->get_hw_state(connector)) {
			struct intel_crtc_state *crtc_state;
			struct intel_crtc *crtc;

			connector->base.dpms = DRM_MODE_DPMS_ON;

			encoder = intel_attached_encoder(connector);
			connector->base.encoder = &encoder->base;

			crtc = to_intel_crtc(encoder->base.crtc);
			crtc_state = crtc ? to_intel_crtc_state(crtc->base.state) : NULL;

			if (crtc_state && crtc_state->hw.active) {
				/*
				 * This has to be done during hardware readout
				 * because anything calling .crtc_disable may
				 * rely on the connector_mask being accurate.
				 */
				crtc_state->uapi.connector_mask |=
					drm_connector_mask(&connector->base);
				crtc_state->uapi.encoder_mask |=
					drm_encoder_mask(&encoder->base);
			}
		} else {
			connector->base.dpms = DRM_MODE_DPMS_OFF;
			connector->base.encoder = NULL;
		}
		drm_dbg_kms(&dev_priv->drm,
			    "[CONNECTOR:%d:%s] hw state readout: %s\n",
			    connector->base.base.id, connector->base.name,
			    enableddisabled(connector->base.encoder));
	}
	drm_connector_list_iter_end(&conn_iter);

	for_each_intel_crtc(dev, crtc) {
		struct intel_bw_state *bw_state =
			to_intel_bw_state(dev_priv->bw_obj.state);
		struct intel_crtc_state *crtc_state =
			to_intel_crtc_state(crtc->base.state);
		struct intel_plane *plane;
		int min_cdclk = 0;

		if (crtc_state->bigjoiner_slave)
			continue;

		if (crtc_state->hw.active) {
			/*
			 * The initial mode needs to be set in order to keep
			 * the atomic core happy. It wants a valid mode if the
			 * crtc's enabled, so we do the above call.
			 *
			 * But we don't set all the derived state fully, hence
			 * set a flag to indicate that a full recalculation is
			 * needed on the next commit.
			 */
			crtc_state->inherited = true;

			intel_crtc_update_active_timings(crtc_state);

			intel_crtc_copy_hw_to_uapi_state(crtc_state);
		}

		for_each_intel_plane_on_crtc(&dev_priv->drm, crtc, plane) {
			const struct intel_plane_state *plane_state =
				to_intel_plane_state(plane->base.state);

			/*
			 * FIXME don't have the fb yet, so can't
			 * use intel_plane_data_rate() :(
			 */
			if (plane_state->uapi.visible)
				crtc_state->data_rate[plane->id] =
					4 * crtc_state->pixel_rate;
			/*
			 * FIXME don't have the fb yet, so can't
			 * use plane->min_cdclk() :(
			 */
			if (plane_state->uapi.visible && plane->min_cdclk) {
				if (crtc_state->double_wide || DISPLAY_VER(dev_priv) >= 10)
					crtc_state->min_cdclk[plane->id] =
						DIV_ROUND_UP(crtc_state->pixel_rate, 2);
				else
					crtc_state->min_cdclk[plane->id] =
						crtc_state->pixel_rate;
			}
			drm_dbg_kms(&dev_priv->drm,
				    "[PLANE:%d:%s] min_cdclk %d kHz\n",
				    plane->base.base.id, plane->base.name,
				    crtc_state->min_cdclk[plane->id]);
		}

		if (crtc_state->hw.active) {
			min_cdclk = intel_crtc_compute_min_cdclk(crtc_state);
			if (drm_WARN_ON(dev, min_cdclk < 0))
				min_cdclk = 0;
		}

		cdclk_state->min_cdclk[crtc->pipe] = min_cdclk;
		cdclk_state->min_voltage_level[crtc->pipe] =
			crtc_state->min_voltage_level;

		intel_bw_crtc_update(bw_state, crtc_state);

		intel_pipe_config_sanity_check(dev_priv, crtc_state);

		/* discard our incomplete slave state, copy it from master */
		if (crtc_state->bigjoiner && crtc_state->hw.active) {
			struct intel_crtc *slave = crtc_state->bigjoiner_linked_crtc;
			struct intel_crtc_state *slave_crtc_state =
				to_intel_crtc_state(slave->base.state);

			copy_bigjoiner_crtc_state(slave_crtc_state, crtc_state);
			slave->base.mode = crtc->base.mode;

			cdclk_state->min_cdclk[slave->pipe] = min_cdclk;
			cdclk_state->min_voltage_level[slave->pipe] =
				crtc_state->min_voltage_level;

			for_each_intel_plane_on_crtc(&dev_priv->drm, slave, plane) {
				const struct intel_plane_state *plane_state =
					to_intel_plane_state(plane->base.state);

				/*
				 * FIXME don't have the fb yet, so can't
				 * use intel_plane_data_rate() :(
				 */
				if (plane_state->uapi.visible)
					crtc_state->data_rate[plane->id] =
						4 * crtc_state->pixel_rate;
				else
					crtc_state->data_rate[plane->id] = 0;
			}

			intel_bw_crtc_update(bw_state, slave_crtc_state);
			drm_calc_timestamping_constants(&slave->base,
							&slave_crtc_state->hw.adjusted_mode);
		}
	}
}

static void
get_encoder_power_domains(struct drm_i915_private *dev_priv)
{
	struct intel_encoder *encoder;

	for_each_intel_encoder(&dev_priv->drm, encoder) {
		struct intel_crtc_state *crtc_state;

		if (!encoder->get_power_domains)
			continue;

		/*
		 * MST-primary and inactive encoders don't have a crtc state
		 * and neither of these require any power domain references.
		 */
		if (!encoder->base.crtc)
			continue;

		crtc_state = to_intel_crtc_state(encoder->base.crtc->state);
		encoder->get_power_domains(encoder, crtc_state);
	}
}

static void intel_early_display_was(struct drm_i915_private *dev_priv)
{
	/*
	 * Display WA #1185 WaDisableDARBFClkGating:cnl,glk,icl,ehl,tgl
	 * Also known as Wa_14010480278.
	 */
	if (IS_DISPLAY_VER(dev_priv, 10, 12))
		intel_de_write(dev_priv, GEN9_CLKGATE_DIS_0,
			       intel_de_read(dev_priv, GEN9_CLKGATE_DIS_0) | DARBF_GATING_DIS);

	if (IS_HASWELL(dev_priv)) {
		/*
		 * WaRsPkgCStateDisplayPMReq:hsw
		 * System hang if this isn't done before disabling all planes!
		 */
		intel_de_write(dev_priv, CHICKEN_PAR1_1,
			       intel_de_read(dev_priv, CHICKEN_PAR1_1) | FORCE_ARB_IDLE_PLANES);
	}

	if (IS_KABYLAKE(dev_priv) || IS_COFFEELAKE(dev_priv) || IS_COMETLAKE(dev_priv)) {
		/* Display WA #1142:kbl,cfl,cml */
		intel_de_rmw(dev_priv, CHICKEN_PAR1_1,
			     KBL_ARB_FILL_SPARE_22, KBL_ARB_FILL_SPARE_22);
		intel_de_rmw(dev_priv, CHICKEN_MISC_2,
			     KBL_ARB_FILL_SPARE_13 | KBL_ARB_FILL_SPARE_14,
			     KBL_ARB_FILL_SPARE_14);
	}
}

static void ibx_sanitize_pch_hdmi_port(struct drm_i915_private *dev_priv,
				       enum port port, i915_reg_t hdmi_reg)
{
	u32 val = intel_de_read(dev_priv, hdmi_reg);

	if (val & SDVO_ENABLE ||
	    (val & SDVO_PIPE_SEL_MASK) == SDVO_PIPE_SEL(PIPE_A))
		return;

	drm_dbg_kms(&dev_priv->drm,
		    "Sanitizing transcoder select for HDMI %c\n",
		    port_name(port));

	val &= ~SDVO_PIPE_SEL_MASK;
	val |= SDVO_PIPE_SEL(PIPE_A);

	intel_de_write(dev_priv, hdmi_reg, val);
}

static void ibx_sanitize_pch_dp_port(struct drm_i915_private *dev_priv,
				     enum port port, i915_reg_t dp_reg)
{
	u32 val = intel_de_read(dev_priv, dp_reg);

	if (val & DP_PORT_EN ||
	    (val & DP_PIPE_SEL_MASK) == DP_PIPE_SEL(PIPE_A))
		return;

	drm_dbg_kms(&dev_priv->drm,
		    "Sanitizing transcoder select for DP %c\n",
		    port_name(port));

	val &= ~DP_PIPE_SEL_MASK;
	val |= DP_PIPE_SEL(PIPE_A);

	intel_de_write(dev_priv, dp_reg, val);
}

static void ibx_sanitize_pch_ports(struct drm_i915_private *dev_priv)
{
	/*
	 * The BIOS may select transcoder B on some of the PCH
	 * ports even it doesn't enable the port. This would trip
	 * assert_pch_dp_disabled() and assert_pch_hdmi_disabled().
	 * Sanitize the transcoder select bits to prevent that. We
	 * assume that the BIOS never actually enabled the port,
	 * because if it did we'd actually have to toggle the port
	 * on and back off to make the transcoder A select stick
	 * (see. intel_dp_link_down(), intel_disable_hdmi(),
	 * intel_disable_sdvo()).
	 */
	ibx_sanitize_pch_dp_port(dev_priv, PORT_B, PCH_DP_B);
	ibx_sanitize_pch_dp_port(dev_priv, PORT_C, PCH_DP_C);
	ibx_sanitize_pch_dp_port(dev_priv, PORT_D, PCH_DP_D);

	/* PCH SDVOB multiplex with HDMIB */
	ibx_sanitize_pch_hdmi_port(dev_priv, PORT_B, PCH_HDMIB);
	ibx_sanitize_pch_hdmi_port(dev_priv, PORT_C, PCH_HDMIC);
	ibx_sanitize_pch_hdmi_port(dev_priv, PORT_D, PCH_HDMID);
}

/* Scan out the current hw modeset state,
 * and sanitizes it to the current state
 */
static void
intel_modeset_setup_hw_state(struct drm_device *dev,
			     struct drm_modeset_acquire_ctx *ctx)
{
	struct drm_i915_private *dev_priv = to_i915(dev);
	struct intel_encoder *encoder;
	struct intel_crtc *crtc;
	intel_wakeref_t wakeref;

	wakeref = intel_display_power_get(dev_priv, POWER_DOMAIN_INIT);

	intel_early_display_was(dev_priv);
	intel_modeset_readout_hw_state(dev);

	/* HW state is read out, now we need to sanitize this mess. */

	/* Sanitize the TypeC port mode upfront, encoders depend on this */
	for_each_intel_encoder(dev, encoder) {
		enum phy phy = intel_port_to_phy(dev_priv, encoder->port);

		/* We need to sanitize only the MST primary port. */
		if (encoder->type != INTEL_OUTPUT_DP_MST &&
		    intel_phy_is_tc(dev_priv, phy))
			intel_tc_port_sanitize(enc_to_dig_port(encoder));
	}

	get_encoder_power_domains(dev_priv);

	if (HAS_PCH_IBX(dev_priv))
		ibx_sanitize_pch_ports(dev_priv);

	/*
	 * intel_sanitize_plane_mapping() may need to do vblank
	 * waits, so we need vblank interrupts restored beforehand.
	 */
	for_each_intel_crtc(&dev_priv->drm, crtc) {
		struct intel_crtc_state *crtc_state =
			to_intel_crtc_state(crtc->base.state);

		drm_crtc_vblank_reset(&crtc->base);

		if (crtc_state->hw.active)
			intel_crtc_vblank_on(crtc_state);
	}

	intel_sanitize_plane_mapping(dev_priv);

	for_each_intel_encoder(dev, encoder)
		intel_sanitize_encoder(encoder);

	for_each_intel_crtc(&dev_priv->drm, crtc) {
		struct intel_crtc_state *crtc_state =
			to_intel_crtc_state(crtc->base.state);

		intel_sanitize_crtc(crtc, ctx);
		intel_dump_pipe_config(crtc_state, NULL, "[setup_hw_state]");
	}

	intel_modeset_update_connector_atomic_state(dev);

	intel_dpll_sanitize_state(dev_priv);

	if (IS_G4X(dev_priv)) {
		g4x_wm_get_hw_state(dev_priv);
		g4x_wm_sanitize(dev_priv);
	} else if (IS_VALLEYVIEW(dev_priv) || IS_CHERRYVIEW(dev_priv)) {
		vlv_wm_get_hw_state(dev_priv);
		vlv_wm_sanitize(dev_priv);
	} else if (DISPLAY_VER(dev_priv) >= 9) {
		skl_wm_get_hw_state(dev_priv);
	} else if (HAS_PCH_SPLIT(dev_priv)) {
		ilk_wm_get_hw_state(dev_priv);
	}

	for_each_intel_crtc(dev, crtc) {
		struct intel_crtc_state *crtc_state =
			to_intel_crtc_state(crtc->base.state);
		u64 put_domains;

		put_domains = modeset_get_crtc_power_domains(crtc_state);
		if (drm_WARN_ON(dev, put_domains))
			modeset_put_crtc_power_domains(crtc, put_domains);
	}

	intel_display_power_put(dev_priv, POWER_DOMAIN_INIT, wakeref);
}

void intel_display_resume(struct drm_device *dev)
{
	struct drm_i915_private *dev_priv = to_i915(dev);
	struct drm_atomic_state *state = dev_priv->modeset_restore_state;
	struct drm_modeset_acquire_ctx ctx;
	int ret;

	if (!HAS_DISPLAY(dev_priv))
		return;

	dev_priv->modeset_restore_state = NULL;
	if (state)
		state->acquire_ctx = &ctx;

	drm_modeset_acquire_init(&ctx, 0);

	while (1) {
		ret = drm_modeset_lock_all_ctx(dev, &ctx);
		if (ret != -EDEADLK)
			break;

		drm_modeset_backoff(&ctx);
	}

	if (!ret)
		ret = __intel_display_resume(dev, state, &ctx);

	intel_enable_ipc(dev_priv);
	drm_modeset_drop_locks(&ctx);
	drm_modeset_acquire_fini(&ctx);

	if (ret)
		drm_err(&dev_priv->drm,
			"Restoring old state failed with %i\n", ret);
	if (state)
		drm_atomic_state_put(state);
}

static void intel_hpd_poll_fini(struct drm_i915_private *i915)
{
	struct intel_connector *connector;
	struct drm_connector_list_iter conn_iter;

	/* Kill all the work that may have been queued by hpd. */
	drm_connector_list_iter_begin(&i915->drm, &conn_iter);
	for_each_intel_connector_iter(connector, &conn_iter) {
		if (connector->modeset_retry_work.func)
			cancel_work_sync(&connector->modeset_retry_work);
		if (connector->hdcp.shim) {
			cancel_delayed_work_sync(&connector->hdcp.check_work);
			cancel_work_sync(&connector->hdcp.prop_work);
		}
	}
	drm_connector_list_iter_end(&conn_iter);
}

/* part #1: call before irq uninstall */
void intel_modeset_driver_remove(struct drm_i915_private *i915)
{
	if (!HAS_DISPLAY(i915))
		return;

	flush_workqueue(i915->flip_wq);
	flush_workqueue(i915->modeset_wq);

	flush_work(&i915->atomic_helper.free_work);
	drm_WARN_ON(&i915->drm, !llist_empty(&i915->atomic_helper.free_list));
}

/* part #2: call after irq uninstall */
void intel_modeset_driver_remove_noirq(struct drm_i915_private *i915)
{
	if (!HAS_DISPLAY(i915))
		return;

	/*
	 * Due to the hpd irq storm handling the hotplug work can re-arm the
	 * poll handlers. Hence disable polling after hpd handling is shut down.
	 */
	intel_hpd_poll_fini(i915);

	/*
	 * MST topology needs to be suspended so we don't have any calls to
	 * fbdev after it's finalized. MST will be destroyed later as part of
	 * drm_mode_config_cleanup()
	 */
	intel_dp_mst_suspend(i915);

	/* poll work can call into fbdev, hence clean that up afterwards */
	intel_fbdev_fini(i915);

	intel_unregister_dsm_handler();

	intel_fbc_global_disable(i915);

	/* flush any delayed tasks or pending work */
	flush_scheduled_work();

	intel_hdcp_component_fini(i915);

	intel_mode_config_cleanup(i915);

	intel_overlay_cleanup(i915);

	intel_gmbus_teardown(i915);

	destroy_workqueue(i915->flip_wq);
	destroy_workqueue(i915->modeset_wq);

	intel_fbc_cleanup_cfb(i915);
}

/* part #3: call after gem init */
void intel_modeset_driver_remove_nogem(struct drm_i915_private *i915)
{
	intel_dmc_ucode_fini(i915);

	intel_power_domains_driver_remove(i915);

	intel_vga_unregister(i915);

	intel_bios_driver_remove(i915);
}

void intel_display_driver_register(struct drm_i915_private *i915)
{
	if (!HAS_DISPLAY(i915))
		return;

	intel_display_debugfs_register(i915);

	/* Must be done after probing outputs */
	intel_opregion_register(i915);
	acpi_video_register();

	intel_audio_init(i915);

	/*
	 * Some ports require correctly set-up hpd registers for
	 * detection to work properly (leading to ghost connected
	 * connector status), e.g. VGA on gm45.  Hence we can only set
	 * up the initial fbdev config after hpd irqs are fully
	 * enabled. We do it last so that the async config cannot run
	 * before the connectors are registered.
	 */
	intel_fbdev_initial_config_async(&i915->drm);

	/*
	 * We need to coordinate the hotplugs with the asynchronous
	 * fbdev configuration, for which we use the
	 * fbdev->async_cookie.
	 */
	drm_kms_helper_poll_init(&i915->drm);
}

void intel_display_driver_unregister(struct drm_i915_private *i915)
{
	if (!HAS_DISPLAY(i915))
		return;

	intel_fbdev_unregister(i915);
	intel_audio_deinit(i915);

	/*
	 * After flushing the fbdev (incl. a late async config which
	 * will have delayed queuing of a hotplug event), then flush
	 * the hotplug events.
	 */
	drm_kms_helper_poll_fini(&i915->drm);
	drm_atomic_helper_shutdown(&i915->drm);

	acpi_video_unregister();
	intel_opregion_unregister(i915);
}<|MERGE_RESOLUTION|>--- conflicted
+++ resolved
@@ -1161,27 +1161,7 @@
 
 	/* AUX_DIST needs only 4K alignment */
 	if (is_ccs_plane(fb, color_plane))
-<<<<<<< HEAD
 		return 4096;
-
-	if (is_semiplanar_uv_plane(fb, color_plane)) {
-		/*
-		 * TODO: cross-check wrt. the bspec stride in bytes * 64 bytes
-		 * alignment for linear UV planes on all platforms.
-		 */
-		if (DISPLAY_VER(dev_priv) >= 12) {
-			if (fb->modifier == DRM_FORMAT_MOD_LINEAR)
-				return intel_linear_alignment(dev_priv);
-
-			return intel_tile_row_size(fb, color_plane);
-		}
-
-=======
->>>>>>> f37d84f0
-		return 4096;
-	}
-
-	drm_WARN_ON(&dev_priv->drm, color_plane != 0);
 
 	if (is_semiplanar_uv_plane(fb, color_plane)) {
 		/*
@@ -11018,7 +10998,6 @@
 						 &plane_state->flags);
 		if (IS_ERR(vma))
 			return PTR_ERR(vma);
-<<<<<<< HEAD
 
 		plane_state->ggtt_vma = vma;
 	} else {
@@ -11030,19 +11009,6 @@
 
 		plane_state->ggtt_vma = vma;
 
-=======
-
-		plane_state->ggtt_vma = vma;
-	} else {
-		struct intel_framebuffer *intel_fb = to_intel_framebuffer(fb);
-
-		vma = intel_dpt_pin(intel_fb->dpt_vm);
-		if (IS_ERR(vma))
-			return PTR_ERR(vma);
-
-		plane_state->ggtt_vma = vma;
-
->>>>>>> f37d84f0
 		vma = intel_pin_fb_obj_dpt(fb, &plane_state->view.gtt, false,
 					   &plane_state->flags, intel_fb->dpt_vm);
 		if (IS_ERR(vma)) {
@@ -11395,26 +11361,19 @@
 		intel_ddi_init(dev_priv, PORT_B);
 		intel_ddi_init(dev_priv, PORT_C);
 		vlv_dsi_init(dev_priv);
-<<<<<<< HEAD
-	} else if (DISPLAY_VER(dev_priv) >= 9) {
-=======
 	} else if (DISPLAY_VER(dev_priv) == 10) {
->>>>>>> f37d84f0
 		intel_ddi_init(dev_priv, PORT_A);
 		intel_ddi_init(dev_priv, PORT_B);
 		intel_ddi_init(dev_priv, PORT_C);
 		intel_ddi_init(dev_priv, PORT_D);
 		intel_ddi_init(dev_priv, PORT_E);
 		intel_ddi_init(dev_priv, PORT_F);
-<<<<<<< HEAD
-=======
 	} else if (DISPLAY_VER(dev_priv) >= 9) {
 		intel_ddi_init(dev_priv, PORT_A);
 		intel_ddi_init(dev_priv, PORT_B);
 		intel_ddi_init(dev_priv, PORT_C);
 		intel_ddi_init(dev_priv, PORT_D);
 		intel_ddi_init(dev_priv, PORT_E);
->>>>>>> f37d84f0
 	} else if (HAS_DDI(dev_priv)) {
 		u32 found;
 
