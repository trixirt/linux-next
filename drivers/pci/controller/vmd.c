// SPDX-License-Identifier: GPL-2.0
/*
 * Volume Management Device driver
 * Copyright (c) 2015, Intel Corporation.
 */

#include <linux/device.h>
#include <linux/interrupt.h>
#include <linux/irq.h>
#include <linux/kernel.h>
#include <linux/module.h>
#include <linux/msi.h>
#include <linux/pci.h>
#include <linux/srcu.h>
#include <linux/rculist.h>
#include <linux/rcupdate.h>

#include <asm/irqdomain.h>
#include <asm/device.h>
#include <asm/msi.h>
#include <asm/msidef.h>

#define VMD_CFGBAR	0
#define VMD_MEMBAR1	2
#define VMD_MEMBAR2	4

#define PCI_REG_VMCAP		0x40
#define BUS_RESTRICT_CAP(vmcap)	(vmcap & 0x1)
#define PCI_REG_VMCONFIG	0x44
#define BUS_RESTRICT_CFG(vmcfg)	((vmcfg >> 8) & 0x3)
#define PCI_REG_VMLOCK		0x70
#define MB2_SHADOW_EN(vmlock)	(vmlock & 0x2)

#define MB2_SHADOW_OFFSET	0x2000
#define MB2_SHADOW_SIZE		16

enum vmd_features {
	/*
	 * Device may contain registers which hint the physical location of the
	 * membars, in order to allow proper address translation during
	 * resource assignment to enable guest virtualization
	 */
	VMD_FEAT_HAS_MEMBAR_SHADOW		= (1 << 0),

	/*
	 * Device may provide root port configuration information which limits
	 * bus numbering
	 */
	VMD_FEAT_HAS_BUS_RESTRICTIONS		= (1 << 1),

	/*
	 * Device contains physical location shadow registers in
	 * vendor-specific capability space
	 */
	VMD_FEAT_HAS_MEMBAR_SHADOW_VSCAP	= (1 << 2),

	/*
	 * Device remaps MSI/X transactions into its MSI/X table and requires
	 * VMD MSI domain for child device interrupt handling
	 */
	VMD_FEAT_REMAPS_MSI			= (1 << 3),
};

/*
 * Lock for manipulating VMD IRQ lists.
 */
static DEFINE_RAW_SPINLOCK(list_lock);

/**
 * struct vmd_irq - private data to map driver IRQ to the VMD shared vector
 * @node:	list item for parent traversal.
 * @irq:	back pointer to parent.
 * @enabled:	true if driver enabled IRQ
 * @virq:	the virtual IRQ value provided to the requesting driver.
 *
 * Every MSI/MSI-X IRQ requested for a device in a VMD domain will be mapped to
 * a VMD IRQ using this structure.
 */
struct vmd_irq {
	struct list_head	node;
	struct vmd_irq_list	*irq;
	bool			enabled;
	unsigned int		virq;
};

/**
 * struct vmd_irq_list - list of driver requested IRQs mapping to a VMD vector
 * @irq_list:	the list of irq's the VMD one demuxes to.
 * @srcu:	SRCU struct for local synchronization.
 * @count:	number of child IRQs assigned to this vector; used to track
 *		sharing.
 */
struct vmd_irq_list {
	struct list_head	irq_list;
	struct srcu_struct	srcu;
	unsigned int		count;
};

struct vmd_dev {
	struct pci_dev		*dev;

	spinlock_t		cfg_lock;
	char __iomem		*cfgbar;

	int msix_count;
	struct vmd_irq_list	*irqs;

	struct pci_sysdata	sysdata;
	struct resource		resources[3];
	struct irq_domain	*irq_domain;
	struct pci_bus		*bus;
	u8			busn_start;
};

static inline struct vmd_dev *vmd_from_bus(struct pci_bus *bus)
{
	return container_of(bus->sysdata, struct vmd_dev, sysdata);
}

static inline unsigned int index_from_irqs(struct vmd_dev *vmd,
					   struct vmd_irq_list *irqs)
{
	return irqs - vmd->irqs;
}

/*
 * Drivers managing a device in a VMD domain allocate their own IRQs as before,
 * but the MSI entry for the hardware it's driving will be programmed with a
 * destination ID for the VMD MSI-X table.  The VMD muxes interrupts in its
 * domain into one of its own, and the VMD driver de-muxes these for the
 * handlers sharing that VMD IRQ.  The vmd irq_domain provides the operations
 * and irq_chip to set this up.
 */
static void vmd_compose_msi_msg(struct irq_data *data, struct msi_msg *msg)
{
	struct vmd_irq *vmdirq = data->chip_data;
	struct vmd_irq_list *irq = vmdirq->irq;
	struct vmd_dev *vmd = irq_data_get_irq_handler_data(data);

	msg->address_hi = MSI_ADDR_BASE_HI;
	msg->address_lo = MSI_ADDR_BASE_LO |
			  MSI_ADDR_DEST_ID(index_from_irqs(vmd, irq));
	msg->data = 0;
}

/*
 * We rely on MSI_FLAG_USE_DEF_CHIP_OPS to set the IRQ mask/unmask ops.
 */
static void vmd_irq_enable(struct irq_data *data)
{
	struct vmd_irq *vmdirq = data->chip_data;
	unsigned long flags;

	raw_spin_lock_irqsave(&list_lock, flags);
	WARN_ON(vmdirq->enabled);
	list_add_tail_rcu(&vmdirq->node, &vmdirq->irq->irq_list);
	vmdirq->enabled = true;
	raw_spin_unlock_irqrestore(&list_lock, flags);

	data->chip->irq_unmask(data);
}

static void vmd_irq_disable(struct irq_data *data)
{
	struct vmd_irq *vmdirq = data->chip_data;
	unsigned long flags;

	data->chip->irq_mask(data);

	raw_spin_lock_irqsave(&list_lock, flags);
	if (vmdirq->enabled) {
		list_del_rcu(&vmdirq->node);
		vmdirq->enabled = false;
	}
	raw_spin_unlock_irqrestore(&list_lock, flags);
}

/*
 * XXX: Stubbed until we develop acceptable way to not create conflicts with
 * other devices sharing the same vector.
 */
static int vmd_irq_set_affinity(struct irq_data *data,
				const struct cpumask *dest, bool force)
{
	return -EINVAL;
}

static struct irq_chip vmd_msi_controller = {
	.name			= "VMD-MSI",
	.irq_enable		= vmd_irq_enable,
	.irq_disable		= vmd_irq_disable,
	.irq_compose_msi_msg	= vmd_compose_msi_msg,
	.irq_set_affinity	= vmd_irq_set_affinity,
};

static irq_hw_number_t vmd_get_hwirq(struct msi_domain_info *info,
				     msi_alloc_info_t *arg)
{
	return 0;
}

/*
 * XXX: We can be even smarter selecting the best IRQ once we solve the
 * affinity problem.
 */
static struct vmd_irq_list *vmd_next_irq(struct vmd_dev *vmd, struct msi_desc *desc)
{
	int i, best = 1;
	unsigned long flags;

	if (vmd->msix_count == 1)
		return &vmd->irqs[0];

	/*
	 * White list for fast-interrupt handlers. All others will share the
	 * "slow" interrupt vector.
	 */
	switch (msi_desc_to_pci_dev(desc)->class) {
	case PCI_CLASS_STORAGE_EXPRESS:
		break;
	default:
		return &vmd->irqs[0];
	}

	raw_spin_lock_irqsave(&list_lock, flags);
	for (i = 1; i < vmd->msix_count; i++)
		if (vmd->irqs[i].count < vmd->irqs[best].count)
			best = i;
	vmd->irqs[best].count++;
	raw_spin_unlock_irqrestore(&list_lock, flags);

	return &vmd->irqs[best];
}

static int vmd_msi_init(struct irq_domain *domain, struct msi_domain_info *info,
			unsigned int virq, irq_hw_number_t hwirq,
			msi_alloc_info_t *arg)
{
	struct msi_desc *desc = arg->desc;
	struct vmd_dev *vmd = vmd_from_bus(msi_desc_to_pci_dev(desc)->bus);
	struct vmd_irq *vmdirq = kzalloc(sizeof(*vmdirq), GFP_KERNEL);
	unsigned int index, vector;

	if (!vmdirq)
		return -ENOMEM;

	INIT_LIST_HEAD(&vmdirq->node);
	vmdirq->irq = vmd_next_irq(vmd, desc);
	vmdirq->virq = virq;
	index = index_from_irqs(vmd, vmdirq->irq);
	vector = pci_irq_vector(vmd->dev, index);

	irq_domain_set_info(domain, virq, vector, info->chip, vmdirq,
			    handle_untracked_irq, vmd, NULL);
	return 0;
}

static void vmd_msi_free(struct irq_domain *domain,
			struct msi_domain_info *info, unsigned int virq)
{
	struct vmd_irq *vmdirq = irq_get_chip_data(virq);
	unsigned long flags;

	synchronize_srcu(&vmdirq->irq->srcu);

	/* XXX: Potential optimization to rebalance */
	raw_spin_lock_irqsave(&list_lock, flags);
	vmdirq->irq->count--;
	raw_spin_unlock_irqrestore(&list_lock, flags);

	kfree(vmdirq);
}

static int vmd_msi_prepare(struct irq_domain *domain, struct device *dev,
			   int nvec, msi_alloc_info_t *arg)
{
	struct pci_dev *pdev = to_pci_dev(dev);
	struct vmd_dev *vmd = vmd_from_bus(pdev->bus);

	if (nvec > vmd->msix_count)
		return vmd->msix_count;

	memset(arg, 0, sizeof(*arg));
	return 0;
}

static void vmd_set_desc(msi_alloc_info_t *arg, struct msi_desc *desc)
{
	arg->desc = desc;
}

static struct msi_domain_ops vmd_msi_domain_ops = {
	.get_hwirq	= vmd_get_hwirq,
	.msi_init	= vmd_msi_init,
	.msi_free	= vmd_msi_free,
	.msi_prepare	= vmd_msi_prepare,
	.set_desc	= vmd_set_desc,
};

static struct msi_domain_info vmd_msi_domain_info = {
	.flags		= MSI_FLAG_USE_DEF_DOM_OPS | MSI_FLAG_USE_DEF_CHIP_OPS |
			  MSI_FLAG_PCI_MSIX,
	.ops		= &vmd_msi_domain_ops,
	.chip		= &vmd_msi_controller,
};

static void vmd_enable_msi_remapping(struct vmd_dev *vmd, bool enable)
{
	u16 reg;

	pci_read_config_word(vmd->dev, PCI_REG_VMCONFIG, &reg);
	reg = enable ? (reg & ~0x2) : (reg | 0x2);
	pci_write_config_word(vmd->dev, PCI_REG_VMCONFIG, reg);
}

static int vmd_create_irq_domain(struct vmd_dev *vmd)
{
	struct fwnode_handle *fn;

	fn = irq_domain_alloc_named_id_fwnode("VMD-MSI", vmd->sysdata.domain);
	if (!fn)
		return -ENODEV;

	vmd->irq_domain = pci_msi_create_irq_domain(fn, &vmd_msi_domain_info,
						    x86_vector_domain);
	if (!vmd->irq_domain) {
		irq_domain_free_fwnode(fn);
		return -ENODEV;
	}

	return 0;
}

static void vmd_remove_irq_domain(struct vmd_dev *vmd)
{
	/*
	 * Some production BIOS won't enable remapping between soft reboots.
	 * Ensure remapping is restored before unloading the driver
	 */
	if (!vmd->msix_count)
		vmd_enable_msi_remapping(vmd, true);

	if (vmd->irq_domain) {
		struct fwnode_handle *fn = vmd->irq_domain->fwnode;

		irq_domain_remove(vmd->irq_domain);
		irq_domain_free_fwnode(fn);
	}
}

static char __iomem *vmd_cfg_addr(struct vmd_dev *vmd, struct pci_bus *bus,
				  unsigned int devfn, int reg, int len)
{
	char __iomem *addr = vmd->cfgbar +
			     ((bus->number - vmd->busn_start) << 20) +
			     (devfn << 12) + reg;

	if ((addr - vmd->cfgbar) + len >=
	    resource_size(&vmd->dev->resource[VMD_CFGBAR]))
		return NULL;

	return addr;
}

/*
 * CPU may deadlock if config space is not serialized on some versions of this
 * hardware, so all config space access is done under a spinlock.
 */
static int vmd_pci_read(struct pci_bus *bus, unsigned int devfn, int reg,
			int len, u32 *value)
{
	struct vmd_dev *vmd = vmd_from_bus(bus);
	char __iomem *addr = vmd_cfg_addr(vmd, bus, devfn, reg, len);
	unsigned long flags;
	int ret = 0;

	if (!addr)
		return -EFAULT;

	spin_lock_irqsave(&vmd->cfg_lock, flags);
	switch (len) {
	case 1:
		*value = readb(addr);
		break;
	case 2:
		*value = readw(addr);
		break;
	case 4:
		*value = readl(addr);
		break;
	default:
		ret = -EINVAL;
		break;
	}
	spin_unlock_irqrestore(&vmd->cfg_lock, flags);
	return ret;
}

/*
 * VMD h/w converts non-posted config writes to posted memory writes. The
 * read-back in this function forces the completion so it returns only after
 * the config space was written, as expected.
 */
static int vmd_pci_write(struct pci_bus *bus, unsigned int devfn, int reg,
			 int len, u32 value)
{
	struct vmd_dev *vmd = vmd_from_bus(bus);
	char __iomem *addr = vmd_cfg_addr(vmd, bus, devfn, reg, len);
	unsigned long flags;
	int ret = 0;

	if (!addr)
		return -EFAULT;

	spin_lock_irqsave(&vmd->cfg_lock, flags);
	switch (len) {
	case 1:
		writeb(value, addr);
		readb(addr);
		break;
	case 2:
		writew(value, addr);
		readw(addr);
		break;
	case 4:
		writel(value, addr);
		readl(addr);
		break;
	default:
		ret = -EINVAL;
		break;
	}
	spin_unlock_irqrestore(&vmd->cfg_lock, flags);
	return ret;
}

static struct pci_ops vmd_ops = {
	.read		= vmd_pci_read,
	.write		= vmd_pci_write,
};

static void vmd_attach_resources(struct vmd_dev *vmd)
{
	vmd->dev->resource[VMD_MEMBAR1].child = &vmd->resources[1];
	vmd->dev->resource[VMD_MEMBAR2].child = &vmd->resources[2];
}

static void vmd_detach_resources(struct vmd_dev *vmd)
{
	vmd->dev->resource[VMD_MEMBAR1].child = NULL;
	vmd->dev->resource[VMD_MEMBAR2].child = NULL;
}

/*
 * VMD domains start at 0x10000 to not clash with ACPI _SEG domains.
 * Per ACPI r6.0, sec 6.5.6,  _SEG returns an integer, of which the lower
 * 16 bits are the PCI Segment Group (domain) number.  Other bits are
 * currently reserved.
 */
static int vmd_find_free_domain(void)
{
	int domain = 0xffff;
	struct pci_bus *bus = NULL;

	while ((bus = pci_find_next_bus(bus)) != NULL)
		domain = max_t(int, domain, pci_domain_nr(bus));
	return domain + 1;
}

static int vmd_get_phys_offsets(struct vmd_dev *vmd, bool native_hint,
				resource_size_t *offset1,
				resource_size_t *offset2)
{
	struct pci_dev *dev = vmd->dev;
	u64 phys1, phys2;

	if (native_hint) {
		u32 vmlock;
		int ret;

		ret = pci_read_config_dword(dev, PCI_REG_VMLOCK, &vmlock);
		if (ret || vmlock == ~0)
			return -ENODEV;

		if (MB2_SHADOW_EN(vmlock)) {
			void __iomem *membar2;

			membar2 = pci_iomap(dev, VMD_MEMBAR2, 0);
			if (!membar2)
				return -ENOMEM;
			phys1 = readq(membar2 + MB2_SHADOW_OFFSET);
			phys2 = readq(membar2 + MB2_SHADOW_OFFSET + 8);
			pci_iounmap(dev, membar2);
		} else
			return 0;
	} else {
		/* Hypervisor-Emulated Vendor-Specific Capability */
		int pos = pci_find_capability(dev, PCI_CAP_ID_VNDR);
		u32 reg, regu;

		pci_read_config_dword(dev, pos + 4, &reg);

		/* "SHDW" */
		if (pos && reg == 0x53484457) {
			pci_read_config_dword(dev, pos + 8, &reg);
			pci_read_config_dword(dev, pos + 12, &regu);
			phys1 = (u64) regu << 32 | reg;

			pci_read_config_dword(dev, pos + 16, &reg);
			pci_read_config_dword(dev, pos + 20, &regu);
			phys2 = (u64) regu << 32 | reg;
		} else
			return 0;
	}

	*offset1 = dev->resource[VMD_MEMBAR1].start -
			(phys1 & PCI_BASE_ADDRESS_MEM_MASK);
	*offset2 = dev->resource[VMD_MEMBAR2].start -
			(phys2 & PCI_BASE_ADDRESS_MEM_MASK);

	return 0;
}

static int vmd_get_bus_number_start(struct vmd_dev *vmd)
{
	struct pci_dev *dev = vmd->dev;
	u16 reg;

	pci_read_config_word(dev, PCI_REG_VMCAP, &reg);
	if (BUS_RESTRICT_CAP(reg)) {
		pci_read_config_word(dev, PCI_REG_VMCONFIG, &reg);

		switch (BUS_RESTRICT_CFG(reg)) {
		case 0:
			vmd->busn_start = 0;
			break;
		case 1:
			vmd->busn_start = 128;
			break;
		case 2:
			vmd->busn_start = 224;
			break;
		default:
			pci_err(dev, "Unknown Bus Offset Setting (%d)\n",
				BUS_RESTRICT_CFG(reg));
			return -ENODEV;
		}
	}

	return 0;
}

static irqreturn_t vmd_irq(int irq, void *data)
{
	struct vmd_irq_list *irqs = data;
	struct vmd_irq *vmdirq;
	int idx;

	idx = srcu_read_lock(&irqs->srcu);
	list_for_each_entry_rcu(vmdirq, &irqs->irq_list, node)
		generic_handle_irq(vmdirq->virq);
	srcu_read_unlock(&irqs->srcu, idx);

	return IRQ_HANDLED;
}

static int vmd_alloc_irqs(struct vmd_dev *vmd)
{
	struct pci_dev *dev = vmd->dev;
	int i, err;

	vmd->msix_count = pci_msix_vec_count(dev);
	if (vmd->msix_count < 0)
		return -ENODEV;

	vmd->msix_count = pci_alloc_irq_vectors(dev, 1, vmd->msix_count,
						PCI_IRQ_MSIX);
	if (vmd->msix_count < 0)
		return vmd->msix_count;

	vmd->irqs = devm_kcalloc(&dev->dev, vmd->msix_count, sizeof(*vmd->irqs),
				 GFP_KERNEL);
	if (!vmd->irqs)
		return -ENOMEM;

	for (i = 0; i < vmd->msix_count; i++) {
		err = init_srcu_struct(&vmd->irqs[i].srcu);
		if (err)
			return err;

		INIT_LIST_HEAD(&vmd->irqs[i].irq_list);
		err = devm_request_irq(&dev->dev, pci_irq_vector(dev, i),
				       vmd_irq, IRQF_NO_THREAD,
				       "vmd", &vmd->irqs[i]);
		if (err)
			return err;
	}

	return 0;
}

static int vmd_enable_domain(struct vmd_dev *vmd, unsigned long features)
{
	struct pci_sysdata *sd = &vmd->sysdata;
	struct resource *res;
	u32 upper_bits;
	unsigned long flags;
	LIST_HEAD(resources);
	resource_size_t offset[2] = {0};
	resource_size_t membar2_offset = 0x2000;
	struct pci_bus *child;
	int ret;

	/*
	 * Shadow registers may exist in certain VMD device ids which allow
	 * guests to correctly assign host physical addresses to the root ports
	 * and child devices. These registers will either return the host value
	 * or 0, depending on an enable bit in the VMD device.
	 */
	if (features & VMD_FEAT_HAS_MEMBAR_SHADOW) {
		membar2_offset = MB2_SHADOW_OFFSET + MB2_SHADOW_SIZE;
		ret = vmd_get_phys_offsets(vmd, true, &offset[0], &offset[1]);
		if (ret)
			return ret;
	} else if (features & VMD_FEAT_HAS_MEMBAR_SHADOW_VSCAP) {
		ret = vmd_get_phys_offsets(vmd, false, &offset[0], &offset[1]);
		if (ret)
			return ret;
	}

	/*
	 * Currently MSI remapping must be enabled in guest passthrough mode
	 * due to some missing interrupt remapping plumbing. This is probably
	 * acceptable because the guest is usually CPU-limited and MSI
	 * remapping doesn't become a performance bottleneck.
	 */
	if (features & VMD_FEAT_REMAPS_MSI || offset[0] || offset[1]) {
		ret = vmd_alloc_irqs(vmd);
		if (ret)
			return ret;
	}

	/*
	 * Disable remapping for performance if possible based on if VMD IRQs
	 * had been allocated.
	 */
	if (vmd->msix_count)
		vmd_enable_msi_remapping(vmd, true);
	else
		vmd_enable_msi_remapping(vmd, false);

	/*
	 * Certain VMD devices may have a root port configuration option which
	 * limits the bus range to between 0-127, 128-255, or 224-255
	 */
	if (features & VMD_FEAT_HAS_BUS_RESTRICTIONS) {
		ret = vmd_get_bus_number_start(vmd);
		if (ret)
			return ret;
	}

	res = &vmd->dev->resource[VMD_CFGBAR];
	vmd->resources[0] = (struct resource) {
		.name  = "VMD CFGBAR",
		.start = vmd->busn_start,
		.end   = vmd->busn_start + (resource_size(res) >> 20) - 1,
		.flags = IORESOURCE_BUS | IORESOURCE_PCI_FIXED,
	};

	/*
	 * If the window is below 4GB, clear IORESOURCE_MEM_64 so we can
	 * put 32-bit resources in the window.
	 *
	 * There's no hardware reason why a 64-bit window *couldn't*
	 * contain a 32-bit resource, but pbus_size_mem() computes the
	 * bridge window size assuming a 64-bit window will contain no
	 * 32-bit resources.  __pci_assign_resource() enforces that
	 * artificial restriction to make sure everything will fit.
	 *
	 * The only way we could use a 64-bit non-prefetchable MEMBAR is
	 * if its address is <4GB so that we can convert it to a 32-bit
	 * resource.  To be visible to the host OS, all VMD endpoints must
	 * be initially configured by platform BIOS, which includes setting
	 * up these resources.  We can assume the device is configured
	 * according to the platform needs.
	 */
	res = &vmd->dev->resource[VMD_MEMBAR1];
	upper_bits = upper_32_bits(res->end);
	flags = res->flags & ~IORESOURCE_SIZEALIGN;
	if (!upper_bits)
		flags &= ~IORESOURCE_MEM_64;
	vmd->resources[1] = (struct resource) {
		.name  = "VMD MEMBAR1",
		.start = res->start,
		.end   = res->end,
		.flags = flags,
		.parent = res,
	};

	res = &vmd->dev->resource[VMD_MEMBAR2];
	upper_bits = upper_32_bits(res->end);
	flags = res->flags & ~IORESOURCE_SIZEALIGN;
	if (!upper_bits)
		flags &= ~IORESOURCE_MEM_64;
	vmd->resources[2] = (struct resource) {
		.name  = "VMD MEMBAR2",
		.start = res->start + membar2_offset,
		.end   = res->end,
		.flags = flags,
		.parent = res,
	};

	sd->vmd_dev = vmd->dev;
	sd->domain = vmd_find_free_domain();
	if (sd->domain < 0)
		return sd->domain;

	sd->node = pcibus_to_node(vmd->dev->bus);

<<<<<<< HEAD
	fn = irq_domain_alloc_named_id_fwnode("VMD-MSI", vmd->sysdata.domain);
	if (!fn)
		return -ENODEV;

	vmd->irq_domain = pci_msi_create_irq_domain(fn, &vmd_msi_domain_info,
						    NULL);

	if (!vmd->irq_domain) {
		irq_domain_free_fwnode(fn);
		return -ENODEV;
=======
	if (vmd->msix_count) {
		ret = vmd_create_irq_domain(vmd);
		if (ret)
			return ret;
>>>>>>> 30eec02c
	}

	/*
	 * Override the irq domain bus token so the domain can be distinguished
	 * from a regular PCI/MSI domain.
	 */
	irq_domain_update_bus_token(vmd->irq_domain, DOMAIN_BUS_VMD_MSI);

	pci_add_resource(&resources, &vmd->resources[0]);
	pci_add_resource_offset(&resources, &vmd->resources[1], offset[0]);
	pci_add_resource_offset(&resources, &vmd->resources[2], offset[1]);

	vmd->bus = pci_create_root_bus(&vmd->dev->dev, vmd->busn_start,
				       &vmd_ops, sd, &resources);
	if (!vmd->bus) {
		pci_free_resource_list(&resources);
		vmd_remove_irq_domain(vmd);
		return -ENODEV;
	}

	vmd_attach_resources(vmd);
	if (vmd->irq_domain)
		dev_set_msi_domain(&vmd->bus->dev, vmd->irq_domain);

	pci_scan_child_bus(vmd->bus);
	pci_assign_unassigned_bus_resources(vmd->bus);

	/*
	 * VMD root buses are virtual and don't return true on pci_is_pcie()
	 * and will fail pcie_bus_configure_settings() early. It can instead be
	 * run on each of the real root ports.
	 */
	list_for_each_entry(child, &vmd->bus->children, node)
		pcie_bus_configure_settings(child);

	pci_bus_add_devices(vmd->bus);

	WARN(sysfs_create_link(&vmd->dev->dev.kobj, &vmd->bus->dev.kobj,
			       "domain"), "Can't create symlink to domain\n");
	return 0;
}

static int vmd_probe(struct pci_dev *dev, const struct pci_device_id *id)
{
	struct vmd_dev *vmd;
	int err;

	if (resource_size(&dev->resource[VMD_CFGBAR]) < (1 << 20))
		return -ENOMEM;

	vmd = devm_kzalloc(&dev->dev, sizeof(*vmd), GFP_KERNEL);
	if (!vmd)
		return -ENOMEM;

	vmd->dev = dev;
	err = pcim_enable_device(dev);
	if (err < 0)
		return err;

	vmd->cfgbar = pcim_iomap(dev, VMD_CFGBAR, 0);
	if (!vmd->cfgbar)
		return -ENOMEM;

	pci_set_master(dev);
	if (dma_set_mask_and_coherent(&dev->dev, DMA_BIT_MASK(64)) &&
	    dma_set_mask_and_coherent(&dev->dev, DMA_BIT_MASK(32)))
		return -ENODEV;

	spin_lock_init(&vmd->cfg_lock);
	pci_set_drvdata(dev, vmd);
	err = vmd_enable_domain(vmd, (unsigned long) id->driver_data);
	if (err)
		return err;

	dev_info(&vmd->dev->dev, "Bound to PCI domain %04x\n",
		 vmd->sysdata.domain);
	return 0;
}

static void vmd_cleanup_srcu(struct vmd_dev *vmd)
{
	int i;

	for (i = 0; i < vmd->msix_count; i++)
		cleanup_srcu_struct(&vmd->irqs[i].srcu);
}

static void vmd_remove(struct pci_dev *dev)
{
	struct vmd_dev *vmd = pci_get_drvdata(dev);

	sysfs_remove_link(&vmd->dev->dev.kobj, "domain");
	pci_stop_root_bus(vmd->bus);
	pci_remove_root_bus(vmd->bus);
	vmd_cleanup_srcu(vmd);
	vmd_detach_resources(vmd);
	vmd_remove_irq_domain(vmd);
}

#ifdef CONFIG_PM_SLEEP
static int vmd_suspend(struct device *dev)
{
	struct pci_dev *pdev = to_pci_dev(dev);
	struct vmd_dev *vmd = pci_get_drvdata(pdev);
	int i;

	for (i = 0; i < vmd->msix_count; i++)
		devm_free_irq(dev, pci_irq_vector(pdev, i), &vmd->irqs[i]);

	return 0;
}

static int vmd_resume(struct device *dev)
{
	struct pci_dev *pdev = to_pci_dev(dev);
	struct vmd_dev *vmd = pci_get_drvdata(pdev);
	int err, i;

	for (i = 0; i < vmd->msix_count; i++) {
		err = devm_request_irq(dev, pci_irq_vector(pdev, i),
				       vmd_irq, IRQF_NO_THREAD,
				       "vmd", &vmd->irqs[i]);
		if (err)
			return err;
	}

	return 0;
}
#endif
static SIMPLE_DEV_PM_OPS(vmd_dev_pm_ops, vmd_suspend, vmd_resume);

static const struct pci_device_id vmd_ids[] = {
	{PCI_DEVICE(PCI_VENDOR_ID_INTEL, PCI_DEVICE_ID_INTEL_VMD_201D),
		.driver_data = VMD_FEAT_HAS_MEMBAR_SHADOW_VSCAP |
				VMD_FEAT_REMAPS_MSI,},
	{PCI_DEVICE(PCI_VENDOR_ID_INTEL, PCI_DEVICE_ID_INTEL_VMD_28C0),
		.driver_data = VMD_FEAT_HAS_MEMBAR_SHADOW |
				VMD_FEAT_HAS_BUS_RESTRICTIONS,},
	{PCI_DEVICE(PCI_VENDOR_ID_INTEL, 0x467f),
		.driver_data = VMD_FEAT_HAS_MEMBAR_SHADOW_VSCAP |
				VMD_FEAT_HAS_BUS_RESTRICTIONS,},
	{PCI_DEVICE(PCI_VENDOR_ID_INTEL, 0x4c3d),
		.driver_data = VMD_FEAT_HAS_MEMBAR_SHADOW_VSCAP |
				VMD_FEAT_HAS_BUS_RESTRICTIONS,},
	{PCI_DEVICE(PCI_VENDOR_ID_INTEL, PCI_DEVICE_ID_INTEL_VMD_9A0B),
		.driver_data = VMD_FEAT_HAS_MEMBAR_SHADOW_VSCAP |
				VMD_FEAT_HAS_BUS_RESTRICTIONS,},
	{0,}
};
MODULE_DEVICE_TABLE(pci, vmd_ids);

static struct pci_driver vmd_drv = {
	.name		= "vmd",
	.id_table	= vmd_ids,
	.probe		= vmd_probe,
	.remove		= vmd_remove,
	.driver		= {
		.pm	= &vmd_dev_pm_ops,
	},
};
module_pci_driver(vmd_drv);

MODULE_AUTHOR("Intel Corporation");
MODULE_LICENSE("GPL v2");
MODULE_VERSION("0.6");<|MERGE_RESOLUTION|>--- conflicted
+++ resolved
@@ -322,7 +322,7 @@
 		return -ENODEV;
 
 	vmd->irq_domain = pci_msi_create_irq_domain(fn, &vmd_msi_domain_info,
-						    x86_vector_domain);
+						    NULL);
 	if (!vmd->irq_domain) {
 		irq_domain_free_fwnode(fn);
 		return -ENODEV;
@@ -717,23 +717,10 @@
 
 	sd->node = pcibus_to_node(vmd->dev->bus);
 
-<<<<<<< HEAD
-	fn = irq_domain_alloc_named_id_fwnode("VMD-MSI", vmd->sysdata.domain);
-	if (!fn)
-		return -ENODEV;
-
-	vmd->irq_domain = pci_msi_create_irq_domain(fn, &vmd_msi_domain_info,
-						    NULL);
-
-	if (!vmd->irq_domain) {
-		irq_domain_free_fwnode(fn);
-		return -ENODEV;
-=======
 	if (vmd->msix_count) {
 		ret = vmd_create_irq_domain(vmd);
 		if (ret)
 			return ret;
->>>>>>> 30eec02c
 	}
 
 	/*
