// SPDX-License-Identifier: GPL-2.0-only
/*
 * Copyright (C) Sistina Software, Inc.  1997-2003 All rights reserved.
 * Copyright (C) 2004-2008 Red Hat, Inc.  All rights reserved.
 */

#define pr_fmt(fmt) KBUILD_MODNAME ": " fmt

#include <linux/sched.h>
#include <linux/slab.h>
#include <linux/spinlock.h>
#include <linux/completion.h>
#include <linux/buffer_head.h>
#include <linux/blkdev.h>
#include <linux/kthread.h>
#include <linux/export.h>
#include <linux/namei.h>
#include <linux/mount.h>
#include <linux/gfs2_ondisk.h>
#include <linux/quotaops.h>
#include <linux/lockdep.h>
#include <linux/module.h>
#include <linux/backing-dev.h>
#include <linux/fs_parser.h>

#include "gfs2.h"
#include "incore.h"
#include "bmap.h"
#include "glock.h"
#include "glops.h"
#include "inode.h"
#include "recovery.h"
#include "rgrp.h"
#include "super.h"
#include "sys.h"
#include "util.h"
#include "log.h"
#include "quota.h"
#include "dir.h"
#include "meta_io.h"
#include "trace_gfs2.h"
#include "lops.h"

#define DO 0
#define UNDO 1

/**
 * gfs2_tune_init - Fill a gfs2_tune structure with default values
 * @gt: tune
 *
 */

static void gfs2_tune_init(struct gfs2_tune *gt)
{
	spin_lock_init(&gt->gt_spin);

	gt->gt_quota_warn_period = 10;
	gt->gt_quota_scale_num = 1;
	gt->gt_quota_scale_den = 1;
	gt->gt_new_files_jdata = 0;
	gt->gt_max_readahead = BIT(18);
	gt->gt_complain_secs = 10;
}

void free_sbd(struct gfs2_sbd *sdp)
{
	if (sdp->sd_lkstats)
		free_percpu(sdp->sd_lkstats);
	kfree(sdp);
}

static struct gfs2_sbd *init_sbd(struct super_block *sb)
{
	struct gfs2_sbd *sdp;
	struct address_space *mapping;

	sdp = kzalloc(sizeof(struct gfs2_sbd), GFP_KERNEL);
	if (!sdp)
		return NULL;

	sdp->sd_vfs = sb;
	sdp->sd_lkstats = alloc_percpu(struct gfs2_pcpu_lkstats);
	if (!sdp->sd_lkstats)
		goto fail;
	sb->s_fs_info = sdp;

	set_bit(SDF_NOJOURNALID, &sdp->sd_flags);
	gfs2_tune_init(&sdp->sd_tune);

	init_waitqueue_head(&sdp->sd_glock_wait);
	init_waitqueue_head(&sdp->sd_async_glock_wait);
	atomic_set(&sdp->sd_glock_disposal, 0);
	init_completion(&sdp->sd_locking_init);
	init_completion(&sdp->sd_wdack);
	spin_lock_init(&sdp->sd_statfs_spin);

	spin_lock_init(&sdp->sd_rindex_spin);
	sdp->sd_rindex_tree.rb_node = NULL;

	INIT_LIST_HEAD(&sdp->sd_jindex_list);
	spin_lock_init(&sdp->sd_jindex_spin);
	mutex_init(&sdp->sd_jindex_mutex);
	init_completion(&sdp->sd_journal_ready);

	INIT_LIST_HEAD(&sdp->sd_quota_list);
	mutex_init(&sdp->sd_quota_mutex);
	mutex_init(&sdp->sd_quota_sync_mutex);
	init_waitqueue_head(&sdp->sd_quota_wait);
	INIT_LIST_HEAD(&sdp->sd_trunc_list);
	spin_lock_init(&sdp->sd_trunc_lock);
	spin_lock_init(&sdp->sd_bitmap_lock);

	mapping = &sdp->sd_aspace;

	address_space_init_once(mapping);
	mapping->a_ops = &gfs2_rgrp_aops;
	mapping->host = sb->s_bdev->bd_inode;
	mapping->flags = 0;
	mapping_set_gfp_mask(mapping, GFP_NOFS);
	mapping->private_data = NULL;
	mapping->writeback_index = 0;

	spin_lock_init(&sdp->sd_log_lock);
	atomic_set(&sdp->sd_log_pinned, 0);
	INIT_LIST_HEAD(&sdp->sd_log_revokes);
	INIT_LIST_HEAD(&sdp->sd_log_ordered);
	spin_lock_init(&sdp->sd_ordered_lock);

	init_waitqueue_head(&sdp->sd_log_waitq);
	init_waitqueue_head(&sdp->sd_logd_waitq);
	spin_lock_init(&sdp->sd_ail_lock);
	INIT_LIST_HEAD(&sdp->sd_ail1_list);
	INIT_LIST_HEAD(&sdp->sd_ail2_list);

	init_rwsem(&sdp->sd_log_flush_lock);
	atomic_set(&sdp->sd_log_in_flight, 0);
	atomic_set(&sdp->sd_reserving_log, 0);
	init_waitqueue_head(&sdp->sd_reserving_log_wait);
	init_waitqueue_head(&sdp->sd_log_flush_wait);
	atomic_set(&sdp->sd_freeze_state, SFS_UNFROZEN);
	mutex_init(&sdp->sd_freeze_mutex);

	return sdp;

fail:
	free_sbd(sdp);
	return NULL;
}

/**
 * gfs2_check_sb - Check superblock
 * @sdp: the filesystem
 * @sb: The superblock
 * @silent: Don't print a message if the check fails
 *
 * Checks the version code of the FS is one that we understand how to
 * read and that the sizes of the various on-disk structures have not
 * changed.
 */

static int gfs2_check_sb(struct gfs2_sbd *sdp, int silent)
{
	struct gfs2_sb_host *sb = &sdp->sd_sb;

	if (sb->sb_magic != GFS2_MAGIC ||
	    sb->sb_type != GFS2_METATYPE_SB) {
		if (!silent)
			pr_warn("not a GFS2 filesystem\n");
		return -EINVAL;
	}

	/*  If format numbers match exactly, we're done.  */

	if (sb->sb_fs_format == GFS2_FORMAT_FS &&
	    sb->sb_multihost_format == GFS2_FORMAT_MULTI)
		return 0;

	fs_warn(sdp, "Unknown on-disk format, unable to mount\n");

	return -EINVAL;
}

static void end_bio_io_page(struct bio *bio)
{
	struct page *page = bio->bi_private;

	if (!bio->bi_status)
		SetPageUptodate(page);
	else
		pr_warn("error %d reading superblock\n", bio->bi_status);
	unlock_page(page);
}

static void gfs2_sb_in(struct gfs2_sbd *sdp, const void *buf)
{
	struct gfs2_sb_host *sb = &sdp->sd_sb;
	struct super_block *s = sdp->sd_vfs;
	const struct gfs2_sb *str = buf;

	sb->sb_magic = be32_to_cpu(str->sb_header.mh_magic);
	sb->sb_type = be32_to_cpu(str->sb_header.mh_type);
	sb->sb_format = be32_to_cpu(str->sb_header.mh_format);
	sb->sb_fs_format = be32_to_cpu(str->sb_fs_format);
	sb->sb_multihost_format = be32_to_cpu(str->sb_multihost_format);
	sb->sb_bsize = be32_to_cpu(str->sb_bsize);
	sb->sb_bsize_shift = be32_to_cpu(str->sb_bsize_shift);
	sb->sb_master_dir.no_addr = be64_to_cpu(str->sb_master_dir.no_addr);
	sb->sb_master_dir.no_formal_ino = be64_to_cpu(str->sb_master_dir.no_formal_ino);
	sb->sb_root_dir.no_addr = be64_to_cpu(str->sb_root_dir.no_addr);
	sb->sb_root_dir.no_formal_ino = be64_to_cpu(str->sb_root_dir.no_formal_ino);

	memcpy(sb->sb_lockproto, str->sb_lockproto, GFS2_LOCKNAME_LEN);
	memcpy(sb->sb_locktable, str->sb_locktable, GFS2_LOCKNAME_LEN);
	memcpy(&s->s_uuid, str->sb_uuid, 16);
}

/**
 * gfs2_read_super - Read the gfs2 super block from disk
 * @sdp: The GFS2 super block
 * @sector: The location of the super block
 * @error: The error code to return
 *
 * This uses the bio functions to read the super block from disk
 * because we want to be 100% sure that we never read cached data.
 * A super block is read twice only during each GFS2 mount and is
 * never written to by the filesystem. The first time its read no
 * locks are held, and the only details which are looked at are those
 * relating to the locking protocol. Once locking is up and working,
 * the sb is read again under the lock to establish the location of
 * the master directory (contains pointers to journals etc) and the
 * root directory.
 *
 * Returns: 0 on success or error
 */

static int gfs2_read_super(struct gfs2_sbd *sdp, sector_t sector, int silent)
{
	struct super_block *sb = sdp->sd_vfs;
	struct gfs2_sb *p;
	struct page *page;
	struct bio *bio;

	page = alloc_page(GFP_NOFS);
	if (unlikely(!page))
		return -ENOMEM;

	ClearPageUptodate(page);
	ClearPageDirty(page);
	lock_page(page);

	bio = bio_alloc(GFP_NOFS, 1);
	bio->bi_iter.bi_sector = sector * (sb->s_blocksize >> 9);
	bio_set_dev(bio, sb->s_bdev);
	bio_add_page(bio, page, PAGE_SIZE, 0);

	bio->bi_end_io = end_bio_io_page;
	bio->bi_private = page;
	bio_set_op_attrs(bio, REQ_OP_READ, REQ_META);
	submit_bio(bio);
	wait_on_page_locked(page);
	bio_put(bio);
	if (!PageUptodate(page)) {
		__free_page(page);
		return -EIO;
	}
	p = kmap(page);
	gfs2_sb_in(sdp, p);
	kunmap(page);
	__free_page(page);
	return gfs2_check_sb(sdp, silent);
}

/**
 * gfs2_read_sb - Read super block
 * @sdp: The GFS2 superblock
 * @silent: Don't print message if mount fails
 *
 */

static int gfs2_read_sb(struct gfs2_sbd *sdp, int silent)
{
	u32 hash_blocks, ind_blocks, leaf_blocks;
	u32 tmp_blocks;
	unsigned int x;
	int error;

	error = gfs2_read_super(sdp, GFS2_SB_ADDR >> sdp->sd_fsb2bb_shift, silent);
	if (error) {
		if (!silent)
			fs_err(sdp, "can't read superblock\n");
		return error;
	}

	sdp->sd_fsb2bb_shift = sdp->sd_sb.sb_bsize_shift -
			       GFS2_BASIC_BLOCK_SHIFT;
	sdp->sd_fsb2bb = BIT(sdp->sd_fsb2bb_shift);
	sdp->sd_diptrs = (sdp->sd_sb.sb_bsize -
			  sizeof(struct gfs2_dinode)) / sizeof(u64);
	sdp->sd_inptrs = (sdp->sd_sb.sb_bsize -
			  sizeof(struct gfs2_meta_header)) / sizeof(u64);
	sdp->sd_jbsize = sdp->sd_sb.sb_bsize - sizeof(struct gfs2_meta_header);
	sdp->sd_hash_bsize = sdp->sd_sb.sb_bsize / 2;
	sdp->sd_hash_bsize_shift = sdp->sd_sb.sb_bsize_shift - 1;
	sdp->sd_hash_ptrs = sdp->sd_hash_bsize / sizeof(u64);
	sdp->sd_qc_per_block = (sdp->sd_sb.sb_bsize -
				sizeof(struct gfs2_meta_header)) /
			        sizeof(struct gfs2_quota_change);
	sdp->sd_blocks_per_bitmap = (sdp->sd_sb.sb_bsize -
				     sizeof(struct gfs2_meta_header))
		* GFS2_NBBY; /* not the rgrp bitmap, subsequent bitmaps only */

	/* Compute maximum reservation required to add a entry to a directory */

	hash_blocks = DIV_ROUND_UP(sizeof(u64) * BIT(GFS2_DIR_MAX_DEPTH),
			     sdp->sd_jbsize);

	ind_blocks = 0;
	for (tmp_blocks = hash_blocks; tmp_blocks > sdp->sd_diptrs;) {
		tmp_blocks = DIV_ROUND_UP(tmp_blocks, sdp->sd_inptrs);
		ind_blocks += tmp_blocks;
	}

	leaf_blocks = 2 + GFS2_DIR_MAX_DEPTH;

	sdp->sd_max_dirres = hash_blocks + ind_blocks + leaf_blocks;

	sdp->sd_heightsize[0] = sdp->sd_sb.sb_bsize -
				sizeof(struct gfs2_dinode);
	sdp->sd_heightsize[1] = sdp->sd_sb.sb_bsize * sdp->sd_diptrs;
	for (x = 2;; x++) {
		u64 space, d;
		u32 m;

		space = sdp->sd_heightsize[x - 1] * sdp->sd_inptrs;
		d = space;
		m = do_div(d, sdp->sd_inptrs);

		if (d != sdp->sd_heightsize[x - 1] || m)
			break;
		sdp->sd_heightsize[x] = space;
	}
	sdp->sd_max_height = x;
	sdp->sd_heightsize[x] = ~0;
	gfs2_assert(sdp, sdp->sd_max_height <= GFS2_MAX_META_HEIGHT);

	sdp->sd_max_dents_per_leaf = (sdp->sd_sb.sb_bsize -
				      sizeof(struct gfs2_leaf)) /
				     GFS2_MIN_DIRENT_SIZE;
	return 0;
}

static int init_names(struct gfs2_sbd *sdp, int silent)
{
	char *proto, *table;
	int error = 0;

	proto = sdp->sd_args.ar_lockproto;
	table = sdp->sd_args.ar_locktable;

	/*  Try to autodetect  */

	if (!proto[0] || !table[0]) {
		error = gfs2_read_super(sdp, GFS2_SB_ADDR >> sdp->sd_fsb2bb_shift, silent);
		if (error)
			return error;

		if (!proto[0])
			proto = sdp->sd_sb.sb_lockproto;
		if (!table[0])
			table = sdp->sd_sb.sb_locktable;
	}

	if (!table[0])
		table = sdp->sd_vfs->s_id;

	strlcpy(sdp->sd_proto_name, proto, GFS2_FSNAME_LEN);
	strlcpy(sdp->sd_table_name, table, GFS2_FSNAME_LEN);

	table = sdp->sd_table_name;
	while ((table = strchr(table, '/')))
		*table = '_';

	return error;
}

static int init_locking(struct gfs2_sbd *sdp, struct gfs2_holder *mount_gh,
			int undo)
{
	int error = 0;

	if (undo)
		goto fail_trans;

	error = gfs2_glock_nq_num(sdp,
				  GFS2_MOUNT_LOCK, &gfs2_nondisk_glops,
				  LM_ST_EXCLUSIVE, LM_FLAG_NOEXP | GL_NOCACHE,
				  mount_gh);
	if (error) {
		fs_err(sdp, "can't acquire mount glock: %d\n", error);
		goto fail;
	}

	error = gfs2_glock_nq_num(sdp,
				  GFS2_LIVE_LOCK, &gfs2_nondisk_glops,
				  LM_ST_SHARED,
				  LM_FLAG_NOEXP | GL_EXACT,
				  &sdp->sd_live_gh);
	if (error) {
		fs_err(sdp, "can't acquire live glock: %d\n", error);
		goto fail_mount;
	}

	error = gfs2_glock_get(sdp, GFS2_RENAME_LOCK, &gfs2_nondisk_glops,
			       CREATE, &sdp->sd_rename_gl);
	if (error) {
		fs_err(sdp, "can't create rename glock: %d\n", error);
		goto fail_live;
	}

	error = gfs2_glock_get(sdp, GFS2_FREEZE_LOCK, &gfs2_freeze_glops,
			       CREATE, &sdp->sd_freeze_gl);
	if (error) {
		fs_err(sdp, "can't create transaction glock: %d\n", error);
		goto fail_rename;
	}

	return 0;

fail_trans:
	gfs2_glock_put(sdp->sd_freeze_gl);
fail_rename:
	gfs2_glock_put(sdp->sd_rename_gl);
fail_live:
	gfs2_glock_dq_uninit(&sdp->sd_live_gh);
fail_mount:
	gfs2_glock_dq_uninit(mount_gh);
fail:
	return error;
}

static int gfs2_lookup_root(struct super_block *sb, struct dentry **dptr,
			    u64 no_addr, const char *name)
{
	struct gfs2_sbd *sdp = sb->s_fs_info;
	struct dentry *dentry;
	struct inode *inode;

	inode = gfs2_inode_lookup(sb, DT_DIR, no_addr, 0,
				  GFS2_BLKST_FREE /* ignore */);
	if (IS_ERR(inode)) {
		fs_err(sdp, "can't read in %s inode: %ld\n", name, PTR_ERR(inode));
		return PTR_ERR(inode);
	}
	dentry = d_make_root(inode);
	if (!dentry) {
		fs_err(sdp, "can't alloc %s dentry\n", name);
		return -ENOMEM;
	}
	*dptr = dentry;
	return 0;
}

static int init_sb(struct gfs2_sbd *sdp, int silent)
{
	struct super_block *sb = sdp->sd_vfs;
	struct gfs2_holder sb_gh;
	u64 no_addr;
	int ret;

	ret = gfs2_glock_nq_num(sdp, GFS2_SB_LOCK, &gfs2_meta_glops,
				LM_ST_SHARED, 0, &sb_gh);
	if (ret) {
		fs_err(sdp, "can't acquire superblock glock: %d\n", ret);
		return ret;
	}

	ret = gfs2_read_sb(sdp, silent);
	if (ret) {
		fs_err(sdp, "can't read superblock: %d\n", ret);
		goto out;
	}

	/* Set up the buffer cache and SB for real */
	if (sdp->sd_sb.sb_bsize < bdev_logical_block_size(sb->s_bdev)) {
		ret = -EINVAL;
		fs_err(sdp, "FS block size (%u) is too small for device "
		       "block size (%u)\n",
		       sdp->sd_sb.sb_bsize, bdev_logical_block_size(sb->s_bdev));
		goto out;
	}
	if (sdp->sd_sb.sb_bsize > PAGE_SIZE) {
		ret = -EINVAL;
		fs_err(sdp, "FS block size (%u) is too big for machine "
		       "page size (%u)\n",
		       sdp->sd_sb.sb_bsize, (unsigned int)PAGE_SIZE);
		goto out;
	}
	sb_set_blocksize(sb, sdp->sd_sb.sb_bsize);

	/* Get the root inode */
	no_addr = sdp->sd_sb.sb_root_dir.no_addr;
	ret = gfs2_lookup_root(sb, &sdp->sd_root_dir, no_addr, "root");
	if (ret)
		goto out;

	/* Get the master inode */
	no_addr = sdp->sd_sb.sb_master_dir.no_addr;
	ret = gfs2_lookup_root(sb, &sdp->sd_master_dir, no_addr, "master");
	if (ret) {
		dput(sdp->sd_root_dir);
		goto out;
	}
	sb->s_root = dget(sdp->sd_args.ar_meta ? sdp->sd_master_dir : sdp->sd_root_dir);
out:
	gfs2_glock_dq_uninit(&sb_gh);
	return ret;
}

static void gfs2_others_may_mount(struct gfs2_sbd *sdp)
{
	char *message = "FIRSTMOUNT=Done";
	char *envp[] = { message, NULL };

	fs_info(sdp, "first mount done, others may mount\n");

	if (sdp->sd_lockstruct.ls_ops->lm_first_done)
		sdp->sd_lockstruct.ls_ops->lm_first_done(sdp);

	kobject_uevent_env(&sdp->sd_kobj, KOBJ_CHANGE, envp);
}

/**
 * gfs2_jindex_hold - Grab a lock on the jindex
 * @sdp: The GFS2 superblock
 * @ji_gh: the holder for the jindex glock
 *
 * Returns: errno
 */

static int gfs2_jindex_hold(struct gfs2_sbd *sdp, struct gfs2_holder *ji_gh)
{
	struct gfs2_inode *dip = GFS2_I(sdp->sd_jindex);
	struct qstr name;
	char buf[20];
	struct gfs2_jdesc *jd;
	int error;

	name.name = buf;

	mutex_lock(&sdp->sd_jindex_mutex);

	for (;;) {
		error = gfs2_glock_nq_init(dip->i_gl, LM_ST_SHARED, 0, ji_gh);
		if (error)
			break;

		name.len = sprintf(buf, "journal%u", sdp->sd_journals);
		name.hash = gfs2_disk_hash(name.name, name.len);

		error = gfs2_dir_check(sdp->sd_jindex, &name, NULL);
		if (error == -ENOENT) {
			error = 0;
			break;
		}

		gfs2_glock_dq_uninit(ji_gh);

		if (error)
			break;

		error = -ENOMEM;
		jd = kzalloc(sizeof(struct gfs2_jdesc), GFP_KERNEL);
		if (!jd)
			break;

		INIT_LIST_HEAD(&jd->extent_list);
		INIT_LIST_HEAD(&jd->jd_revoke_list);

		INIT_WORK(&jd->jd_work, gfs2_recover_func);
		jd->jd_inode = gfs2_lookupi(sdp->sd_jindex, &name, 1);
		if (IS_ERR_OR_NULL(jd->jd_inode)) {
			if (!jd->jd_inode)
				error = -ENOENT;
			else
				error = PTR_ERR(jd->jd_inode);
			kfree(jd);
			break;
		}

		spin_lock(&sdp->sd_jindex_spin);
		jd->jd_jid = sdp->sd_journals++;
		list_add_tail(&jd->jd_list, &sdp->sd_jindex_list);
		spin_unlock(&sdp->sd_jindex_spin);
	}

	mutex_unlock(&sdp->sd_jindex_mutex);

	return error;
}

/**
 * check_journal_clean - Make sure a journal is clean for a spectator mount
 * @sdp: The GFS2 superblock
 * @jd: The journal descriptor
 *
 * Returns: 0 if the journal is clean or locked, else an error
 */
static int check_journal_clean(struct gfs2_sbd *sdp, struct gfs2_jdesc *jd)
{
	int error;
	struct gfs2_holder j_gh;
	struct gfs2_log_header_host head;
	struct gfs2_inode *ip;

	ip = GFS2_I(jd->jd_inode);
	error = gfs2_glock_nq_init(ip->i_gl, LM_ST_SHARED, LM_FLAG_NOEXP |
				   GL_EXACT | GL_NOCACHE, &j_gh);
	if (error) {
		fs_err(sdp, "Error locking journal for spectator mount.\n");
		return -EPERM;
	}
	error = gfs2_jdesc_check(jd);
	if (error) {
		fs_err(sdp, "Error checking journal for spectator mount.\n");
		goto out_unlock;
	}
	error = gfs2_find_jhead(jd, &head, false);
	if (error) {
		fs_err(sdp, "Error parsing journal for spectator mount.\n");
		goto out_unlock;
	}
	if (!(head.lh_flags & GFS2_LOG_HEAD_UNMOUNT)) {
		error = -EPERM;
		fs_err(sdp, "jid=%u: Journal is dirty, so the first mounter "
		       "must not be a spectator.\n", jd->jd_jid);
	}

out_unlock:
	gfs2_glock_dq_uninit(&j_gh);
	return error;
}

static int init_journal(struct gfs2_sbd *sdp, int undo)
{
	struct inode *master = d_inode(sdp->sd_master_dir);
	struct gfs2_holder ji_gh;
	struct gfs2_inode *ip;
	int jindex = 1;
	int error = 0;

	if (undo) {
		jindex = 0;
		goto fail_jinode_gh;
	}

	sdp->sd_jindex = gfs2_lookup_simple(master, "jindex");
	if (IS_ERR(sdp->sd_jindex)) {
		fs_err(sdp, "can't lookup journal index: %d\n", error);
		return PTR_ERR(sdp->sd_jindex);
	}

	/* Load in the journal index special file */

	error = gfs2_jindex_hold(sdp, &ji_gh);
	if (error) {
		fs_err(sdp, "can't read journal index: %d\n", error);
		goto fail;
	}

	error = -EUSERS;
	if (!gfs2_jindex_size(sdp)) {
		fs_err(sdp, "no journals!\n");
		goto fail_jindex;
	}

	atomic_set(&sdp->sd_log_blks_needed, 0);
	if (sdp->sd_args.ar_spectator) {
		sdp->sd_jdesc = gfs2_jdesc_find(sdp, 0);
		atomic_set(&sdp->sd_log_blks_free, sdp->sd_jdesc->jd_blocks);
		atomic_set(&sdp->sd_log_thresh1, 2*sdp->sd_jdesc->jd_blocks/5);
		atomic_set(&sdp->sd_log_thresh2, 4*sdp->sd_jdesc->jd_blocks/5);
	} else {
		if (sdp->sd_lockstruct.ls_jid >= gfs2_jindex_size(sdp)) {
			fs_err(sdp, "can't mount journal #%u\n",
			       sdp->sd_lockstruct.ls_jid);
			fs_err(sdp, "there are only %u journals (0 - %u)\n",
			       gfs2_jindex_size(sdp),
			       gfs2_jindex_size(sdp) - 1);
			goto fail_jindex;
		}
		sdp->sd_jdesc = gfs2_jdesc_find(sdp, sdp->sd_lockstruct.ls_jid);

		error = gfs2_glock_nq_num(sdp, sdp->sd_lockstruct.ls_jid,
					  &gfs2_journal_glops,
					  LM_ST_EXCLUSIVE, LM_FLAG_NOEXP,
					  &sdp->sd_journal_gh);
		if (error) {
			fs_err(sdp, "can't acquire journal glock: %d\n", error);
			goto fail_jindex;
		}

		ip = GFS2_I(sdp->sd_jdesc->jd_inode);
		error = gfs2_glock_nq_init(ip->i_gl, LM_ST_SHARED,
					   LM_FLAG_NOEXP | GL_EXACT | GL_NOCACHE,
					   &sdp->sd_jinode_gh);
		if (error) {
			fs_err(sdp, "can't acquire journal inode glock: %d\n",
			       error);
			goto fail_journal_gh;
		}

		error = gfs2_jdesc_check(sdp->sd_jdesc);
		if (error) {
			fs_err(sdp, "my journal (%u) is bad: %d\n",
			       sdp->sd_jdesc->jd_jid, error);
			goto fail_jinode_gh;
		}
		atomic_set(&sdp->sd_log_blks_free, sdp->sd_jdesc->jd_blocks);
		atomic_set(&sdp->sd_log_thresh1, 2*sdp->sd_jdesc->jd_blocks/5);
		atomic_set(&sdp->sd_log_thresh2, 4*sdp->sd_jdesc->jd_blocks/5);

		/* Map the extents for this journal's blocks */
		gfs2_map_journal_extents(sdp, sdp->sd_jdesc);
	}
	trace_gfs2_log_blocks(sdp, atomic_read(&sdp->sd_log_blks_free));

	if (sdp->sd_lockstruct.ls_first) {
		unsigned int x;
		for (x = 0; x < sdp->sd_journals; x++) {
			struct gfs2_jdesc *jd = gfs2_jdesc_find(sdp, x);

			if (sdp->sd_args.ar_spectator) {
				error = check_journal_clean(sdp, jd);
				if (error)
					goto fail_jinode_gh;
				continue;
			}
			error = gfs2_recover_journal(jd, true);
			if (error) {
				fs_err(sdp, "error recovering journal %u: %d\n",
				       x, error);
				goto fail_jinode_gh;
			}
		}

		gfs2_others_may_mount(sdp);
	} else if (!sdp->sd_args.ar_spectator) {
		error = gfs2_recover_journal(sdp->sd_jdesc, true);
		if (error) {
			fs_err(sdp, "error recovering my journal: %d\n", error);
			goto fail_jinode_gh;
		}
	}

	sdp->sd_log_idle = 1;
	set_bit(SDF_JOURNAL_CHECKED, &sdp->sd_flags);
	gfs2_glock_dq_uninit(&ji_gh);
	jindex = 0;
	INIT_WORK(&sdp->sd_freeze_work, gfs2_freeze_func);
	return 0;

fail_jinode_gh:
	if (!sdp->sd_args.ar_spectator)
		gfs2_glock_dq_uninit(&sdp->sd_jinode_gh);
fail_journal_gh:
	if (!sdp->sd_args.ar_spectator)
		gfs2_glock_dq_uninit(&sdp->sd_journal_gh);
fail_jindex:
	gfs2_jindex_free(sdp);
	if (jindex)
		gfs2_glock_dq_uninit(&ji_gh);
fail:
	iput(sdp->sd_jindex);
	return error;
}

static struct lock_class_key gfs2_quota_imutex_key;

static int init_inodes(struct gfs2_sbd *sdp, int undo)
{
	int error = 0;
	struct inode *master = d_inode(sdp->sd_master_dir);

	if (undo)
		goto fail_qinode;

	error = init_journal(sdp, undo);
	complete_all(&sdp->sd_journal_ready);
	if (error)
		goto fail;

	/* Read in the master statfs inode */
	sdp->sd_statfs_inode = gfs2_lookup_simple(master, "statfs");
	if (IS_ERR(sdp->sd_statfs_inode)) {
		error = PTR_ERR(sdp->sd_statfs_inode);
		fs_err(sdp, "can't read in statfs inode: %d\n", error);
		goto fail_journal;
	}

	/* Read in the resource index inode */
	sdp->sd_rindex = gfs2_lookup_simple(master, "rindex");
	if (IS_ERR(sdp->sd_rindex)) {
		error = PTR_ERR(sdp->sd_rindex);
		fs_err(sdp, "can't get resource index inode: %d\n", error);
		goto fail_statfs;
	}
	sdp->sd_rindex_uptodate = 0;

	/* Read in the quota inode */
	sdp->sd_quota_inode = gfs2_lookup_simple(master, "quota");
	if (IS_ERR(sdp->sd_quota_inode)) {
		error = PTR_ERR(sdp->sd_quota_inode);
		fs_err(sdp, "can't get quota file inode: %d\n", error);
		goto fail_rindex;
	}
	/*
	 * i_rwsem on quota files is special. Since this inode is hidden system
	 * file, we are safe to define locking ourselves.
	 */
	lockdep_set_class(&sdp->sd_quota_inode->i_rwsem,
			  &gfs2_quota_imutex_key);

	error = gfs2_rindex_update(sdp);
	if (error)
		goto fail_qinode;

	return 0;

fail_qinode:
	iput(sdp->sd_quota_inode);
fail_rindex:
	gfs2_clear_rgrpd(sdp);
	iput(sdp->sd_rindex);
fail_statfs:
	iput(sdp->sd_statfs_inode);
fail_journal:
	init_journal(sdp, UNDO);
fail:
	return error;
}

static int init_per_node(struct gfs2_sbd *sdp, int undo)
{
	struct inode *pn = NULL;
	char buf[30];
	int error = 0;
	struct gfs2_inode *ip;
	struct inode *master = d_inode(sdp->sd_master_dir);

	if (sdp->sd_args.ar_spectator)
		return 0;

	if (undo)
		goto fail_qc_gh;

	pn = gfs2_lookup_simple(master, "per_node");
	if (IS_ERR(pn)) {
		error = PTR_ERR(pn);
		fs_err(sdp, "can't find per_node directory: %d\n", error);
		return error;
	}

	sprintf(buf, "statfs_change%u", sdp->sd_jdesc->jd_jid);
	sdp->sd_sc_inode = gfs2_lookup_simple(pn, buf);
	if (IS_ERR(sdp->sd_sc_inode)) {
		error = PTR_ERR(sdp->sd_sc_inode);
		fs_err(sdp, "can't find local \"sc\" file: %d\n", error);
		goto fail;
	}

	sprintf(buf, "quota_change%u", sdp->sd_jdesc->jd_jid);
	sdp->sd_qc_inode = gfs2_lookup_simple(pn, buf);
	if (IS_ERR(sdp->sd_qc_inode)) {
		error = PTR_ERR(sdp->sd_qc_inode);
		fs_err(sdp, "can't find local \"qc\" file: %d\n", error);
		goto fail_ut_i;
	}

	iput(pn);
	pn = NULL;

	ip = GFS2_I(sdp->sd_sc_inode);
	error = gfs2_glock_nq_init(ip->i_gl, LM_ST_EXCLUSIVE, 0,
				   &sdp->sd_sc_gh);
	if (error) {
		fs_err(sdp, "can't lock local \"sc\" file: %d\n", error);
		goto fail_qc_i;
	}

	ip = GFS2_I(sdp->sd_qc_inode);
	error = gfs2_glock_nq_init(ip->i_gl, LM_ST_EXCLUSIVE, 0,
				   &sdp->sd_qc_gh);
	if (error) {
		fs_err(sdp, "can't lock local \"qc\" file: %d\n", error);
		goto fail_ut_gh;
	}

	return 0;

fail_qc_gh:
	gfs2_glock_dq_uninit(&sdp->sd_qc_gh);
fail_ut_gh:
	gfs2_glock_dq_uninit(&sdp->sd_sc_gh);
fail_qc_i:
	iput(sdp->sd_qc_inode);
fail_ut_i:
	iput(sdp->sd_sc_inode);
fail:
	iput(pn);
	return error;
}

static const match_table_t nolock_tokens = {
	{ Opt_jid, "jid=%d\n", },
	{ Opt_err, NULL },
};

static const struct lm_lockops nolock_ops = {
	.lm_proto_name = "lock_nolock",
	.lm_put_lock = gfs2_glock_free,
	.lm_tokens = &nolock_tokens,
};

/**
 * gfs2_lm_mount - mount a locking protocol
 * @sdp: the filesystem
 * @args: mount arguments
 * @silent: if 1, don't complain if the FS isn't a GFS2 fs
 *
 * Returns: errno
 */

static int gfs2_lm_mount(struct gfs2_sbd *sdp, int silent)
{
	const struct lm_lockops *lm;
	struct lm_lockstruct *ls = &sdp->sd_lockstruct;
	struct gfs2_args *args = &sdp->sd_args;
	const char *proto = sdp->sd_proto_name;
	const char *table = sdp->sd_table_name;
	char *o, *options;
	int ret;

	if (!strcmp("lock_nolock", proto)) {
		lm = &nolock_ops;
		sdp->sd_args.ar_localflocks = 1;
#ifdef CONFIG_GFS2_FS_LOCKING_DLM
	} else if (!strcmp("lock_dlm", proto)) {
		lm = &gfs2_dlm_ops;
#endif
	} else {
		pr_info("can't find protocol %s\n", proto);
		return -ENOENT;
	}

	fs_info(sdp, "Trying to join cluster \"%s\", \"%s\"\n", proto, table);

	ls->ls_ops = lm;
	ls->ls_first = 1;

	for (options = args->ar_hostdata; (o = strsep(&options, ":")); ) {
		substring_t tmp[MAX_OPT_ARGS];
		int token, option;

		if (!o || !*o)
			continue;

		token = match_token(o, *lm->lm_tokens, tmp);
		switch (token) {
		case Opt_jid:
			ret = match_int(&tmp[0], &option);
			if (ret || option < 0) 
				goto hostdata_error;
			if (test_and_clear_bit(SDF_NOJOURNALID, &sdp->sd_flags))
				ls->ls_jid = option;
			break;
		case Opt_id:
		case Opt_nodir:
			/* Obsolete, but left for backward compat purposes */
			break;
		case Opt_first:
			ret = match_int(&tmp[0], &option);
			if (ret || (option != 0 && option != 1))
				goto hostdata_error;
			ls->ls_first = option;
			break;
		case Opt_err:
		default:
hostdata_error:
			fs_info(sdp, "unknown hostdata (%s)\n", o);
			return -EINVAL;
		}
	}

	if (lm->lm_mount == NULL) {
		fs_info(sdp, "Now mounting FS...\n");
		complete_all(&sdp->sd_locking_init);
		return 0;
	}
	ret = lm->lm_mount(sdp, table);
	if (ret == 0)
		fs_info(sdp, "Joined cluster. Now mounting FS...\n");
	complete_all(&sdp->sd_locking_init);
	return ret;
}

void gfs2_lm_unmount(struct gfs2_sbd *sdp)
{
	const struct lm_lockops *lm = sdp->sd_lockstruct.ls_ops;
	if (likely(!test_bit(SDF_WITHDRAWN, &sdp->sd_flags)) &&
	    lm->lm_unmount)
		lm->lm_unmount(sdp);
}

static int wait_on_journal(struct gfs2_sbd *sdp)
{
	if (sdp->sd_lockstruct.ls_ops->lm_mount == NULL)
		return 0;

	return wait_on_bit(&sdp->sd_flags, SDF_NOJOURNALID, TASK_INTERRUPTIBLE)
		? -EINTR : 0;
}

void gfs2_online_uevent(struct gfs2_sbd *sdp)
{
	struct super_block *sb = sdp->sd_vfs;
	char ro[20];
	char spectator[20];
	char *envp[] = { ro, spectator, NULL };
	sprintf(ro, "RDONLY=%d", sb_rdonly(sb));
	sprintf(spectator, "SPECTATOR=%d", sdp->sd_args.ar_spectator ? 1 : 0);
	kobject_uevent_env(&sdp->sd_kobj, KOBJ_ONLINE, envp);
}

/**
 * gfs2_fill_super - Read in superblock
 * @sb: The VFS superblock
 * @args: Mount options
 * @silent: Don't complain if it's not a GFS2 filesystem
 *
 * Returns: -errno
 */
static int gfs2_fill_super(struct super_block *sb, struct fs_context *fc)
{
	struct gfs2_args *args = fc->fs_private;
	int silent = fc->sb_flags & SB_SILENT;
	struct gfs2_sbd *sdp;
	struct gfs2_holder mount_gh;
	int error;

	sdp = init_sbd(sb);
	if (!sdp) {
		pr_warn("can't alloc struct gfs2_sbd\n");
		return -ENOMEM;
	}
	sdp->sd_args = *args;

	if (sdp->sd_args.ar_spectator) {
                sb->s_flags |= SB_RDONLY;
		set_bit(SDF_RORECOVERY, &sdp->sd_flags);
	}
	if (sdp->sd_args.ar_posix_acl)
		sb->s_flags |= SB_POSIXACL;
	if (sdp->sd_args.ar_nobarrier)
		set_bit(SDF_NOBARRIERS, &sdp->sd_flags);

	sb->s_flags |= SB_NOSEC;
	sb->s_magic = GFS2_MAGIC;
	sb->s_op = &gfs2_super_ops;
	sb->s_d_op = &gfs2_dops;
	sb->s_export_op = &gfs2_export_ops;
	sb->s_xattr = gfs2_xattr_handlers;
	sb->s_qcop = &gfs2_quotactl_ops;
	sb->s_quota_types = QTYPE_MASK_USR | QTYPE_MASK_GRP;
	sb_dqopt(sb)->flags |= DQUOT_QUOTA_SYS_FILE;
	sb->s_time_gran = 1;
	sb->s_maxbytes = MAX_LFS_FILESIZE;

	/* Set up the buffer cache and fill in some fake block size values
	   to allow us to read-in the on-disk superblock. */
	sdp->sd_sb.sb_bsize = sb_min_blocksize(sb, GFS2_BASIC_BLOCK);
	sdp->sd_sb.sb_bsize_shift = sb->s_blocksize_bits;
	sdp->sd_fsb2bb_shift = sdp->sd_sb.sb_bsize_shift -
                               GFS2_BASIC_BLOCK_SHIFT;
	sdp->sd_fsb2bb = BIT(sdp->sd_fsb2bb_shift);

	sdp->sd_tune.gt_logd_secs = sdp->sd_args.ar_commit;
	sdp->sd_tune.gt_quota_quantum = sdp->sd_args.ar_quota_quantum;
	if (sdp->sd_args.ar_statfs_quantum) {
		sdp->sd_tune.gt_statfs_slow = 0;
		sdp->sd_tune.gt_statfs_quantum = sdp->sd_args.ar_statfs_quantum;
	} else {
		sdp->sd_tune.gt_statfs_slow = 1;
		sdp->sd_tune.gt_statfs_quantum = 30;
	}

	error = init_names(sdp, silent);
	if (error) {
		/* In this case, we haven't initialized sysfs, so we have to
		   manually free the sdp. */
		free_sbd(sdp);
		sb->s_fs_info = NULL;
		return error;
	}

	snprintf(sdp->sd_fsname, sizeof(sdp->sd_fsname), "%s", sdp->sd_table_name);

	error = gfs2_sys_fs_add(sdp);
	/*
	 * If we hit an error here, gfs2_sys_fs_add will have called function
	 * kobject_put which causes the sysfs usage count to go to zero, which
	 * causes sysfs to call function gfs2_sbd_release, which frees sdp.
	 * Subsequent error paths here will call gfs2_sys_fs_del, which also
	 * kobject_put to free sdp.
	 */
	if (error)
		return error;

	gfs2_create_debugfs_file(sdp);

	error = gfs2_lm_mount(sdp, silent);
	if (error)
		goto fail_debug;

	error = init_locking(sdp, &mount_gh, DO);
	if (error)
		goto fail_lm;

	error = init_sb(sdp, silent);
	if (error)
		goto fail_locking;

	error = wait_on_journal(sdp);
	if (error)
		goto fail_sb;

	/*
	 * If user space has failed to join the cluster or some similar
	 * failure has occurred, then the journal id will contain a
	 * negative (error) number. This will then be returned to the
	 * caller (of the mount syscall). We do this even for spectator
	 * mounts (which just write a jid of 0 to indicate "ok" even though
	 * the jid is unused in the spectator case)
	 */
	if (sdp->sd_lockstruct.ls_jid < 0) {
		error = sdp->sd_lockstruct.ls_jid;
		sdp->sd_lockstruct.ls_jid = 0;
		goto fail_sb;
	}

	if (sdp->sd_args.ar_spectator)
		snprintf(sdp->sd_fsname, sizeof(sdp->sd_fsname), "%s.s",
			 sdp->sd_table_name);
	else
		snprintf(sdp->sd_fsname, sizeof(sdp->sd_fsname), "%s.%u",
			 sdp->sd_table_name, sdp->sd_lockstruct.ls_jid);

	error = init_inodes(sdp, DO);
	if (error)
		goto fail_sb;

	error = init_per_node(sdp, DO);
	if (error)
		goto fail_inodes;

	error = gfs2_statfs_init(sdp);
	if (error) {
		fs_err(sdp, "can't initialize statfs subsystem: %d\n", error);
		goto fail_per_node;
	}

	if (!sb_rdonly(sb)) {
		error = gfs2_make_fs_rw(sdp);
		if (error) {
			fs_err(sdp, "can't make FS RW: %d\n", error);
			goto fail_per_node;
		}
	}

	gfs2_glock_dq_uninit(&mount_gh);
	gfs2_online_uevent(sdp);
	return 0;

fail_per_node:
	init_per_node(sdp, UNDO);
fail_inodes:
	init_inodes(sdp, UNDO);
fail_sb:
	if (sdp->sd_root_dir)
		dput(sdp->sd_root_dir);
	if (sdp->sd_master_dir)
		dput(sdp->sd_master_dir);
	if (sb->s_root)
		dput(sb->s_root);
	sb->s_root = NULL;
fail_locking:
	init_locking(sdp, &mount_gh, UNDO);
fail_lm:
	complete_all(&sdp->sd_journal_ready);
	gfs2_gl_hash_clear(sdp);
	gfs2_lm_unmount(sdp);
fail_debug:
	gfs2_delete_debugfs_file(sdp);
	/* gfs2_sys_fs_del must be the last thing we do, since it causes
	 * sysfs to call function gfs2_sbd_release, which frees sdp. */
	gfs2_sys_fs_del(sdp);
	sb->s_fs_info = NULL;
	return error;
}

/**
 * gfs2_get_tree - Get the GFS2 superblock and root directory
 * @fc: The filesystem context
 *
 * Returns: 0 or -errno on error
 */
static int gfs2_get_tree(struct fs_context *fc)
{
	struct gfs2_args *args = fc->fs_private;
	struct gfs2_sbd *sdp;
	int error;

	error = get_tree_bdev(fc, gfs2_fill_super);
	if (error)
		return error;

	sdp = fc->root->d_sb->s_fs_info;
	dput(fc->root);
	if (args->ar_meta)
		fc->root = dget(sdp->sd_master_dir);
	else
		fc->root = dget(sdp->sd_root_dir);
	return 0;
}

static void gfs2_fc_free(struct fs_context *fc)
{
	struct gfs2_args *args = fc->fs_private;

	kfree(args);
}

enum gfs2_param {
	Opt_lockproto,
	Opt_locktable,
	Opt_hostdata,
	Opt_spectator,
	Opt_ignore_local_fs,
	Opt_localflocks,
	Opt_localcaching,
	Opt_debug,
	Opt_upgrade,
	Opt_acl,
	Opt_quota,
	Opt_suiddir,
	Opt_data,
	Opt_meta,
	Opt_discard,
	Opt_commit,
	Opt_errors,
	Opt_statfs_quantum,
	Opt_statfs_percent,
	Opt_quota_quantum,
	Opt_barrier,
	Opt_rgrplvb,
	Opt_loccookie,
};
<<<<<<< HEAD

enum opt_quota {
	Opt_quota_unset = 0,
	Opt_quota_off,
	Opt_quota_account,
	Opt_quota_on,
};

static const unsigned int opt_quota_values[] = {
	[Opt_quota_off]     = GFS2_QUOTA_OFF,
	[Opt_quota_account] = GFS2_QUOTA_ACCOUNT,
	[Opt_quota_on]      = GFS2_QUOTA_ON,
};

enum opt_data {
	Opt_data_writeback = GFS2_DATA_WRITEBACK,
	Opt_data_ordered   = GFS2_DATA_ORDERED,
};

enum opt_errors {
	Opt_errors_withdraw = GFS2_ERRORS_WITHDRAW,
	Opt_errors_panic    = GFS2_ERRORS_PANIC,
};

static const struct fs_parameter_spec gfs2_param_specs[] = {
	fsparam_string ("lockproto",          Opt_lockproto),
	fsparam_string ("locktable",          Opt_locktable),
	fsparam_string ("hostdata",           Opt_hostdata),
	fsparam_flag   ("spectator",          Opt_spectator),
	fsparam_flag   ("norecovery",         Opt_spectator),
	fsparam_flag   ("ignore_local_fs",    Opt_ignore_local_fs),
	fsparam_flag   ("localflocks",        Opt_localflocks),
	fsparam_flag   ("localcaching",       Opt_localcaching),
	fsparam_flag_no("debug",              Opt_debug),
	fsparam_flag   ("upgrade",            Opt_upgrade),
	fsparam_flag_no("acl",                Opt_acl),
	fsparam_flag_no("suiddir",            Opt_suiddir),
	fsparam_enum   ("data",               Opt_data),
	fsparam_flag   ("meta",               Opt_meta),
	fsparam_flag_no("discard",            Opt_discard),
	fsparam_s32    ("commit",             Opt_commit),
	fsparam_enum   ("errors",             Opt_errors),
	fsparam_s32    ("statfs_quantum",     Opt_statfs_quantum),
	fsparam_s32    ("statfs_percent",     Opt_statfs_percent),
	fsparam_s32    ("quota_quantum",      Opt_quota_quantum),
	fsparam_flag_no("barrier",            Opt_barrier),
	fsparam_flag_no("rgrplvb",            Opt_rgrplvb),
	fsparam_flag_no("loccookie",          Opt_loccookie),
	/* quota can be a flag or an enum so it gets special treatment */
	__fsparam(fs_param_is_enum, "quota", Opt_quota, fs_param_neg_with_no|fs_param_v_optional),
	{}
};

static const struct fs_parameter_enum gfs2_param_enums[] = {
	{ Opt_quota,    "off",        Opt_quota_off },
	{ Opt_quota,    "account",    Opt_quota_account },
	{ Opt_quota,    "on",         Opt_quota_on },
	{ Opt_data,     "writeback",  Opt_data_writeback },
	{ Opt_data,     "ordered",    Opt_data_ordered },
	{ Opt_errors,   "withdraw",   Opt_errors_withdraw },
	{ Opt_errors,   "panic",      Opt_errors_panic },
	{}
};

const struct fs_parameter_description gfs2_fs_parameters = {
	.name = "gfs2",
	.specs = gfs2_param_specs,
	.enums = gfs2_param_enums,
};

/* Parse a single mount parameter */
static int gfs2_parse_param(struct fs_context *fc, struct fs_parameter *param)
{
	struct gfs2_args *args = fc->fs_private;
	struct fs_parse_result result;
	int o;

	o = fs_parse(fc, &gfs2_fs_parameters, param, &result);
	if (o < 0)
		return o;

	switch (o) {
	case Opt_lockproto:
		strlcpy(args->ar_lockproto, param->string, GFS2_LOCKNAME_LEN);
		break;
	case Opt_locktable:
		strlcpy(args->ar_locktable, param->string, GFS2_LOCKNAME_LEN);
		break;
	case Opt_hostdata:
		strlcpy(args->ar_hostdata, param->string, GFS2_LOCKNAME_LEN);
		break;
	case Opt_spectator:
		args->ar_spectator = 1;
		break;
	case Opt_ignore_local_fs:
		/* Retained for backwards compat only */
		break;
	case Opt_localflocks:
		args->ar_localflocks = 1;
		break;
	case Opt_localcaching:
		/* Retained for backwards compat only */
		break;
	case Opt_debug:
		if (result.boolean && args->ar_errors == GFS2_ERRORS_PANIC)
			return invalf(fc, "gfs2: -o debug and -o errors=panic are mutually exclusive");
		args->ar_debug = result.boolean;
		break;
	case Opt_upgrade:
		/* Retained for backwards compat only */
		break;
	case Opt_acl:
		args->ar_posix_acl = result.boolean;
		break;
	case Opt_quota:
		/* The quota option can be a flag or an enum. A non-zero int_32
		   result means that we have an enum index. Otherwise we have
		   to rely on the 'negated' flag to tell us whether 'quota' or
		   'noquota' was specified. */
		if (result.negated)
			args->ar_quota = GFS2_QUOTA_OFF;
		else if (result.int_32 > 0)
			args->ar_quota = opt_quota_values[result.int_32];
		else
			args->ar_quota = GFS2_QUOTA_ON;
		break;
	case Opt_suiddir:
		args->ar_suiddir = result.boolean;
		break;
	case Opt_data:
		/* The uint_32 result maps directly to GFS2_DATA_* */
		args->ar_data = result.uint_32;
		break;
	case Opt_meta:
		args->ar_meta = 1;
		break;
	case Opt_discard:
		args->ar_discard = result.boolean;
		break;
	case Opt_commit:
		if (result.int_32 <= 0)
			return invalf(fc, "gfs2: commit mount option requires a positive numeric argument");
		args->ar_commit = result.int_32;
		break;
	case Opt_statfs_quantum:
		if (result.int_32 < 0)
			return invalf(fc, "gfs2: statfs_quantum mount option requires a non-negative numeric argument");
		args->ar_statfs_quantum = result.int_32;
		break;
	case Opt_quota_quantum:
		if (result.int_32 <= 0)
			return invalf(fc, "gfs2: quota_quantum mount option requires a positive numeric argument");
		args->ar_quota_quantum = result.int_32;
		break;
	case Opt_statfs_percent:
		if (result.int_32 < 0 || result.int_32 > 100)
			return invalf(fc, "gfs2: statfs_percent mount option requires a numeric argument between 0 and 100");
		args->ar_statfs_percent = result.int_32;
		break;
	case Opt_errors:
		if (args->ar_debug && result.uint_32 == GFS2_ERRORS_PANIC)
			return invalf(fc, "gfs2: -o debug and -o errors=panic are mutually exclusive");
		args->ar_errors = result.uint_32;
		break;
	case Opt_barrier:
		args->ar_nobarrier = result.boolean;
		break;
	case Opt_rgrplvb:
		args->ar_rgrplvb = result.boolean;
		break;
	case Opt_loccookie:
		args->ar_loccookie = result.boolean;
		break;
	default:
		return invalf(fc, "gfs2: invalid mount option: %s", param->key);
	}
	return 0;
}

static int gfs2_reconfigure(struct fs_context *fc)
{
	struct super_block *sb = fc->root->d_sb;
	struct gfs2_sbd *sdp = sb->s_fs_info;
	struct gfs2_args *oldargs = &sdp->sd_args;
	struct gfs2_args *newargs = fc->fs_private;
	struct gfs2_tune *gt = &sdp->sd_tune;
	int error = 0;

	sync_filesystem(sb);

	spin_lock(&gt->gt_spin);
	oldargs->ar_commit = gt->gt_logd_secs;
	oldargs->ar_quota_quantum = gt->gt_quota_quantum;
	if (gt->gt_statfs_slow)
		oldargs->ar_statfs_quantum = 0;
	else
		oldargs->ar_statfs_quantum = gt->gt_statfs_quantum;
	spin_unlock(&gt->gt_spin);

	if (strcmp(newargs->ar_lockproto, oldargs->ar_lockproto)) {
		errorf(fc, "gfs2: reconfiguration of locking protocol not allowed");
		return -EINVAL;
	}
	if (strcmp(newargs->ar_locktable, oldargs->ar_locktable)) {
		errorf(fc, "gfs2: reconfiguration of lock table not allowed");
		return -EINVAL;
	}
	if (strcmp(newargs->ar_hostdata, oldargs->ar_hostdata)) {
		errorf(fc, "gfs2: reconfiguration of host data not allowed");
		return -EINVAL;
	}
	if (newargs->ar_spectator != oldargs->ar_spectator) {
		errorf(fc, "gfs2: reconfiguration of spectator mode not allowed");
		return -EINVAL;
	}
	if (newargs->ar_localflocks != oldargs->ar_localflocks) {
		errorf(fc, "gfs2: reconfiguration of localflocks not allowed");
		return -EINVAL;
	}
	if (newargs->ar_meta != oldargs->ar_meta) {
		errorf(fc, "gfs2: switching between gfs2 and gfs2meta not allowed");
		return -EINVAL;
	}
	if (oldargs->ar_spectator)
		fc->sb_flags |= SB_RDONLY;

	if ((sb->s_flags ^ fc->sb_flags) & SB_RDONLY) {
		if (fc->sb_flags & SB_RDONLY) {
			error = gfs2_make_fs_ro(sdp);
			if (error)
				errorf(fc, "gfs2: unable to remount read-only");
		} else {
			error = gfs2_make_fs_rw(sdp);
			if (error)
				errorf(fc, "gfs2: unable to remount read-write");
		}
	}
	sdp->sd_args = *newargs;

	if (sdp->sd_args.ar_posix_acl)
		sb->s_flags |= SB_POSIXACL;
	else
		sb->s_flags &= ~SB_POSIXACL;
	if (sdp->sd_args.ar_nobarrier)
		set_bit(SDF_NOBARRIERS, &sdp->sd_flags);
	else
		clear_bit(SDF_NOBARRIERS, &sdp->sd_flags);
	spin_lock(&gt->gt_spin);
	gt->gt_logd_secs = newargs->ar_commit;
	gt->gt_quota_quantum = newargs->ar_quota_quantum;
	if (newargs->ar_statfs_quantum) {
		gt->gt_statfs_slow = 0;
		gt->gt_statfs_quantum = newargs->ar_statfs_quantum;
	}
	else {
		gt->gt_statfs_slow = 1;
		gt->gt_statfs_quantum = 30;
	}
	spin_unlock(&gt->gt_spin);

	gfs2_online_uevent(sdp);
	return error;
}

static const struct fs_context_operations gfs2_context_ops = {
	.free        = gfs2_fc_free,
	.parse_param = gfs2_parse_param,
	.get_tree    = gfs2_get_tree,
	.reconfigure = gfs2_reconfigure,
};

/* Set up the filesystem mount context */
static int gfs2_init_fs_context(struct fs_context *fc)
{
	struct gfs2_args *args;

	args = kzalloc(sizeof(*args), GFP_KERNEL);
	if (args == NULL)
		return -ENOMEM;

	args->ar_quota = GFS2_QUOTA_DEFAULT;
	args->ar_data = GFS2_DATA_DEFAULT;
	args->ar_commit = 30;
	args->ar_statfs_quantum = 30;
	args->ar_quota_quantum = 60;
	args->ar_errors = GFS2_ERRORS_DEFAULT;

=======

enum opt_quota {
	Opt_quota_unset = 0,
	Opt_quota_off,
	Opt_quota_account,
	Opt_quota_on,
};

static const unsigned int opt_quota_values[] = {
	[Opt_quota_off]     = GFS2_QUOTA_OFF,
	[Opt_quota_account] = GFS2_QUOTA_ACCOUNT,
	[Opt_quota_on]      = GFS2_QUOTA_ON,
};

enum opt_data {
	Opt_data_writeback = GFS2_DATA_WRITEBACK,
	Opt_data_ordered   = GFS2_DATA_ORDERED,
};

enum opt_errors {
	Opt_errors_withdraw = GFS2_ERRORS_WITHDRAW,
	Opt_errors_panic    = GFS2_ERRORS_PANIC,
};

static const struct fs_parameter_spec gfs2_param_specs[] = {
	fsparam_string ("lockproto",          Opt_lockproto),
	fsparam_string ("locktable",          Opt_locktable),
	fsparam_string ("hostdata",           Opt_hostdata),
	fsparam_flag   ("spectator",          Opt_spectator),
	fsparam_flag   ("norecovery",         Opt_spectator),
	fsparam_flag   ("ignore_local_fs",    Opt_ignore_local_fs),
	fsparam_flag   ("localflocks",        Opt_localflocks),
	fsparam_flag   ("localcaching",       Opt_localcaching),
	fsparam_flag_no("debug",              Opt_debug),
	fsparam_flag   ("upgrade",            Opt_upgrade),
	fsparam_flag_no("acl",                Opt_acl),
	fsparam_flag_no("suiddir",            Opt_suiddir),
	fsparam_enum   ("data",               Opt_data),
	fsparam_flag   ("meta",               Opt_meta),
	fsparam_flag_no("discard",            Opt_discard),
	fsparam_s32    ("commit",             Opt_commit),
	fsparam_enum   ("errors",             Opt_errors),
	fsparam_s32    ("statfs_quantum",     Opt_statfs_quantum),
	fsparam_s32    ("statfs_percent",     Opt_statfs_percent),
	fsparam_s32    ("quota_quantum",      Opt_quota_quantum),
	fsparam_flag_no("barrier",            Opt_barrier),
	fsparam_flag_no("rgrplvb",            Opt_rgrplvb),
	fsparam_flag_no("loccookie",          Opt_loccookie),
	/* quota can be a flag or an enum so it gets special treatment */
	__fsparam(fs_param_is_enum, "quota", Opt_quota, fs_param_neg_with_no|fs_param_v_optional),
	{}
};

static const struct fs_parameter_enum gfs2_param_enums[] = {
	{ Opt_quota,    "off",        Opt_quota_off },
	{ Opt_quota,    "account",    Opt_quota_account },
	{ Opt_quota,    "on",         Opt_quota_on },
	{ Opt_data,     "writeback",  Opt_data_writeback },
	{ Opt_data,     "ordered",    Opt_data_ordered },
	{ Opt_errors,   "withdraw",   Opt_errors_withdraw },
	{ Opt_errors,   "panic",      Opt_errors_panic },
	{}
};

const struct fs_parameter_description gfs2_fs_parameters = {
	.name = "gfs2",
	.specs = gfs2_param_specs,
	.enums = gfs2_param_enums,
};

/* Parse a single mount parameter */
static int gfs2_parse_param(struct fs_context *fc, struct fs_parameter *param)
{
	struct gfs2_args *args = fc->fs_private;
	struct fs_parse_result result;
	int o;

	o = fs_parse(fc, &gfs2_fs_parameters, param, &result);
	if (o < 0)
		return o;

	switch (o) {
	case Opt_lockproto:
		strlcpy(args->ar_lockproto, param->string, GFS2_LOCKNAME_LEN);
		break;
	case Opt_locktable:
		strlcpy(args->ar_locktable, param->string, GFS2_LOCKNAME_LEN);
		break;
	case Opt_hostdata:
		strlcpy(args->ar_hostdata, param->string, GFS2_LOCKNAME_LEN);
		break;
	case Opt_spectator:
		args->ar_spectator = 1;
		break;
	case Opt_ignore_local_fs:
		/* Retained for backwards compat only */
		break;
	case Opt_localflocks:
		args->ar_localflocks = 1;
		break;
	case Opt_localcaching:
		/* Retained for backwards compat only */
		break;
	case Opt_debug:
		if (result.boolean && args->ar_errors == GFS2_ERRORS_PANIC)
			return invalf(fc, "gfs2: -o debug and -o errors=panic are mutually exclusive");
		args->ar_debug = result.boolean;
		break;
	case Opt_upgrade:
		/* Retained for backwards compat only */
		break;
	case Opt_acl:
		args->ar_posix_acl = result.boolean;
		break;
	case Opt_quota:
		/* The quota option can be a flag or an enum. A non-zero int_32
		   result means that we have an enum index. Otherwise we have
		   to rely on the 'negated' flag to tell us whether 'quota' or
		   'noquota' was specified. */
		if (result.negated)
			args->ar_quota = GFS2_QUOTA_OFF;
		else if (result.int_32 > 0)
			args->ar_quota = opt_quota_values[result.int_32];
		else
			args->ar_quota = GFS2_QUOTA_ON;
		break;
	case Opt_suiddir:
		args->ar_suiddir = result.boolean;
		break;
	case Opt_data:
		/* The uint_32 result maps directly to GFS2_DATA_* */
		args->ar_data = result.uint_32;
		break;
	case Opt_meta:
		args->ar_meta = 1;
		break;
	case Opt_discard:
		args->ar_discard = result.boolean;
		break;
	case Opt_commit:
		if (result.int_32 <= 0)
			return invalf(fc, "gfs2: commit mount option requires a positive numeric argument");
		args->ar_commit = result.int_32;
		break;
	case Opt_statfs_quantum:
		if (result.int_32 < 0)
			return invalf(fc, "gfs2: statfs_quantum mount option requires a non-negative numeric argument");
		args->ar_statfs_quantum = result.int_32;
		break;
	case Opt_quota_quantum:
		if (result.int_32 <= 0)
			return invalf(fc, "gfs2: quota_quantum mount option requires a positive numeric argument");
		args->ar_quota_quantum = result.int_32;
		break;
	case Opt_statfs_percent:
		if (result.int_32 < 0 || result.int_32 > 100)
			return invalf(fc, "gfs2: statfs_percent mount option requires a numeric argument between 0 and 100");
		args->ar_statfs_percent = result.int_32;
		break;
	case Opt_errors:
		if (args->ar_debug && result.uint_32 == GFS2_ERRORS_PANIC)
			return invalf(fc, "gfs2: -o debug and -o errors=panic are mutually exclusive");
		args->ar_errors = result.uint_32;
		break;
	case Opt_barrier:
		args->ar_nobarrier = result.boolean;
		break;
	case Opt_rgrplvb:
		args->ar_rgrplvb = result.boolean;
		break;
	case Opt_loccookie:
		args->ar_loccookie = result.boolean;
		break;
	default:
		return invalf(fc, "gfs2: invalid mount option: %s", param->key);
	}
	return 0;
}

static int gfs2_reconfigure(struct fs_context *fc)
{
	struct super_block *sb = fc->root->d_sb;
	struct gfs2_sbd *sdp = sb->s_fs_info;
	struct gfs2_args *oldargs = &sdp->sd_args;
	struct gfs2_args *newargs = fc->fs_private;
	struct gfs2_tune *gt = &sdp->sd_tune;
	int error = 0;

	sync_filesystem(sb);

	spin_lock(&gt->gt_spin);
	oldargs->ar_commit = gt->gt_logd_secs;
	oldargs->ar_quota_quantum = gt->gt_quota_quantum;
	if (gt->gt_statfs_slow)
		oldargs->ar_statfs_quantum = 0;
	else
		oldargs->ar_statfs_quantum = gt->gt_statfs_quantum;
	spin_unlock(&gt->gt_spin);

	if (strcmp(newargs->ar_lockproto, oldargs->ar_lockproto)) {
		errorf(fc, "gfs2: reconfiguration of locking protocol not allowed");
		return -EINVAL;
	}
	if (strcmp(newargs->ar_locktable, oldargs->ar_locktable)) {
		errorf(fc, "gfs2: reconfiguration of lock table not allowed");
		return -EINVAL;
	}
	if (strcmp(newargs->ar_hostdata, oldargs->ar_hostdata)) {
		errorf(fc, "gfs2: reconfiguration of host data not allowed");
		return -EINVAL;
	}
	if (newargs->ar_spectator != oldargs->ar_spectator) {
		errorf(fc, "gfs2: reconfiguration of spectator mode not allowed");
		return -EINVAL;
	}
	if (newargs->ar_localflocks != oldargs->ar_localflocks) {
		errorf(fc, "gfs2: reconfiguration of localflocks not allowed");
		return -EINVAL;
	}
	if (newargs->ar_meta != oldargs->ar_meta) {
		errorf(fc, "gfs2: switching between gfs2 and gfs2meta not allowed");
		return -EINVAL;
	}
	if (oldargs->ar_spectator)
		fc->sb_flags |= SB_RDONLY;

	if ((sb->s_flags ^ fc->sb_flags) & SB_RDONLY) {
		if (fc->sb_flags & SB_RDONLY) {
			error = gfs2_make_fs_ro(sdp);
			if (error)
				errorf(fc, "gfs2: unable to remount read-only");
		} else {
			error = gfs2_make_fs_rw(sdp);
			if (error)
				errorf(fc, "gfs2: unable to remount read-write");
		}
	}
	sdp->sd_args = *newargs;

	if (sdp->sd_args.ar_posix_acl)
		sb->s_flags |= SB_POSIXACL;
	else
		sb->s_flags &= ~SB_POSIXACL;
	if (sdp->sd_args.ar_nobarrier)
		set_bit(SDF_NOBARRIERS, &sdp->sd_flags);
	else
		clear_bit(SDF_NOBARRIERS, &sdp->sd_flags);
	spin_lock(&gt->gt_spin);
	gt->gt_logd_secs = newargs->ar_commit;
	gt->gt_quota_quantum = newargs->ar_quota_quantum;
	if (newargs->ar_statfs_quantum) {
		gt->gt_statfs_slow = 0;
		gt->gt_statfs_quantum = newargs->ar_statfs_quantum;
	}
	else {
		gt->gt_statfs_slow = 1;
		gt->gt_statfs_quantum = 30;
	}
	spin_unlock(&gt->gt_spin);

	gfs2_online_uevent(sdp);
	return error;
}

static const struct fs_context_operations gfs2_context_ops = {
	.free        = gfs2_fc_free,
	.parse_param = gfs2_parse_param,
	.get_tree    = gfs2_get_tree,
	.reconfigure = gfs2_reconfigure,
};

/* Set up the filesystem mount context */
static int gfs2_init_fs_context(struct fs_context *fc)
{
	struct gfs2_args *args;

	args = kmalloc(sizeof(*args), GFP_KERNEL);
	if (args == NULL)
		return -ENOMEM;

	if (fc->purpose == FS_CONTEXT_FOR_RECONFIGURE) {
		struct gfs2_sbd *sdp = fc->root->d_sb->s_fs_info;

		*args = sdp->sd_args;
	} else {
		memset(args, 0, sizeof(*args));
		args->ar_quota = GFS2_QUOTA_DEFAULT;
		args->ar_data = GFS2_DATA_DEFAULT;
		args->ar_commit = 30;
		args->ar_statfs_quantum = 30;
		args->ar_quota_quantum = 60;
		args->ar_errors = GFS2_ERRORS_DEFAULT;
	}
>>>>>>> 1cb0d2ae
	fc->fs_private = args;
	fc->ops = &gfs2_context_ops;
	return 0;
}

static int set_meta_super(struct super_block *s, struct fs_context *fc)
{
	return -EINVAL;
}

static int test_meta_super(struct super_block *s, struct fs_context *fc)
{
	return (fc->sget_key == s->s_bdev);
}

static int gfs2_meta_get_tree(struct fs_context *fc)
{
	struct super_block *s;
	struct gfs2_sbd *sdp;
	struct path path;
	int error;

	if (!fc->source || !*fc->source)
		return -EINVAL;

	error = kern_path(fc->source, LOOKUP_FOLLOW, &path);
	if (error) {
		pr_warn("path_lookup on %s returned error %d\n",
		        fc->source, error);
		return error;
	}
	fc->fs_type = &gfs2_fs_type;
	fc->sget_key = path.dentry->d_sb->s_bdev;
	s = sget_fc(fc, test_meta_super, set_meta_super);
	path_put(&path);
	if (IS_ERR(s)) {
		pr_warn("gfs2 mount does not exist\n");
		return PTR_ERR(s);
	}
	if ((fc->sb_flags ^ s->s_flags) & SB_RDONLY) {
		deactivate_locked_super(s);
		return -EBUSY;
	}
	sdp = s->s_fs_info;
	fc->root = dget(sdp->sd_master_dir);
	return 0;
}

static const struct fs_context_operations gfs2_meta_context_ops = {
	.free        = gfs2_fc_free,
	.get_tree    = gfs2_meta_get_tree,
};

static int gfs2_meta_init_fs_context(struct fs_context *fc)
{
	int ret = gfs2_init_fs_context(fc);

	if (ret)
		return ret;

	fc->ops = &gfs2_meta_context_ops;
	return 0;
}

static void gfs2_kill_sb(struct super_block *sb)
{
	struct gfs2_sbd *sdp = sb->s_fs_info;

	if (sdp == NULL) {
		kill_block_super(sb);
		return;
	}

	gfs2_log_flush(sdp, NULL, GFS2_LOG_HEAD_FLUSH_SYNC | GFS2_LFC_KILL_SB);
	dput(sdp->sd_root_dir);
	dput(sdp->sd_master_dir);
	sdp->sd_root_dir = NULL;
	sdp->sd_master_dir = NULL;
	shrink_dcache_sb(sb);
	kill_block_super(sb);
}

struct file_system_type gfs2_fs_type = {
	.name = "gfs2",
	.fs_flags = FS_REQUIRES_DEV,
	.init_fs_context = gfs2_init_fs_context,
	.parameters = &gfs2_fs_parameters,
	.kill_sb = gfs2_kill_sb,
	.owner = THIS_MODULE,
};
MODULE_ALIAS_FS("gfs2");

struct file_system_type gfs2meta_fs_type = {
	.name = "gfs2meta",
	.fs_flags = FS_REQUIRES_DEV,
	.init_fs_context = gfs2_meta_init_fs_context,
	.owner = THIS_MODULE,
};
MODULE_ALIAS_FS("gfs2meta");<|MERGE_RESOLUTION|>--- conflicted
+++ resolved
@@ -1264,7 +1264,6 @@
 	Opt_rgrplvb,
 	Opt_loccookie,
 };
-<<<<<<< HEAD
 
 enum opt_quota {
 	Opt_quota_unset = 0,
@@ -1541,294 +1540,6 @@
 {
 	struct gfs2_args *args;
 
-	args = kzalloc(sizeof(*args), GFP_KERNEL);
-	if (args == NULL)
-		return -ENOMEM;
-
-	args->ar_quota = GFS2_QUOTA_DEFAULT;
-	args->ar_data = GFS2_DATA_DEFAULT;
-	args->ar_commit = 30;
-	args->ar_statfs_quantum = 30;
-	args->ar_quota_quantum = 60;
-	args->ar_errors = GFS2_ERRORS_DEFAULT;
-
-=======
-
-enum opt_quota {
-	Opt_quota_unset = 0,
-	Opt_quota_off,
-	Opt_quota_account,
-	Opt_quota_on,
-};
-
-static const unsigned int opt_quota_values[] = {
-	[Opt_quota_off]     = GFS2_QUOTA_OFF,
-	[Opt_quota_account] = GFS2_QUOTA_ACCOUNT,
-	[Opt_quota_on]      = GFS2_QUOTA_ON,
-};
-
-enum opt_data {
-	Opt_data_writeback = GFS2_DATA_WRITEBACK,
-	Opt_data_ordered   = GFS2_DATA_ORDERED,
-};
-
-enum opt_errors {
-	Opt_errors_withdraw = GFS2_ERRORS_WITHDRAW,
-	Opt_errors_panic    = GFS2_ERRORS_PANIC,
-};
-
-static const struct fs_parameter_spec gfs2_param_specs[] = {
-	fsparam_string ("lockproto",          Opt_lockproto),
-	fsparam_string ("locktable",          Opt_locktable),
-	fsparam_string ("hostdata",           Opt_hostdata),
-	fsparam_flag   ("spectator",          Opt_spectator),
-	fsparam_flag   ("norecovery",         Opt_spectator),
-	fsparam_flag   ("ignore_local_fs",    Opt_ignore_local_fs),
-	fsparam_flag   ("localflocks",        Opt_localflocks),
-	fsparam_flag   ("localcaching",       Opt_localcaching),
-	fsparam_flag_no("debug",              Opt_debug),
-	fsparam_flag   ("upgrade",            Opt_upgrade),
-	fsparam_flag_no("acl",                Opt_acl),
-	fsparam_flag_no("suiddir",            Opt_suiddir),
-	fsparam_enum   ("data",               Opt_data),
-	fsparam_flag   ("meta",               Opt_meta),
-	fsparam_flag_no("discard",            Opt_discard),
-	fsparam_s32    ("commit",             Opt_commit),
-	fsparam_enum   ("errors",             Opt_errors),
-	fsparam_s32    ("statfs_quantum",     Opt_statfs_quantum),
-	fsparam_s32    ("statfs_percent",     Opt_statfs_percent),
-	fsparam_s32    ("quota_quantum",      Opt_quota_quantum),
-	fsparam_flag_no("barrier",            Opt_barrier),
-	fsparam_flag_no("rgrplvb",            Opt_rgrplvb),
-	fsparam_flag_no("loccookie",          Opt_loccookie),
-	/* quota can be a flag or an enum so it gets special treatment */
-	__fsparam(fs_param_is_enum, "quota", Opt_quota, fs_param_neg_with_no|fs_param_v_optional),
-	{}
-};
-
-static const struct fs_parameter_enum gfs2_param_enums[] = {
-	{ Opt_quota,    "off",        Opt_quota_off },
-	{ Opt_quota,    "account",    Opt_quota_account },
-	{ Opt_quota,    "on",         Opt_quota_on },
-	{ Opt_data,     "writeback",  Opt_data_writeback },
-	{ Opt_data,     "ordered",    Opt_data_ordered },
-	{ Opt_errors,   "withdraw",   Opt_errors_withdraw },
-	{ Opt_errors,   "panic",      Opt_errors_panic },
-	{}
-};
-
-const struct fs_parameter_description gfs2_fs_parameters = {
-	.name = "gfs2",
-	.specs = gfs2_param_specs,
-	.enums = gfs2_param_enums,
-};
-
-/* Parse a single mount parameter */
-static int gfs2_parse_param(struct fs_context *fc, struct fs_parameter *param)
-{
-	struct gfs2_args *args = fc->fs_private;
-	struct fs_parse_result result;
-	int o;
-
-	o = fs_parse(fc, &gfs2_fs_parameters, param, &result);
-	if (o < 0)
-		return o;
-
-	switch (o) {
-	case Opt_lockproto:
-		strlcpy(args->ar_lockproto, param->string, GFS2_LOCKNAME_LEN);
-		break;
-	case Opt_locktable:
-		strlcpy(args->ar_locktable, param->string, GFS2_LOCKNAME_LEN);
-		break;
-	case Opt_hostdata:
-		strlcpy(args->ar_hostdata, param->string, GFS2_LOCKNAME_LEN);
-		break;
-	case Opt_spectator:
-		args->ar_spectator = 1;
-		break;
-	case Opt_ignore_local_fs:
-		/* Retained for backwards compat only */
-		break;
-	case Opt_localflocks:
-		args->ar_localflocks = 1;
-		break;
-	case Opt_localcaching:
-		/* Retained for backwards compat only */
-		break;
-	case Opt_debug:
-		if (result.boolean && args->ar_errors == GFS2_ERRORS_PANIC)
-			return invalf(fc, "gfs2: -o debug and -o errors=panic are mutually exclusive");
-		args->ar_debug = result.boolean;
-		break;
-	case Opt_upgrade:
-		/* Retained for backwards compat only */
-		break;
-	case Opt_acl:
-		args->ar_posix_acl = result.boolean;
-		break;
-	case Opt_quota:
-		/* The quota option can be a flag or an enum. A non-zero int_32
-		   result means that we have an enum index. Otherwise we have
-		   to rely on the 'negated' flag to tell us whether 'quota' or
-		   'noquota' was specified. */
-		if (result.negated)
-			args->ar_quota = GFS2_QUOTA_OFF;
-		else if (result.int_32 > 0)
-			args->ar_quota = opt_quota_values[result.int_32];
-		else
-			args->ar_quota = GFS2_QUOTA_ON;
-		break;
-	case Opt_suiddir:
-		args->ar_suiddir = result.boolean;
-		break;
-	case Opt_data:
-		/* The uint_32 result maps directly to GFS2_DATA_* */
-		args->ar_data = result.uint_32;
-		break;
-	case Opt_meta:
-		args->ar_meta = 1;
-		break;
-	case Opt_discard:
-		args->ar_discard = result.boolean;
-		break;
-	case Opt_commit:
-		if (result.int_32 <= 0)
-			return invalf(fc, "gfs2: commit mount option requires a positive numeric argument");
-		args->ar_commit = result.int_32;
-		break;
-	case Opt_statfs_quantum:
-		if (result.int_32 < 0)
-			return invalf(fc, "gfs2: statfs_quantum mount option requires a non-negative numeric argument");
-		args->ar_statfs_quantum = result.int_32;
-		break;
-	case Opt_quota_quantum:
-		if (result.int_32 <= 0)
-			return invalf(fc, "gfs2: quota_quantum mount option requires a positive numeric argument");
-		args->ar_quota_quantum = result.int_32;
-		break;
-	case Opt_statfs_percent:
-		if (result.int_32 < 0 || result.int_32 > 100)
-			return invalf(fc, "gfs2: statfs_percent mount option requires a numeric argument between 0 and 100");
-		args->ar_statfs_percent = result.int_32;
-		break;
-	case Opt_errors:
-		if (args->ar_debug && result.uint_32 == GFS2_ERRORS_PANIC)
-			return invalf(fc, "gfs2: -o debug and -o errors=panic are mutually exclusive");
-		args->ar_errors = result.uint_32;
-		break;
-	case Opt_barrier:
-		args->ar_nobarrier = result.boolean;
-		break;
-	case Opt_rgrplvb:
-		args->ar_rgrplvb = result.boolean;
-		break;
-	case Opt_loccookie:
-		args->ar_loccookie = result.boolean;
-		break;
-	default:
-		return invalf(fc, "gfs2: invalid mount option: %s", param->key);
-	}
-	return 0;
-}
-
-static int gfs2_reconfigure(struct fs_context *fc)
-{
-	struct super_block *sb = fc->root->d_sb;
-	struct gfs2_sbd *sdp = sb->s_fs_info;
-	struct gfs2_args *oldargs = &sdp->sd_args;
-	struct gfs2_args *newargs = fc->fs_private;
-	struct gfs2_tune *gt = &sdp->sd_tune;
-	int error = 0;
-
-	sync_filesystem(sb);
-
-	spin_lock(&gt->gt_spin);
-	oldargs->ar_commit = gt->gt_logd_secs;
-	oldargs->ar_quota_quantum = gt->gt_quota_quantum;
-	if (gt->gt_statfs_slow)
-		oldargs->ar_statfs_quantum = 0;
-	else
-		oldargs->ar_statfs_quantum = gt->gt_statfs_quantum;
-	spin_unlock(&gt->gt_spin);
-
-	if (strcmp(newargs->ar_lockproto, oldargs->ar_lockproto)) {
-		errorf(fc, "gfs2: reconfiguration of locking protocol not allowed");
-		return -EINVAL;
-	}
-	if (strcmp(newargs->ar_locktable, oldargs->ar_locktable)) {
-		errorf(fc, "gfs2: reconfiguration of lock table not allowed");
-		return -EINVAL;
-	}
-	if (strcmp(newargs->ar_hostdata, oldargs->ar_hostdata)) {
-		errorf(fc, "gfs2: reconfiguration of host data not allowed");
-		return -EINVAL;
-	}
-	if (newargs->ar_spectator != oldargs->ar_spectator) {
-		errorf(fc, "gfs2: reconfiguration of spectator mode not allowed");
-		return -EINVAL;
-	}
-	if (newargs->ar_localflocks != oldargs->ar_localflocks) {
-		errorf(fc, "gfs2: reconfiguration of localflocks not allowed");
-		return -EINVAL;
-	}
-	if (newargs->ar_meta != oldargs->ar_meta) {
-		errorf(fc, "gfs2: switching between gfs2 and gfs2meta not allowed");
-		return -EINVAL;
-	}
-	if (oldargs->ar_spectator)
-		fc->sb_flags |= SB_RDONLY;
-
-	if ((sb->s_flags ^ fc->sb_flags) & SB_RDONLY) {
-		if (fc->sb_flags & SB_RDONLY) {
-			error = gfs2_make_fs_ro(sdp);
-			if (error)
-				errorf(fc, "gfs2: unable to remount read-only");
-		} else {
-			error = gfs2_make_fs_rw(sdp);
-			if (error)
-				errorf(fc, "gfs2: unable to remount read-write");
-		}
-	}
-	sdp->sd_args = *newargs;
-
-	if (sdp->sd_args.ar_posix_acl)
-		sb->s_flags |= SB_POSIXACL;
-	else
-		sb->s_flags &= ~SB_POSIXACL;
-	if (sdp->sd_args.ar_nobarrier)
-		set_bit(SDF_NOBARRIERS, &sdp->sd_flags);
-	else
-		clear_bit(SDF_NOBARRIERS, &sdp->sd_flags);
-	spin_lock(&gt->gt_spin);
-	gt->gt_logd_secs = newargs->ar_commit;
-	gt->gt_quota_quantum = newargs->ar_quota_quantum;
-	if (newargs->ar_statfs_quantum) {
-		gt->gt_statfs_slow = 0;
-		gt->gt_statfs_quantum = newargs->ar_statfs_quantum;
-	}
-	else {
-		gt->gt_statfs_slow = 1;
-		gt->gt_statfs_quantum = 30;
-	}
-	spin_unlock(&gt->gt_spin);
-
-	gfs2_online_uevent(sdp);
-	return error;
-}
-
-static const struct fs_context_operations gfs2_context_ops = {
-	.free        = gfs2_fc_free,
-	.parse_param = gfs2_parse_param,
-	.get_tree    = gfs2_get_tree,
-	.reconfigure = gfs2_reconfigure,
-};
-
-/* Set up the filesystem mount context */
-static int gfs2_init_fs_context(struct fs_context *fc)
-{
-	struct gfs2_args *args;
-
 	args = kmalloc(sizeof(*args), GFP_KERNEL);
 	if (args == NULL)
 		return -ENOMEM;
@@ -1846,7 +1557,6 @@
 		args->ar_quota_quantum = 60;
 		args->ar_errors = GFS2_ERRORS_DEFAULT;
 	}
->>>>>>> 1cb0d2ae
 	fc->fs_private = args;
 	fc->ops = &gfs2_context_ops;
 	return 0;
