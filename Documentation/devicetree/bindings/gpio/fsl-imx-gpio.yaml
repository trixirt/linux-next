# SPDX-License-Identifier: GPL-2.0
%YAML 1.2
---
$id: http://devicetree.org/schemas/gpio/fsl-imx-gpio.yaml#
$schema: http://devicetree.org/meta-schemas/core.yaml#

title: Freescale i.MX/MXC GPIO controller

maintainers:
  - Anson Huang <Anson.Huang@nxp.com>

properties:
  compatible:
    oneOf:
      - enum:
          - fsl,imx1-gpio
          - fsl,imx21-gpio
          - fsl,imx31-gpio
          - fsl,imx35-gpio
          - fsl,imx7d-gpio
      - items:
<<<<<<< HEAD
          - enum:
=======
          - const: fsl,imx35-gpio
          - const: fsl,imx31-gpio
      - items:
          - enum:
              - fsl,imx50-gpio
              - fsl,imx51-gpio
              - fsl,imx53-gpio
              - fsl,imx6q-gpio
              - fsl,imx6sl-gpio
              - fsl,imx6sll-gpio
              - fsl,imx6sx-gpio
              - fsl,imx6ul-gpio
              - fsl,imx7d-gpio
>>>>>>> 3d6e8262
              - fsl,imx8mm-gpio
              - fsl,imx8mn-gpio
              - fsl,imx8mp-gpio
              - fsl,imx8mq-gpio
              - fsl,imx8qxp-gpio
          - const: fsl,imx35-gpio

  reg:
    maxItems: 1

  interrupts:
    description: |
      Should be the port interrupt shared by all 32 pins, if one number.
      If two numbers, the first one is the interrupt shared by low 16 pins
      and the second one is for high 16 pins.
    minItems: 1
    maxItems: 2

  interrupt-controller: true

  "#interrupt-cells":
    const: 2

  clocks:
    maxItems: 1

  "#gpio-cells":
    const: 2

  gpio-controller: true
  gpio-line-names: true
  gpio-ranges: true

  power-domains:
    maxItems: 1

patternProperties:
  "^(hog-[0-9]+|.+-hog(-[0-9]+)?)$":
    type: object
    properties:
      gpio-hog: true
      gpios: true
      input: true
      output-high: true
      output-low: true
      line-name: true

    required:
      - gpio-hog
      - gpios

    additionalProperties: false

  gpio-ranges: true

  power-domains:
    maxItems: 1

patternProperties:
  "^(hog-[0-9]+|.+-hog(-[0-9]+)?)$":
    type: object
    properties:
      gpio-hog: true
      gpios: true
      input: true
      output-high: true
      output-low: true
      line-name: true

    required:
      - gpio-hog
      - gpios

    additionalProperties: false

required:
  - compatible
  - reg
  - interrupts
  - interrupt-controller
  - "#interrupt-cells"
  - "#gpio-cells"
  - gpio-controller

additionalProperties: false

examples:
  - |
    gpio0: gpio@73f84000 {
        compatible = "fsl,imx35-gpio";
        reg = <0x73f84000 0x4000>;
        interrupts = <50 51>;
        gpio-controller;
        #gpio-cells = <2>;
        interrupt-controller;
        #interrupt-cells = <2>;
    };

...<|MERGE_RESOLUTION|>--- conflicted
+++ resolved
@@ -19,9 +19,6 @@
           - fsl,imx35-gpio
           - fsl,imx7d-gpio
       - items:
-<<<<<<< HEAD
-          - enum:
-=======
           - const: fsl,imx35-gpio
           - const: fsl,imx31-gpio
       - items:
@@ -35,7 +32,6 @@
               - fsl,imx6sx-gpio
               - fsl,imx6ul-gpio
               - fsl,imx7d-gpio
->>>>>>> 3d6e8262
               - fsl,imx8mm-gpio
               - fsl,imx8mn-gpio
               - fsl,imx8mp-gpio
@@ -89,28 +85,6 @@
 
     additionalProperties: false
 
-  gpio-ranges: true
-
-  power-domains:
-    maxItems: 1
-
-patternProperties:
-  "^(hog-[0-9]+|.+-hog(-[0-9]+)?)$":
-    type: object
-    properties:
-      gpio-hog: true
-      gpios: true
-      input: true
-      output-high: true
-      output-low: true
-      line-name: true
-
-    required:
-      - gpio-hog
-      - gpios
-
-    additionalProperties: false
-
 required:
   - compatible
   - reg
