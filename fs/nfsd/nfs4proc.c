--- conflicted
+++ resolved
@@ -233,13 +233,10 @@
 		  struct svc_fh *resfhp, struct nfsd4_open *open)
 {
 	struct iattr *iap = &open->op_iattr;
-<<<<<<< HEAD
-=======
 	struct nfsd_attrs attrs = {
 		.na_iattr	= iap,
 		.na_seclabel	= &open->op_label,
 	};
->>>>>>> 7365df19
 	struct dentry *parent, *child;
 	__u32 v_mtime, v_atime;
 	struct inode *inode;
@@ -261,14 +258,10 @@
 	if (host_err)
 		return nfserrno(host_err);
 
-<<<<<<< HEAD
-	fh_lock_nested(fhp, I_MUTEX_PARENT);
-=======
 	if (is_create_with_attrs(open))
 		nfsd4_acl_to_attr(NF4REG, open->op_acl, &attrs);
 
 	inode_lock_nested(inode, I_MUTEX_PARENT);
->>>>>>> 7365df19
 
 	child = lookup_one_len(open->op_fname, parent, open->op_fnamelen);
 	if (IS_ERR(child)) {
@@ -306,14 +299,11 @@
 	if (d_really_is_positive(child)) {
 		status = nfs_ok;
 
-<<<<<<< HEAD
-=======
 		/* NFSv4 protocol requires change attributes even though
 		 * no change happened.
 		 */
 		fh_fill_both_attrs(fhp);
 
->>>>>>> 7365df19
 		switch (open->op_createmode) {
 		case NFS4_CREATE_UNCHECKED:
 			if (!d_is_reg(child))
@@ -355,18 +345,12 @@
 	if (!IS_POSIXACL(inode))
 		iap->ia_mode &= ~current_umask();
 
-<<<<<<< HEAD
-=======
 	fh_fill_pre_attrs(fhp);
->>>>>>> 7365df19
 	status = nfsd4_vfs_create(fhp, child, open);
 	if (status != nfs_ok)
 		goto out;
 	open->op_created = true;
-<<<<<<< HEAD
-=======
 	fh_fill_post_attrs(fhp);
->>>>>>> 7365df19
 
 	/* A newly created file already has a file size of zero. */
 	if ((iap->ia_valid & ATTR_SIZE) && (iap->ia_size == 0))
@@ -381,12 +365,6 @@
 	}
 
 set_attr:
-<<<<<<< HEAD
-	status = nfsd_create_setattr(rqstp, fhp, resfhp, iap);
-
-out:
-	fh_unlock(fhp);
-=======
 	status = nfsd_create_setattr(rqstp, fhp, resfhp, &attrs);
 
 	if (attrs.na_labelerr)
@@ -396,7 +374,6 @@
 out:
 	inode_unlock(inode);
 	nfsd_attrs_free(&attrs);
->>>>>>> 7365df19
 	if (child && !IS_ERR(child))
 		dput(child);
 	fh_drop_write(fhp);
@@ -527,10 +504,7 @@
 		open->op_openowner);
 
 	open->op_filp = NULL;
-<<<<<<< HEAD
-=======
 	open->op_rqstp = rqstp;
->>>>>>> 7365df19
 
 	/* This check required by spec. */
 	if (open->op_create && open->op_claim_type != NFS4_OPEN_CLAIM_NULL)
@@ -588,21 +562,12 @@
 	case NFS4_OPEN_CLAIM_NULL:
 		status = do_open_lookup(rqstp, cstate, open, &resfh);
 		if (status)
-<<<<<<< HEAD
 			goto out;
 		break;
 	case NFS4_OPEN_CLAIM_PREVIOUS:
 		status = nfs4_check_open_reclaim(cstate->clp);
 		if (status)
 			goto out;
-=======
-			goto out;
-		break;
-	case NFS4_OPEN_CLAIM_PREVIOUS:
-		status = nfs4_check_open_reclaim(cstate->clp);
-		if (status)
-			goto out;
->>>>>>> 7365df19
 		open->op_openowner->oo_flags |= NFS4_OO_CONFIRMED;
 		reclaim = true;
 		fallthrough;
