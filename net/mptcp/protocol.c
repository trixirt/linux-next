--- conflicted
+++ resolved
@@ -1334,11 +1334,7 @@
 #endif
 
 struct sock *mptcp_sk_clone(const struct sock *sk,
-<<<<<<< HEAD
-			    const struct tcp_options_received *opt_rx,
-=======
 			    const struct mptcp_options_received *mp_opt,
->>>>>>> b9bbe6ed
 			    struct request_sock *req)
 {
 	struct mptcp_subflow_request_sock *subflow_req = mptcp_subflow_rsk(req);
@@ -1377,15 +1373,9 @@
 
 	msk->write_seq = subflow_req->idsn + 1;
 	atomic64_set(&msk->snd_una, msk->write_seq);
-<<<<<<< HEAD
-	if (opt_rx->mptcp.mp_capable) {
-		msk->can_ack = true;
-		msk->remote_key = opt_rx->mptcp.sndr_key;
-=======
 	if (mp_opt->mp_capable) {
 		msk->can_ack = true;
 		msk->remote_key = mp_opt->sndr_key;
->>>>>>> b9bbe6ed
 		mptcp_crypto_key_sha(msk->remote_key, NULL, &ack_seq);
 		ack_seq++;
 		msk->ack_seq = ack_seq;
