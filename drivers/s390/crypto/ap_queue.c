// SPDX-License-Identifier: GPL-2.0
/*
 * Copyright IBM Corp. 2016
 * Author(s): Martin Schwidefsky <schwidefsky@de.ibm.com>
 *
 * Adjunct processor bus, queue related code.
 */

#define KMSG_COMPONENT "ap"
#define pr_fmt(fmt) KMSG_COMPONENT ": " fmt

#include <linux/init.h>
#include <linux/slab.h>
#include <asm/facility.h>

#include "ap_bus.h"
#include "ap_debug.h"

static void __ap_flush_queue(struct ap_queue *aq);

/**
 * ap_queue_enable_irq(): Enable interrupt support on this AP queue.
<<<<<<< HEAD
 * @qid: The AP queue number
=======
 * @aq: The AP queue
>>>>>>> 318a54c0
 * @ind: the notification indicator byte
 *
 * Enables interruption on AP queue via ap_aqic(). Based on the return
 * value it waits a while and tests the AP queue if interrupts
 * have been switched on using ap_test_queue().
 */
static int ap_queue_enable_irq(struct ap_queue *aq, void *ind)
{
	struct ap_queue_status status;
	struct ap_qirq_ctrl qirqctrl = { 0 };

	qirqctrl.ir = 1;
	qirqctrl.isc = AP_ISC;
	status = ap_aqic(aq->qid, qirqctrl, ind);
	switch (status.response_code) {
	case AP_RESPONSE_NORMAL:
	case AP_RESPONSE_OTHERWISE_CHANGED:
		return 0;
	case AP_RESPONSE_Q_NOT_AVAIL:
	case AP_RESPONSE_DECONFIGURED:
	case AP_RESPONSE_CHECKSTOPPED:
	case AP_RESPONSE_INVALID_ADDRESS:
		pr_err("Registering adapter interrupts for AP device %02x.%04x failed\n",
		       AP_QID_CARD(aq->qid),
		       AP_QID_QUEUE(aq->qid));
		return -EOPNOTSUPP;
	case AP_RESPONSE_RESET_IN_PROGRESS:
	case AP_RESPONSE_BUSY:
	default:
		return -EBUSY;
	}
}

/**
 * __ap_send(): Send message to adjunct processor queue.
 * @qid: The AP queue number
 * @psmid: The program supplied message identifier
 * @msg: The message text
 * @length: The message length
 * @special: Special Bit
 *
 * Returns AP queue status structure.
 * Condition code 1 on NQAP can't happen because the L bit is 1.
 * Condition code 2 on NQAP also means the send is incomplete,
 * because a segment boundary was reached. The NQAP is repeated.
 */
static inline struct ap_queue_status
__ap_send(ap_qid_t qid, unsigned long long psmid, void *msg, size_t length,
	  int special)
{
	if (special)
		qid |= 0x400000UL;
	return ap_nqap(qid, psmid, msg, length);
}

int ap_send(ap_qid_t qid, unsigned long long psmid, void *msg, size_t length)
{
	struct ap_queue_status status;

	status = __ap_send(qid, psmid, msg, length, 0);
	switch (status.response_code) {
	case AP_RESPONSE_NORMAL:
		return 0;
	case AP_RESPONSE_Q_FULL:
	case AP_RESPONSE_RESET_IN_PROGRESS:
		return -EBUSY;
	case AP_RESPONSE_REQ_FAC_NOT_INST:
		return -EINVAL;
	default:	/* Device is gone. */
		return -ENODEV;
	}
}
EXPORT_SYMBOL(ap_send);

int ap_recv(ap_qid_t qid, unsigned long long *psmid, void *msg, size_t length)
{
	struct ap_queue_status status;

	if (msg == NULL)
		return -EINVAL;
	status = ap_dqap(qid, psmid, msg, length, NULL, NULL);
	switch (status.response_code) {
	case AP_RESPONSE_NORMAL:
		return 0;
	case AP_RESPONSE_NO_PENDING_REPLY:
		if (status.queue_empty)
			return -ENOENT;
		return -EBUSY;
	case AP_RESPONSE_RESET_IN_PROGRESS:
		return -EBUSY;
	default:
		return -ENODEV;
	}
}
EXPORT_SYMBOL(ap_recv);

/* State machine definitions and helpers */

static enum ap_sm_wait ap_sm_nop(struct ap_queue *aq)
{
	return AP_SM_WAIT_NONE;
}

/**
 * ap_sm_recv(): Receive pending reply messages from an AP queue but do
 *	not change the state of the device.
 * @aq: pointer to the AP queue
 *
 * Returns AP_SM_WAIT_NONE, AP_SM_WAIT_AGAIN, or AP_SM_WAIT_INTERRUPT
 */
static struct ap_queue_status ap_sm_recv(struct ap_queue *aq)
{
	struct ap_queue_status status;
	struct ap_message *ap_msg;
	bool found = false;
	size_t reslen;
	unsigned long resgr0 = 0;
	int parts = 0;

	/*
	 * DQAP loop until response code and resgr0 indicate that
	 * the msg is totally received. As we use the very same buffer
	 * the msg is overwritten with each invocation. That's intended
	 * and the receiver of the msg is informed with a msg rc code
	 * of EMSGSIZE in such a case.
	 */
	do {
		status = ap_dqap(aq->qid, &aq->reply->psmid,
				 aq->reply->msg, aq->reply->bufsize,
				 &reslen, &resgr0);
		parts++;
	} while (status.response_code == 0xFF && resgr0 != 0);

	switch (status.response_code) {
	case AP_RESPONSE_NORMAL:
		aq->queue_count = max_t(int, 0, aq->queue_count - 1);
		if (aq->queue_count > 0)
			mod_timer(&aq->timeout,
				  jiffies + aq->request_timeout);
		list_for_each_entry(ap_msg, &aq->pendingq, list) {
			if (ap_msg->psmid != aq->reply->psmid)
				continue;
			list_del_init(&ap_msg->list);
			aq->pendingq_count--;
			if (parts > 1) {
				ap_msg->rc = -EMSGSIZE;
				ap_msg->receive(aq, ap_msg, NULL);
			} else {
				ap_msg->receive(aq, ap_msg, aq->reply);
			}
			found = true;
			break;
		}
		if (!found) {
			AP_DBF_WARN("%s unassociated reply psmid=0x%016llx on 0x%02x.%04x\n",
				    __func__, aq->reply->psmid,
				    AP_QID_CARD(aq->qid), AP_QID_QUEUE(aq->qid));
		}
		fallthrough;
	case AP_RESPONSE_NO_PENDING_REPLY:
		if (!status.queue_empty || aq->queue_count <= 0)
			break;
		/* The card shouldn't forget requests but who knows. */
		aq->queue_count = 0;
		list_splice_init(&aq->pendingq, &aq->requestq);
		aq->requestq_count += aq->pendingq_count;
		aq->pendingq_count = 0;
		break;
	default:
		break;
	}
	return status;
}

/**
 * ap_sm_read(): Receive pending reply messages from an AP queue.
 * @aq: pointer to the AP queue
 *
 * Returns AP_SM_WAIT_NONE, AP_SM_WAIT_AGAIN, or AP_SM_WAIT_INTERRUPT
 */
static enum ap_sm_wait ap_sm_read(struct ap_queue *aq)
{
	struct ap_queue_status status;

	if (!aq->reply)
		return AP_SM_WAIT_NONE;
	status = ap_sm_recv(aq);
	switch (status.response_code) {
	case AP_RESPONSE_NORMAL:
		if (aq->queue_count > 0) {
			aq->sm_state = AP_SM_STATE_WORKING;
			return AP_SM_WAIT_AGAIN;
		}
		aq->sm_state = AP_SM_STATE_IDLE;
		return AP_SM_WAIT_NONE;
	case AP_RESPONSE_NO_PENDING_REPLY:
		if (aq->queue_count > 0)
			return aq->interrupt ?
				AP_SM_WAIT_INTERRUPT : AP_SM_WAIT_TIMEOUT;
		aq->sm_state = AP_SM_STATE_IDLE;
		return AP_SM_WAIT_NONE;
	default:
		aq->dev_state = AP_DEV_STATE_ERROR;
		aq->last_err_rc = status.response_code;
		AP_DBF_WARN("%s RC 0x%02x on 0x%02x.%04x -> AP_DEV_STATE_ERROR\n",
			    __func__, status.response_code,
			    AP_QID_CARD(aq->qid), AP_QID_QUEUE(aq->qid));
		return AP_SM_WAIT_NONE;
	}
}

/**
 * ap_sm_write(): Send messages from the request queue to an AP queue.
 * @aq: pointer to the AP queue
 *
 * Returns AP_SM_WAIT_NONE, AP_SM_WAIT_AGAIN, or AP_SM_WAIT_INTERRUPT
 */
static enum ap_sm_wait ap_sm_write(struct ap_queue *aq)
{
	struct ap_queue_status status;
	struct ap_message *ap_msg;
	ap_qid_t qid = aq->qid;

	if (aq->requestq_count <= 0)
		return AP_SM_WAIT_NONE;
	/* Start the next request on the queue. */
	ap_msg = list_entry(aq->requestq.next, struct ap_message, list);
#ifdef CONFIG_ZCRYPT_DEBUG
	if (ap_msg->fi.action == AP_FI_ACTION_NQAP_QID_INVAL) {
		AP_DBF_WARN("%s fi cmd 0x%04x: forcing invalid qid 0xFF00\n",
			    __func__, ap_msg->fi.cmd);
		qid = 0xFF00;
	}
#endif
	status = __ap_send(qid, ap_msg->psmid,
			   ap_msg->msg, ap_msg->len,
			   ap_msg->flags & AP_MSG_FLAG_SPECIAL);
	switch (status.response_code) {
	case AP_RESPONSE_NORMAL:
		aq->queue_count = max_t(int, 1, aq->queue_count + 1);
		if (aq->queue_count == 1)
			mod_timer(&aq->timeout, jiffies + aq->request_timeout);
		list_move_tail(&ap_msg->list, &aq->pendingq);
		aq->requestq_count--;
		aq->pendingq_count++;
		if (aq->queue_count < aq->card->queue_depth) {
			aq->sm_state = AP_SM_STATE_WORKING;
			return AP_SM_WAIT_AGAIN;
		}
		fallthrough;
	case AP_RESPONSE_Q_FULL:
		aq->sm_state = AP_SM_STATE_QUEUE_FULL;
		return aq->interrupt ?
			AP_SM_WAIT_INTERRUPT : AP_SM_WAIT_TIMEOUT;
	case AP_RESPONSE_RESET_IN_PROGRESS:
		aq->sm_state = AP_SM_STATE_RESET_WAIT;
		return AP_SM_WAIT_TIMEOUT;
	case AP_RESPONSE_INVALID_DOMAIN:
		AP_DBF(DBF_WARN, "AP_RESPONSE_INVALID_DOMAIN on NQAP\n");
		fallthrough;
	case AP_RESPONSE_MESSAGE_TOO_BIG:
	case AP_RESPONSE_REQ_FAC_NOT_INST:
		list_del_init(&ap_msg->list);
		aq->requestq_count--;
		ap_msg->rc = -EINVAL;
		ap_msg->receive(aq, ap_msg, NULL);
		return AP_SM_WAIT_AGAIN;
	default:
		aq->dev_state = AP_DEV_STATE_ERROR;
		aq->last_err_rc = status.response_code;
		AP_DBF_WARN("%s RC 0x%02x on 0x%02x.%04x -> AP_DEV_STATE_ERROR\n",
			    __func__, status.response_code,
			    AP_QID_CARD(aq->qid), AP_QID_QUEUE(aq->qid));
		return AP_SM_WAIT_NONE;
	}
}

/**
 * ap_sm_read_write(): Send and receive messages to/from an AP queue.
 * @aq: pointer to the AP queue
 *
 * Returns AP_SM_WAIT_NONE, AP_SM_WAIT_AGAIN, or AP_SM_WAIT_INTERRUPT
 */
static enum ap_sm_wait ap_sm_read_write(struct ap_queue *aq)
{
	return min(ap_sm_read(aq), ap_sm_write(aq));
}

/**
 * ap_sm_reset(): Reset an AP queue.
 * @aq: The AP queue
 *
 * Submit the Reset command to an AP queue.
 */
static enum ap_sm_wait ap_sm_reset(struct ap_queue *aq)
{
	struct ap_queue_status status;

	status = ap_rapq(aq->qid);
	switch (status.response_code) {
	case AP_RESPONSE_NORMAL:
	case AP_RESPONSE_RESET_IN_PROGRESS:
		aq->sm_state = AP_SM_STATE_RESET_WAIT;
		aq->interrupt = false;
		return AP_SM_WAIT_TIMEOUT;
	default:
		aq->dev_state = AP_DEV_STATE_ERROR;
		aq->last_err_rc = status.response_code;
		AP_DBF_WARN("%s RC 0x%02x on 0x%02x.%04x -> AP_DEV_STATE_ERROR\n",
			    __func__, status.response_code,
			    AP_QID_CARD(aq->qid), AP_QID_QUEUE(aq->qid));
		return AP_SM_WAIT_NONE;
	}
}

/**
 * ap_sm_reset_wait(): Test queue for completion of the reset operation
 * @aq: pointer to the AP queue
 *
 * Returns AP_POLL_IMMEDIATELY, AP_POLL_AFTER_TIMEROUT or 0.
 */
static enum ap_sm_wait ap_sm_reset_wait(struct ap_queue *aq)
{
	struct ap_queue_status status;
	void *lsi_ptr;

	if (aq->queue_count > 0 && aq->reply)
		/* Try to read a completed message and get the status */
		status = ap_sm_recv(aq);
	else
		/* Get the status with TAPQ */
		status = ap_tapq(aq->qid, NULL);

	switch (status.response_code) {
	case AP_RESPONSE_NORMAL:
		lsi_ptr = ap_airq_ptr();
		if (lsi_ptr && ap_queue_enable_irq(aq, lsi_ptr) == 0)
			aq->sm_state = AP_SM_STATE_SETIRQ_WAIT;
		else
			aq->sm_state = (aq->queue_count > 0) ?
				AP_SM_STATE_WORKING : AP_SM_STATE_IDLE;
		return AP_SM_WAIT_AGAIN;
	case AP_RESPONSE_BUSY:
	case AP_RESPONSE_RESET_IN_PROGRESS:
		return AP_SM_WAIT_TIMEOUT;
	case AP_RESPONSE_Q_NOT_AVAIL:
	case AP_RESPONSE_DECONFIGURED:
	case AP_RESPONSE_CHECKSTOPPED:
	default:
		aq->dev_state = AP_DEV_STATE_ERROR;
		aq->last_err_rc = status.response_code;
		AP_DBF_WARN("%s RC 0x%02x on 0x%02x.%04x -> AP_DEV_STATE_ERROR\n",
			    __func__, status.response_code,
			    AP_QID_CARD(aq->qid), AP_QID_QUEUE(aq->qid));
		return AP_SM_WAIT_NONE;
	}
}

/**
 * ap_sm_setirq_wait(): Test queue for completion of the irq enablement
 * @aq: pointer to the AP queue
 *
 * Returns AP_POLL_IMMEDIATELY, AP_POLL_AFTER_TIMEROUT or 0.
 */
static enum ap_sm_wait ap_sm_setirq_wait(struct ap_queue *aq)
{
	struct ap_queue_status status;

	if (aq->queue_count > 0 && aq->reply)
		/* Try to read a completed message and get the status */
		status = ap_sm_recv(aq);
	else
		/* Get the status with TAPQ */
		status = ap_tapq(aq->qid, NULL);

	if (status.irq_enabled == 1) {
		/* Irqs are now enabled */
		aq->interrupt = true;
		aq->sm_state = (aq->queue_count > 0) ?
			AP_SM_STATE_WORKING : AP_SM_STATE_IDLE;
	}

	switch (status.response_code) {
	case AP_RESPONSE_NORMAL:
		if (aq->queue_count > 0)
			return AP_SM_WAIT_AGAIN;
		fallthrough;
	case AP_RESPONSE_NO_PENDING_REPLY:
		return AP_SM_WAIT_TIMEOUT;
	default:
		aq->dev_state = AP_DEV_STATE_ERROR;
		aq->last_err_rc = status.response_code;
		AP_DBF_WARN("%s RC 0x%02x on 0x%02x.%04x -> AP_DEV_STATE_ERROR\n",
			    __func__, status.response_code,
			    AP_QID_CARD(aq->qid), AP_QID_QUEUE(aq->qid));
		return AP_SM_WAIT_NONE;
	}
}

/*
 * AP state machine jump table
 */
static ap_func_t *ap_jumptable[NR_AP_SM_STATES][NR_AP_SM_EVENTS] = {
	[AP_SM_STATE_RESET_START] = {
		[AP_SM_EVENT_POLL] = ap_sm_reset,
		[AP_SM_EVENT_TIMEOUT] = ap_sm_nop,
	},
	[AP_SM_STATE_RESET_WAIT] = {
		[AP_SM_EVENT_POLL] = ap_sm_reset_wait,
		[AP_SM_EVENT_TIMEOUT] = ap_sm_nop,
	},
	[AP_SM_STATE_SETIRQ_WAIT] = {
		[AP_SM_EVENT_POLL] = ap_sm_setirq_wait,
		[AP_SM_EVENT_TIMEOUT] = ap_sm_nop,
	},
	[AP_SM_STATE_IDLE] = {
		[AP_SM_EVENT_POLL] = ap_sm_write,
		[AP_SM_EVENT_TIMEOUT] = ap_sm_nop,
	},
	[AP_SM_STATE_WORKING] = {
		[AP_SM_EVENT_POLL] = ap_sm_read_write,
		[AP_SM_EVENT_TIMEOUT] = ap_sm_reset,
	},
	[AP_SM_STATE_QUEUE_FULL] = {
		[AP_SM_EVENT_POLL] = ap_sm_read,
		[AP_SM_EVENT_TIMEOUT] = ap_sm_reset,
	},
};

enum ap_sm_wait ap_sm_event(struct ap_queue *aq, enum ap_sm_event event)
{
	if (aq->dev_state > AP_DEV_STATE_UNINITIATED)
		return ap_jumptable[aq->sm_state][event](aq);
	else
		return AP_SM_WAIT_NONE;
}

enum ap_sm_wait ap_sm_event_loop(struct ap_queue *aq, enum ap_sm_event event)
{
	enum ap_sm_wait wait;

	while ((wait = ap_sm_event(aq, event)) == AP_SM_WAIT_AGAIN)
		;
	return wait;
}

/*
 * AP queue related attributes.
 */
static ssize_t request_count_show(struct device *dev,
				  struct device_attribute *attr,
				  char *buf)
{
	struct ap_queue *aq = to_ap_queue(dev);
	bool valid = false;
	u64 req_cnt;

	spin_lock_bh(&aq->lock);
	if (aq->dev_state > AP_DEV_STATE_UNINITIATED) {
		req_cnt = aq->total_request_count;
		valid = true;
	}
	spin_unlock_bh(&aq->lock);

	if (valid)
		return scnprintf(buf, PAGE_SIZE, "%llu\n", req_cnt);
	else
		return scnprintf(buf, PAGE_SIZE, "-\n");
}

static ssize_t request_count_store(struct device *dev,
				   struct device_attribute *attr,
				   const char *buf, size_t count)
{
	struct ap_queue *aq = to_ap_queue(dev);

	spin_lock_bh(&aq->lock);
	aq->total_request_count = 0;
	spin_unlock_bh(&aq->lock);

	return count;
}

static DEVICE_ATTR_RW(request_count);

static ssize_t requestq_count_show(struct device *dev,
				   struct device_attribute *attr, char *buf)
{
	struct ap_queue *aq = to_ap_queue(dev);
	unsigned int reqq_cnt = 0;

	spin_lock_bh(&aq->lock);
	if (aq->dev_state > AP_DEV_STATE_UNINITIATED)
		reqq_cnt = aq->requestq_count;
	spin_unlock_bh(&aq->lock);
	return scnprintf(buf, PAGE_SIZE, "%d\n", reqq_cnt);
}

static DEVICE_ATTR_RO(requestq_count);

static ssize_t pendingq_count_show(struct device *dev,
				   struct device_attribute *attr, char *buf)
{
	struct ap_queue *aq = to_ap_queue(dev);
	unsigned int penq_cnt = 0;

	spin_lock_bh(&aq->lock);
	if (aq->dev_state > AP_DEV_STATE_UNINITIATED)
		penq_cnt = aq->pendingq_count;
	spin_unlock_bh(&aq->lock);
	return scnprintf(buf, PAGE_SIZE, "%d\n", penq_cnt);
}

static DEVICE_ATTR_RO(pendingq_count);

static ssize_t reset_show(struct device *dev,
			  struct device_attribute *attr, char *buf)
{
	struct ap_queue *aq = to_ap_queue(dev);
	int rc = 0;

	spin_lock_bh(&aq->lock);
	switch (aq->sm_state) {
	case AP_SM_STATE_RESET_START:
	case AP_SM_STATE_RESET_WAIT:
		rc = scnprintf(buf, PAGE_SIZE, "Reset in progress.\n");
		break;
	case AP_SM_STATE_WORKING:
	case AP_SM_STATE_QUEUE_FULL:
		rc = scnprintf(buf, PAGE_SIZE, "Reset Timer armed.\n");
		break;
	default:
		rc = scnprintf(buf, PAGE_SIZE, "No Reset Timer set.\n");
	}
	spin_unlock_bh(&aq->lock);
	return rc;
}

static ssize_t reset_store(struct device *dev,
			   struct device_attribute *attr,
			   const char *buf, size_t count)
{
	struct ap_queue *aq = to_ap_queue(dev);

	spin_lock_bh(&aq->lock);
	__ap_flush_queue(aq);
	aq->sm_state = AP_SM_STATE_RESET_START;
	ap_wait(ap_sm_event(aq, AP_SM_EVENT_POLL));
	spin_unlock_bh(&aq->lock);

	AP_DBF(DBF_INFO, "reset queue=%02x.%04x triggered by user\n",
	       AP_QID_CARD(aq->qid), AP_QID_QUEUE(aq->qid));

	return count;
}

static DEVICE_ATTR_RW(reset);

static ssize_t interrupt_show(struct device *dev,
			      struct device_attribute *attr, char *buf)
{
	struct ap_queue *aq = to_ap_queue(dev);
	int rc = 0;

	spin_lock_bh(&aq->lock);
	if (aq->sm_state == AP_SM_STATE_SETIRQ_WAIT)
		rc = scnprintf(buf, PAGE_SIZE, "Enable Interrupt pending.\n");
	else if (aq->interrupt)
		rc = scnprintf(buf, PAGE_SIZE, "Interrupts enabled.\n");
	else
		rc = scnprintf(buf, PAGE_SIZE, "Interrupts disabled.\n");
	spin_unlock_bh(&aq->lock);
	return rc;
}

static DEVICE_ATTR_RO(interrupt);

static ssize_t config_show(struct device *dev,
			     struct device_attribute *attr, char *buf)
{
	struct ap_queue *aq = to_ap_queue(dev);
	int rc;

	spin_lock_bh(&aq->lock);
	rc = scnprintf(buf, PAGE_SIZE, "%d\n", aq->config ? 1 : 0);
	spin_unlock_bh(&aq->lock);
	return rc;
}

static DEVICE_ATTR_RO(config);

#ifdef CONFIG_ZCRYPT_DEBUG
static ssize_t states_show(struct device *dev,
			   struct device_attribute *attr, char *buf)
{
	struct ap_queue *aq = to_ap_queue(dev);
	int rc = 0;

	spin_lock_bh(&aq->lock);
	/* queue device state */
	switch (aq->dev_state) {
	case AP_DEV_STATE_UNINITIATED:
		rc = scnprintf(buf, PAGE_SIZE, "UNINITIATED\n");
		break;
	case AP_DEV_STATE_OPERATING:
		rc = scnprintf(buf, PAGE_SIZE, "OPERATING");
		break;
	case AP_DEV_STATE_SHUTDOWN:
		rc = scnprintf(buf, PAGE_SIZE, "SHUTDOWN");
		break;
	case AP_DEV_STATE_ERROR:
		rc = scnprintf(buf, PAGE_SIZE, "ERROR");
		break;
	default:
		rc = scnprintf(buf, PAGE_SIZE, "UNKNOWN");
	}
	/* state machine state */
	if (aq->dev_state) {
		switch (aq->sm_state) {
		case AP_SM_STATE_RESET_START:
			rc += scnprintf(buf + rc, PAGE_SIZE - rc,
					" [RESET_START]\n");
			break;
		case AP_SM_STATE_RESET_WAIT:
			rc += scnprintf(buf + rc, PAGE_SIZE - rc,
					" [RESET_WAIT]\n");
			break;
		case AP_SM_STATE_SETIRQ_WAIT:
			rc += scnprintf(buf + rc, PAGE_SIZE - rc,
					" [SETIRQ_WAIT]\n");
			break;
		case AP_SM_STATE_IDLE:
			rc += scnprintf(buf + rc, PAGE_SIZE - rc,
					" [IDLE]\n");
			break;
		case AP_SM_STATE_WORKING:
			rc += scnprintf(buf + rc, PAGE_SIZE - rc,
					" [WORKING]\n");
			break;
		case AP_SM_STATE_QUEUE_FULL:
			rc += scnprintf(buf + rc, PAGE_SIZE - rc,
					" [FULL]\n");
			break;
		default:
			rc += scnprintf(buf + rc, PAGE_SIZE - rc,
					" [UNKNOWN]\n");
		}
	}
	spin_unlock_bh(&aq->lock);

	return rc;
}
static DEVICE_ATTR_RO(states);

static ssize_t last_err_rc_show(struct device *dev,
				struct device_attribute *attr, char *buf)
{
	struct ap_queue *aq = to_ap_queue(dev);
	int rc;

	spin_lock_bh(&aq->lock);
	rc = aq->last_err_rc;
	spin_unlock_bh(&aq->lock);

	switch (rc) {
	case AP_RESPONSE_NORMAL:
		return scnprintf(buf, PAGE_SIZE, "NORMAL\n");
	case AP_RESPONSE_Q_NOT_AVAIL:
		return scnprintf(buf, PAGE_SIZE, "Q_NOT_AVAIL\n");
	case AP_RESPONSE_RESET_IN_PROGRESS:
		return scnprintf(buf, PAGE_SIZE, "RESET_IN_PROGRESS\n");
	case AP_RESPONSE_DECONFIGURED:
		return scnprintf(buf, PAGE_SIZE, "DECONFIGURED\n");
	case AP_RESPONSE_CHECKSTOPPED:
		return scnprintf(buf, PAGE_SIZE, "CHECKSTOPPED\n");
	case AP_RESPONSE_BUSY:
		return scnprintf(buf, PAGE_SIZE, "BUSY\n");
	case AP_RESPONSE_INVALID_ADDRESS:
		return scnprintf(buf, PAGE_SIZE, "INVALID_ADDRESS\n");
	case AP_RESPONSE_OTHERWISE_CHANGED:
		return scnprintf(buf, PAGE_SIZE, "OTHERWISE_CHANGED\n");
	case AP_RESPONSE_Q_FULL:
		return scnprintf(buf, PAGE_SIZE, "Q_FULL/NO_PENDING_REPLY\n");
	case AP_RESPONSE_INDEX_TOO_BIG:
		return scnprintf(buf, PAGE_SIZE, "INDEX_TOO_BIG\n");
	case AP_RESPONSE_NO_FIRST_PART:
		return scnprintf(buf, PAGE_SIZE, "NO_FIRST_PART\n");
	case AP_RESPONSE_MESSAGE_TOO_BIG:
		return scnprintf(buf, PAGE_SIZE, "MESSAGE_TOO_BIG\n");
	case AP_RESPONSE_REQ_FAC_NOT_INST:
		return scnprintf(buf, PAGE_SIZE, "REQ_FAC_NOT_INST\n");
	default:
		return scnprintf(buf, PAGE_SIZE, "response code %d\n", rc);
	}
}
static DEVICE_ATTR_RO(last_err_rc);
#endif

static struct attribute *ap_queue_dev_attrs[] = {
	&dev_attr_request_count.attr,
	&dev_attr_requestq_count.attr,
	&dev_attr_pendingq_count.attr,
	&dev_attr_reset.attr,
	&dev_attr_interrupt.attr,
	&dev_attr_config.attr,
#ifdef CONFIG_ZCRYPT_DEBUG
	&dev_attr_states.attr,
	&dev_attr_last_err_rc.attr,
#endif
	NULL
};

static struct attribute_group ap_queue_dev_attr_group = {
	.attrs = ap_queue_dev_attrs
};

static const struct attribute_group *ap_queue_dev_attr_groups[] = {
	&ap_queue_dev_attr_group,
	NULL
};

static struct device_type ap_queue_type = {
	.name = "ap_queue",
	.groups = ap_queue_dev_attr_groups,
};

static void ap_queue_device_release(struct device *dev)
{
	struct ap_queue *aq = to_ap_queue(dev);

	spin_lock_bh(&ap_queues_lock);
	hash_del(&aq->hnode);
	spin_unlock_bh(&ap_queues_lock);

	kfree(aq);
}

struct ap_queue *ap_queue_create(ap_qid_t qid, int device_type)
{
	struct ap_queue *aq;

	aq = kzalloc(sizeof(*aq), GFP_KERNEL);
	if (!aq)
		return NULL;
	aq->ap_dev.device.release = ap_queue_device_release;
	aq->ap_dev.device.type = &ap_queue_type;
	aq->ap_dev.device_type = device_type;
	aq->qid = qid;
	aq->interrupt = false;
	spin_lock_init(&aq->lock);
	INIT_LIST_HEAD(&aq->pendingq);
	INIT_LIST_HEAD(&aq->requestq);
	timer_setup(&aq->timeout, ap_request_timeout, 0);

	return aq;
}

void ap_queue_init_reply(struct ap_queue *aq, struct ap_message *reply)
{
	aq->reply = reply;

	spin_lock_bh(&aq->lock);
	ap_wait(ap_sm_event(aq, AP_SM_EVENT_POLL));
	spin_unlock_bh(&aq->lock);
}
EXPORT_SYMBOL(ap_queue_init_reply);

/**
 * ap_queue_message(): Queue a request to an AP device.
 * @aq: The AP device to queue the message to
 * @ap_msg: The message that is to be added
 */
int ap_queue_message(struct ap_queue *aq, struct ap_message *ap_msg)
{
	int rc = 0;

	/* msg needs to have a valid receive-callback */
	BUG_ON(!ap_msg->receive);

	spin_lock_bh(&aq->lock);

	/* only allow to queue new messages if device state is ok */
	if (aq->dev_state == AP_DEV_STATE_OPERATING) {
		list_add_tail(&ap_msg->list, &aq->requestq);
		aq->requestq_count++;
		aq->total_request_count++;
		atomic64_inc(&aq->card->total_request_count);
	} else
		rc = -ENODEV;

	/* Send/receive as many request from the queue as possible. */
	ap_wait(ap_sm_event_loop(aq, AP_SM_EVENT_POLL));

	spin_unlock_bh(&aq->lock);

	return rc;
}
EXPORT_SYMBOL(ap_queue_message);

/**
 * ap_cancel_message(): Cancel a crypto request.
 * @aq: The AP device that has the message queued
 * @ap_msg: The message that is to be removed
 *
 * Cancel a crypto request. This is done by removing the request
 * from the device pending or request queue. Note that the
 * request stays on the AP queue. When it finishes the message
 * reply will be discarded because the psmid can't be found.
 */
void ap_cancel_message(struct ap_queue *aq, struct ap_message *ap_msg)
{
	struct ap_message *tmp;

	spin_lock_bh(&aq->lock);
	if (!list_empty(&ap_msg->list)) {
		list_for_each_entry(tmp, &aq->pendingq, list)
			if (tmp->psmid == ap_msg->psmid) {
				aq->pendingq_count--;
				goto found;
			}
		aq->requestq_count--;
found:
		list_del_init(&ap_msg->list);
	}
	spin_unlock_bh(&aq->lock);
}
EXPORT_SYMBOL(ap_cancel_message);

/**
 * __ap_flush_queue(): Flush requests.
 * @aq: Pointer to the AP queue
 *
 * Flush all requests from the request/pending queue of an AP device.
 */
static void __ap_flush_queue(struct ap_queue *aq)
{
	struct ap_message *ap_msg, *next;

	list_for_each_entry_safe(ap_msg, next, &aq->pendingq, list) {
		list_del_init(&ap_msg->list);
		aq->pendingq_count--;
		ap_msg->rc = -EAGAIN;
		ap_msg->receive(aq, ap_msg, NULL);
	}
	list_for_each_entry_safe(ap_msg, next, &aq->requestq, list) {
		list_del_init(&ap_msg->list);
		aq->requestq_count--;
		ap_msg->rc = -EAGAIN;
		ap_msg->receive(aq, ap_msg, NULL);
	}
	aq->queue_count = 0;
}

void ap_flush_queue(struct ap_queue *aq)
{
	spin_lock_bh(&aq->lock);
	__ap_flush_queue(aq);
	spin_unlock_bh(&aq->lock);
}
EXPORT_SYMBOL(ap_flush_queue);

void ap_queue_prepare_remove(struct ap_queue *aq)
{
	spin_lock_bh(&aq->lock);
	/* flush queue */
	__ap_flush_queue(aq);
	/* move queue device state to SHUTDOWN in progress */
	aq->dev_state = AP_DEV_STATE_SHUTDOWN;
	spin_unlock_bh(&aq->lock);
	del_timer_sync(&aq->timeout);
}

void ap_queue_remove(struct ap_queue *aq)
{
	/*
	 * all messages have been flushed and the device state
	 * is SHUTDOWN. Now reset with zero which also clears
	 * the irq registration and move the device state
	 * to the initial value AP_DEV_STATE_UNINITIATED.
	 */
	spin_lock_bh(&aq->lock);
	ap_zapq(aq->qid);
	aq->dev_state = AP_DEV_STATE_UNINITIATED;
	spin_unlock_bh(&aq->lock);
}

void ap_queue_init_state(struct ap_queue *aq)
{
	spin_lock_bh(&aq->lock);
	aq->dev_state = AP_DEV_STATE_OPERATING;
	aq->sm_state = AP_SM_STATE_RESET_START;
	ap_wait(ap_sm_event(aq, AP_SM_EVENT_POLL));
	spin_unlock_bh(&aq->lock);
}
EXPORT_SYMBOL(ap_queue_init_state);<|MERGE_RESOLUTION|>--- conflicted
+++ resolved
@@ -20,11 +20,7 @@
 
 /**
  * ap_queue_enable_irq(): Enable interrupt support on this AP queue.
-<<<<<<< HEAD
- * @qid: The AP queue number
-=======
  * @aq: The AP queue
->>>>>>> 318a54c0
  * @ind: the notification indicator byte
  *
  * Enables interruption on AP queue via ap_aqic(). Based on the return
