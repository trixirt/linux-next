--- conflicted
+++ resolved
@@ -9,11 +9,6 @@
 
 void test_ksyms(void)
 {
-<<<<<<< HEAD
-	__u64 per_cpu_start_addr = kallsyms_find("__per_cpu_start");
-	__u64 link_fops_addr = kallsyms_find("bpf_link_fops");
-=======
->>>>>>> 105faa87
 	const char *btf_path = "/sys/kernel/btf/vmlinux";
 	struct test_ksyms *skel;
 	struct test_ksyms__data *data;
