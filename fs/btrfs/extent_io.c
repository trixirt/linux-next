// SPDX-License-Identifier: GPL-2.0

#include <linux/bitops.h>
#include <linux/slab.h>
#include <linux/bio.h>
#include <linux/mm.h>
#include <linux/pagemap.h>
#include <linux/page-flags.h>
#include <linux/spinlock.h>
#include <linux/blkdev.h>
#include <linux/swap.h>
#include <linux/writeback.h>
#include <linux/pagevec.h>
#include <linux/prefetch.h>
#include <linux/cleancache.h>
#include "misc.h"
#include "extent_io.h"
#include "extent-io-tree.h"
#include "extent_map.h"
#include "ctree.h"
#include "btrfs_inode.h"
#include "volumes.h"
#include "check-integrity.h"
#include "locking.h"
#include "rcu-string.h"
#include "backref.h"
#include "disk-io.h"
#include "subpage.h"
#include "zoned.h"
#include "block-group.h"

static struct kmem_cache *extent_state_cache;
static struct kmem_cache *extent_buffer_cache;
static struct bio_set btrfs_bioset;

static inline bool extent_state_in_tree(const struct extent_state *state)
{
	return !RB_EMPTY_NODE(&state->rb_node);
}

#ifdef CONFIG_BTRFS_DEBUG
static LIST_HEAD(states);
static DEFINE_SPINLOCK(leak_lock);

static inline void btrfs_leak_debug_add(spinlock_t *lock,
					struct list_head *new,
					struct list_head *head)
{
	unsigned long flags;

	spin_lock_irqsave(lock, flags);
	list_add(new, head);
	spin_unlock_irqrestore(lock, flags);
}

static inline void btrfs_leak_debug_del(spinlock_t *lock,
					struct list_head *entry)
{
	unsigned long flags;

	spin_lock_irqsave(lock, flags);
	list_del(entry);
	spin_unlock_irqrestore(lock, flags);
}

void btrfs_extent_buffer_leak_debug_check(struct btrfs_fs_info *fs_info)
{
	struct extent_buffer *eb;
	unsigned long flags;

	/*
	 * If we didn't get into open_ctree our allocated_ebs will not be
	 * initialized, so just skip this.
	 */
	if (!fs_info->allocated_ebs.next)
		return;

	spin_lock_irqsave(&fs_info->eb_leak_lock, flags);
	while (!list_empty(&fs_info->allocated_ebs)) {
		eb = list_first_entry(&fs_info->allocated_ebs,
				      struct extent_buffer, leak_list);
		pr_err(
	"BTRFS: buffer leak start %llu len %lu refs %d bflags %lu owner %llu\n",
		       eb->start, eb->len, atomic_read(&eb->refs), eb->bflags,
		       btrfs_header_owner(eb));
		list_del(&eb->leak_list);
		kmem_cache_free(extent_buffer_cache, eb);
	}
	spin_unlock_irqrestore(&fs_info->eb_leak_lock, flags);
}

static inline void btrfs_extent_state_leak_debug_check(void)
{
	struct extent_state *state;

	while (!list_empty(&states)) {
		state = list_entry(states.next, struct extent_state, leak_list);
		pr_err("BTRFS: state leak: start %llu end %llu state %u in tree %d refs %d\n",
		       state->start, state->end, state->state,
		       extent_state_in_tree(state),
		       refcount_read(&state->refs));
		list_del(&state->leak_list);
		kmem_cache_free(extent_state_cache, state);
	}
}

#define btrfs_debug_check_extent_io_range(tree, start, end)		\
	__btrfs_debug_check_extent_io_range(__func__, (tree), (start), (end))
static inline void __btrfs_debug_check_extent_io_range(const char *caller,
		struct extent_io_tree *tree, u64 start, u64 end)
{
	struct inode *inode = tree->private_data;
	u64 isize;

	if (!inode || !is_data_inode(inode))
		return;

	isize = i_size_read(inode);
	if (end >= PAGE_SIZE && (end % 2) == 0 && end != isize - 1) {
		btrfs_debug_rl(BTRFS_I(inode)->root->fs_info,
		    "%s: ino %llu isize %llu odd range [%llu,%llu]",
			caller, btrfs_ino(BTRFS_I(inode)), isize, start, end);
	}
}
#else
#define btrfs_leak_debug_add(lock, new, head)	do {} while (0)
#define btrfs_leak_debug_del(lock, entry)	do {} while (0)
#define btrfs_extent_state_leak_debug_check()	do {} while (0)
#define btrfs_debug_check_extent_io_range(c, s, e)	do {} while (0)
#endif

struct tree_entry {
	u64 start;
	u64 end;
	struct rb_node rb_node;
};

struct extent_page_data {
	struct bio *bio;
	/* tells writepage not to lock the state bits for this range
	 * it still does the unlocking
	 */
	unsigned int extent_locked:1;

	/* tells the submit_bio code to use REQ_SYNC */
	unsigned int sync_io:1;
};

static int add_extent_changeset(struct extent_state *state, u32 bits,
				 struct extent_changeset *changeset,
				 int set)
{
	int ret;

	if (!changeset)
		return 0;
	if (set && (state->state & bits) == bits)
		return 0;
	if (!set && (state->state & bits) == 0)
		return 0;
	changeset->bytes_changed += state->end - state->start + 1;
	ret = ulist_add(&changeset->range_changed, state->start, state->end,
			GFP_ATOMIC);
	return ret;
}

int __must_check submit_one_bio(struct bio *bio, int mirror_num,
				unsigned long bio_flags)
{
	blk_status_t ret = 0;
	struct extent_io_tree *tree = bio->bi_private;

	bio->bi_private = NULL;

	if (is_data_inode(tree->private_data))
		ret = btrfs_submit_data_bio(tree->private_data, bio, mirror_num,
					    bio_flags);
	else
		ret = btrfs_submit_metadata_bio(tree->private_data, bio,
						mirror_num, bio_flags);

	return blk_status_to_errno(ret);
}

/* Cleanup unsubmitted bios */
static void end_write_bio(struct extent_page_data *epd, int ret)
{
	if (epd->bio) {
		epd->bio->bi_status = errno_to_blk_status(ret);
		bio_endio(epd->bio);
		epd->bio = NULL;
	}
}

/*
 * Submit bio from extent page data via submit_one_bio
 *
 * Return 0 if everything is OK.
 * Return <0 for error.
 */
static int __must_check flush_write_bio(struct extent_page_data *epd)
{
	int ret = 0;

	if (epd->bio) {
		ret = submit_one_bio(epd->bio, 0, 0);
		/*
		 * Clean up of epd->bio is handled by its endio function.
		 * And endio is either triggered by successful bio execution
		 * or the error handler of submit bio hook.
		 * So at this point, no matter what happened, we don't need
		 * to clean up epd->bio.
		 */
		epd->bio = NULL;
	}
	return ret;
}

int __init extent_state_cache_init(void)
{
	extent_state_cache = kmem_cache_create("btrfs_extent_state",
			sizeof(struct extent_state), 0,
			SLAB_MEM_SPREAD, NULL);
	if (!extent_state_cache)
		return -ENOMEM;
	return 0;
}

int __init extent_io_init(void)
{
	extent_buffer_cache = kmem_cache_create("btrfs_extent_buffer",
			sizeof(struct extent_buffer), 0,
			SLAB_MEM_SPREAD, NULL);
	if (!extent_buffer_cache)
		return -ENOMEM;

	if (bioset_init(&btrfs_bioset, BIO_POOL_SIZE,
			offsetof(struct btrfs_io_bio, bio),
			BIOSET_NEED_BVECS))
		goto free_buffer_cache;

	if (bioset_integrity_create(&btrfs_bioset, BIO_POOL_SIZE))
		goto free_bioset;

	return 0;

free_bioset:
	bioset_exit(&btrfs_bioset);

free_buffer_cache:
	kmem_cache_destroy(extent_buffer_cache);
	extent_buffer_cache = NULL;
	return -ENOMEM;
}

void __cold extent_state_cache_exit(void)
{
	btrfs_extent_state_leak_debug_check();
	kmem_cache_destroy(extent_state_cache);
}

void __cold extent_io_exit(void)
{
	/*
	 * Make sure all delayed rcu free are flushed before we
	 * destroy caches.
	 */
	rcu_barrier();
	kmem_cache_destroy(extent_buffer_cache);
	bioset_exit(&btrfs_bioset);
}

/*
 * For the file_extent_tree, we want to hold the inode lock when we lookup and
 * update the disk_i_size, but lockdep will complain because our io_tree we hold
 * the tree lock and get the inode lock when setting delalloc.  These two things
 * are unrelated, so make a class for the file_extent_tree so we don't get the
 * two locking patterns mixed up.
 */
static struct lock_class_key file_extent_tree_class;

void extent_io_tree_init(struct btrfs_fs_info *fs_info,
			 struct extent_io_tree *tree, unsigned int owner,
			 void *private_data)
{
	tree->fs_info = fs_info;
	tree->state = RB_ROOT;
	tree->dirty_bytes = 0;
	spin_lock_init(&tree->lock);
	tree->private_data = private_data;
	tree->owner = owner;
	if (owner == IO_TREE_INODE_FILE_EXTENT)
		lockdep_set_class(&tree->lock, &file_extent_tree_class);
}

void extent_io_tree_release(struct extent_io_tree *tree)
{
	spin_lock(&tree->lock);
	/*
	 * Do a single barrier for the waitqueue_active check here, the state
	 * of the waitqueue should not change once extent_io_tree_release is
	 * called.
	 */
	smp_mb();
	while (!RB_EMPTY_ROOT(&tree->state)) {
		struct rb_node *node;
		struct extent_state *state;

		node = rb_first(&tree->state);
		state = rb_entry(node, struct extent_state, rb_node);
		rb_erase(&state->rb_node, &tree->state);
		RB_CLEAR_NODE(&state->rb_node);
		/*
		 * btree io trees aren't supposed to have tasks waiting for
		 * changes in the flags of extent states ever.
		 */
		ASSERT(!waitqueue_active(&state->wq));
		free_extent_state(state);

		cond_resched_lock(&tree->lock);
	}
	spin_unlock(&tree->lock);
}

static struct extent_state *alloc_extent_state(gfp_t mask)
{
	struct extent_state *state;

	/*
	 * The given mask might be not appropriate for the slab allocator,
	 * drop the unsupported bits
	 */
	mask &= ~(__GFP_DMA32|__GFP_HIGHMEM);
	state = kmem_cache_alloc(extent_state_cache, mask);
	if (!state)
		return state;
	state->state = 0;
	state->failrec = NULL;
	RB_CLEAR_NODE(&state->rb_node);
	btrfs_leak_debug_add(&leak_lock, &state->leak_list, &states);
	refcount_set(&state->refs, 1);
	init_waitqueue_head(&state->wq);
	trace_alloc_extent_state(state, mask, _RET_IP_);
	return state;
}

void free_extent_state(struct extent_state *state)
{
	if (!state)
		return;
	if (refcount_dec_and_test(&state->refs)) {
		WARN_ON(extent_state_in_tree(state));
		btrfs_leak_debug_del(&leak_lock, &state->leak_list);
		trace_free_extent_state(state, _RET_IP_);
		kmem_cache_free(extent_state_cache, state);
	}
}

static struct rb_node *tree_insert(struct rb_root *root,
				   struct rb_node *search_start,
				   u64 offset,
				   struct rb_node *node,
				   struct rb_node ***p_in,
				   struct rb_node **parent_in)
{
	struct rb_node **p;
	struct rb_node *parent = NULL;
	struct tree_entry *entry;

	if (p_in && parent_in) {
		p = *p_in;
		parent = *parent_in;
		goto do_insert;
	}

	p = search_start ? &search_start : &root->rb_node;
	while (*p) {
		parent = *p;
		entry = rb_entry(parent, struct tree_entry, rb_node);

		if (offset < entry->start)
			p = &(*p)->rb_left;
		else if (offset > entry->end)
			p = &(*p)->rb_right;
		else
			return parent;
	}

do_insert:
	rb_link_node(node, parent, p);
	rb_insert_color(node, root);
	return NULL;
}

/**
 * Search @tree for an entry that contains @offset. Such entry would have
 * entry->start <= offset && entry->end >= offset.
 *
 * @tree:       the tree to search
 * @offset:     offset that should fall within an entry in @tree
 * @next_ret:   pointer to the first entry whose range ends after @offset
 * @prev_ret:   pointer to the first entry whose range begins before @offset
 * @p_ret:      pointer where new node should be anchored (used when inserting an
 *	        entry in the tree)
 * @parent_ret: points to entry which would have been the parent of the entry,
 *               containing @offset
 *
 * This function returns a pointer to the entry that contains @offset byte
 * address. If no such entry exists, then NULL is returned and the other
 * pointer arguments to the function are filled, otherwise the found entry is
 * returned and other pointers are left untouched.
 */
static struct rb_node *__etree_search(struct extent_io_tree *tree, u64 offset,
				      struct rb_node **next_ret,
				      struct rb_node **prev_ret,
				      struct rb_node ***p_ret,
				      struct rb_node **parent_ret)
{
	struct rb_root *root = &tree->state;
	struct rb_node **n = &root->rb_node;
	struct rb_node *prev = NULL;
	struct rb_node *orig_prev = NULL;
	struct tree_entry *entry;
	struct tree_entry *prev_entry = NULL;

	while (*n) {
		prev = *n;
		entry = rb_entry(prev, struct tree_entry, rb_node);
		prev_entry = entry;

		if (offset < entry->start)
			n = &(*n)->rb_left;
		else if (offset > entry->end)
			n = &(*n)->rb_right;
		else
			return *n;
	}

	if (p_ret)
		*p_ret = n;
	if (parent_ret)
		*parent_ret = prev;

	if (next_ret) {
		orig_prev = prev;
		while (prev && offset > prev_entry->end) {
			prev = rb_next(prev);
			prev_entry = rb_entry(prev, struct tree_entry, rb_node);
		}
		*next_ret = prev;
		prev = orig_prev;
	}

	if (prev_ret) {
		prev_entry = rb_entry(prev, struct tree_entry, rb_node);
		while (prev && offset < prev_entry->start) {
			prev = rb_prev(prev);
			prev_entry = rb_entry(prev, struct tree_entry, rb_node);
		}
		*prev_ret = prev;
	}
	return NULL;
}

static inline struct rb_node *
tree_search_for_insert(struct extent_io_tree *tree,
		       u64 offset,
		       struct rb_node ***p_ret,
		       struct rb_node **parent_ret)
{
	struct rb_node *next= NULL;
	struct rb_node *ret;

	ret = __etree_search(tree, offset, &next, NULL, p_ret, parent_ret);
	if (!ret)
		return next;
	return ret;
}

static inline struct rb_node *tree_search(struct extent_io_tree *tree,
					  u64 offset)
{
	return tree_search_for_insert(tree, offset, NULL, NULL);
}

/*
 * utility function to look for merge candidates inside a given range.
 * Any extents with matching state are merged together into a single
 * extent in the tree.  Extents with EXTENT_IO in their state field
 * are not merged because the end_io handlers need to be able to do
 * operations on them without sleeping (or doing allocations/splits).
 *
 * This should be called with the tree lock held.
 */
static void merge_state(struct extent_io_tree *tree,
		        struct extent_state *state)
{
	struct extent_state *other;
	struct rb_node *other_node;

	if (state->state & (EXTENT_LOCKED | EXTENT_BOUNDARY))
		return;

	other_node = rb_prev(&state->rb_node);
	if (other_node) {
		other = rb_entry(other_node, struct extent_state, rb_node);
		if (other->end == state->start - 1 &&
		    other->state == state->state) {
			if (tree->private_data &&
			    is_data_inode(tree->private_data))
				btrfs_merge_delalloc_extent(tree->private_data,
							    state, other);
			state->start = other->start;
			rb_erase(&other->rb_node, &tree->state);
			RB_CLEAR_NODE(&other->rb_node);
			free_extent_state(other);
		}
	}
	other_node = rb_next(&state->rb_node);
	if (other_node) {
		other = rb_entry(other_node, struct extent_state, rb_node);
		if (other->start == state->end + 1 &&
		    other->state == state->state) {
			if (tree->private_data &&
			    is_data_inode(tree->private_data))
				btrfs_merge_delalloc_extent(tree->private_data,
							    state, other);
			state->end = other->end;
			rb_erase(&other->rb_node, &tree->state);
			RB_CLEAR_NODE(&other->rb_node);
			free_extent_state(other);
		}
	}
}

static void set_state_bits(struct extent_io_tree *tree,
			   struct extent_state *state, u32 *bits,
			   struct extent_changeset *changeset);

/*
 * insert an extent_state struct into the tree.  'bits' are set on the
 * struct before it is inserted.
 *
 * This may return -EEXIST if the extent is already there, in which case the
 * state struct is freed.
 *
 * The tree lock is not taken internally.  This is a utility function and
 * probably isn't what you want to call (see set/clear_extent_bit).
 */
static int insert_state(struct extent_io_tree *tree,
			struct extent_state *state, u64 start, u64 end,
			struct rb_node ***p,
			struct rb_node **parent,
			u32 *bits, struct extent_changeset *changeset)
{
	struct rb_node *node;

	if (end < start) {
		btrfs_err(tree->fs_info,
			"insert state: end < start %llu %llu", end, start);
		WARN_ON(1);
	}
	state->start = start;
	state->end = end;

	set_state_bits(tree, state, bits, changeset);

	node = tree_insert(&tree->state, NULL, end, &state->rb_node, p, parent);
	if (node) {
		struct extent_state *found;
		found = rb_entry(node, struct extent_state, rb_node);
		btrfs_err(tree->fs_info,
		       "found node %llu %llu on insert of %llu %llu",
		       found->start, found->end, start, end);
		return -EEXIST;
	}
	merge_state(tree, state);
	return 0;
}

/*
 * split a given extent state struct in two, inserting the preallocated
 * struct 'prealloc' as the newly created second half.  'split' indicates an
 * offset inside 'orig' where it should be split.
 *
 * Before calling,
 * the tree has 'orig' at [orig->start, orig->end].  After calling, there
 * are two extent state structs in the tree:
 * prealloc: [orig->start, split - 1]
 * orig: [ split, orig->end ]
 *
 * The tree locks are not taken by this function. They need to be held
 * by the caller.
 */
static int split_state(struct extent_io_tree *tree, struct extent_state *orig,
		       struct extent_state *prealloc, u64 split)
{
	struct rb_node *node;

	if (tree->private_data && is_data_inode(tree->private_data))
		btrfs_split_delalloc_extent(tree->private_data, orig, split);

	prealloc->start = orig->start;
	prealloc->end = split - 1;
	prealloc->state = orig->state;
	orig->start = split;

	node = tree_insert(&tree->state, &orig->rb_node, prealloc->end,
			   &prealloc->rb_node, NULL, NULL);
	if (node) {
		free_extent_state(prealloc);
		return -EEXIST;
	}
	return 0;
}

static struct extent_state *next_state(struct extent_state *state)
{
	struct rb_node *next = rb_next(&state->rb_node);
	if (next)
		return rb_entry(next, struct extent_state, rb_node);
	else
		return NULL;
}

/*
 * utility function to clear some bits in an extent state struct.
 * it will optionally wake up anyone waiting on this state (wake == 1).
 *
 * If no bits are set on the state struct after clearing things, the
 * struct is freed and removed from the tree
 */
static struct extent_state *clear_state_bit(struct extent_io_tree *tree,
					    struct extent_state *state,
					    u32 *bits, int wake,
					    struct extent_changeset *changeset)
{
	struct extent_state *next;
	u32 bits_to_clear = *bits & ~EXTENT_CTLBITS;
	int ret;

	if ((bits_to_clear & EXTENT_DIRTY) && (state->state & EXTENT_DIRTY)) {
		u64 range = state->end - state->start + 1;
		WARN_ON(range > tree->dirty_bytes);
		tree->dirty_bytes -= range;
	}

	if (tree->private_data && is_data_inode(tree->private_data))
		btrfs_clear_delalloc_extent(tree->private_data, state, bits);

	ret = add_extent_changeset(state, bits_to_clear, changeset, 0);
	BUG_ON(ret < 0);
	state->state &= ~bits_to_clear;
	if (wake)
		wake_up(&state->wq);
	if (state->state == 0) {
		next = next_state(state);
		if (extent_state_in_tree(state)) {
			rb_erase(&state->rb_node, &tree->state);
			RB_CLEAR_NODE(&state->rb_node);
			free_extent_state(state);
		} else {
			WARN_ON(1);
		}
	} else {
		merge_state(tree, state);
		next = next_state(state);
	}
	return next;
}

static struct extent_state *
alloc_extent_state_atomic(struct extent_state *prealloc)
{
	if (!prealloc)
		prealloc = alloc_extent_state(GFP_ATOMIC);

	return prealloc;
}

static void extent_io_tree_panic(struct extent_io_tree *tree, int err)
{
	btrfs_panic(tree->fs_info, err,
	"locking error: extent tree was modified by another thread while locked");
}

/*
 * clear some bits on a range in the tree.  This may require splitting
 * or inserting elements in the tree, so the gfp mask is used to
 * indicate which allocations or sleeping are allowed.
 *
 * pass 'wake' == 1 to kick any sleepers, and 'delete' == 1 to remove
 * the given range from the tree regardless of state (ie for truncate).
 *
 * the range [start, end] is inclusive.
 *
 * This takes the tree lock, and returns 0 on success and < 0 on error.
 */
int __clear_extent_bit(struct extent_io_tree *tree, u64 start, u64 end,
		       u32 bits, int wake, int delete,
		       struct extent_state **cached_state,
		       gfp_t mask, struct extent_changeset *changeset)
{
	struct extent_state *state;
	struct extent_state *cached;
	struct extent_state *prealloc = NULL;
	struct rb_node *node;
	u64 last_end;
	int err;
	int clear = 0;

	btrfs_debug_check_extent_io_range(tree, start, end);
	trace_btrfs_clear_extent_bit(tree, start, end - start + 1, bits);

	if (bits & EXTENT_DELALLOC)
		bits |= EXTENT_NORESERVE;

	if (delete)
		bits |= ~EXTENT_CTLBITS;

	if (bits & (EXTENT_LOCKED | EXTENT_BOUNDARY))
		clear = 1;
again:
	if (!prealloc && gfpflags_allow_blocking(mask)) {
		/*
		 * Don't care for allocation failure here because we might end
		 * up not needing the pre-allocated extent state at all, which
		 * is the case if we only have in the tree extent states that
		 * cover our input range and don't cover too any other range.
		 * If we end up needing a new extent state we allocate it later.
		 */
		prealloc = alloc_extent_state(mask);
	}

	spin_lock(&tree->lock);
	if (cached_state) {
		cached = *cached_state;

		if (clear) {
			*cached_state = NULL;
			cached_state = NULL;
		}

		if (cached && extent_state_in_tree(cached) &&
		    cached->start <= start && cached->end > start) {
			if (clear)
				refcount_dec(&cached->refs);
			state = cached;
			goto hit_next;
		}
		if (clear)
			free_extent_state(cached);
	}
	/*
	 * this search will find the extents that end after
	 * our range starts
	 */
	node = tree_search(tree, start);
	if (!node)
		goto out;
	state = rb_entry(node, struct extent_state, rb_node);
hit_next:
	if (state->start > end)
		goto out;
	WARN_ON(state->end < start);
	last_end = state->end;

	/* the state doesn't have the wanted bits, go ahead */
	if (!(state->state & bits)) {
		state = next_state(state);
		goto next;
	}

	/*
	 *     | ---- desired range ---- |
	 *  | state | or
	 *  | ------------- state -------------- |
	 *
	 * We need to split the extent we found, and may flip
	 * bits on second half.
	 *
	 * If the extent we found extends past our range, we
	 * just split and search again.  It'll get split again
	 * the next time though.
	 *
	 * If the extent we found is inside our range, we clear
	 * the desired bit on it.
	 */

	if (state->start < start) {
		prealloc = alloc_extent_state_atomic(prealloc);
		BUG_ON(!prealloc);
		err = split_state(tree, state, prealloc, start);
		if (err)
			extent_io_tree_panic(tree, err);

		prealloc = NULL;
		if (err)
			goto out;
		if (state->end <= end) {
			state = clear_state_bit(tree, state, &bits, wake,
						changeset);
			goto next;
		}
		goto search_again;
	}
	/*
	 * | ---- desired range ---- |
	 *                        | state |
	 * We need to split the extent, and clear the bit
	 * on the first half
	 */
	if (state->start <= end && state->end > end) {
		prealloc = alloc_extent_state_atomic(prealloc);
		BUG_ON(!prealloc);
		err = split_state(tree, state, prealloc, end + 1);
		if (err)
			extent_io_tree_panic(tree, err);

		if (wake)
			wake_up(&state->wq);

		clear_state_bit(tree, prealloc, &bits, wake, changeset);

		prealloc = NULL;
		goto out;
	}

	state = clear_state_bit(tree, state, &bits, wake, changeset);
next:
	if (last_end == (u64)-1)
		goto out;
	start = last_end + 1;
	if (start <= end && state && !need_resched())
		goto hit_next;

search_again:
	if (start > end)
		goto out;
	spin_unlock(&tree->lock);
	if (gfpflags_allow_blocking(mask))
		cond_resched();
	goto again;

out:
	spin_unlock(&tree->lock);
	if (prealloc)
		free_extent_state(prealloc);

	return 0;

}

static void wait_on_state(struct extent_io_tree *tree,
			  struct extent_state *state)
		__releases(tree->lock)
		__acquires(tree->lock)
{
	DEFINE_WAIT(wait);
	prepare_to_wait(&state->wq, &wait, TASK_UNINTERRUPTIBLE);
	spin_unlock(&tree->lock);
	schedule();
	spin_lock(&tree->lock);
	finish_wait(&state->wq, &wait);
}

/*
 * waits for one or more bits to clear on a range in the state tree.
 * The range [start, end] is inclusive.
 * The tree lock is taken by this function
 */
static void wait_extent_bit(struct extent_io_tree *tree, u64 start, u64 end,
			    u32 bits)
{
	struct extent_state *state;
	struct rb_node *node;

	btrfs_debug_check_extent_io_range(tree, start, end);

	spin_lock(&tree->lock);
again:
	while (1) {
		/*
		 * this search will find all the extents that end after
		 * our range starts
		 */
		node = tree_search(tree, start);
process_node:
		if (!node)
			break;

		state = rb_entry(node, struct extent_state, rb_node);

		if (state->start > end)
			goto out;

		if (state->state & bits) {
			start = state->start;
			refcount_inc(&state->refs);
			wait_on_state(tree, state);
			free_extent_state(state);
			goto again;
		}
		start = state->end + 1;

		if (start > end)
			break;

		if (!cond_resched_lock(&tree->lock)) {
			node = rb_next(node);
			goto process_node;
		}
	}
out:
	spin_unlock(&tree->lock);
}

static void set_state_bits(struct extent_io_tree *tree,
			   struct extent_state *state,
			   u32 *bits, struct extent_changeset *changeset)
{
	u32 bits_to_set = *bits & ~EXTENT_CTLBITS;
	int ret;

	if (tree->private_data && is_data_inode(tree->private_data))
		btrfs_set_delalloc_extent(tree->private_data, state, bits);

	if ((bits_to_set & EXTENT_DIRTY) && !(state->state & EXTENT_DIRTY)) {
		u64 range = state->end - state->start + 1;
		tree->dirty_bytes += range;
	}
	ret = add_extent_changeset(state, bits_to_set, changeset, 1);
	BUG_ON(ret < 0);
	state->state |= bits_to_set;
}

static void cache_state_if_flags(struct extent_state *state,
				 struct extent_state **cached_ptr,
				 unsigned flags)
{
	if (cached_ptr && !(*cached_ptr)) {
		if (!flags || (state->state & flags)) {
			*cached_ptr = state;
			refcount_inc(&state->refs);
		}
	}
}

static void cache_state(struct extent_state *state,
			struct extent_state **cached_ptr)
{
	return cache_state_if_flags(state, cached_ptr,
				    EXTENT_LOCKED | EXTENT_BOUNDARY);
}

/*
 * set some bits on a range in the tree.  This may require allocations or
 * sleeping, so the gfp mask is used to indicate what is allowed.
 *
 * If any of the exclusive bits are set, this will fail with -EEXIST if some
 * part of the range already has the desired bits set.  The start of the
 * existing range is returned in failed_start in this case.
 *
 * [start, end] is inclusive This takes the tree lock.
 */
int set_extent_bit(struct extent_io_tree *tree, u64 start, u64 end, u32 bits,
		   u32 exclusive_bits, u64 *failed_start,
		   struct extent_state **cached_state, gfp_t mask,
		   struct extent_changeset *changeset)
{
	struct extent_state *state;
	struct extent_state *prealloc = NULL;
	struct rb_node *node;
	struct rb_node **p;
	struct rb_node *parent;
	int err = 0;
	u64 last_start;
	u64 last_end;

	btrfs_debug_check_extent_io_range(tree, start, end);
	trace_btrfs_set_extent_bit(tree, start, end - start + 1, bits);

	if (exclusive_bits)
		ASSERT(failed_start);
	else
		ASSERT(failed_start == NULL);
again:
	if (!prealloc && gfpflags_allow_blocking(mask)) {
		/*
		 * Don't care for allocation failure here because we might end
		 * up not needing the pre-allocated extent state at all, which
		 * is the case if we only have in the tree extent states that
		 * cover our input range and don't cover too any other range.
		 * If we end up needing a new extent state we allocate it later.
		 */
		prealloc = alloc_extent_state(mask);
	}

	spin_lock(&tree->lock);
	if (cached_state && *cached_state) {
		state = *cached_state;
		if (state->start <= start && state->end > start &&
		    extent_state_in_tree(state)) {
			node = &state->rb_node;
			goto hit_next;
		}
	}
	/*
	 * this search will find all the extents that end after
	 * our range starts.
	 */
	node = tree_search_for_insert(tree, start, &p, &parent);
	if (!node) {
		prealloc = alloc_extent_state_atomic(prealloc);
		BUG_ON(!prealloc);
		err = insert_state(tree, prealloc, start, end,
				   &p, &parent, &bits, changeset);
		if (err)
			extent_io_tree_panic(tree, err);

		cache_state(prealloc, cached_state);
		prealloc = NULL;
		goto out;
	}
	state = rb_entry(node, struct extent_state, rb_node);
hit_next:
	last_start = state->start;
	last_end = state->end;

	/*
	 * | ---- desired range ---- |
	 * | state |
	 *
	 * Just lock what we found and keep going
	 */
	if (state->start == start && state->end <= end) {
		if (state->state & exclusive_bits) {
			*failed_start = state->start;
			err = -EEXIST;
			goto out;
		}

		set_state_bits(tree, state, &bits, changeset);
		cache_state(state, cached_state);
		merge_state(tree, state);
		if (last_end == (u64)-1)
			goto out;
		start = last_end + 1;
		state = next_state(state);
		if (start < end && state && state->start == start &&
		    !need_resched())
			goto hit_next;
		goto search_again;
	}

	/*
	 *     | ---- desired range ---- |
	 * | state |
	 *   or
	 * | ------------- state -------------- |
	 *
	 * We need to split the extent we found, and may flip bits on
	 * second half.
	 *
	 * If the extent we found extends past our
	 * range, we just split and search again.  It'll get split
	 * again the next time though.
	 *
	 * If the extent we found is inside our range, we set the
	 * desired bit on it.
	 */
	if (state->start < start) {
		if (state->state & exclusive_bits) {
			*failed_start = start;
			err = -EEXIST;
			goto out;
		}

		/*
		 * If this extent already has all the bits we want set, then
		 * skip it, not necessary to split it or do anything with it.
		 */
		if ((state->state & bits) == bits) {
			start = state->end + 1;
			cache_state(state, cached_state);
			goto search_again;
		}

		prealloc = alloc_extent_state_atomic(prealloc);
		BUG_ON(!prealloc);
		err = split_state(tree, state, prealloc, start);
		if (err)
			extent_io_tree_panic(tree, err);

		prealloc = NULL;
		if (err)
			goto out;
		if (state->end <= end) {
			set_state_bits(tree, state, &bits, changeset);
			cache_state(state, cached_state);
			merge_state(tree, state);
			if (last_end == (u64)-1)
				goto out;
			start = last_end + 1;
			state = next_state(state);
			if (start < end && state && state->start == start &&
			    !need_resched())
				goto hit_next;
		}
		goto search_again;
	}
	/*
	 * | ---- desired range ---- |
	 *     | state | or               | state |
	 *
	 * There's a hole, we need to insert something in it and
	 * ignore the extent we found.
	 */
	if (state->start > start) {
		u64 this_end;
		if (end < last_start)
			this_end = end;
		else
			this_end = last_start - 1;

		prealloc = alloc_extent_state_atomic(prealloc);
		BUG_ON(!prealloc);

		/*
		 * Avoid to free 'prealloc' if it can be merged with
		 * the later extent.
		 */
		err = insert_state(tree, prealloc, start, this_end,
				   NULL, NULL, &bits, changeset);
		if (err)
			extent_io_tree_panic(tree, err);

		cache_state(prealloc, cached_state);
		prealloc = NULL;
		start = this_end + 1;
		goto search_again;
	}
	/*
	 * | ---- desired range ---- |
	 *                        | state |
	 * We need to split the extent, and set the bit
	 * on the first half
	 */
	if (state->start <= end && state->end > end) {
		if (state->state & exclusive_bits) {
			*failed_start = start;
			err = -EEXIST;
			goto out;
		}

		prealloc = alloc_extent_state_atomic(prealloc);
		BUG_ON(!prealloc);
		err = split_state(tree, state, prealloc, end + 1);
		if (err)
			extent_io_tree_panic(tree, err);

		set_state_bits(tree, prealloc, &bits, changeset);
		cache_state(prealloc, cached_state);
		merge_state(tree, prealloc);
		prealloc = NULL;
		goto out;
	}

search_again:
	if (start > end)
		goto out;
	spin_unlock(&tree->lock);
	if (gfpflags_allow_blocking(mask))
		cond_resched();
	goto again;

out:
	spin_unlock(&tree->lock);
	if (prealloc)
		free_extent_state(prealloc);

	return err;

}

/**
 * convert_extent_bit - convert all bits in a given range from one bit to
 * 			another
 * @tree:	the io tree to search
 * @start:	the start offset in bytes
 * @end:	the end offset in bytes (inclusive)
 * @bits:	the bits to set in this range
 * @clear_bits:	the bits to clear in this range
 * @cached_state:	state that we're going to cache
 *
 * This will go through and set bits for the given range.  If any states exist
 * already in this range they are set with the given bit and cleared of the
 * clear_bits.  This is only meant to be used by things that are mergeable, ie
 * converting from say DELALLOC to DIRTY.  This is not meant to be used with
 * boundary bits like LOCK.
 *
 * All allocations are done with GFP_NOFS.
 */
int convert_extent_bit(struct extent_io_tree *tree, u64 start, u64 end,
		       u32 bits, u32 clear_bits,
		       struct extent_state **cached_state)
{
	struct extent_state *state;
	struct extent_state *prealloc = NULL;
	struct rb_node *node;
	struct rb_node **p;
	struct rb_node *parent;
	int err = 0;
	u64 last_start;
	u64 last_end;
	bool first_iteration = true;

	btrfs_debug_check_extent_io_range(tree, start, end);
	trace_btrfs_convert_extent_bit(tree, start, end - start + 1, bits,
				       clear_bits);

again:
	if (!prealloc) {
		/*
		 * Best effort, don't worry if extent state allocation fails
		 * here for the first iteration. We might have a cached state
		 * that matches exactly the target range, in which case no
		 * extent state allocations are needed. We'll only know this
		 * after locking the tree.
		 */
		prealloc = alloc_extent_state(GFP_NOFS);
		if (!prealloc && !first_iteration)
			return -ENOMEM;
	}

	spin_lock(&tree->lock);
	if (cached_state && *cached_state) {
		state = *cached_state;
		if (state->start <= start && state->end > start &&
		    extent_state_in_tree(state)) {
			node = &state->rb_node;
			goto hit_next;
		}
	}

	/*
	 * this search will find all the extents that end after
	 * our range starts.
	 */
	node = tree_search_for_insert(tree, start, &p, &parent);
	if (!node) {
		prealloc = alloc_extent_state_atomic(prealloc);
		if (!prealloc) {
			err = -ENOMEM;
			goto out;
		}
		err = insert_state(tree, prealloc, start, end,
				   &p, &parent, &bits, NULL);
		if (err)
			extent_io_tree_panic(tree, err);
		cache_state(prealloc, cached_state);
		prealloc = NULL;
		goto out;
	}
	state = rb_entry(node, struct extent_state, rb_node);
hit_next:
	last_start = state->start;
	last_end = state->end;

	/*
	 * | ---- desired range ---- |
	 * | state |
	 *
	 * Just lock what we found and keep going
	 */
	if (state->start == start && state->end <= end) {
		set_state_bits(tree, state, &bits, NULL);
		cache_state(state, cached_state);
		state = clear_state_bit(tree, state, &clear_bits, 0, NULL);
		if (last_end == (u64)-1)
			goto out;
		start = last_end + 1;
		if (start < end && state && state->start == start &&
		    !need_resched())
			goto hit_next;
		goto search_again;
	}

	/*
	 *     | ---- desired range ---- |
	 * | state |
	 *   or
	 * | ------------- state -------------- |
	 *
	 * We need to split the extent we found, and may flip bits on
	 * second half.
	 *
	 * If the extent we found extends past our
	 * range, we just split and search again.  It'll get split
	 * again the next time though.
	 *
	 * If the extent we found is inside our range, we set the
	 * desired bit on it.
	 */
	if (state->start < start) {
		prealloc = alloc_extent_state_atomic(prealloc);
		if (!prealloc) {
			err = -ENOMEM;
			goto out;
		}
		err = split_state(tree, state, prealloc, start);
		if (err)
			extent_io_tree_panic(tree, err);
		prealloc = NULL;
		if (err)
			goto out;
		if (state->end <= end) {
			set_state_bits(tree, state, &bits, NULL);
			cache_state(state, cached_state);
			state = clear_state_bit(tree, state, &clear_bits, 0,
						NULL);
			if (last_end == (u64)-1)
				goto out;
			start = last_end + 1;
			if (start < end && state && state->start == start &&
			    !need_resched())
				goto hit_next;
		}
		goto search_again;
	}
	/*
	 * | ---- desired range ---- |
	 *     | state | or               | state |
	 *
	 * There's a hole, we need to insert something in it and
	 * ignore the extent we found.
	 */
	if (state->start > start) {
		u64 this_end;
		if (end < last_start)
			this_end = end;
		else
			this_end = last_start - 1;

		prealloc = alloc_extent_state_atomic(prealloc);
		if (!prealloc) {
			err = -ENOMEM;
			goto out;
		}

		/*
		 * Avoid to free 'prealloc' if it can be merged with
		 * the later extent.
		 */
		err = insert_state(tree, prealloc, start, this_end,
				   NULL, NULL, &bits, NULL);
		if (err)
			extent_io_tree_panic(tree, err);
		cache_state(prealloc, cached_state);
		prealloc = NULL;
		start = this_end + 1;
		goto search_again;
	}
	/*
	 * | ---- desired range ---- |
	 *                        | state |
	 * We need to split the extent, and set the bit
	 * on the first half
	 */
	if (state->start <= end && state->end > end) {
		prealloc = alloc_extent_state_atomic(prealloc);
		if (!prealloc) {
			err = -ENOMEM;
			goto out;
		}

		err = split_state(tree, state, prealloc, end + 1);
		if (err)
			extent_io_tree_panic(tree, err);

		set_state_bits(tree, prealloc, &bits, NULL);
		cache_state(prealloc, cached_state);
		clear_state_bit(tree, prealloc, &clear_bits, 0, NULL);
		prealloc = NULL;
		goto out;
	}

search_again:
	if (start > end)
		goto out;
	spin_unlock(&tree->lock);
	cond_resched();
	first_iteration = false;
	goto again;

out:
	spin_unlock(&tree->lock);
	if (prealloc)
		free_extent_state(prealloc);

	return err;
}

/* wrappers around set/clear extent bit */
int set_record_extent_bits(struct extent_io_tree *tree, u64 start, u64 end,
			   u32 bits, struct extent_changeset *changeset)
{
	/*
	 * We don't support EXTENT_LOCKED yet, as current changeset will
	 * record any bits changed, so for EXTENT_LOCKED case, it will
	 * either fail with -EEXIST or changeset will record the whole
	 * range.
	 */
	BUG_ON(bits & EXTENT_LOCKED);

	return set_extent_bit(tree, start, end, bits, 0, NULL, NULL, GFP_NOFS,
			      changeset);
}

int set_extent_bits_nowait(struct extent_io_tree *tree, u64 start, u64 end,
			   u32 bits)
{
	return set_extent_bit(tree, start, end, bits, 0, NULL, NULL,
			      GFP_NOWAIT, NULL);
}

int clear_extent_bit(struct extent_io_tree *tree, u64 start, u64 end,
		     u32 bits, int wake, int delete,
		     struct extent_state **cached)
{
	return __clear_extent_bit(tree, start, end, bits, wake, delete,
				  cached, GFP_NOFS, NULL);
}

int clear_record_extent_bits(struct extent_io_tree *tree, u64 start, u64 end,
		u32 bits, struct extent_changeset *changeset)
{
	/*
	 * Don't support EXTENT_LOCKED case, same reason as
	 * set_record_extent_bits().
	 */
	BUG_ON(bits & EXTENT_LOCKED);

	return __clear_extent_bit(tree, start, end, bits, 0, 0, NULL, GFP_NOFS,
				  changeset);
}

/*
 * either insert or lock state struct between start and end use mask to tell
 * us if waiting is desired.
 */
int lock_extent_bits(struct extent_io_tree *tree, u64 start, u64 end,
		     struct extent_state **cached_state)
{
	int err;
	u64 failed_start;

	while (1) {
		err = set_extent_bit(tree, start, end, EXTENT_LOCKED,
				     EXTENT_LOCKED, &failed_start,
				     cached_state, GFP_NOFS, NULL);
		if (err == -EEXIST) {
			wait_extent_bit(tree, failed_start, end, EXTENT_LOCKED);
			start = failed_start;
		} else
			break;
		WARN_ON(start > end);
	}
	return err;
}

int try_lock_extent(struct extent_io_tree *tree, u64 start, u64 end)
{
	int err;
	u64 failed_start;

	err = set_extent_bit(tree, start, end, EXTENT_LOCKED, EXTENT_LOCKED,
			     &failed_start, NULL, GFP_NOFS, NULL);
	if (err == -EEXIST) {
		if (failed_start > start)
			clear_extent_bit(tree, start, failed_start - 1,
					 EXTENT_LOCKED, 1, 0, NULL);
		return 0;
	}
	return 1;
}

void extent_range_clear_dirty_for_io(struct inode *inode, u64 start, u64 end)
{
	unsigned long index = start >> PAGE_SHIFT;
	unsigned long end_index = end >> PAGE_SHIFT;
	struct page *page;

	while (index <= end_index) {
		page = find_get_page(inode->i_mapping, index);
		BUG_ON(!page); /* Pages should be in the extent_io_tree */
		clear_page_dirty_for_io(page);
		put_page(page);
		index++;
	}
}

void extent_range_redirty_for_io(struct inode *inode, u64 start, u64 end)
{
	unsigned long index = start >> PAGE_SHIFT;
	unsigned long end_index = end >> PAGE_SHIFT;
	struct page *page;

	while (index <= end_index) {
		page = find_get_page(inode->i_mapping, index);
		BUG_ON(!page); /* Pages should be in the extent_io_tree */
		__set_page_dirty_nobuffers(page);
		account_page_redirty(page);
		put_page(page);
		index++;
	}
}

/* find the first state struct with 'bits' set after 'start', and
 * return it.  tree->lock must be held.  NULL will returned if
 * nothing was found after 'start'
 */
static struct extent_state *
find_first_extent_bit_state(struct extent_io_tree *tree, u64 start, u32 bits)
{
	struct rb_node *node;
	struct extent_state *state;

	/*
	 * this search will find all the extents that end after
	 * our range starts.
	 */
	node = tree_search(tree, start);
	if (!node)
		goto out;

	while (1) {
		state = rb_entry(node, struct extent_state, rb_node);
		if (state->end >= start && (state->state & bits))
			return state;

		node = rb_next(node);
		if (!node)
			break;
	}
out:
	return NULL;
}

/*
 * Find the first offset in the io tree with one or more @bits set.
 *
 * Note: If there are multiple bits set in @bits, any of them will match.
 *
 * Return 0 if we find something, and update @start_ret and @end_ret.
 * Return 1 if we found nothing.
 */
int find_first_extent_bit(struct extent_io_tree *tree, u64 start,
			  u64 *start_ret, u64 *end_ret, u32 bits,
			  struct extent_state **cached_state)
{
	struct extent_state *state;
	int ret = 1;

	spin_lock(&tree->lock);
	if (cached_state && *cached_state) {
		state = *cached_state;
		if (state->end == start - 1 && extent_state_in_tree(state)) {
			while ((state = next_state(state)) != NULL) {
				if (state->state & bits)
					goto got_it;
			}
			free_extent_state(*cached_state);
			*cached_state = NULL;
			goto out;
		}
		free_extent_state(*cached_state);
		*cached_state = NULL;
	}

	state = find_first_extent_bit_state(tree, start, bits);
got_it:
	if (state) {
		cache_state_if_flags(state, cached_state, 0);
		*start_ret = state->start;
		*end_ret = state->end;
		ret = 0;
	}
out:
	spin_unlock(&tree->lock);
	return ret;
}

/**
 * Find a contiguous area of bits
 *
 * @tree:      io tree to check
 * @start:     offset to start the search from
 * @start_ret: the first offset we found with the bits set
 * @end_ret:   the final contiguous range of the bits that were set
 * @bits:      bits to look for
 *
 * set_extent_bit and clear_extent_bit can temporarily split contiguous ranges
 * to set bits appropriately, and then merge them again.  During this time it
 * will drop the tree->lock, so use this helper if you want to find the actual
 * contiguous area for given bits.  We will search to the first bit we find, and
 * then walk down the tree until we find a non-contiguous area.  The area
 * returned will be the full contiguous area with the bits set.
 */
int find_contiguous_extent_bit(struct extent_io_tree *tree, u64 start,
			       u64 *start_ret, u64 *end_ret, u32 bits)
{
	struct extent_state *state;
	int ret = 1;

	spin_lock(&tree->lock);
	state = find_first_extent_bit_state(tree, start, bits);
	if (state) {
		*start_ret = state->start;
		*end_ret = state->end;
		while ((state = next_state(state)) != NULL) {
			if (state->start > (*end_ret + 1))
				break;
			*end_ret = state->end;
		}
		ret = 0;
	}
	spin_unlock(&tree->lock);
	return ret;
}

/**
 * Find the first range that has @bits not set. This range could start before
 * @start.
 *
 * @tree:      the tree to search
 * @start:     offset at/after which the found extent should start
 * @start_ret: records the beginning of the range
 * @end_ret:   records the end of the range (inclusive)
 * @bits:      the set of bits which must be unset
 *
 * Since unallocated range is also considered one which doesn't have the bits
 * set it's possible that @end_ret contains -1, this happens in case the range
 * spans (last_range_end, end of device]. In this case it's up to the caller to
 * trim @end_ret to the appropriate size.
 */
void find_first_clear_extent_bit(struct extent_io_tree *tree, u64 start,
				 u64 *start_ret, u64 *end_ret, u32 bits)
{
	struct extent_state *state;
	struct rb_node *node, *prev = NULL, *next;

	spin_lock(&tree->lock);

	/* Find first extent with bits cleared */
	while (1) {
		node = __etree_search(tree, start, &next, &prev, NULL, NULL);
		if (!node && !next && !prev) {
			/*
			 * Tree is completely empty, send full range and let
			 * caller deal with it
			 */
			*start_ret = 0;
			*end_ret = -1;
			goto out;
		} else if (!node && !next) {
			/*
			 * We are past the last allocated chunk, set start at
			 * the end of the last extent.
			 */
			state = rb_entry(prev, struct extent_state, rb_node);
			*start_ret = state->end + 1;
			*end_ret = -1;
			goto out;
		} else if (!node) {
			node = next;
		}
		/*
		 * At this point 'node' either contains 'start' or start is
		 * before 'node'
		 */
		state = rb_entry(node, struct extent_state, rb_node);

		if (in_range(start, state->start, state->end - state->start + 1)) {
			if (state->state & bits) {
				/*
				 * |--range with bits sets--|
				 *    |
				 *    start
				 */
				start = state->end + 1;
			} else {
				/*
				 * 'start' falls within a range that doesn't
				 * have the bits set, so take its start as
				 * the beginning of the desired range
				 *
				 * |--range with bits cleared----|
				 *      |
				 *      start
				 */
				*start_ret = state->start;
				break;
			}
		} else {
			/*
			 * |---prev range---|---hole/unset---|---node range---|
			 *                          |
			 *                        start
			 *
			 *                        or
			 *
			 * |---hole/unset--||--first node--|
			 * 0   |
			 *    start
			 */
			if (prev) {
				state = rb_entry(prev, struct extent_state,
						 rb_node);
				*start_ret = state->end + 1;
			} else {
				*start_ret = 0;
			}
			break;
		}
	}

	/*
	 * Find the longest stretch from start until an entry which has the
	 * bits set
	 */
	while (1) {
		state = rb_entry(node, struct extent_state, rb_node);
		if (state->end >= start && !(state->state & bits)) {
			*end_ret = state->end;
		} else {
			*end_ret = state->start - 1;
			break;
		}

		node = rb_next(node);
		if (!node)
			break;
	}
out:
	spin_unlock(&tree->lock);
}

/*
 * find a contiguous range of bytes in the file marked as delalloc, not
 * more than 'max_bytes'.  start and end are used to return the range,
 *
 * true is returned if we find something, false if nothing was in the tree
 */
bool btrfs_find_delalloc_range(struct extent_io_tree *tree, u64 *start,
			       u64 *end, u64 max_bytes,
			       struct extent_state **cached_state)
{
	struct rb_node *node;
	struct extent_state *state;
	u64 cur_start = *start;
	bool found = false;
	u64 total_bytes = 0;

	spin_lock(&tree->lock);

	/*
	 * this search will find all the extents that end after
	 * our range starts.
	 */
	node = tree_search(tree, cur_start);
	if (!node) {
		*end = (u64)-1;
		goto out;
	}

	while (1) {
		state = rb_entry(node, struct extent_state, rb_node);
		if (found && (state->start != cur_start ||
			      (state->state & EXTENT_BOUNDARY))) {
			goto out;
		}
		if (!(state->state & EXTENT_DELALLOC)) {
			if (!found)
				*end = state->end;
			goto out;
		}
		if (!found) {
			*start = state->start;
			*cached_state = state;
			refcount_inc(&state->refs);
		}
		found = true;
		*end = state->end;
		cur_start = state->end + 1;
		node = rb_next(node);
		total_bytes += state->end - state->start + 1;
		if (total_bytes >= max_bytes)
			break;
		if (!node)
			break;
	}
out:
	spin_unlock(&tree->lock);
	return found;
}

static int __process_pages_contig(struct address_space *mapping,
				  struct page *locked_page,
				  pgoff_t start_index, pgoff_t end_index,
				  unsigned long page_ops, pgoff_t *index_ret);

static noinline void __unlock_for_delalloc(struct inode *inode,
					   struct page *locked_page,
					   u64 start, u64 end)
{
	unsigned long index = start >> PAGE_SHIFT;
	unsigned long end_index = end >> PAGE_SHIFT;

	ASSERT(locked_page);
	if (index == locked_page->index && end_index == index)
		return;

	__process_pages_contig(inode->i_mapping, locked_page, index, end_index,
			       PAGE_UNLOCK, NULL);
}

static noinline int lock_delalloc_pages(struct inode *inode,
					struct page *locked_page,
					u64 delalloc_start,
					u64 delalloc_end)
{
	unsigned long index = delalloc_start >> PAGE_SHIFT;
	unsigned long index_ret = index;
	unsigned long end_index = delalloc_end >> PAGE_SHIFT;
	int ret;

	ASSERT(locked_page);
	if (index == locked_page->index && index == end_index)
		return 0;

	ret = __process_pages_contig(inode->i_mapping, locked_page, index,
				     end_index, PAGE_LOCK, &index_ret);
	if (ret == -EAGAIN)
		__unlock_for_delalloc(inode, locked_page, delalloc_start,
				      (u64)index_ret << PAGE_SHIFT);
	return ret;
}

/*
 * Find and lock a contiguous range of bytes in the file marked as delalloc, no
 * more than @max_bytes.  @Start and @end are used to return the range,
 *
 * Return: true if we find something
 *         false if nothing was in the tree
 */
EXPORT_FOR_TESTS
noinline_for_stack bool find_lock_delalloc_range(struct inode *inode,
				    struct page *locked_page, u64 *start,
				    u64 *end)
{
	struct extent_io_tree *tree = &BTRFS_I(inode)->io_tree;
	u64 max_bytes = BTRFS_MAX_EXTENT_SIZE;
	u64 delalloc_start;
	u64 delalloc_end;
	bool found;
	struct extent_state *cached_state = NULL;
	int ret;
	int loops = 0;

again:
	/* step one, find a bunch of delalloc bytes starting at start */
	delalloc_start = *start;
	delalloc_end = 0;
	found = btrfs_find_delalloc_range(tree, &delalloc_start, &delalloc_end,
					  max_bytes, &cached_state);
	if (!found || delalloc_end <= *start) {
		*start = delalloc_start;
		*end = delalloc_end;
		free_extent_state(cached_state);
		return false;
	}

	/*
	 * start comes from the offset of locked_page.  We have to lock
	 * pages in order, so we can't process delalloc bytes before
	 * locked_page
	 */
	if (delalloc_start < *start)
		delalloc_start = *start;

	/*
	 * make sure to limit the number of pages we try to lock down
	 */
	if (delalloc_end + 1 - delalloc_start > max_bytes)
		delalloc_end = delalloc_start + max_bytes - 1;

	/* step two, lock all the pages after the page that has start */
	ret = lock_delalloc_pages(inode, locked_page,
				  delalloc_start, delalloc_end);
	ASSERT(!ret || ret == -EAGAIN);
	if (ret == -EAGAIN) {
		/* some of the pages are gone, lets avoid looping by
		 * shortening the size of the delalloc range we're searching
		 */
		free_extent_state(cached_state);
		cached_state = NULL;
		if (!loops) {
			max_bytes = PAGE_SIZE;
			loops = 1;
			goto again;
		} else {
			found = false;
			goto out_failed;
		}
	}

	/* step three, lock the state bits for the whole range */
	lock_extent_bits(tree, delalloc_start, delalloc_end, &cached_state);

	/* then test to make sure it is all still delalloc */
	ret = test_range_bit(tree, delalloc_start, delalloc_end,
			     EXTENT_DELALLOC, 1, cached_state);
	if (!ret) {
		unlock_extent_cached(tree, delalloc_start, delalloc_end,
				     &cached_state);
		__unlock_for_delalloc(inode, locked_page,
			      delalloc_start, delalloc_end);
		cond_resched();
		goto again;
	}
	free_extent_state(cached_state);
	*start = delalloc_start;
	*end = delalloc_end;
out_failed:
	return found;
}

static int __process_pages_contig(struct address_space *mapping,
				  struct page *locked_page,
				  pgoff_t start_index, pgoff_t end_index,
				  unsigned long page_ops, pgoff_t *index_ret)
{
	unsigned long nr_pages = end_index - start_index + 1;
	unsigned long pages_processed = 0;
	pgoff_t index = start_index;
	struct page *pages[16];
	unsigned ret;
	int err = 0;
	int i;

	if (page_ops & PAGE_LOCK) {
		ASSERT(page_ops == PAGE_LOCK);
		ASSERT(index_ret && *index_ret == start_index);
	}

	if ((page_ops & PAGE_SET_ERROR) && nr_pages > 0)
		mapping_set_error(mapping, -EIO);

	while (nr_pages > 0) {
		ret = find_get_pages_contig(mapping, index,
				     min_t(unsigned long,
				     nr_pages, ARRAY_SIZE(pages)), pages);
		if (ret == 0) {
			/*
			 * Only if we're going to lock these pages,
			 * can we find nothing at @index.
			 */
			ASSERT(page_ops & PAGE_LOCK);
			err = -EAGAIN;
			goto out;
		}

		for (i = 0; i < ret; i++) {
			if (page_ops & PAGE_SET_PRIVATE2)
				SetPagePrivate2(pages[i]);

			if (locked_page && pages[i] == locked_page) {
				put_page(pages[i]);
				pages_processed++;
				continue;
			}
			if (page_ops & PAGE_START_WRITEBACK) {
				clear_page_dirty_for_io(pages[i]);
				set_page_writeback(pages[i]);
			}
			if (page_ops & PAGE_SET_ERROR)
				SetPageError(pages[i]);
			if (page_ops & PAGE_END_WRITEBACK)
				end_page_writeback(pages[i]);
			if (page_ops & PAGE_UNLOCK)
				unlock_page(pages[i]);
			if (page_ops & PAGE_LOCK) {
				lock_page(pages[i]);
				if (!PageDirty(pages[i]) ||
				    pages[i]->mapping != mapping) {
					unlock_page(pages[i]);
					for (; i < ret; i++)
						put_page(pages[i]);
					err = -EAGAIN;
					goto out;
				}
			}
			put_page(pages[i]);
			pages_processed++;
		}
		nr_pages -= ret;
		index += ret;
		cond_resched();
	}
out:
	if (err && index_ret)
		*index_ret = start_index + pages_processed - 1;
	return err;
}

void extent_clear_unlock_delalloc(struct btrfs_inode *inode, u64 start, u64 end,
				  struct page *locked_page,
				  u32 clear_bits, unsigned long page_ops)
{
	clear_extent_bit(&inode->io_tree, start, end, clear_bits, 1, 0, NULL);

	__process_pages_contig(inode->vfs_inode.i_mapping, locked_page,
			       start >> PAGE_SHIFT, end >> PAGE_SHIFT,
			       page_ops, NULL);
}

/*
 * count the number of bytes in the tree that have a given bit(s)
 * set.  This can be fairly slow, except for EXTENT_DIRTY which is
 * cached.  The total number found is returned.
 */
u64 count_range_bits(struct extent_io_tree *tree,
		     u64 *start, u64 search_end, u64 max_bytes,
		     u32 bits, int contig)
{
	struct rb_node *node;
	struct extent_state *state;
	u64 cur_start = *start;
	u64 total_bytes = 0;
	u64 last = 0;
	int found = 0;

	if (WARN_ON(search_end <= cur_start))
		return 0;

	spin_lock(&tree->lock);
	if (cur_start == 0 && bits == EXTENT_DIRTY) {
		total_bytes = tree->dirty_bytes;
		goto out;
	}
	/*
	 * this search will find all the extents that end after
	 * our range starts.
	 */
	node = tree_search(tree, cur_start);
	if (!node)
		goto out;

	while (1) {
		state = rb_entry(node, struct extent_state, rb_node);
		if (state->start > search_end)
			break;
		if (contig && found && state->start > last + 1)
			break;
		if (state->end >= cur_start && (state->state & bits) == bits) {
			total_bytes += min(search_end, state->end) + 1 -
				       max(cur_start, state->start);
			if (total_bytes >= max_bytes)
				break;
			if (!found) {
				*start = max(cur_start, state->start);
				found = 1;
			}
			last = state->end;
		} else if (contig && found) {
			break;
		}
		node = rb_next(node);
		if (!node)
			break;
	}
out:
	spin_unlock(&tree->lock);
	return total_bytes;
}

/*
 * set the private field for a given byte offset in the tree.  If there isn't
 * an extent_state there already, this does nothing.
 */
int set_state_failrec(struct extent_io_tree *tree, u64 start,
		      struct io_failure_record *failrec)
{
	struct rb_node *node;
	struct extent_state *state;
	int ret = 0;

	spin_lock(&tree->lock);
	/*
	 * this search will find all the extents that end after
	 * our range starts.
	 */
	node = tree_search(tree, start);
	if (!node) {
		ret = -ENOENT;
		goto out;
	}
	state = rb_entry(node, struct extent_state, rb_node);
	if (state->start != start) {
		ret = -ENOENT;
		goto out;
	}
	state->failrec = failrec;
out:
	spin_unlock(&tree->lock);
	return ret;
}

struct io_failure_record *get_state_failrec(struct extent_io_tree *tree, u64 start)
{
	struct rb_node *node;
	struct extent_state *state;
	struct io_failure_record *failrec;

	spin_lock(&tree->lock);
	/*
	 * this search will find all the extents that end after
	 * our range starts.
	 */
	node = tree_search(tree, start);
	if (!node) {
		failrec = ERR_PTR(-ENOENT);
		goto out;
	}
	state = rb_entry(node, struct extent_state, rb_node);
	if (state->start != start) {
		failrec = ERR_PTR(-ENOENT);
		goto out;
	}

	failrec = state->failrec;
out:
	spin_unlock(&tree->lock);
	return failrec;
}

/*
 * searches a range in the state tree for a given mask.
 * If 'filled' == 1, this returns 1 only if every extent in the tree
 * has the bits set.  Otherwise, 1 is returned if any bit in the
 * range is found set.
 */
int test_range_bit(struct extent_io_tree *tree, u64 start, u64 end,
		   u32 bits, int filled, struct extent_state *cached)
{
	struct extent_state *state = NULL;
	struct rb_node *node;
	int bitset = 0;

	spin_lock(&tree->lock);
	if (cached && extent_state_in_tree(cached) && cached->start <= start &&
	    cached->end > start)
		node = &cached->rb_node;
	else
		node = tree_search(tree, start);
	while (node && start <= end) {
		state = rb_entry(node, struct extent_state, rb_node);

		if (filled && state->start > start) {
			bitset = 0;
			break;
		}

		if (state->start > end)
			break;

		if (state->state & bits) {
			bitset = 1;
			if (!filled)
				break;
		} else if (filled) {
			bitset = 0;
			break;
		}

		if (state->end == (u64)-1)
			break;

		start = state->end + 1;
		if (start > end)
			break;
		node = rb_next(node);
		if (!node) {
			if (filled)
				bitset = 0;
			break;
		}
	}
	spin_unlock(&tree->lock);
	return bitset;
}

/*
 * helper function to set a given page up to date if all the
 * extents in the tree for that page are up to date
 */
static void check_page_uptodate(struct extent_io_tree *tree, struct page *page)
{
	u64 start = page_offset(page);
	u64 end = start + PAGE_SIZE - 1;
	if (test_range_bit(tree, start, end, EXTENT_UPTODATE, 1, NULL))
		SetPageUptodate(page);
}

int free_io_failure(struct extent_io_tree *failure_tree,
		    struct extent_io_tree *io_tree,
		    struct io_failure_record *rec)
{
	int ret;
	int err = 0;

	set_state_failrec(failure_tree, rec->start, NULL);
	ret = clear_extent_bits(failure_tree, rec->start,
				rec->start + rec->len - 1,
				EXTENT_LOCKED | EXTENT_DIRTY);
	if (ret)
		err = ret;

	ret = clear_extent_bits(io_tree, rec->start,
				rec->start + rec->len - 1,
				EXTENT_DAMAGED);
	if (ret && !err)
		err = ret;

	kfree(rec);
	return err;
}

/*
 * this bypasses the standard btrfs submit functions deliberately, as
 * the standard behavior is to write all copies in a raid setup. here we only
 * want to write the one bad copy. so we do the mapping for ourselves and issue
 * submit_bio directly.
 * to avoid any synchronization issues, wait for the data after writing, which
 * actually prevents the read that triggered the error from finishing.
 * currently, there can be no more than two copies of every data bit. thus,
 * exactly one rewrite is required.
 */
int repair_io_failure(struct btrfs_fs_info *fs_info, u64 ino, u64 start,
		      u64 length, u64 logical, struct page *page,
		      unsigned int pg_offset, int mirror_num)
{
	struct bio *bio;
	struct btrfs_device *dev;
	u64 map_length = 0;
	u64 sector;
	struct btrfs_bio *bbio = NULL;
	int ret;

	ASSERT(!(fs_info->sb->s_flags & SB_RDONLY));
	BUG_ON(!mirror_num);

	if (btrfs_is_zoned(fs_info))
		return btrfs_repair_one_zone(fs_info, logical);

	bio = btrfs_io_bio_alloc(1);
	bio->bi_iter.bi_size = 0;
	map_length = length;

	/*
	 * Avoid races with device replace and make sure our bbio has devices
	 * associated to its stripes that don't go away while we are doing the
	 * read repair operation.
	 */
	btrfs_bio_counter_inc_blocked(fs_info);
	if (btrfs_is_parity_mirror(fs_info, logical, length)) {
		/*
		 * Note that we don't use BTRFS_MAP_WRITE because it's supposed
		 * to update all raid stripes, but here we just want to correct
		 * bad stripe, thus BTRFS_MAP_READ is abused to only get the bad
		 * stripe's dev and sector.
		 */
		ret = btrfs_map_block(fs_info, BTRFS_MAP_READ, logical,
				      &map_length, &bbio, 0);
		if (ret) {
			btrfs_bio_counter_dec(fs_info);
			bio_put(bio);
			return -EIO;
		}
		ASSERT(bbio->mirror_num == 1);
	} else {
		ret = btrfs_map_block(fs_info, BTRFS_MAP_WRITE, logical,
				      &map_length, &bbio, mirror_num);
		if (ret) {
			btrfs_bio_counter_dec(fs_info);
			bio_put(bio);
			return -EIO;
		}
		BUG_ON(mirror_num != bbio->mirror_num);
	}

	sector = bbio->stripes[bbio->mirror_num - 1].physical >> 9;
	bio->bi_iter.bi_sector = sector;
	dev = bbio->stripes[bbio->mirror_num - 1].dev;
	btrfs_put_bbio(bbio);
	if (!dev || !dev->bdev ||
	    !test_bit(BTRFS_DEV_STATE_WRITEABLE, &dev->dev_state)) {
		btrfs_bio_counter_dec(fs_info);
		bio_put(bio);
		return -EIO;
	}
	bio_set_dev(bio, dev->bdev);
	bio->bi_opf = REQ_OP_WRITE | REQ_SYNC;
	bio_add_page(bio, page, length, pg_offset);

	if (btrfsic_submit_bio_wait(bio)) {
		/* try to remap that extent elsewhere? */
		btrfs_bio_counter_dec(fs_info);
		bio_put(bio);
		btrfs_dev_stat_inc_and_print(dev, BTRFS_DEV_STAT_WRITE_ERRS);
		return -EIO;
	}

	btrfs_info_rl_in_rcu(fs_info,
		"read error corrected: ino %llu off %llu (dev %s sector %llu)",
				  ino, start,
				  rcu_str_deref(dev->name), sector);
	btrfs_bio_counter_dec(fs_info);
	bio_put(bio);
	return 0;
}

int btrfs_repair_eb_io_failure(const struct extent_buffer *eb, int mirror_num)
{
	struct btrfs_fs_info *fs_info = eb->fs_info;
	u64 start = eb->start;
	int i, num_pages = num_extent_pages(eb);
	int ret = 0;

	if (sb_rdonly(fs_info->sb))
		return -EROFS;

	for (i = 0; i < num_pages; i++) {
		struct page *p = eb->pages[i];

		ret = repair_io_failure(fs_info, 0, start, PAGE_SIZE, start, p,
					start - page_offset(p), mirror_num);
		if (ret)
			break;
		start += PAGE_SIZE;
	}

	return ret;
}

/*
 * each time an IO finishes, we do a fast check in the IO failure tree
 * to see if we need to process or clean up an io_failure_record
 */
int clean_io_failure(struct btrfs_fs_info *fs_info,
		     struct extent_io_tree *failure_tree,
		     struct extent_io_tree *io_tree, u64 start,
		     struct page *page, u64 ino, unsigned int pg_offset)
{
	u64 private;
	struct io_failure_record *failrec;
	struct extent_state *state;
	int num_copies;
	int ret;

	private = 0;
	ret = count_range_bits(failure_tree, &private, (u64)-1, 1,
			       EXTENT_DIRTY, 0);
	if (!ret)
		return 0;

	failrec = get_state_failrec(failure_tree, start);
	if (IS_ERR(failrec))
		return 0;

	BUG_ON(!failrec->this_mirror);

	if (failrec->in_validation) {
		/* there was no real error, just free the record */
		btrfs_debug(fs_info,
			"clean_io_failure: freeing dummy error at %llu",
			failrec->start);
		goto out;
	}
	if (sb_rdonly(fs_info->sb))
		goto out;

	spin_lock(&io_tree->lock);
	state = find_first_extent_bit_state(io_tree,
					    failrec->start,
					    EXTENT_LOCKED);
	spin_unlock(&io_tree->lock);

	if (state && state->start <= failrec->start &&
	    state->end >= failrec->start + failrec->len - 1) {
		num_copies = btrfs_num_copies(fs_info, failrec->logical,
					      failrec->len);
		if (num_copies > 1)  {
			repair_io_failure(fs_info, ino, start, failrec->len,
					  failrec->logical, page, pg_offset,
					  failrec->failed_mirror);
		}
	}

out:
	free_io_failure(failure_tree, io_tree, failrec);

	return 0;
}

/*
 * Can be called when
 * - hold extent lock
 * - under ordered extent
 * - the inode is freeing
 */
void btrfs_free_io_failure_record(struct btrfs_inode *inode, u64 start, u64 end)
{
	struct extent_io_tree *failure_tree = &inode->io_failure_tree;
	struct io_failure_record *failrec;
	struct extent_state *state, *next;

	if (RB_EMPTY_ROOT(&failure_tree->state))
		return;

	spin_lock(&failure_tree->lock);
	state = find_first_extent_bit_state(failure_tree, start, EXTENT_DIRTY);
	while (state) {
		if (state->start > end)
			break;

		ASSERT(state->end <= end);

		next = next_state(state);

		failrec = state->failrec;
		free_extent_state(state);
		kfree(failrec);

		state = next;
	}
	spin_unlock(&failure_tree->lock);
}

static struct io_failure_record *btrfs_get_io_failure_record(struct inode *inode,
							     u64 start, u64 end)
{
	struct btrfs_fs_info *fs_info = btrfs_sb(inode->i_sb);
	struct io_failure_record *failrec;
	struct extent_map *em;
	struct extent_io_tree *failure_tree = &BTRFS_I(inode)->io_failure_tree;
	struct extent_io_tree *tree = &BTRFS_I(inode)->io_tree;
	struct extent_map_tree *em_tree = &BTRFS_I(inode)->extent_tree;
	int ret;
	u64 logical;

	failrec = get_state_failrec(failure_tree, start);
	if (!IS_ERR(failrec)) {
		btrfs_debug(fs_info,
			"Get IO Failure Record: (found) logical=%llu, start=%llu, len=%llu, validation=%d",
			failrec->logical, failrec->start, failrec->len,
			failrec->in_validation);
		/*
		 * when data can be on disk more than twice, add to failrec here
		 * (e.g. with a list for failed_mirror) to make
		 * clean_io_failure() clean all those errors at once.
		 */

		return failrec;
	}

	failrec = kzalloc(sizeof(*failrec), GFP_NOFS);
	if (!failrec)
		return ERR_PTR(-ENOMEM);

	failrec->start = start;
	failrec->len = end - start + 1;
	failrec->this_mirror = 0;
	failrec->bio_flags = 0;
	failrec->in_validation = 0;

	read_lock(&em_tree->lock);
	em = lookup_extent_mapping(em_tree, start, failrec->len);
	if (!em) {
		read_unlock(&em_tree->lock);
		kfree(failrec);
		return ERR_PTR(-EIO);
	}

	if (em->start > start || em->start + em->len <= start) {
		free_extent_map(em);
		em = NULL;
	}
	read_unlock(&em_tree->lock);
	if (!em) {
		kfree(failrec);
		return ERR_PTR(-EIO);
	}

	logical = start - em->start;
	logical = em->block_start + logical;
	if (test_bit(EXTENT_FLAG_COMPRESSED, &em->flags)) {
		logical = em->block_start;
		failrec->bio_flags = EXTENT_BIO_COMPRESSED;
		extent_set_compress_type(&failrec->bio_flags, em->compress_type);
	}

	btrfs_debug(fs_info,
		    "Get IO Failure Record: (new) logical=%llu, start=%llu, len=%llu",
		    logical, start, failrec->len);

	failrec->logical = logical;
	free_extent_map(em);

	/* Set the bits in the private failure tree */
	ret = set_extent_bits(failure_tree, start, end,
			      EXTENT_LOCKED | EXTENT_DIRTY);
	if (ret >= 0) {
		ret = set_state_failrec(failure_tree, start, failrec);
		/* Set the bits in the inode's tree */
		ret = set_extent_bits(tree, start, end, EXTENT_DAMAGED);
	} else if (ret < 0) {
		kfree(failrec);
		return ERR_PTR(ret);
	}

	return failrec;
}

static bool btrfs_check_repairable(struct inode *inode, bool needs_validation,
				   struct io_failure_record *failrec,
				   int failed_mirror)
{
	struct btrfs_fs_info *fs_info = btrfs_sb(inode->i_sb);
	int num_copies;

	num_copies = btrfs_num_copies(fs_info, failrec->logical, failrec->len);
	if (num_copies == 1) {
		/*
		 * we only have a single copy of the data, so don't bother with
		 * all the retry and error correction code that follows. no
		 * matter what the error is, it is very likely to persist.
		 */
		btrfs_debug(fs_info,
			"Check Repairable: cannot repair, num_copies=%d, next_mirror %d, failed_mirror %d",
			num_copies, failrec->this_mirror, failed_mirror);
		return false;
	}

	/*
	 * there are two premises:
	 *	a) deliver good data to the caller
	 *	b) correct the bad sectors on disk
	 */
	if (needs_validation) {
		/*
		 * to fulfill b), we need to know the exact failing sectors, as
		 * we don't want to rewrite any more than the failed ones. thus,
		 * we need separate read requests for the failed bio
		 *
		 * if the following BUG_ON triggers, our validation request got
		 * merged. we need separate requests for our algorithm to work.
		 */
		BUG_ON(failrec->in_validation);
		failrec->in_validation = 1;
		failrec->this_mirror = failed_mirror;
	} else {
		/*
		 * we're ready to fulfill a) and b) alongside. get a good copy
		 * of the failed sector and if we succeed, we have setup
		 * everything for repair_io_failure to do the rest for us.
		 */
		if (failrec->in_validation) {
			BUG_ON(failrec->this_mirror != failed_mirror);
			failrec->in_validation = 0;
			failrec->this_mirror = 0;
		}
		failrec->failed_mirror = failed_mirror;
		failrec->this_mirror++;
		if (failrec->this_mirror == failed_mirror)
			failrec->this_mirror++;
	}

	if (failrec->this_mirror > num_copies) {
		btrfs_debug(fs_info,
			"Check Repairable: (fail) num_copies=%d, next_mirror %d, failed_mirror %d",
			num_copies, failrec->this_mirror, failed_mirror);
		return false;
	}

	return true;
}

static bool btrfs_io_needs_validation(struct inode *inode, struct bio *bio)
{
	u64 len = 0;
	const u32 blocksize = inode->i_sb->s_blocksize;

	/*
	 * If bi_status is BLK_STS_OK, then this was a checksum error, not an
	 * I/O error. In this case, we already know exactly which sector was
	 * bad, so we don't need to validate.
	 */
	if (bio->bi_status == BLK_STS_OK)
		return false;

	/*
	 * We need to validate each sector individually if the failed I/O was
	 * for multiple sectors.
	 *
	 * There are a few possible bios that can end up here:
	 * 1. A buffered read bio, which is not cloned.
	 * 2. A direct I/O read bio, which is cloned.
	 * 3. A (buffered or direct) repair bio, which is not cloned.
	 *
	 * For cloned bios (case 2), we can get the size from
	 * btrfs_io_bio->iter; for non-cloned bios (cases 1 and 3), we can get
	 * it from the bvecs.
	 */
	if (bio_flagged(bio, BIO_CLONED)) {
		if (btrfs_io_bio(bio)->iter.bi_size > blocksize)
			return true;
	} else {
		struct bio_vec *bvec;
		int i;

		bio_for_each_bvec_all(bvec, bio, i) {
			len += bvec->bv_len;
			if (len > blocksize)
				return true;
		}
	}
	return false;
}

blk_status_t btrfs_submit_read_repair(struct inode *inode,
				      struct bio *failed_bio, u32 bio_offset,
				      struct page *page, unsigned int pgoff,
				      u64 start, u64 end, int failed_mirror,
				      submit_bio_hook_t *submit_bio_hook)
{
	struct io_failure_record *failrec;
	struct btrfs_fs_info *fs_info = btrfs_sb(inode->i_sb);
	struct extent_io_tree *tree = &BTRFS_I(inode)->io_tree;
	struct extent_io_tree *failure_tree = &BTRFS_I(inode)->io_failure_tree;
	struct btrfs_io_bio *failed_io_bio = btrfs_io_bio(failed_bio);
	const int icsum = bio_offset >> fs_info->sectorsize_bits;
	bool need_validation;
	struct bio *repair_bio;
	struct btrfs_io_bio *repair_io_bio;
	blk_status_t status;

	btrfs_debug(fs_info,
		   "repair read error: read error at %llu", start);

	BUG_ON(bio_op(failed_bio) == REQ_OP_WRITE);

	failrec = btrfs_get_io_failure_record(inode, start, end);
	if (IS_ERR(failrec))
		return errno_to_blk_status(PTR_ERR(failrec));

	need_validation = btrfs_io_needs_validation(inode, failed_bio);

	if (!btrfs_check_repairable(inode, need_validation, failrec,
				    failed_mirror)) {
		free_io_failure(failure_tree, tree, failrec);
		return BLK_STS_IOERR;
	}

	repair_bio = btrfs_io_bio_alloc(1);
	repair_io_bio = btrfs_io_bio(repair_bio);
	repair_bio->bi_opf = REQ_OP_READ;
	if (need_validation)
		repair_bio->bi_opf |= REQ_FAILFAST_DEV;
	repair_bio->bi_end_io = failed_bio->bi_end_io;
	repair_bio->bi_iter.bi_sector = failrec->logical >> 9;
	repair_bio->bi_private = failed_bio->bi_private;

	if (failed_io_bio->csum) {
		const u32 csum_size = fs_info->csum_size;

		repair_io_bio->csum = repair_io_bio->csum_inline;
		memcpy(repair_io_bio->csum,
		       failed_io_bio->csum + csum_size * icsum, csum_size);
	}

	bio_add_page(repair_bio, page, failrec->len, pgoff);
	repair_io_bio->logical = failrec->start;
	repair_io_bio->iter = repair_bio->bi_iter;

	btrfs_debug(btrfs_sb(inode->i_sb),
"repair read error: submitting new read to mirror %d, in_validation=%d",
		    failrec->this_mirror, failrec->in_validation);

	status = submit_bio_hook(inode, repair_bio, failrec->this_mirror,
				 failrec->bio_flags);
	if (status) {
		free_io_failure(failure_tree, tree, failrec);
		bio_put(repair_bio);
	}
	return status;
}

/* lots and lots of room for performance fixes in the end_bio funcs */

void end_extent_writepage(struct page *page, int err, u64 start, u64 end)
{
	int uptodate = (err == 0);
	int ret = 0;

	btrfs_writepage_endio_finish_ordered(page, start, end, uptodate);

	if (!uptodate) {
		ClearPageUptodate(page);
		SetPageError(page);
		ret = err < 0 ? err : -EIO;
		mapping_set_error(page->mapping, ret);
	}
}

/*
 * after a writepage IO is done, we need to:
 * clear the uptodate bits on error
 * clear the writeback bits in the extent tree for this IO
 * end_page_writeback if the page has no more pending IO
 *
 * Scheduling is not allowed, so the extent state tree is expected
 * to have one and only one object corresponding to this IO.
 */
static void end_bio_extent_writepage(struct bio *bio)
{
	int error = blk_status_to_errno(bio->bi_status);
	struct bio_vec *bvec;
	u64 start;
	u64 end;
	struct bvec_iter_all iter_all;
	bool first_bvec = true;

	ASSERT(!bio_flagged(bio, BIO_CLONED));
	bio_for_each_segment_all(bvec, bio, iter_all) {
		struct page *page = bvec->bv_page;
		struct inode *inode = page->mapping->host;
		struct btrfs_fs_info *fs_info = btrfs_sb(inode->i_sb);

		/* We always issue full-page reads, but if some block
		 * in a page fails to read, blk_update_request() will
		 * advance bv_offset and adjust bv_len to compensate.
		 * Print a warning for nonzero offsets, and an error
		 * if they don't add up to a full page.  */
		if (bvec->bv_offset || bvec->bv_len != PAGE_SIZE) {
			if (bvec->bv_offset + bvec->bv_len != PAGE_SIZE)
				btrfs_err(fs_info,
				   "partial page write in btrfs with offset %u and length %u",
					bvec->bv_offset, bvec->bv_len);
			else
				btrfs_info(fs_info,
				   "incomplete page write in btrfs with offset %u and length %u",
					bvec->bv_offset, bvec->bv_len);
		}

		start = page_offset(page);
		end = start + bvec->bv_offset + bvec->bv_len - 1;

		if (first_bvec) {
			btrfs_record_physical_zoned(inode, start, bio);
			first_bvec = false;
		}

		end_extent_writepage(page, error, start, end);
		end_page_writeback(page);
	}

	bio_put(bio);
}

/*
 * Record previously processed extent range
 *
 * For endio_readpage_release_extent() to handle a full extent range, reducing
 * the extent io operations.
 */
struct processed_extent {
	struct btrfs_inode *inode;
	/* Start of the range in @inode */
	u64 start;
	/* End of the range in @inode */
	u64 end;
	bool uptodate;
};

/*
 * Try to release processed extent range
 *
 * May not release the extent range right now if the current range is
 * contiguous to processed extent.
 *
 * Will release processed extent when any of @inode, @uptodate, the range is
 * no longer contiguous to the processed range.
 *
 * Passing @inode == NULL will force processed extent to be released.
 */
static void endio_readpage_release_extent(struct processed_extent *processed,
			      struct btrfs_inode *inode, u64 start, u64 end,
			      bool uptodate)
{
	struct extent_state *cached = NULL;
	struct extent_io_tree *tree;

	/* The first extent, initialize @processed */
	if (!processed->inode)
		goto update;

	/*
	 * Contiguous to processed extent, just uptodate the end.
	 *
	 * Several things to notice:
	 *
	 * - bio can be merged as long as on-disk bytenr is contiguous
	 *   This means we can have page belonging to other inodes, thus need to
	 *   check if the inode still matches.
	 * - bvec can contain range beyond current page for multi-page bvec
	 *   Thus we need to do processed->end + 1 >= start check
	 */
	if (processed->inode == inode && processed->uptodate == uptodate &&
	    processed->end + 1 >= start && end >= processed->end) {
		processed->end = end;
		return;
	}

	tree = &processed->inode->io_tree;
	/*
	 * Now we don't have range contiguous to the processed range, release
	 * the processed range now.
	 */
	if (processed->uptodate && tree->track_uptodate)
		set_extent_uptodate(tree, processed->start, processed->end,
				    &cached, GFP_ATOMIC);
	unlock_extent_cached_atomic(tree, processed->start, processed->end,
				    &cached);

update:
	/* Update processed to current range */
	processed->inode = inode;
	processed->start = start;
	processed->end = end;
	processed->uptodate = uptodate;
}

static void begin_page_read(struct btrfs_fs_info *fs_info, struct page *page)
{
	ASSERT(PageLocked(page));
	if (fs_info->sectorsize == PAGE_SIZE)
		return;

	ASSERT(PagePrivate(page));
	btrfs_subpage_start_reader(fs_info, page, page_offset(page), PAGE_SIZE);
}

static void end_page_read(struct page *page, bool uptodate, u64 start, u32 len)
{
	struct btrfs_fs_info *fs_info = btrfs_sb(page->mapping->host->i_sb);

	ASSERT(page_offset(page) <= start &&
		start + len <= page_offset(page) + PAGE_SIZE);

	if (uptodate) {
		btrfs_page_set_uptodate(fs_info, page, start, len);
	} else {
		btrfs_page_clear_uptodate(fs_info, page, start, len);
		btrfs_page_set_error(fs_info, page, start, len);
	}

	if (fs_info->sectorsize == PAGE_SIZE)
		unlock_page(page);
	else if (is_data_inode(page->mapping->host))
		/*
		 * For subpage data, unlock the page if we're the last reader.
		 * For subpage metadata, page lock is not utilized for read.
		 */
		btrfs_subpage_end_reader(fs_info, page, start, len);
}

/*
 * Find extent buffer for a givne bytenr.
 *
 * This is for end_bio_extent_readpage(), thus we can't do any unsafe locking
 * in endio context.
 */
static struct extent_buffer *find_extent_buffer_readpage(
		struct btrfs_fs_info *fs_info, struct page *page, u64 bytenr)
{
	struct extent_buffer *eb;

	/*
	 * For regular sectorsize, we can use page->private to grab extent
	 * buffer
	 */
	if (fs_info->sectorsize == PAGE_SIZE) {
		ASSERT(PagePrivate(page) && page->private);
		return (struct extent_buffer *)page->private;
	}

	/* For subpage case, we need to lookup buffer radix tree */
	rcu_read_lock();
	eb = radix_tree_lookup(&fs_info->buffer_radix,
			       bytenr >> fs_info->sectorsize_bits);
	rcu_read_unlock();
	ASSERT(eb);
	return eb;
}

/*
 * after a readpage IO is done, we need to:
 * clear the uptodate bits on error
 * set the uptodate bits if things worked
 * set the page up to date if all extents in the tree are uptodate
 * clear the lock bit in the extent tree
 * unlock the page if there are no other extents locked for it
 *
 * Scheduling is not allowed, so the extent state tree is expected
 * to have one and only one object corresponding to this IO.
 */
static void end_bio_extent_readpage(struct bio *bio)
{
	struct bio_vec *bvec;
	int uptodate = !bio->bi_status;
	struct btrfs_io_bio *io_bio = btrfs_io_bio(bio);
	struct extent_io_tree *tree, *failure_tree;
	struct processed_extent processed = { 0 };
	/*
	 * The offset to the beginning of a bio, since one bio can never be
	 * larger than UINT_MAX, u32 here is enough.
	 */
	u32 bio_offset = 0;
	int mirror;
	int ret;
	struct bvec_iter_all iter_all;

	ASSERT(!bio_flagged(bio, BIO_CLONED));
	bio_for_each_segment_all(bvec, bio, iter_all) {
		struct page *page = bvec->bv_page;
		struct inode *inode = page->mapping->host;
		struct btrfs_fs_info *fs_info = btrfs_sb(inode->i_sb);
		const u32 sectorsize = fs_info->sectorsize;
		u64 start;
		u64 end;
		u32 len;

		btrfs_debug(fs_info,
			"end_bio_extent_readpage: bi_sector=%llu, err=%d, mirror=%u",
			bio->bi_iter.bi_sector, bio->bi_status,
			io_bio->mirror_num);
		tree = &BTRFS_I(inode)->io_tree;
		failure_tree = &BTRFS_I(inode)->io_failure_tree;

		/*
		 * We always issue full-sector reads, but if some block in a
		 * page fails to read, blk_update_request() will advance
		 * bv_offset and adjust bv_len to compensate.  Print a warning
		 * for unaligned offsets, and an error if they don't add up to
		 * a full sector.
		 */
		if (!IS_ALIGNED(bvec->bv_offset, sectorsize))
			btrfs_err(fs_info,
		"partial page read in btrfs with offset %u and length %u",
				  bvec->bv_offset, bvec->bv_len);
		else if (!IS_ALIGNED(bvec->bv_offset + bvec->bv_len,
				     sectorsize))
			btrfs_info(fs_info,
		"incomplete page read with offset %u and length %u",
				   bvec->bv_offset, bvec->bv_len);

		start = page_offset(page) + bvec->bv_offset;
		end = start + bvec->bv_len - 1;
		len = bvec->bv_len;

		mirror = io_bio->mirror_num;
		if (likely(uptodate)) {
			if (is_data_inode(inode))
				ret = btrfs_verify_data_csum(io_bio,
						bio_offset, page, start, end);
			else
				ret = btrfs_validate_metadata_buffer(io_bio,
					page, start, end, mirror);
			if (ret)
				uptodate = 0;
			else
				clean_io_failure(BTRFS_I(inode)->root->fs_info,
						 failure_tree, tree, start,
						 page,
						 btrfs_ino(BTRFS_I(inode)), 0);
		}

		if (likely(uptodate))
			goto readpage_ok;

		if (is_data_inode(inode)) {

			/*
			 * The generic bio_readpage_error handles errors the
			 * following way: If possible, new read requests are
			 * created and submitted and will end up in
			 * end_bio_extent_readpage as well (if we're lucky,
			 * not in the !uptodate case). In that case it returns
			 * 0 and we just go on with the next page in our bio.
			 * If it can't handle the error it will return -EIO and
			 * we remain responsible for that page.
			 */
			if (!btrfs_submit_read_repair(inode, bio, bio_offset,
						page,
						start - page_offset(page),
						start, end, mirror,
						btrfs_submit_data_bio)) {
				uptodate = !bio->bi_status;
				ASSERT(bio_offset + len > bio_offset);
				bio_offset += len;
				continue;
			}
		} else {
			struct extent_buffer *eb;

			eb = find_extent_buffer_readpage(fs_info, page, start);
			set_bit(EXTENT_BUFFER_READ_ERR, &eb->bflags);
			eb->read_mirror = mirror;
			atomic_dec(&eb->io_pages);
			if (test_and_clear_bit(EXTENT_BUFFER_READAHEAD,
					       &eb->bflags))
				btree_readahead_hook(eb, -EIO);
		}
readpage_ok:
		if (likely(uptodate)) {
			loff_t i_size = i_size_read(inode);
			pgoff_t end_index = i_size >> PAGE_SHIFT;

			/*
			 * Zero out the remaining part if this range straddles
			 * i_size.
			 *
			 * Here we should only zero the range inside the bvec,
			 * not touch anything else.
			 *
			 * NOTE: i_size is exclusive while end is inclusive.
			 */
			if (page->index == end_index && i_size <= end) {
				u32 zero_start = max(offset_in_page(i_size),
<<<<<<< HEAD
						     offset_in_page(end));
=======
						     offset_in_page(start));
>>>>>>> 6be388f4

				zero_user_segment(page, zero_start,
						  offset_in_page(end) + 1);
			}
		}
		ASSERT(bio_offset + len > bio_offset);
		bio_offset += len;

		/* Update page status and unlock */
		end_page_read(page, uptodate, start, len);
		endio_readpage_release_extent(&processed, BTRFS_I(inode),
					      start, end, uptodate);
	}
	/* Release the last extent */
	endio_readpage_release_extent(&processed, NULL, 0, 0, false);
	btrfs_io_bio_free_csum(io_bio);
	bio_put(bio);
}

/*
 * Initialize the members up to but not including 'bio'. Use after allocating a
 * new bio by bio_alloc_bioset as it does not initialize the bytes outside of
 * 'bio' because use of __GFP_ZERO is not supported.
 */
static inline void btrfs_io_bio_init(struct btrfs_io_bio *btrfs_bio)
{
	memset(btrfs_bio, 0, offsetof(struct btrfs_io_bio, bio));
}

/*
 * The following helpers allocate a bio. As it's backed by a bioset, it'll
 * never fail.  We're returning a bio right now but you can call btrfs_io_bio
 * for the appropriate container_of magic
 */
struct bio *btrfs_bio_alloc(u64 first_byte)
{
	struct bio *bio;

	bio = bio_alloc_bioset(GFP_NOFS, BIO_MAX_VECS, &btrfs_bioset);
	bio->bi_iter.bi_sector = first_byte >> 9;
	btrfs_io_bio_init(btrfs_io_bio(bio));
	return bio;
}

struct bio *btrfs_bio_clone(struct bio *bio)
{
	struct btrfs_io_bio *btrfs_bio;
	struct bio *new;

	/* Bio allocation backed by a bioset does not fail */
	new = bio_clone_fast(bio, GFP_NOFS, &btrfs_bioset);
	btrfs_bio = btrfs_io_bio(new);
	btrfs_io_bio_init(btrfs_bio);
	btrfs_bio->iter = bio->bi_iter;
	return new;
}

struct bio *btrfs_io_bio_alloc(unsigned int nr_iovecs)
{
	struct bio *bio;

	/* Bio allocation backed by a bioset does not fail */
	bio = bio_alloc_bioset(GFP_NOFS, nr_iovecs, &btrfs_bioset);
	btrfs_io_bio_init(btrfs_io_bio(bio));
	return bio;
}

struct bio *btrfs_bio_clone_partial(struct bio *orig, int offset, int size)
{
	struct bio *bio;
	struct btrfs_io_bio *btrfs_bio;

	/* this will never fail when it's backed by a bioset */
	bio = bio_clone_fast(orig, GFP_NOFS, &btrfs_bioset);
	ASSERT(bio);

	btrfs_bio = btrfs_io_bio(bio);
	btrfs_io_bio_init(btrfs_bio);

	bio_trim(bio, offset >> 9, size >> 9);
	btrfs_bio->iter = bio->bi_iter;
	return bio;
}

/**
 * Attempt to add a page to bio
 *
 * @bio:	destination bio
 * @page:	page to add to the bio
 * @disk_bytenr:  offset of the new bio or to check whether we are adding
 *                a contiguous page to the previous one
 * @pg_offset:	starting offset in the page
 * @size:	portion of page that we want to write
 * @prev_bio_flags:  flags of previous bio to see if we can merge the current one
 * @bio_flags:	flags of the current bio to see if we can merge them
 * @return:	true if page was added, false otherwise
 *
 * Attempt to add a page to bio considering stripe alignment etc.
 *
 * Return true if successfully page added. Otherwise, return false.
 */
static bool btrfs_bio_add_page(struct bio *bio, struct page *page,
			       u64 disk_bytenr, unsigned int size,
			       unsigned int pg_offset,
			       unsigned long prev_bio_flags,
			       unsigned long bio_flags)
{
	const sector_t sector = disk_bytenr >> SECTOR_SHIFT;
	bool contig;
	int ret;

	if (prev_bio_flags != bio_flags)
		return false;

	if (prev_bio_flags & EXTENT_BIO_COMPRESSED)
		contig = bio->bi_iter.bi_sector == sector;
	else
		contig = bio_end_sector(bio) == sector;
	if (!contig)
		return false;

	if (btrfs_bio_fits_in_stripe(page, size, bio, bio_flags))
		return false;

	if (bio_op(bio) == REQ_OP_ZONE_APPEND) {
		struct page *first_page = bio_first_bvec_all(bio)->bv_page;

		if (!btrfs_bio_fits_in_ordered_extent(first_page, bio, size))
			return false;
		ret = bio_add_zone_append_page(bio, page, size, pg_offset);
	} else {
		ret = bio_add_page(bio, page, size, pg_offset);
	}

	return ret == size;
}

/*
 * @opf:	bio REQ_OP_* and REQ_* flags as one value
 * @wbc:	optional writeback control for io accounting
 * @page:	page to add to the bio
 * @disk_bytenr: logical bytenr where the write will be
 * @size:	portion of page that we want to write to
 * @pg_offset:	offset of the new bio or to check whether we are adding
 *              a contiguous page to the previous one
 * @bio_ret:	must be valid pointer, newly allocated bio will be stored there
 * @end_io_func:     end_io callback for new bio
 * @mirror_num:	     desired mirror to read/write
 * @prev_bio_flags:  flags of previous bio to see if we can merge the current one
 * @bio_flags:	flags of the current bio to see if we can merge them
 */
static int submit_extent_page(unsigned int opf,
			      struct writeback_control *wbc,
			      struct page *page, u64 disk_bytenr,
			      size_t size, unsigned long pg_offset,
			      struct bio **bio_ret,
			      bio_end_io_t end_io_func,
			      int mirror_num,
			      unsigned long prev_bio_flags,
			      unsigned long bio_flags,
			      bool force_bio_submit)
{
	int ret = 0;
	struct bio *bio;
	size_t io_size = min_t(size_t, size, PAGE_SIZE);
	struct btrfs_inode *inode = BTRFS_I(page->mapping->host);
	struct extent_io_tree *tree = &inode->io_tree;
	struct btrfs_fs_info *fs_info = inode->root->fs_info;

	ASSERT(bio_ret);

	if (*bio_ret) {
		bio = *bio_ret;
		if (force_bio_submit ||
		    !btrfs_bio_add_page(bio, page, disk_bytenr, io_size,
					pg_offset, prev_bio_flags, bio_flags)) {
			ret = submit_one_bio(bio, mirror_num, prev_bio_flags);
			if (ret < 0) {
				*bio_ret = NULL;
				return ret;
			}
			bio = NULL;
		} else {
			if (wbc)
				wbc_account_cgroup_owner(wbc, page, io_size);
			return 0;
		}
	}

	bio = btrfs_bio_alloc(disk_bytenr);
	bio_add_page(bio, page, io_size, pg_offset);
	bio->bi_end_io = end_io_func;
	bio->bi_private = tree;
	bio->bi_write_hint = page->mapping->host->i_write_hint;
	bio->bi_opf = opf;
	if (wbc) {
		struct block_device *bdev;

		bdev = fs_info->fs_devices->latest_bdev;
		bio_set_dev(bio, bdev);
		wbc_init_bio(wbc, bio);
		wbc_account_cgroup_owner(wbc, page, io_size);
	}
	if (btrfs_is_zoned(fs_info) && bio_op(bio) == REQ_OP_ZONE_APPEND) {
		struct extent_map *em;
		struct map_lookup *map;

		em = btrfs_get_chunk_map(fs_info, disk_bytenr, io_size);
		if (IS_ERR(em))
			return PTR_ERR(em);

		map = em->map_lookup;
		/* We only support single profile for now */
		ASSERT(map->num_stripes == 1);
		btrfs_io_bio(bio)->device = map->stripes[0].dev;

		free_extent_map(em);
	}

	*bio_ret = bio;

	return ret;
}

static int attach_extent_buffer_page(struct extent_buffer *eb,
				     struct page *page,
				     struct btrfs_subpage *prealloc)
{
	struct btrfs_fs_info *fs_info = eb->fs_info;
	int ret = 0;

	/*
	 * If the page is mapped to btree inode, we should hold the private
	 * lock to prevent race.
	 * For cloned or dummy extent buffers, their pages are not mapped and
	 * will not race with any other ebs.
	 */
	if (page->mapping)
		lockdep_assert_held(&page->mapping->private_lock);

	if (fs_info->sectorsize == PAGE_SIZE) {
		if (!PagePrivate(page))
			attach_page_private(page, eb);
		else
			WARN_ON(page->private != (unsigned long)eb);
		return 0;
	}

	/* Already mapped, just free prealloc */
	if (PagePrivate(page)) {
		btrfs_free_subpage(prealloc);
		return 0;
	}

	if (prealloc)
		/* Has preallocated memory for subpage */
		attach_page_private(page, prealloc);
	else
		/* Do new allocation to attach subpage */
		ret = btrfs_attach_subpage(fs_info, page,
					   BTRFS_SUBPAGE_METADATA);
	return ret;
}

int set_page_extent_mapped(struct page *page)
{
	struct btrfs_fs_info *fs_info;

	ASSERT(page->mapping);

	if (PagePrivate(page))
		return 0;

	fs_info = btrfs_sb(page->mapping->host->i_sb);

	if (fs_info->sectorsize < PAGE_SIZE)
		return btrfs_attach_subpage(fs_info, page, BTRFS_SUBPAGE_DATA);

	attach_page_private(page, (void *)EXTENT_PAGE_PRIVATE);
	return 0;
}

void clear_page_extent_mapped(struct page *page)
{
	struct btrfs_fs_info *fs_info;

	ASSERT(page->mapping);

	if (!PagePrivate(page))
		return;

	fs_info = btrfs_sb(page->mapping->host->i_sb);
	if (fs_info->sectorsize < PAGE_SIZE)
		return btrfs_detach_subpage(fs_info, page);

	detach_page_private(page);
}

static struct extent_map *
__get_extent_map(struct inode *inode, struct page *page, size_t pg_offset,
		 u64 start, u64 len, struct extent_map **em_cached)
{
	struct extent_map *em;

	if (em_cached && *em_cached) {
		em = *em_cached;
		if (extent_map_in_tree(em) && start >= em->start &&
		    start < extent_map_end(em)) {
			refcount_inc(&em->refs);
			return em;
		}

		free_extent_map(em);
		*em_cached = NULL;
	}

	em = btrfs_get_extent(BTRFS_I(inode), page, pg_offset, start, len);
	if (em_cached && !IS_ERR_OR_NULL(em)) {
		BUG_ON(*em_cached);
		refcount_inc(&em->refs);
		*em_cached = em;
	}
	return em;
}
/*
 * basic readpage implementation.  Locked extent state structs are inserted
 * into the tree that are removed when the IO is done (by the end_io
 * handlers)
 * XXX JDM: This needs looking at to ensure proper page locking
 * return 0 on success, otherwise return error
 */
int btrfs_do_readpage(struct page *page, struct extent_map **em_cached,
		      struct bio **bio, unsigned long *bio_flags,
		      unsigned int read_flags, u64 *prev_em_start)
{
	struct inode *inode = page->mapping->host;
	struct btrfs_fs_info *fs_info = btrfs_sb(inode->i_sb);
	u64 start = page_offset(page);
	const u64 end = start + PAGE_SIZE - 1;
	u64 cur = start;
	u64 extent_offset;
	u64 last_byte = i_size_read(inode);
	u64 block_start;
	u64 cur_end;
	struct extent_map *em;
	int ret = 0;
	int nr = 0;
	size_t pg_offset = 0;
	size_t iosize;
	size_t blocksize = inode->i_sb->s_blocksize;
	unsigned long this_bio_flag = 0;
	struct extent_io_tree *tree = &BTRFS_I(inode)->io_tree;

	ret = set_page_extent_mapped(page);
	if (ret < 0) {
		unlock_extent(tree, start, end);
		btrfs_page_set_error(fs_info, page, start, PAGE_SIZE);
		unlock_page(page);
		goto out;
	}

	if (!PageUptodate(page)) {
		if (cleancache_get_page(page) == 0) {
			BUG_ON(blocksize != PAGE_SIZE);
			unlock_extent(tree, start, end);
			unlock_page(page);
			goto out;
		}
	}

	if (page->index == last_byte >> PAGE_SHIFT) {
		char *userpage;
		size_t zero_offset = offset_in_page(last_byte);

		if (zero_offset) {
			iosize = PAGE_SIZE - zero_offset;
			userpage = kmap_atomic(page);
			memset(userpage + zero_offset, 0, iosize);
			flush_dcache_page(page);
			kunmap_atomic(userpage);
		}
	}
	begin_page_read(fs_info, page);
	while (cur <= end) {
		bool force_bio_submit = false;
		u64 disk_bytenr;

		if (cur >= last_byte) {
			char *userpage;
			struct extent_state *cached = NULL;

			iosize = PAGE_SIZE - pg_offset;
			userpage = kmap_atomic(page);
			memset(userpage + pg_offset, 0, iosize);
			flush_dcache_page(page);
			kunmap_atomic(userpage);
			set_extent_uptodate(tree, cur, cur + iosize - 1,
					    &cached, GFP_NOFS);
			unlock_extent_cached(tree, cur,
					     cur + iosize - 1, &cached);
			end_page_read(page, true, cur, iosize);
			break;
		}
		em = __get_extent_map(inode, page, pg_offset, cur,
				      end - cur + 1, em_cached);
		if (IS_ERR_OR_NULL(em)) {
			unlock_extent(tree, cur, end);
			end_page_read(page, false, cur, end + 1 - cur);
			break;
		}
		extent_offset = cur - em->start;
		BUG_ON(extent_map_end(em) <= cur);
		BUG_ON(end < cur);

		if (test_bit(EXTENT_FLAG_COMPRESSED, &em->flags)) {
			this_bio_flag |= EXTENT_BIO_COMPRESSED;
			extent_set_compress_type(&this_bio_flag,
						 em->compress_type);
		}

		iosize = min(extent_map_end(em) - cur, end - cur + 1);
		cur_end = min(extent_map_end(em) - 1, end);
		iosize = ALIGN(iosize, blocksize);
		if (this_bio_flag & EXTENT_BIO_COMPRESSED)
			disk_bytenr = em->block_start;
		else
			disk_bytenr = em->block_start + extent_offset;
		block_start = em->block_start;
		if (test_bit(EXTENT_FLAG_PREALLOC, &em->flags))
			block_start = EXTENT_MAP_HOLE;

		/*
		 * If we have a file range that points to a compressed extent
		 * and it's followed by a consecutive file range that points
		 * to the same compressed extent (possibly with a different
		 * offset and/or length, so it either points to the whole extent
		 * or only part of it), we must make sure we do not submit a
		 * single bio to populate the pages for the 2 ranges because
		 * this makes the compressed extent read zero out the pages
		 * belonging to the 2nd range. Imagine the following scenario:
		 *
		 *  File layout
		 *  [0 - 8K]                     [8K - 24K]
		 *    |                               |
		 *    |                               |
		 * points to extent X,         points to extent X,
		 * offset 4K, length of 8K     offset 0, length 16K
		 *
		 * [extent X, compressed length = 4K uncompressed length = 16K]
		 *
		 * If the bio to read the compressed extent covers both ranges,
		 * it will decompress extent X into the pages belonging to the
		 * first range and then it will stop, zeroing out the remaining
		 * pages that belong to the other range that points to extent X.
		 * So here we make sure we submit 2 bios, one for the first
		 * range and another one for the third range. Both will target
		 * the same physical extent from disk, but we can't currently
		 * make the compressed bio endio callback populate the pages
		 * for both ranges because each compressed bio is tightly
		 * coupled with a single extent map, and each range can have
		 * an extent map with a different offset value relative to the
		 * uncompressed data of our extent and different lengths. This
		 * is a corner case so we prioritize correctness over
		 * non-optimal behavior (submitting 2 bios for the same extent).
		 */
		if (test_bit(EXTENT_FLAG_COMPRESSED, &em->flags) &&
		    prev_em_start && *prev_em_start != (u64)-1 &&
		    *prev_em_start != em->start)
			force_bio_submit = true;

		if (prev_em_start)
			*prev_em_start = em->start;

		free_extent_map(em);
		em = NULL;

		/* we've found a hole, just zero and go on */
		if (block_start == EXTENT_MAP_HOLE) {
			char *userpage;
			struct extent_state *cached = NULL;

			userpage = kmap_atomic(page);
			memset(userpage + pg_offset, 0, iosize);
			flush_dcache_page(page);
			kunmap_atomic(userpage);

			set_extent_uptodate(tree, cur, cur + iosize - 1,
					    &cached, GFP_NOFS);
			unlock_extent_cached(tree, cur,
					     cur + iosize - 1, &cached);
			end_page_read(page, true, cur, iosize);
			cur = cur + iosize;
			pg_offset += iosize;
			continue;
		}
		/* the get_extent function already copied into the page */
		if (test_range_bit(tree, cur, cur_end,
				   EXTENT_UPTODATE, 1, NULL)) {
			check_page_uptodate(tree, page);
			unlock_extent(tree, cur, cur + iosize - 1);
			end_page_read(page, true, cur, iosize);
			cur = cur + iosize;
			pg_offset += iosize;
			continue;
		}
		/* we have an inline extent but it didn't get marked up
		 * to date.  Error out
		 */
		if (block_start == EXTENT_MAP_INLINE) {
			unlock_extent(tree, cur, cur + iosize - 1);
			end_page_read(page, false, cur, iosize);
			cur = cur + iosize;
			pg_offset += iosize;
			continue;
		}

		ret = submit_extent_page(REQ_OP_READ | read_flags, NULL,
					 page, disk_bytenr, iosize,
					 pg_offset, bio,
					 end_bio_extent_readpage, 0,
					 *bio_flags,
					 this_bio_flag,
					 force_bio_submit);
		if (!ret) {
			nr++;
			*bio_flags = this_bio_flag;
		} else {
			unlock_extent(tree, cur, cur + iosize - 1);
			end_page_read(page, false, cur, iosize);
			goto out;
		}
		cur = cur + iosize;
		pg_offset += iosize;
	}
out:
	return ret;
}

static inline void contiguous_readpages(struct page *pages[], int nr_pages,
					     u64 start, u64 end,
					     struct extent_map **em_cached,
					     struct bio **bio,
					     unsigned long *bio_flags,
					     u64 *prev_em_start)
{
	struct btrfs_inode *inode = BTRFS_I(pages[0]->mapping->host);
	int index;

	btrfs_lock_and_flush_ordered_range(inode, start, end, NULL);

	for (index = 0; index < nr_pages; index++) {
		btrfs_do_readpage(pages[index], em_cached, bio, bio_flags,
				  REQ_RAHEAD, prev_em_start);
		put_page(pages[index]);
	}
}

static void update_nr_written(struct writeback_control *wbc,
			      unsigned long nr_written)
{
	wbc->nr_to_write -= nr_written;
}

/*
 * helper for __extent_writepage, doing all of the delayed allocation setup.
 *
 * This returns 1 if btrfs_run_delalloc_range function did all the work required
 * to write the page (copy into inline extent).  In this case the IO has
 * been started and the page is already unlocked.
 *
 * This returns 0 if all went well (page still locked)
 * This returns < 0 if there were errors (page still locked)
 */
static noinline_for_stack int writepage_delalloc(struct btrfs_inode *inode,
		struct page *page, struct writeback_control *wbc,
		u64 delalloc_start, unsigned long *nr_written)
{
	u64 page_end = delalloc_start + PAGE_SIZE - 1;
	bool found;
	u64 delalloc_to_write = 0;
	u64 delalloc_end = 0;
	int ret;
	int page_started = 0;


	while (delalloc_end < page_end) {
		found = find_lock_delalloc_range(&inode->vfs_inode, page,
					       &delalloc_start,
					       &delalloc_end);
		if (!found) {
			delalloc_start = delalloc_end + 1;
			continue;
		}
		ret = btrfs_run_delalloc_range(inode, page, delalloc_start,
				delalloc_end, &page_started, nr_written, wbc);
		if (ret) {
			SetPageError(page);
			/*
			 * btrfs_run_delalloc_range should return < 0 for error
			 * but just in case, we use > 0 here meaning the IO is
			 * started, so we don't want to return > 0 unless
			 * things are going well.
			 */
			return ret < 0 ? ret : -EIO;
		}
		/*
		 * delalloc_end is already one less than the total length, so
		 * we don't subtract one from PAGE_SIZE
		 */
		delalloc_to_write += (delalloc_end - delalloc_start +
				      PAGE_SIZE) >> PAGE_SHIFT;
		delalloc_start = delalloc_end + 1;
	}
	if (wbc->nr_to_write < delalloc_to_write) {
		int thresh = 8192;

		if (delalloc_to_write < thresh * 2)
			thresh = delalloc_to_write;
		wbc->nr_to_write = min_t(u64, delalloc_to_write,
					 thresh);
	}

	/* did the fill delalloc function already unlock and start
	 * the IO?
	 */
	if (page_started) {
		/*
		 * we've unlocked the page, so we can't update
		 * the mapping's writeback index, just update
		 * nr_to_write.
		 */
		wbc->nr_to_write -= *nr_written;
		return 1;
	}

	return 0;
}

/*
 * helper for __extent_writepage.  This calls the writepage start hooks,
 * and does the loop to map the page into extents and bios.
 *
 * We return 1 if the IO is started and the page is unlocked,
 * 0 if all went well (page still locked)
 * < 0 if there were errors (page still locked)
 */
static noinline_for_stack int __extent_writepage_io(struct btrfs_inode *inode,
				 struct page *page,
				 struct writeback_control *wbc,
				 struct extent_page_data *epd,
				 loff_t i_size,
				 unsigned long nr_written,
				 int *nr_ret)
{
	struct btrfs_fs_info *fs_info = inode->root->fs_info;
	struct extent_io_tree *tree = &inode->io_tree;
	u64 start = page_offset(page);
	u64 end = start + PAGE_SIZE - 1;
	u64 cur = start;
	u64 extent_offset;
	u64 block_start;
	struct extent_map *em;
	int ret = 0;
	int nr = 0;
	u32 opf = REQ_OP_WRITE;
	const unsigned int write_flags = wbc_to_write_flags(wbc);
	bool compressed;

	ret = btrfs_writepage_cow_fixup(page, start, end);
	if (ret) {
		/* Fixup worker will requeue */
		redirty_page_for_writepage(wbc, page);
		update_nr_written(wbc, nr_written);
		unlock_page(page);
		return 1;
	}

	/*
	 * we don't want to touch the inode after unlocking the page,
	 * so we update the mapping writeback index now
	 */
	update_nr_written(wbc, nr_written + 1);

	while (cur <= end) {
		u64 disk_bytenr;
		u64 em_end;
		u32 iosize;

		if (cur >= i_size) {
			btrfs_writepage_endio_finish_ordered(page, cur, end, 1);
			break;
		}
		em = btrfs_get_extent(inode, NULL, 0, cur, end - cur + 1);
		if (IS_ERR_OR_NULL(em)) {
			SetPageError(page);
			ret = PTR_ERR_OR_ZERO(em);
			break;
		}

		extent_offset = cur - em->start;
		em_end = extent_map_end(em);
		ASSERT(cur <= em_end);
		ASSERT(cur < end);
		ASSERT(IS_ALIGNED(em->start, fs_info->sectorsize));
		ASSERT(IS_ALIGNED(em->len, fs_info->sectorsize));
		block_start = em->block_start;
		compressed = test_bit(EXTENT_FLAG_COMPRESSED, &em->flags);
		disk_bytenr = em->block_start + extent_offset;

		/* Note that em_end from extent_map_end() is exclusive */
		iosize = min(em_end, end + 1) - cur;

		if (btrfs_use_zone_append(inode, em))
			opf = REQ_OP_ZONE_APPEND;

		free_extent_map(em);
		em = NULL;

		/*
		 * compressed and inline extents are written through other
		 * paths in the FS
		 */
		if (compressed || block_start == EXTENT_MAP_HOLE ||
		    block_start == EXTENT_MAP_INLINE) {
			if (compressed)
				nr++;
			else
				btrfs_writepage_endio_finish_ordered(page, cur,
							cur + iosize - 1, 1);
			cur += iosize;
			continue;
		}

		btrfs_set_range_writeback(tree, cur, cur + iosize - 1);
		if (!PageWriteback(page)) {
			btrfs_err(inode->root->fs_info,
				   "page %lu not writeback, cur %llu end %llu",
			       page->index, cur, end);
		}

		ret = submit_extent_page(opf | write_flags, wbc, page,
					 disk_bytenr, iosize,
					 cur - page_offset(page), &epd->bio,
					 end_bio_extent_writepage,
					 0, 0, 0, false);
		if (ret) {
			SetPageError(page);
			if (PageWriteback(page))
				end_page_writeback(page);
		}

		cur += iosize;
		nr++;
	}
	*nr_ret = nr;
	return ret;
}

/*
 * the writepage semantics are similar to regular writepage.  extent
 * records are inserted to lock ranges in the tree, and as dirty areas
 * are found, they are marked writeback.  Then the lock bits are removed
 * and the end_io handler clears the writeback ranges
 *
 * Return 0 if everything goes well.
 * Return <0 for error.
 */
static int __extent_writepage(struct page *page, struct writeback_control *wbc,
			      struct extent_page_data *epd)
{
	struct inode *inode = page->mapping->host;
	u64 start = page_offset(page);
	u64 page_end = start + PAGE_SIZE - 1;
	int ret;
	int nr = 0;
	size_t pg_offset;
	loff_t i_size = i_size_read(inode);
	unsigned long end_index = i_size >> PAGE_SHIFT;
	unsigned long nr_written = 0;

	trace___extent_writepage(page, inode, wbc);

	WARN_ON(!PageLocked(page));

	ClearPageError(page);

	pg_offset = offset_in_page(i_size);
	if (page->index > end_index ||
	   (page->index == end_index && !pg_offset)) {
		page->mapping->a_ops->invalidatepage(page, 0, PAGE_SIZE);
		unlock_page(page);
		return 0;
	}

	if (page->index == end_index) {
		char *userpage;

		userpage = kmap_atomic(page);
		memset(userpage + pg_offset, 0,
		       PAGE_SIZE - pg_offset);
		kunmap_atomic(userpage);
		flush_dcache_page(page);
	}

	ret = set_page_extent_mapped(page);
	if (ret < 0) {
		SetPageError(page);
		goto done;
	}

	if (!epd->extent_locked) {
		ret = writepage_delalloc(BTRFS_I(inode), page, wbc, start,
					 &nr_written);
		if (ret == 1)
			return 0;
		if (ret)
			goto done;
	}

	ret = __extent_writepage_io(BTRFS_I(inode), page, wbc, epd, i_size,
				    nr_written, &nr);
	if (ret == 1)
		return 0;

done:
	if (nr == 0) {
		/* make sure the mapping tag for page dirty gets cleared */
		set_page_writeback(page);
		end_page_writeback(page);
	}
	if (PageError(page)) {
		ret = ret < 0 ? ret : -EIO;
		end_extent_writepage(page, ret, start, page_end);
	}
	unlock_page(page);
	ASSERT(ret <= 0);
	return ret;
}

void wait_on_extent_buffer_writeback(struct extent_buffer *eb)
{
	wait_on_bit_io(&eb->bflags, EXTENT_BUFFER_WRITEBACK,
		       TASK_UNINTERRUPTIBLE);
}

static void end_extent_buffer_writeback(struct extent_buffer *eb)
{
	clear_bit(EXTENT_BUFFER_WRITEBACK, &eb->bflags);
	smp_mb__after_atomic();
	wake_up_bit(&eb->bflags, EXTENT_BUFFER_WRITEBACK);
}

/*
 * Lock extent buffer status and pages for writeback.
 *
 * May try to flush write bio if we can't get the lock.
 *
 * Return  0 if the extent buffer doesn't need to be submitted.
 *           (E.g. the extent buffer is not dirty)
 * Return >0 is the extent buffer is submitted to bio.
 * Return <0 if something went wrong, no page is locked.
 */
static noinline_for_stack int lock_extent_buffer_for_io(struct extent_buffer *eb,
			  struct extent_page_data *epd)
{
	struct btrfs_fs_info *fs_info = eb->fs_info;
	int i, num_pages, failed_page_nr;
	int flush = 0;
	int ret = 0;

	if (!btrfs_try_tree_write_lock(eb)) {
		ret = flush_write_bio(epd);
		if (ret < 0)
			return ret;
		flush = 1;
		btrfs_tree_lock(eb);
	}

	if (test_bit(EXTENT_BUFFER_WRITEBACK, &eb->bflags)) {
		btrfs_tree_unlock(eb);
		if (!epd->sync_io)
			return 0;
		if (!flush) {
			ret = flush_write_bio(epd);
			if (ret < 0)
				return ret;
			flush = 1;
		}
		while (1) {
			wait_on_extent_buffer_writeback(eb);
			btrfs_tree_lock(eb);
			if (!test_bit(EXTENT_BUFFER_WRITEBACK, &eb->bflags))
				break;
			btrfs_tree_unlock(eb);
		}
	}

	/*
	 * We need to do this to prevent races in people who check if the eb is
	 * under IO since we can end up having no IO bits set for a short period
	 * of time.
	 */
	spin_lock(&eb->refs_lock);
	if (test_and_clear_bit(EXTENT_BUFFER_DIRTY, &eb->bflags)) {
		set_bit(EXTENT_BUFFER_WRITEBACK, &eb->bflags);
		spin_unlock(&eb->refs_lock);
		btrfs_set_header_flag(eb, BTRFS_HEADER_FLAG_WRITTEN);
		percpu_counter_add_batch(&fs_info->dirty_metadata_bytes,
					 -eb->len,
					 fs_info->dirty_metadata_batch);
		ret = 1;
	} else {
		spin_unlock(&eb->refs_lock);
	}

	btrfs_tree_unlock(eb);

	/*
	 * Either we don't need to submit any tree block, or we're submitting
	 * subpage eb.
	 * Subpage metadata doesn't use page locking at all, so we can skip
	 * the page locking.
	 */
	if (!ret || fs_info->sectorsize < PAGE_SIZE)
		return ret;

	num_pages = num_extent_pages(eb);
	for (i = 0; i < num_pages; i++) {
		struct page *p = eb->pages[i];

		if (!trylock_page(p)) {
			if (!flush) {
				int err;

				err = flush_write_bio(epd);
				if (err < 0) {
					ret = err;
					failed_page_nr = i;
					goto err_unlock;
				}
				flush = 1;
			}
			lock_page(p);
		}
	}

	return ret;
err_unlock:
	/* Unlock already locked pages */
	for (i = 0; i < failed_page_nr; i++)
		unlock_page(eb->pages[i]);
	/*
	 * Clear EXTENT_BUFFER_WRITEBACK and wake up anyone waiting on it.
	 * Also set back EXTENT_BUFFER_DIRTY so future attempts to this eb can
	 * be made and undo everything done before.
	 */
	btrfs_tree_lock(eb);
	spin_lock(&eb->refs_lock);
	set_bit(EXTENT_BUFFER_DIRTY, &eb->bflags);
	end_extent_buffer_writeback(eb);
	spin_unlock(&eb->refs_lock);
	percpu_counter_add_batch(&fs_info->dirty_metadata_bytes, eb->len,
				 fs_info->dirty_metadata_batch);
	btrfs_clear_header_flag(eb, BTRFS_HEADER_FLAG_WRITTEN);
	btrfs_tree_unlock(eb);
	return ret;
}

static void set_btree_ioerr(struct page *page, struct extent_buffer *eb)
{
	struct btrfs_fs_info *fs_info = eb->fs_info;

	btrfs_page_set_error(fs_info, page, eb->start, eb->len);
	if (test_and_set_bit(EXTENT_BUFFER_WRITE_ERR, &eb->bflags))
		return;

	/*
	 * If we error out, we should add back the dirty_metadata_bytes
	 * to make it consistent.
	 */
	percpu_counter_add_batch(&fs_info->dirty_metadata_bytes,
				 eb->len, fs_info->dirty_metadata_batch);

	/*
	 * If writeback for a btree extent that doesn't belong to a log tree
	 * failed, increment the counter transaction->eb_write_errors.
	 * We do this because while the transaction is running and before it's
	 * committing (when we call filemap_fdata[write|wait]_range against
	 * the btree inode), we might have
	 * btree_inode->i_mapping->a_ops->writepages() called by the VM - if it
	 * returns an error or an error happens during writeback, when we're
	 * committing the transaction we wouldn't know about it, since the pages
	 * can be no longer dirty nor marked anymore for writeback (if a
	 * subsequent modification to the extent buffer didn't happen before the
	 * transaction commit), which makes filemap_fdata[write|wait]_range not
	 * able to find the pages tagged with SetPageError at transaction
	 * commit time. So if this happens we must abort the transaction,
	 * otherwise we commit a super block with btree roots that point to
	 * btree nodes/leafs whose content on disk is invalid - either garbage
	 * or the content of some node/leaf from a past generation that got
	 * cowed or deleted and is no longer valid.
	 *
	 * Note: setting AS_EIO/AS_ENOSPC in the btree inode's i_mapping would
	 * not be enough - we need to distinguish between log tree extents vs
	 * non-log tree extents, and the next filemap_fdatawait_range() call
	 * will catch and clear such errors in the mapping - and that call might
	 * be from a log sync and not from a transaction commit. Also, checking
	 * for the eb flag EXTENT_BUFFER_WRITE_ERR at transaction commit time is
	 * not done and would not be reliable - the eb might have been released
	 * from memory and reading it back again means that flag would not be
	 * set (since it's a runtime flag, not persisted on disk).
	 *
	 * Using the flags below in the btree inode also makes us achieve the
	 * goal of AS_EIO/AS_ENOSPC when writepages() returns success, started
	 * writeback for all dirty pages and before filemap_fdatawait_range()
	 * is called, the writeback for all dirty pages had already finished
	 * with errors - because we were not using AS_EIO/AS_ENOSPC,
	 * filemap_fdatawait_range() would return success, as it could not know
	 * that writeback errors happened (the pages were no longer tagged for
	 * writeback).
	 */
	switch (eb->log_index) {
	case -1:
		set_bit(BTRFS_FS_BTREE_ERR, &fs_info->flags);
		break;
	case 0:
		set_bit(BTRFS_FS_LOG1_ERR, &fs_info->flags);
		break;
	case 1:
		set_bit(BTRFS_FS_LOG2_ERR, &fs_info->flags);
		break;
	default:
		BUG(); /* unexpected, logic error */
	}
}

/*
 * The endio specific version which won't touch any unsafe spinlock in endio
 * context.
 */
static struct extent_buffer *find_extent_buffer_nolock(
		struct btrfs_fs_info *fs_info, u64 start)
{
	struct extent_buffer *eb;

	rcu_read_lock();
	eb = radix_tree_lookup(&fs_info->buffer_radix,
			       start >> fs_info->sectorsize_bits);
	if (eb && atomic_inc_not_zero(&eb->refs)) {
		rcu_read_unlock();
		return eb;
	}
	rcu_read_unlock();
	return NULL;
}

/*
 * The endio function for subpage extent buffer write.
 *
 * Unlike end_bio_extent_buffer_writepage(), we only call end_page_writeback()
 * after all extent buffers in the page has finished their writeback.
 */
static void end_bio_subpage_eb_writepage(struct btrfs_fs_info *fs_info,
					 struct bio *bio)
{
	struct bio_vec *bvec;
	struct bvec_iter_all iter_all;

	ASSERT(!bio_flagged(bio, BIO_CLONED));
	bio_for_each_segment_all(bvec, bio, iter_all) {
		struct page *page = bvec->bv_page;
		u64 bvec_start = page_offset(page) + bvec->bv_offset;
		u64 bvec_end = bvec_start + bvec->bv_len - 1;
		u64 cur_bytenr = bvec_start;

		ASSERT(IS_ALIGNED(bvec->bv_len, fs_info->nodesize));

		/* Iterate through all extent buffers in the range */
		while (cur_bytenr <= bvec_end) {
			struct extent_buffer *eb;
			int done;

			/*
			 * Here we can't use find_extent_buffer(), as it may
			 * try to lock eb->refs_lock, which is not safe in endio
			 * context.
			 */
			eb = find_extent_buffer_nolock(fs_info, cur_bytenr);
			ASSERT(eb);

			cur_bytenr = eb->start + eb->len;

			ASSERT(test_bit(EXTENT_BUFFER_WRITEBACK, &eb->bflags));
			done = atomic_dec_and_test(&eb->io_pages);
			ASSERT(done);

			if (bio->bi_status ||
			    test_bit(EXTENT_BUFFER_WRITE_ERR, &eb->bflags)) {
				ClearPageUptodate(page);
				set_btree_ioerr(page, eb);
			}

			btrfs_subpage_clear_writeback(fs_info, page, eb->start,
						      eb->len);
			end_extent_buffer_writeback(eb);
			/*
			 * free_extent_buffer() will grab spinlock which is not
			 * safe in endio context. Thus here we manually dec
			 * the ref.
			 */
			atomic_dec(&eb->refs);
		}
	}
	bio_put(bio);
}

static void end_bio_extent_buffer_writepage(struct bio *bio)
{
	struct btrfs_fs_info *fs_info;
	struct bio_vec *bvec;
	struct extent_buffer *eb;
	int done;
	struct bvec_iter_all iter_all;

	fs_info = btrfs_sb(bio_first_page_all(bio)->mapping->host->i_sb);
	if (fs_info->sectorsize < PAGE_SIZE)
		return end_bio_subpage_eb_writepage(fs_info, bio);

	ASSERT(!bio_flagged(bio, BIO_CLONED));
	bio_for_each_segment_all(bvec, bio, iter_all) {
		struct page *page = bvec->bv_page;

		eb = (struct extent_buffer *)page->private;
		BUG_ON(!eb);
		done = atomic_dec_and_test(&eb->io_pages);

		if (bio->bi_status ||
		    test_bit(EXTENT_BUFFER_WRITE_ERR, &eb->bflags)) {
			ClearPageUptodate(page);
			set_btree_ioerr(page, eb);
		}

		end_page_writeback(page);

		if (!done)
			continue;

		end_extent_buffer_writeback(eb);
	}

	bio_put(bio);
}

/*
 * Unlike the work in write_one_eb(), we rely completely on extent locking.
 * Page locking is only utilized at minimum to keep the VMM code happy.
 *
 * Caller should still call write_one_eb() other than this function directly.
 * As write_one_eb() has extra preparation before submitting the extent buffer.
 */
static int write_one_subpage_eb(struct extent_buffer *eb,
				struct writeback_control *wbc,
				struct extent_page_data *epd)
{
	struct btrfs_fs_info *fs_info = eb->fs_info;
	struct page *page = eb->pages[0];
	unsigned int write_flags = wbc_to_write_flags(wbc) | REQ_META;
	bool no_dirty_ebs = false;
	int ret;

	/* clear_page_dirty_for_io() in subpage helper needs page locked */
	lock_page(page);
	btrfs_subpage_set_writeback(fs_info, page, eb->start, eb->len);

	/* Check if this is the last dirty bit to update nr_written */
	no_dirty_ebs = btrfs_subpage_clear_and_test_dirty(fs_info, page,
							  eb->start, eb->len);
	if (no_dirty_ebs)
		clear_page_dirty_for_io(page);

	ret = submit_extent_page(REQ_OP_WRITE | write_flags, wbc, page,
			eb->start, eb->len, eb->start - page_offset(page),
			&epd->bio, end_bio_extent_buffer_writepage, 0, 0, 0,
			false);
	if (ret) {
		btrfs_subpage_clear_writeback(fs_info, page, eb->start, eb->len);
		set_btree_ioerr(page, eb);
		unlock_page(page);

		if (atomic_dec_and_test(&eb->io_pages))
			end_extent_buffer_writeback(eb);
		return -EIO;
	}
	unlock_page(page);
	/*
	 * Submission finished without problem, if no range of the page is
	 * dirty anymore, we have submitted a page.  Update nr_written in wbc.
	 */
	if (no_dirty_ebs)
		update_nr_written(wbc, 1);
	return ret;
}

static noinline_for_stack int write_one_eb(struct extent_buffer *eb,
			struct writeback_control *wbc,
			struct extent_page_data *epd)
{
	u64 disk_bytenr = eb->start;
	u32 nritems;
	int i, num_pages;
	unsigned long start, end;
	unsigned int write_flags = wbc_to_write_flags(wbc) | REQ_META;
	int ret = 0;

	clear_bit(EXTENT_BUFFER_WRITE_ERR, &eb->bflags);
	num_pages = num_extent_pages(eb);
	atomic_set(&eb->io_pages, num_pages);

	/* set btree blocks beyond nritems with 0 to avoid stale content. */
	nritems = btrfs_header_nritems(eb);
	if (btrfs_header_level(eb) > 0) {
		end = btrfs_node_key_ptr_offset(nritems);

		memzero_extent_buffer(eb, end, eb->len - end);
	} else {
		/*
		 * leaf:
		 * header 0 1 2 .. N ... data_N .. data_2 data_1 data_0
		 */
		start = btrfs_item_nr_offset(nritems);
		end = BTRFS_LEAF_DATA_OFFSET + leaf_data_end(eb);
		memzero_extent_buffer(eb, start, end - start);
	}

	if (eb->fs_info->sectorsize < PAGE_SIZE)
		return write_one_subpage_eb(eb, wbc, epd);

	for (i = 0; i < num_pages; i++) {
		struct page *p = eb->pages[i];

		clear_page_dirty_for_io(p);
		set_page_writeback(p);
		ret = submit_extent_page(REQ_OP_WRITE | write_flags, wbc,
					 p, disk_bytenr, PAGE_SIZE, 0,
					 &epd->bio,
					 end_bio_extent_buffer_writepage,
					 0, 0, 0, false);
		if (ret) {
			set_btree_ioerr(p, eb);
			if (PageWriteback(p))
				end_page_writeback(p);
			if (atomic_sub_and_test(num_pages - i, &eb->io_pages))
				end_extent_buffer_writeback(eb);
			ret = -EIO;
			break;
		}
		disk_bytenr += PAGE_SIZE;
		update_nr_written(wbc, 1);
		unlock_page(p);
	}

	if (unlikely(ret)) {
		for (; i < num_pages; i++) {
			struct page *p = eb->pages[i];
			clear_page_dirty_for_io(p);
			unlock_page(p);
		}
	}

	return ret;
}

/*
 * Submit one subpage btree page.
 *
 * The main difference to submit_eb_page() is:
 * - Page locking
 *   For subpage, we don't rely on page locking at all.
 *
 * - Flush write bio
 *   We only flush bio if we may be unable to fit current extent buffers into
 *   current bio.
 *
 * Return >=0 for the number of submitted extent buffers.
 * Return <0 for fatal error.
 */
static int submit_eb_subpage(struct page *page,
			     struct writeback_control *wbc,
			     struct extent_page_data *epd)
{
	struct btrfs_fs_info *fs_info = btrfs_sb(page->mapping->host->i_sb);
	int submitted = 0;
	u64 page_start = page_offset(page);
	int bit_start = 0;
	const int nbits = BTRFS_SUBPAGE_BITMAP_SIZE;
	int sectors_per_node = fs_info->nodesize >> fs_info->sectorsize_bits;
	int ret;

	/* Lock and write each dirty extent buffers in the range */
	while (bit_start < nbits) {
		struct btrfs_subpage *subpage = (struct btrfs_subpage *)page->private;
		struct extent_buffer *eb;
		unsigned long flags;
		u64 start;

		/*
		 * Take private lock to ensure the subpage won't be detached
		 * in the meantime.
		 */
		spin_lock(&page->mapping->private_lock);
		if (!PagePrivate(page)) {
			spin_unlock(&page->mapping->private_lock);
			break;
		}
		spin_lock_irqsave(&subpage->lock, flags);
		if (!((1 << bit_start) & subpage->dirty_bitmap)) {
			spin_unlock_irqrestore(&subpage->lock, flags);
			spin_unlock(&page->mapping->private_lock);
			bit_start++;
			continue;
		}

		start = page_start + bit_start * fs_info->sectorsize;
		bit_start += sectors_per_node;

		/*
		 * Here we just want to grab the eb without touching extra
		 * spin locks, so call find_extent_buffer_nolock().
		 */
		eb = find_extent_buffer_nolock(fs_info, start);
		spin_unlock_irqrestore(&subpage->lock, flags);
		spin_unlock(&page->mapping->private_lock);

		/*
		 * The eb has already reached 0 refs thus find_extent_buffer()
		 * doesn't return it. We don't need to write back such eb
		 * anyway.
		 */
		if (!eb)
			continue;

		ret = lock_extent_buffer_for_io(eb, epd);
		if (ret == 0) {
			free_extent_buffer(eb);
			continue;
		}
		if (ret < 0) {
			free_extent_buffer(eb);
			goto cleanup;
		}
		ret = write_one_eb(eb, wbc, epd);
		free_extent_buffer(eb);
		if (ret < 0)
			goto cleanup;
		submitted++;
	}
	return submitted;

cleanup:
	/* We hit error, end bio for the submitted extent buffers */
	end_write_bio(epd, ret);
	return ret;
}

/*
 * Submit all page(s) of one extent buffer.
 *
 * @page:	the page of one extent buffer
 * @eb_context:	to determine if we need to submit this page, if current page
 *		belongs to this eb, we don't need to submit
 *
 * The caller should pass each page in their bytenr order, and here we use
 * @eb_context to determine if we have submitted pages of one extent buffer.
 *
 * If we have, we just skip until we hit a new page that doesn't belong to
 * current @eb_context.
 *
 * If not, we submit all the page(s) of the extent buffer.
 *
 * Return >0 if we have submitted the extent buffer successfully.
 * Return 0 if we don't need to submit the page, as it's already submitted by
 * previous call.
 * Return <0 for fatal error.
 */
static int submit_eb_page(struct page *page, struct writeback_control *wbc,
			  struct extent_page_data *epd,
			  struct extent_buffer **eb_context)
{
	struct address_space *mapping = page->mapping;
	struct btrfs_block_group *cache = NULL;
	struct extent_buffer *eb;
	int ret;

	if (!PagePrivate(page))
		return 0;

	if (btrfs_sb(page->mapping->host->i_sb)->sectorsize < PAGE_SIZE)
		return submit_eb_subpage(page, wbc, epd);

	spin_lock(&mapping->private_lock);
	if (!PagePrivate(page)) {
		spin_unlock(&mapping->private_lock);
		return 0;
	}

	eb = (struct extent_buffer *)page->private;

	/*
	 * Shouldn't happen and normally this would be a BUG_ON but no point
	 * crashing the machine for something we can survive anyway.
	 */
	if (WARN_ON(!eb)) {
		spin_unlock(&mapping->private_lock);
		return 0;
	}

	if (eb == *eb_context) {
		spin_unlock(&mapping->private_lock);
		return 0;
	}
	ret = atomic_inc_not_zero(&eb->refs);
	spin_unlock(&mapping->private_lock);
	if (!ret)
		return 0;

	if (!btrfs_check_meta_write_pointer(eb->fs_info, eb, &cache)) {
		/*
		 * If for_sync, this hole will be filled with
		 * trasnsaction commit.
		 */
		if (wbc->sync_mode == WB_SYNC_ALL && !wbc->for_sync)
			ret = -EAGAIN;
		else
			ret = 0;
		free_extent_buffer(eb);
		return ret;
	}

	*eb_context = eb;

	ret = lock_extent_buffer_for_io(eb, epd);
	if (ret <= 0) {
		btrfs_revert_meta_write_pointer(cache, eb);
		if (cache)
			btrfs_put_block_group(cache);
		free_extent_buffer(eb);
		return ret;
	}
	if (cache)
		btrfs_put_block_group(cache);
	ret = write_one_eb(eb, wbc, epd);
	free_extent_buffer(eb);
	if (ret < 0)
		return ret;
	return 1;
}

int btree_write_cache_pages(struct address_space *mapping,
				   struct writeback_control *wbc)
{
	struct extent_buffer *eb_context = NULL;
	struct extent_page_data epd = {
		.bio = NULL,
		.extent_locked = 0,
		.sync_io = wbc->sync_mode == WB_SYNC_ALL,
	};
	struct btrfs_fs_info *fs_info = BTRFS_I(mapping->host)->root->fs_info;
	int ret = 0;
	int done = 0;
	int nr_to_write_done = 0;
	struct pagevec pvec;
	int nr_pages;
	pgoff_t index;
	pgoff_t end;		/* Inclusive */
	int scanned = 0;
	xa_mark_t tag;

	pagevec_init(&pvec);
	if (wbc->range_cyclic) {
		index = mapping->writeback_index; /* Start from prev offset */
		end = -1;
		/*
		 * Start from the beginning does not need to cycle over the
		 * range, mark it as scanned.
		 */
		scanned = (index == 0);
	} else {
		index = wbc->range_start >> PAGE_SHIFT;
		end = wbc->range_end >> PAGE_SHIFT;
		scanned = 1;
	}
	if (wbc->sync_mode == WB_SYNC_ALL)
		tag = PAGECACHE_TAG_TOWRITE;
	else
		tag = PAGECACHE_TAG_DIRTY;
	btrfs_zoned_meta_io_lock(fs_info);
retry:
	if (wbc->sync_mode == WB_SYNC_ALL)
		tag_pages_for_writeback(mapping, index, end);
	while (!done && !nr_to_write_done && (index <= end) &&
	       (nr_pages = pagevec_lookup_range_tag(&pvec, mapping, &index, end,
			tag))) {
		unsigned i;

		for (i = 0; i < nr_pages; i++) {
			struct page *page = pvec.pages[i];

			ret = submit_eb_page(page, wbc, &epd, &eb_context);
			if (ret == 0)
				continue;
			if (ret < 0) {
				done = 1;
				break;
			}

			/*
			 * the filesystem may choose to bump up nr_to_write.
			 * We have to make sure to honor the new nr_to_write
			 * at any time
			 */
			nr_to_write_done = wbc->nr_to_write <= 0;
		}
		pagevec_release(&pvec);
		cond_resched();
	}
	if (!scanned && !done) {
		/*
		 * We hit the last page and there is more work to be done: wrap
		 * back to the start of the file
		 */
		scanned = 1;
		index = 0;
		goto retry;
	}
	if (ret < 0) {
		end_write_bio(&epd, ret);
		goto out;
	}
	/*
	 * If something went wrong, don't allow any metadata write bio to be
	 * submitted.
	 *
	 * This would prevent use-after-free if we had dirty pages not
	 * cleaned up, which can still happen by fuzzed images.
	 *
	 * - Bad extent tree
	 *   Allowing existing tree block to be allocated for other trees.
	 *
	 * - Log tree operations
	 *   Exiting tree blocks get allocated to log tree, bumps its
	 *   generation, then get cleaned in tree re-balance.
	 *   Such tree block will not be written back, since it's clean,
	 *   thus no WRITTEN flag set.
	 *   And after log writes back, this tree block is not traced by
	 *   any dirty extent_io_tree.
	 *
	 * - Offending tree block gets re-dirtied from its original owner
	 *   Since it has bumped generation, no WRITTEN flag, it can be
	 *   reused without COWing. This tree block will not be traced
	 *   by btrfs_transaction::dirty_pages.
	 *
	 *   Now such dirty tree block will not be cleaned by any dirty
	 *   extent io tree. Thus we don't want to submit such wild eb
	 *   if the fs already has error.
	 */
	if (!test_bit(BTRFS_FS_STATE_ERROR, &fs_info->fs_state)) {
		ret = flush_write_bio(&epd);
	} else {
		ret = -EROFS;
		end_write_bio(&epd, ret);
	}
out:
	btrfs_zoned_meta_io_unlock(fs_info);
	return ret;
}

/**
 * Walk the list of dirty pages of the given address space and write all of them.
 *
 * @mapping: address space structure to write
 * @wbc:     subtract the number of written pages from *@wbc->nr_to_write
 * @epd:     holds context for the write, namely the bio
 *
 * If a page is already under I/O, write_cache_pages() skips it, even
 * if it's dirty.  This is desirable behaviour for memory-cleaning writeback,
 * but it is INCORRECT for data-integrity system calls such as fsync().  fsync()
 * and msync() need to guarantee that all the data which was dirty at the time
 * the call was made get new I/O started against them.  If wbc->sync_mode is
 * WB_SYNC_ALL then we were called for data integrity and we must wait for
 * existing IO to complete.
 */
static int extent_write_cache_pages(struct address_space *mapping,
			     struct writeback_control *wbc,
			     struct extent_page_data *epd)
{
	struct inode *inode = mapping->host;
	int ret = 0;
	int done = 0;
	int nr_to_write_done = 0;
	struct pagevec pvec;
	int nr_pages;
	pgoff_t index;
	pgoff_t end;		/* Inclusive */
	pgoff_t done_index;
	int range_whole = 0;
	int scanned = 0;
	xa_mark_t tag;

	/*
	 * We have to hold onto the inode so that ordered extents can do their
	 * work when the IO finishes.  The alternative to this is failing to add
	 * an ordered extent if the igrab() fails there and that is a huge pain
	 * to deal with, so instead just hold onto the inode throughout the
	 * writepages operation.  If it fails here we are freeing up the inode
	 * anyway and we'd rather not waste our time writing out stuff that is
	 * going to be truncated anyway.
	 */
	if (!igrab(inode))
		return 0;

	pagevec_init(&pvec);
	if (wbc->range_cyclic) {
		index = mapping->writeback_index; /* Start from prev offset */
		end = -1;
		/*
		 * Start from the beginning does not need to cycle over the
		 * range, mark it as scanned.
		 */
		scanned = (index == 0);
	} else {
		index = wbc->range_start >> PAGE_SHIFT;
		end = wbc->range_end >> PAGE_SHIFT;
		if (wbc->range_start == 0 && wbc->range_end == LLONG_MAX)
			range_whole = 1;
		scanned = 1;
	}

	/*
	 * We do the tagged writepage as long as the snapshot flush bit is set
	 * and we are the first one who do the filemap_flush() on this inode.
	 *
	 * The nr_to_write == LONG_MAX is needed to make sure other flushers do
	 * not race in and drop the bit.
	 */
	if (range_whole && wbc->nr_to_write == LONG_MAX &&
	    test_and_clear_bit(BTRFS_INODE_SNAPSHOT_FLUSH,
			       &BTRFS_I(inode)->runtime_flags))
		wbc->tagged_writepages = 1;

	if (wbc->sync_mode == WB_SYNC_ALL || wbc->tagged_writepages)
		tag = PAGECACHE_TAG_TOWRITE;
	else
		tag = PAGECACHE_TAG_DIRTY;
retry:
	if (wbc->sync_mode == WB_SYNC_ALL || wbc->tagged_writepages)
		tag_pages_for_writeback(mapping, index, end);
	done_index = index;
	while (!done && !nr_to_write_done && (index <= end) &&
			(nr_pages = pagevec_lookup_range_tag(&pvec, mapping,
						&index, end, tag))) {
		unsigned i;

		for (i = 0; i < nr_pages; i++) {
			struct page *page = pvec.pages[i];

			done_index = page->index + 1;
			/*
			 * At this point we hold neither the i_pages lock nor
			 * the page lock: the page may be truncated or
			 * invalidated (changing page->mapping to NULL),
			 * or even swizzled back from swapper_space to
			 * tmpfs file mapping
			 */
			if (!trylock_page(page)) {
				ret = flush_write_bio(epd);
				BUG_ON(ret < 0);
				lock_page(page);
			}

			if (unlikely(page->mapping != mapping)) {
				unlock_page(page);
				continue;
			}

			if (wbc->sync_mode != WB_SYNC_NONE) {
				if (PageWriteback(page)) {
					ret = flush_write_bio(epd);
					BUG_ON(ret < 0);
				}
				wait_on_page_writeback(page);
			}

			if (PageWriteback(page) ||
			    !clear_page_dirty_for_io(page)) {
				unlock_page(page);
				continue;
			}

			ret = __extent_writepage(page, wbc, epd);
			if (ret < 0) {
				done = 1;
				break;
			}

			/*
			 * the filesystem may choose to bump up nr_to_write.
			 * We have to make sure to honor the new nr_to_write
			 * at any time
			 */
			nr_to_write_done = wbc->nr_to_write <= 0;
		}
		pagevec_release(&pvec);
		cond_resched();
	}
	if (!scanned && !done) {
		/*
		 * We hit the last page and there is more work to be done: wrap
		 * back to the start of the file
		 */
		scanned = 1;
		index = 0;

		/*
		 * If we're looping we could run into a page that is locked by a
		 * writer and that writer could be waiting on writeback for a
		 * page in our current bio, and thus deadlock, so flush the
		 * write bio here.
		 */
		ret = flush_write_bio(epd);
		if (!ret)
			goto retry;
	}

	if (wbc->range_cyclic || (wbc->nr_to_write > 0 && range_whole))
		mapping->writeback_index = done_index;

	btrfs_add_delayed_iput(inode);
	return ret;
}

int extent_write_full_page(struct page *page, struct writeback_control *wbc)
{
	int ret;
	struct extent_page_data epd = {
		.bio = NULL,
		.extent_locked = 0,
		.sync_io = wbc->sync_mode == WB_SYNC_ALL,
	};

	ret = __extent_writepage(page, wbc, &epd);
	ASSERT(ret <= 0);
	if (ret < 0) {
		end_write_bio(&epd, ret);
		return ret;
	}

	ret = flush_write_bio(&epd);
	ASSERT(ret <= 0);
	return ret;
}

int extent_write_locked_range(struct inode *inode, u64 start, u64 end,
			      int mode)
{
	int ret = 0;
	struct address_space *mapping = inode->i_mapping;
	struct page *page;
	unsigned long nr_pages = (end - start + PAGE_SIZE) >>
		PAGE_SHIFT;

	struct extent_page_data epd = {
		.bio = NULL,
		.extent_locked = 1,
		.sync_io = mode == WB_SYNC_ALL,
	};
	struct writeback_control wbc_writepages = {
		.sync_mode	= mode,
		.nr_to_write	= nr_pages * 2,
		.range_start	= start,
		.range_end	= end + 1,
		/* We're called from an async helper function */
		.punt_to_cgroup	= 1,
		.no_cgroup_owner = 1,
	};

	wbc_attach_fdatawrite_inode(&wbc_writepages, inode);
	while (start <= end) {
		page = find_get_page(mapping, start >> PAGE_SHIFT);
		if (clear_page_dirty_for_io(page))
			ret = __extent_writepage(page, &wbc_writepages, &epd);
		else {
			btrfs_writepage_endio_finish_ordered(page, start,
						    start + PAGE_SIZE - 1, 1);
			unlock_page(page);
		}
		put_page(page);
		start += PAGE_SIZE;
	}

	ASSERT(ret <= 0);
	if (ret == 0)
		ret = flush_write_bio(&epd);
	else
		end_write_bio(&epd, ret);

	wbc_detach_inode(&wbc_writepages);
	return ret;
}

int extent_writepages(struct address_space *mapping,
		      struct writeback_control *wbc)
{
	int ret = 0;
	struct extent_page_data epd = {
		.bio = NULL,
		.extent_locked = 0,
		.sync_io = wbc->sync_mode == WB_SYNC_ALL,
	};

	ret = extent_write_cache_pages(mapping, wbc, &epd);
	ASSERT(ret <= 0);
	if (ret < 0) {
		end_write_bio(&epd, ret);
		return ret;
	}
	ret = flush_write_bio(&epd);
	return ret;
}

void extent_readahead(struct readahead_control *rac)
{
	struct bio *bio = NULL;
	unsigned long bio_flags = 0;
	struct page *pagepool[16];
	struct extent_map *em_cached = NULL;
	u64 prev_em_start = (u64)-1;
	int nr;

	while ((nr = readahead_page_batch(rac, pagepool))) {
		u64 contig_start = readahead_pos(rac);
		u64 contig_end = contig_start + readahead_batch_length(rac) - 1;

		contiguous_readpages(pagepool, nr, contig_start, contig_end,
				&em_cached, &bio, &bio_flags, &prev_em_start);
	}

	if (em_cached)
		free_extent_map(em_cached);

	if (bio) {
		if (submit_one_bio(bio, 0, bio_flags))
			return;
	}
}

/*
 * basic invalidatepage code, this waits on any locked or writeback
 * ranges corresponding to the page, and then deletes any extent state
 * records from the tree
 */
int extent_invalidatepage(struct extent_io_tree *tree,
			  struct page *page, unsigned long offset)
{
	struct extent_state *cached_state = NULL;
	u64 start = page_offset(page);
	u64 end = start + PAGE_SIZE - 1;
	size_t blocksize = page->mapping->host->i_sb->s_blocksize;

	/* This function is only called for the btree inode */
	ASSERT(tree->owner == IO_TREE_BTREE_INODE_IO);

	start += ALIGN(offset, blocksize);
	if (start > end)
		return 0;

	lock_extent_bits(tree, start, end, &cached_state);
	wait_on_page_writeback(page);

	/*
	 * Currently for btree io tree, only EXTENT_LOCKED is utilized,
	 * so here we only need to unlock the extent range to free any
	 * existing extent state.
	 */
	unlock_extent_cached(tree, start, end, &cached_state);
	return 0;
}

/*
 * a helper for releasepage, this tests for areas of the page that
 * are locked or under IO and drops the related state bits if it is safe
 * to drop the page.
 */
static int try_release_extent_state(struct extent_io_tree *tree,
				    struct page *page, gfp_t mask)
{
	u64 start = page_offset(page);
	u64 end = start + PAGE_SIZE - 1;
	int ret = 1;

	if (test_range_bit(tree, start, end, EXTENT_LOCKED, 0, NULL)) {
		ret = 0;
	} else {
		/*
		 * At this point we can safely clear everything except the
		 * locked bit, the nodatasum bit and the delalloc new bit.
		 * The delalloc new bit will be cleared by ordered extent
		 * completion.
		 */
		ret = __clear_extent_bit(tree, start, end,
			 ~(EXTENT_LOCKED | EXTENT_NODATASUM | EXTENT_DELALLOC_NEW),
			 0, 0, NULL, mask, NULL);

		/* if clear_extent_bit failed for enomem reasons,
		 * we can't allow the release to continue.
		 */
		if (ret < 0)
			ret = 0;
		else
			ret = 1;
	}
	return ret;
}

/*
 * a helper for releasepage.  As long as there are no locked extents
 * in the range corresponding to the page, both state records and extent
 * map records are removed
 */
int try_release_extent_mapping(struct page *page, gfp_t mask)
{
	struct extent_map *em;
	u64 start = page_offset(page);
	u64 end = start + PAGE_SIZE - 1;
	struct btrfs_inode *btrfs_inode = BTRFS_I(page->mapping->host);
	struct extent_io_tree *tree = &btrfs_inode->io_tree;
	struct extent_map_tree *map = &btrfs_inode->extent_tree;

	if (gfpflags_allow_blocking(mask) &&
	    page->mapping->host->i_size > SZ_16M) {
		u64 len;
		while (start <= end) {
			struct btrfs_fs_info *fs_info;
			u64 cur_gen;

			len = end - start + 1;
			write_lock(&map->lock);
			em = lookup_extent_mapping(map, start, len);
			if (!em) {
				write_unlock(&map->lock);
				break;
			}
			if (test_bit(EXTENT_FLAG_PINNED, &em->flags) ||
			    em->start != start) {
				write_unlock(&map->lock);
				free_extent_map(em);
				break;
			}
			if (test_range_bit(tree, em->start,
					   extent_map_end(em) - 1,
					   EXTENT_LOCKED, 0, NULL))
				goto next;
			/*
			 * If it's not in the list of modified extents, used
			 * by a fast fsync, we can remove it. If it's being
			 * logged we can safely remove it since fsync took an
			 * extra reference on the em.
			 */
			if (list_empty(&em->list) ||
			    test_bit(EXTENT_FLAG_LOGGING, &em->flags))
				goto remove_em;
			/*
			 * If it's in the list of modified extents, remove it
			 * only if its generation is older then the current one,
			 * in which case we don't need it for a fast fsync.
			 * Otherwise don't remove it, we could be racing with an
			 * ongoing fast fsync that could miss the new extent.
			 */
			fs_info = btrfs_inode->root->fs_info;
			spin_lock(&fs_info->trans_lock);
			cur_gen = fs_info->generation;
			spin_unlock(&fs_info->trans_lock);
			if (em->generation >= cur_gen)
				goto next;
remove_em:
			/*
			 * We only remove extent maps that are not in the list of
			 * modified extents or that are in the list but with a
			 * generation lower then the current generation, so there
			 * is no need to set the full fsync flag on the inode (it
			 * hurts the fsync performance for workloads with a data
			 * size that exceeds or is close to the system's memory).
			 */
			remove_extent_mapping(map, em);
			/* once for the rb tree */
			free_extent_map(em);
next:
			start = extent_map_end(em);
			write_unlock(&map->lock);

			/* once for us */
			free_extent_map(em);

			cond_resched(); /* Allow large-extent preemption. */
		}
	}
	return try_release_extent_state(tree, page, mask);
}

/*
 * helper function for fiemap, which doesn't want to see any holes.
 * This maps until we find something past 'last'
 */
static struct extent_map *get_extent_skip_holes(struct btrfs_inode *inode,
						u64 offset, u64 last)
{
	u64 sectorsize = btrfs_inode_sectorsize(inode);
	struct extent_map *em;
	u64 len;

	if (offset >= last)
		return NULL;

	while (1) {
		len = last - offset;
		if (len == 0)
			break;
		len = ALIGN(len, sectorsize);
		em = btrfs_get_extent_fiemap(inode, offset, len);
		if (IS_ERR_OR_NULL(em))
			return em;

		/* if this isn't a hole return it */
		if (em->block_start != EXTENT_MAP_HOLE)
			return em;

		/* this is a hole, advance to the next extent */
		offset = extent_map_end(em);
		free_extent_map(em);
		if (offset >= last)
			break;
	}
	return NULL;
}

/*
 * To cache previous fiemap extent
 *
 * Will be used for merging fiemap extent
 */
struct fiemap_cache {
	u64 offset;
	u64 phys;
	u64 len;
	u32 flags;
	bool cached;
};

/*
 * Helper to submit fiemap extent.
 *
 * Will try to merge current fiemap extent specified by @offset, @phys,
 * @len and @flags with cached one.
 * And only when we fails to merge, cached one will be submitted as
 * fiemap extent.
 *
 * Return value is the same as fiemap_fill_next_extent().
 */
static int emit_fiemap_extent(struct fiemap_extent_info *fieinfo,
				struct fiemap_cache *cache,
				u64 offset, u64 phys, u64 len, u32 flags)
{
	int ret = 0;

	if (!cache->cached)
		goto assign;

	/*
	 * Sanity check, extent_fiemap() should have ensured that new
	 * fiemap extent won't overlap with cached one.
	 * Not recoverable.
	 *
	 * NOTE: Physical address can overlap, due to compression
	 */
	if (cache->offset + cache->len > offset) {
		WARN_ON(1);
		return -EINVAL;
	}

	/*
	 * Only merges fiemap extents if
	 * 1) Their logical addresses are continuous
	 *
	 * 2) Their physical addresses are continuous
	 *    So truly compressed (physical size smaller than logical size)
	 *    extents won't get merged with each other
	 *
	 * 3) Share same flags except FIEMAP_EXTENT_LAST
	 *    So regular extent won't get merged with prealloc extent
	 */
	if (cache->offset + cache->len  == offset &&
	    cache->phys + cache->len == phys  &&
	    (cache->flags & ~FIEMAP_EXTENT_LAST) ==
			(flags & ~FIEMAP_EXTENT_LAST)) {
		cache->len += len;
		cache->flags |= flags;
		goto try_submit_last;
	}

	/* Not mergeable, need to submit cached one */
	ret = fiemap_fill_next_extent(fieinfo, cache->offset, cache->phys,
				      cache->len, cache->flags);
	cache->cached = false;
	if (ret)
		return ret;
assign:
	cache->cached = true;
	cache->offset = offset;
	cache->phys = phys;
	cache->len = len;
	cache->flags = flags;
try_submit_last:
	if (cache->flags & FIEMAP_EXTENT_LAST) {
		ret = fiemap_fill_next_extent(fieinfo, cache->offset,
				cache->phys, cache->len, cache->flags);
		cache->cached = false;
	}
	return ret;
}

/*
 * Emit last fiemap cache
 *
 * The last fiemap cache may still be cached in the following case:
 * 0		      4k		    8k
 * |<- Fiemap range ->|
 * |<------------  First extent ----------->|
 *
 * In this case, the first extent range will be cached but not emitted.
 * So we must emit it before ending extent_fiemap().
 */
static int emit_last_fiemap_cache(struct fiemap_extent_info *fieinfo,
				  struct fiemap_cache *cache)
{
	int ret;

	if (!cache->cached)
		return 0;

	ret = fiemap_fill_next_extent(fieinfo, cache->offset, cache->phys,
				      cache->len, cache->flags);
	cache->cached = false;
	if (ret > 0)
		ret = 0;
	return ret;
}

int extent_fiemap(struct btrfs_inode *inode, struct fiemap_extent_info *fieinfo,
		  u64 start, u64 len)
{
	int ret = 0;
	u64 off = start;
	u64 max = start + len;
	u32 flags = 0;
	u32 found_type;
	u64 last;
	u64 last_for_get_extent = 0;
	u64 disko = 0;
	u64 isize = i_size_read(&inode->vfs_inode);
	struct btrfs_key found_key;
	struct extent_map *em = NULL;
	struct extent_state *cached_state = NULL;
	struct btrfs_path *path;
	struct btrfs_root *root = inode->root;
	struct fiemap_cache cache = { 0 };
	struct ulist *roots;
	struct ulist *tmp_ulist;
	int end = 0;
	u64 em_start = 0;
	u64 em_len = 0;
	u64 em_end = 0;

	if (len == 0)
		return -EINVAL;

	path = btrfs_alloc_path();
	if (!path)
		return -ENOMEM;

	roots = ulist_alloc(GFP_KERNEL);
	tmp_ulist = ulist_alloc(GFP_KERNEL);
	if (!roots || !tmp_ulist) {
		ret = -ENOMEM;
		goto out_free_ulist;
	}

	start = round_down(start, btrfs_inode_sectorsize(inode));
	len = round_up(max, btrfs_inode_sectorsize(inode)) - start;

	/*
	 * lookup the last file extent.  We're not using i_size here
	 * because there might be preallocation past i_size
	 */
	ret = btrfs_lookup_file_extent(NULL, root, path, btrfs_ino(inode), -1,
				       0);
	if (ret < 0) {
		goto out_free_ulist;
	} else {
		WARN_ON(!ret);
		if (ret == 1)
			ret = 0;
	}

	path->slots[0]--;
	btrfs_item_key_to_cpu(path->nodes[0], &found_key, path->slots[0]);
	found_type = found_key.type;

	/* No extents, but there might be delalloc bits */
	if (found_key.objectid != btrfs_ino(inode) ||
	    found_type != BTRFS_EXTENT_DATA_KEY) {
		/* have to trust i_size as the end */
		last = (u64)-1;
		last_for_get_extent = isize;
	} else {
		/*
		 * remember the start of the last extent.  There are a
		 * bunch of different factors that go into the length of the
		 * extent, so its much less complex to remember where it started
		 */
		last = found_key.offset;
		last_for_get_extent = last + 1;
	}
	btrfs_release_path(path);

	/*
	 * we might have some extents allocated but more delalloc past those
	 * extents.  so, we trust isize unless the start of the last extent is
	 * beyond isize
	 */
	if (last < isize) {
		last = (u64)-1;
		last_for_get_extent = isize;
	}

	lock_extent_bits(&inode->io_tree, start, start + len - 1,
			 &cached_state);

	em = get_extent_skip_holes(inode, start, last_for_get_extent);
	if (!em)
		goto out;
	if (IS_ERR(em)) {
		ret = PTR_ERR(em);
		goto out;
	}

	while (!end) {
		u64 offset_in_extent = 0;

		/* break if the extent we found is outside the range */
		if (em->start >= max || extent_map_end(em) < off)
			break;

		/*
		 * get_extent may return an extent that starts before our
		 * requested range.  We have to make sure the ranges
		 * we return to fiemap always move forward and don't
		 * overlap, so adjust the offsets here
		 */
		em_start = max(em->start, off);

		/*
		 * record the offset from the start of the extent
		 * for adjusting the disk offset below.  Only do this if the
		 * extent isn't compressed since our in ram offset may be past
		 * what we have actually allocated on disk.
		 */
		if (!test_bit(EXTENT_FLAG_COMPRESSED, &em->flags))
			offset_in_extent = em_start - em->start;
		em_end = extent_map_end(em);
		em_len = em_end - em_start;
		flags = 0;
		if (em->block_start < EXTENT_MAP_LAST_BYTE)
			disko = em->block_start + offset_in_extent;
		else
			disko = 0;

		/*
		 * bump off for our next call to get_extent
		 */
		off = extent_map_end(em);
		if (off >= max)
			end = 1;

		if (em->block_start == EXTENT_MAP_LAST_BYTE) {
			end = 1;
			flags |= FIEMAP_EXTENT_LAST;
		} else if (em->block_start == EXTENT_MAP_INLINE) {
			flags |= (FIEMAP_EXTENT_DATA_INLINE |
				  FIEMAP_EXTENT_NOT_ALIGNED);
		} else if (em->block_start == EXTENT_MAP_DELALLOC) {
			flags |= (FIEMAP_EXTENT_DELALLOC |
				  FIEMAP_EXTENT_UNKNOWN);
		} else if (fieinfo->fi_extents_max) {
			u64 bytenr = em->block_start -
				(em->start - em->orig_start);

			/*
			 * As btrfs supports shared space, this information
			 * can be exported to userspace tools via
			 * flag FIEMAP_EXTENT_SHARED.  If fi_extents_max == 0
			 * then we're just getting a count and we can skip the
			 * lookup stuff.
			 */
			ret = btrfs_check_shared(root, btrfs_ino(inode),
						 bytenr, roots, tmp_ulist);
			if (ret < 0)
				goto out_free;
			if (ret)
				flags |= FIEMAP_EXTENT_SHARED;
			ret = 0;
		}
		if (test_bit(EXTENT_FLAG_COMPRESSED, &em->flags))
			flags |= FIEMAP_EXTENT_ENCODED;
		if (test_bit(EXTENT_FLAG_PREALLOC, &em->flags))
			flags |= FIEMAP_EXTENT_UNWRITTEN;

		free_extent_map(em);
		em = NULL;
		if ((em_start >= last) || em_len == (u64)-1 ||
		   (last == (u64)-1 && isize <= em_end)) {
			flags |= FIEMAP_EXTENT_LAST;
			end = 1;
		}

		/* now scan forward to see if this is really the last extent. */
		em = get_extent_skip_holes(inode, off, last_for_get_extent);
		if (IS_ERR(em)) {
			ret = PTR_ERR(em);
			goto out;
		}
		if (!em) {
			flags |= FIEMAP_EXTENT_LAST;
			end = 1;
		}
		ret = emit_fiemap_extent(fieinfo, &cache, em_start, disko,
					   em_len, flags);
		if (ret) {
			if (ret == 1)
				ret = 0;
			goto out_free;
		}
	}
out_free:
	if (!ret)
		ret = emit_last_fiemap_cache(fieinfo, &cache);
	free_extent_map(em);
out:
	unlock_extent_cached(&inode->io_tree, start, start + len - 1,
			     &cached_state);

out_free_ulist:
	btrfs_free_path(path);
	ulist_free(roots);
	ulist_free(tmp_ulist);
	return ret;
}

static void __free_extent_buffer(struct extent_buffer *eb)
{
	kmem_cache_free(extent_buffer_cache, eb);
}

int extent_buffer_under_io(const struct extent_buffer *eb)
{
	return (atomic_read(&eb->io_pages) ||
		test_bit(EXTENT_BUFFER_WRITEBACK, &eb->bflags) ||
		test_bit(EXTENT_BUFFER_DIRTY, &eb->bflags));
}

static bool page_range_has_eb(struct btrfs_fs_info *fs_info, struct page *page)
{
	struct btrfs_subpage *subpage;

	lockdep_assert_held(&page->mapping->private_lock);

	if (PagePrivate(page)) {
		subpage = (struct btrfs_subpage *)page->private;
		if (atomic_read(&subpage->eb_refs))
			return true;
	}
	return false;
}

static void detach_extent_buffer_page(struct extent_buffer *eb, struct page *page)
{
	struct btrfs_fs_info *fs_info = eb->fs_info;
	const bool mapped = !test_bit(EXTENT_BUFFER_UNMAPPED, &eb->bflags);

	/*
	 * For mapped eb, we're going to change the page private, which should
	 * be done under the private_lock.
	 */
	if (mapped)
		spin_lock(&page->mapping->private_lock);

	if (!PagePrivate(page)) {
		if (mapped)
			spin_unlock(&page->mapping->private_lock);
		return;
	}

	if (fs_info->sectorsize == PAGE_SIZE) {
		/*
		 * We do this since we'll remove the pages after we've
		 * removed the eb from the radix tree, so we could race
		 * and have this page now attached to the new eb.  So
		 * only clear page_private if it's still connected to
		 * this eb.
		 */
		if (PagePrivate(page) &&
		    page->private == (unsigned long)eb) {
			BUG_ON(test_bit(EXTENT_BUFFER_DIRTY, &eb->bflags));
			BUG_ON(PageDirty(page));
			BUG_ON(PageWriteback(page));
			/*
			 * We need to make sure we haven't be attached
			 * to a new eb.
			 */
			detach_page_private(page);
		}
		if (mapped)
			spin_unlock(&page->mapping->private_lock);
		return;
	}

	/*
	 * For subpage, we can have dummy eb with page private.  In this case,
	 * we can directly detach the private as such page is only attached to
	 * one dummy eb, no sharing.
	 */
	if (!mapped) {
		btrfs_detach_subpage(fs_info, page);
		return;
	}

	btrfs_page_dec_eb_refs(fs_info, page);

	/*
	 * We can only detach the page private if there are no other ebs in the
	 * page range.
	 */
	if (!page_range_has_eb(fs_info, page))
		btrfs_detach_subpage(fs_info, page);

	spin_unlock(&page->mapping->private_lock);
}

/* Release all pages attached to the extent buffer */
static void btrfs_release_extent_buffer_pages(struct extent_buffer *eb)
{
	int i;
	int num_pages;

	ASSERT(!extent_buffer_under_io(eb));

	num_pages = num_extent_pages(eb);
	for (i = 0; i < num_pages; i++) {
		struct page *page = eb->pages[i];

		if (!page)
			continue;

		detach_extent_buffer_page(eb, page);

		/* One for when we allocated the page */
		put_page(page);
	}
}

/*
 * Helper for releasing the extent buffer.
 */
static inline void btrfs_release_extent_buffer(struct extent_buffer *eb)
{
	btrfs_release_extent_buffer_pages(eb);
	btrfs_leak_debug_del(&eb->fs_info->eb_leak_lock, &eb->leak_list);
	__free_extent_buffer(eb);
}

static struct extent_buffer *
__alloc_extent_buffer(struct btrfs_fs_info *fs_info, u64 start,
		      unsigned long len)
{
	struct extent_buffer *eb = NULL;

	eb = kmem_cache_zalloc(extent_buffer_cache, GFP_NOFS|__GFP_NOFAIL);
	eb->start = start;
	eb->len = len;
	eb->fs_info = fs_info;
	eb->bflags = 0;
	init_rwsem(&eb->lock);

	btrfs_leak_debug_add(&fs_info->eb_leak_lock, &eb->leak_list,
			     &fs_info->allocated_ebs);
	INIT_LIST_HEAD(&eb->release_list);

	spin_lock_init(&eb->refs_lock);
	atomic_set(&eb->refs, 1);
	atomic_set(&eb->io_pages, 0);

	ASSERT(len <= BTRFS_MAX_METADATA_BLOCKSIZE);

	return eb;
}

struct extent_buffer *btrfs_clone_extent_buffer(const struct extent_buffer *src)
{
	int i;
	struct page *p;
	struct extent_buffer *new;
	int num_pages = num_extent_pages(src);

	new = __alloc_extent_buffer(src->fs_info, src->start, src->len);
	if (new == NULL)
		return NULL;

	/*
	 * Set UNMAPPED before calling btrfs_release_extent_buffer(), as
	 * btrfs_release_extent_buffer() have different behavior for
	 * UNMAPPED subpage extent buffer.
	 */
	set_bit(EXTENT_BUFFER_UNMAPPED, &new->bflags);

	for (i = 0; i < num_pages; i++) {
		int ret;

		p = alloc_page(GFP_NOFS);
		if (!p) {
			btrfs_release_extent_buffer(new);
			return NULL;
		}
		ret = attach_extent_buffer_page(new, p, NULL);
		if (ret < 0) {
			put_page(p);
			btrfs_release_extent_buffer(new);
			return NULL;
		}
		WARN_ON(PageDirty(p));
		new->pages[i] = p;
		copy_page(page_address(p), page_address(src->pages[i]));
	}
	set_extent_buffer_uptodate(new);

	return new;
}

struct extent_buffer *__alloc_dummy_extent_buffer(struct btrfs_fs_info *fs_info,
						  u64 start, unsigned long len)
{
	struct extent_buffer *eb;
	int num_pages;
	int i;

	eb = __alloc_extent_buffer(fs_info, start, len);
	if (!eb)
		return NULL;

	num_pages = num_extent_pages(eb);
	for (i = 0; i < num_pages; i++) {
		int ret;

		eb->pages[i] = alloc_page(GFP_NOFS);
		if (!eb->pages[i])
			goto err;
		ret = attach_extent_buffer_page(eb, eb->pages[i], NULL);
		if (ret < 0)
			goto err;
	}
	set_extent_buffer_uptodate(eb);
	btrfs_set_header_nritems(eb, 0);
	set_bit(EXTENT_BUFFER_UNMAPPED, &eb->bflags);

	return eb;
err:
	for (; i > 0; i--) {
		detach_extent_buffer_page(eb, eb->pages[i - 1]);
		__free_page(eb->pages[i - 1]);
	}
	__free_extent_buffer(eb);
	return NULL;
}

struct extent_buffer *alloc_dummy_extent_buffer(struct btrfs_fs_info *fs_info,
						u64 start)
{
	return __alloc_dummy_extent_buffer(fs_info, start, fs_info->nodesize);
}

static void check_buffer_tree_ref(struct extent_buffer *eb)
{
	int refs;
	/*
	 * The TREE_REF bit is first set when the extent_buffer is added
	 * to the radix tree. It is also reset, if unset, when a new reference
	 * is created by find_extent_buffer.
	 *
	 * It is only cleared in two cases: freeing the last non-tree
	 * reference to the extent_buffer when its STALE bit is set or
	 * calling releasepage when the tree reference is the only reference.
	 *
	 * In both cases, care is taken to ensure that the extent_buffer's
	 * pages are not under io. However, releasepage can be concurrently
	 * called with creating new references, which is prone to race
	 * conditions between the calls to check_buffer_tree_ref in those
	 * codepaths and clearing TREE_REF in try_release_extent_buffer.
	 *
	 * The actual lifetime of the extent_buffer in the radix tree is
	 * adequately protected by the refcount, but the TREE_REF bit and
	 * its corresponding reference are not. To protect against this
	 * class of races, we call check_buffer_tree_ref from the codepaths
	 * which trigger io after they set eb->io_pages. Note that once io is
	 * initiated, TREE_REF can no longer be cleared, so that is the
	 * moment at which any such race is best fixed.
	 */
	refs = atomic_read(&eb->refs);
	if (refs >= 2 && test_bit(EXTENT_BUFFER_TREE_REF, &eb->bflags))
		return;

	spin_lock(&eb->refs_lock);
	if (!test_and_set_bit(EXTENT_BUFFER_TREE_REF, &eb->bflags))
		atomic_inc(&eb->refs);
	spin_unlock(&eb->refs_lock);
}

static void mark_extent_buffer_accessed(struct extent_buffer *eb,
		struct page *accessed)
{
	int num_pages, i;

	check_buffer_tree_ref(eb);

	num_pages = num_extent_pages(eb);
	for (i = 0; i < num_pages; i++) {
		struct page *p = eb->pages[i];

		if (p != accessed)
			mark_page_accessed(p);
	}
}

struct extent_buffer *find_extent_buffer(struct btrfs_fs_info *fs_info,
					 u64 start)
{
	struct extent_buffer *eb;

	eb = find_extent_buffer_nolock(fs_info, start);
	if (!eb)
		return NULL;
	/*
	 * Lock our eb's refs_lock to avoid races with free_extent_buffer().
	 * When we get our eb it might be flagged with EXTENT_BUFFER_STALE and
	 * another task running free_extent_buffer() might have seen that flag
	 * set, eb->refs == 2, that the buffer isn't under IO (dirty and
	 * writeback flags not set) and it's still in the tree (flag
	 * EXTENT_BUFFER_TREE_REF set), therefore being in the process of
	 * decrementing the extent buffer's reference count twice.  So here we
	 * could race and increment the eb's reference count, clear its stale
	 * flag, mark it as dirty and drop our reference before the other task
	 * finishes executing free_extent_buffer, which would later result in
	 * an attempt to free an extent buffer that is dirty.
	 */
	if (test_bit(EXTENT_BUFFER_STALE, &eb->bflags)) {
		spin_lock(&eb->refs_lock);
		spin_unlock(&eb->refs_lock);
	}
	mark_extent_buffer_accessed(eb, NULL);
	return eb;
}

#ifdef CONFIG_BTRFS_FS_RUN_SANITY_TESTS
struct extent_buffer *alloc_test_extent_buffer(struct btrfs_fs_info *fs_info,
					u64 start)
{
	struct extent_buffer *eb, *exists = NULL;
	int ret;

	eb = find_extent_buffer(fs_info, start);
	if (eb)
		return eb;
	eb = alloc_dummy_extent_buffer(fs_info, start);
	if (!eb)
		return ERR_PTR(-ENOMEM);
	eb->fs_info = fs_info;
again:
	ret = radix_tree_preload(GFP_NOFS);
	if (ret) {
		exists = ERR_PTR(ret);
		goto free_eb;
	}
	spin_lock(&fs_info->buffer_lock);
	ret = radix_tree_insert(&fs_info->buffer_radix,
				start >> fs_info->sectorsize_bits, eb);
	spin_unlock(&fs_info->buffer_lock);
	radix_tree_preload_end();
	if (ret == -EEXIST) {
		exists = find_extent_buffer(fs_info, start);
		if (exists)
			goto free_eb;
		else
			goto again;
	}
	check_buffer_tree_ref(eb);
	set_bit(EXTENT_BUFFER_IN_TREE, &eb->bflags);

	return eb;
free_eb:
	btrfs_release_extent_buffer(eb);
	return exists;
}
#endif

static struct extent_buffer *grab_extent_buffer(
		struct btrfs_fs_info *fs_info, struct page *page)
{
	struct extent_buffer *exists;

	/*
	 * For subpage case, we completely rely on radix tree to ensure we
	 * don't try to insert two ebs for the same bytenr.  So here we always
	 * return NULL and just continue.
	 */
	if (fs_info->sectorsize < PAGE_SIZE)
		return NULL;

	/* Page not yet attached to an extent buffer */
	if (!PagePrivate(page))
		return NULL;

	/*
	 * We could have already allocated an eb for this page and attached one
	 * so lets see if we can get a ref on the existing eb, and if we can we
	 * know it's good and we can just return that one, else we know we can
	 * just overwrite page->private.
	 */
	exists = (struct extent_buffer *)page->private;
	if (atomic_inc_not_zero(&exists->refs))
		return exists;

	WARN_ON(PageDirty(page));
	detach_page_private(page);
	return NULL;
}

struct extent_buffer *alloc_extent_buffer(struct btrfs_fs_info *fs_info,
					  u64 start, u64 owner_root, int level)
{
	unsigned long len = fs_info->nodesize;
	int num_pages;
	int i;
	unsigned long index = start >> PAGE_SHIFT;
	struct extent_buffer *eb;
	struct extent_buffer *exists = NULL;
	struct page *p;
	struct address_space *mapping = fs_info->btree_inode->i_mapping;
	int uptodate = 1;
	int ret;

	if (!IS_ALIGNED(start, fs_info->sectorsize)) {
		btrfs_err(fs_info, "bad tree block start %llu", start);
		return ERR_PTR(-EINVAL);
	}

#if BITS_PER_LONG == 32
	if (start >= MAX_LFS_FILESIZE) {
		btrfs_err_rl(fs_info,
		"extent buffer %llu is beyond 32bit page cache limit", start);
		btrfs_err_32bit_limit(fs_info);
		return ERR_PTR(-EOVERFLOW);
	}
	if (start >= BTRFS_32BIT_EARLY_WARN_THRESHOLD)
		btrfs_warn_32bit_limit(fs_info);
#endif

	if (fs_info->sectorsize < PAGE_SIZE &&
	    offset_in_page(start) + len > PAGE_SIZE) {
		btrfs_err(fs_info,
		"tree block crosses page boundary, start %llu nodesize %lu",
			  start, len);
		return ERR_PTR(-EINVAL);
	}

	eb = find_extent_buffer(fs_info, start);
	if (eb)
		return eb;

	eb = __alloc_extent_buffer(fs_info, start, len);
	if (!eb)
		return ERR_PTR(-ENOMEM);
	btrfs_set_buffer_lockdep_class(owner_root, eb, level);

	num_pages = num_extent_pages(eb);
	for (i = 0; i < num_pages; i++, index++) {
		struct btrfs_subpage *prealloc = NULL;

		p = find_or_create_page(mapping, index, GFP_NOFS|__GFP_NOFAIL);
		if (!p) {
			exists = ERR_PTR(-ENOMEM);
			goto free_eb;
		}

		/*
		 * Preallocate page->private for subpage case, so that we won't
		 * allocate memory with private_lock hold.  The memory will be
		 * freed by attach_extent_buffer_page() or freed manually if
		 * we exit earlier.
		 *
		 * Although we have ensured one subpage eb can only have one
		 * page, but it may change in the future for 16K page size
		 * support, so we still preallocate the memory in the loop.
		 */
		ret = btrfs_alloc_subpage(fs_info, &prealloc,
					  BTRFS_SUBPAGE_METADATA);
		if (ret < 0) {
			unlock_page(p);
			put_page(p);
			exists = ERR_PTR(ret);
			goto free_eb;
		}

		spin_lock(&mapping->private_lock);
		exists = grab_extent_buffer(fs_info, p);
		if (exists) {
			spin_unlock(&mapping->private_lock);
			unlock_page(p);
			put_page(p);
			mark_extent_buffer_accessed(exists, p);
			btrfs_free_subpage(prealloc);
			goto free_eb;
		}
		/* Should not fail, as we have preallocated the memory */
		ret = attach_extent_buffer_page(eb, p, prealloc);
		ASSERT(!ret);
		/*
		 * To inform we have extra eb under allocation, so that
		 * detach_extent_buffer_page() won't release the page private
		 * when the eb hasn't yet been inserted into radix tree.
		 *
		 * The ref will be decreased when the eb released the page, in
		 * detach_extent_buffer_page().
		 * Thus needs no special handling in error path.
		 */
		btrfs_page_inc_eb_refs(fs_info, p);
		spin_unlock(&mapping->private_lock);

		WARN_ON(btrfs_page_test_dirty(fs_info, p, eb->start, eb->len));
		eb->pages[i] = p;
		if (!PageUptodate(p))
			uptodate = 0;

		/*
		 * We can't unlock the pages just yet since the extent buffer
		 * hasn't been properly inserted in the radix tree, this
		 * opens a race with btree_releasepage which can free a page
		 * while we are still filling in all pages for the buffer and
		 * we could crash.
		 */
	}
	if (uptodate)
		set_bit(EXTENT_BUFFER_UPTODATE, &eb->bflags);
again:
	ret = radix_tree_preload(GFP_NOFS);
	if (ret) {
		exists = ERR_PTR(ret);
		goto free_eb;
	}

	spin_lock(&fs_info->buffer_lock);
	ret = radix_tree_insert(&fs_info->buffer_radix,
				start >> fs_info->sectorsize_bits, eb);
	spin_unlock(&fs_info->buffer_lock);
	radix_tree_preload_end();
	if (ret == -EEXIST) {
		exists = find_extent_buffer(fs_info, start);
		if (exists)
			goto free_eb;
		else
			goto again;
	}
	/* add one reference for the tree */
	check_buffer_tree_ref(eb);
	set_bit(EXTENT_BUFFER_IN_TREE, &eb->bflags);

	/*
	 * Now it's safe to unlock the pages because any calls to
	 * btree_releasepage will correctly detect that a page belongs to a
	 * live buffer and won't free them prematurely.
	 */
	for (i = 0; i < num_pages; i++)
		unlock_page(eb->pages[i]);
	return eb;

free_eb:
	WARN_ON(!atomic_dec_and_test(&eb->refs));
	for (i = 0; i < num_pages; i++) {
		if (eb->pages[i])
			unlock_page(eb->pages[i]);
	}

	btrfs_release_extent_buffer(eb);
	return exists;
}

static inline void btrfs_release_extent_buffer_rcu(struct rcu_head *head)
{
	struct extent_buffer *eb =
			container_of(head, struct extent_buffer, rcu_head);

	__free_extent_buffer(eb);
}

static int release_extent_buffer(struct extent_buffer *eb)
	__releases(&eb->refs_lock)
{
	lockdep_assert_held(&eb->refs_lock);

	WARN_ON(atomic_read(&eb->refs) == 0);
	if (atomic_dec_and_test(&eb->refs)) {
		if (test_and_clear_bit(EXTENT_BUFFER_IN_TREE, &eb->bflags)) {
			struct btrfs_fs_info *fs_info = eb->fs_info;

			spin_unlock(&eb->refs_lock);

			spin_lock(&fs_info->buffer_lock);
			radix_tree_delete(&fs_info->buffer_radix,
					  eb->start >> fs_info->sectorsize_bits);
			spin_unlock(&fs_info->buffer_lock);
		} else {
			spin_unlock(&eb->refs_lock);
		}

		btrfs_leak_debug_del(&eb->fs_info->eb_leak_lock, &eb->leak_list);
		/* Should be safe to release our pages at this point */
		btrfs_release_extent_buffer_pages(eb);
#ifdef CONFIG_BTRFS_FS_RUN_SANITY_TESTS
		if (unlikely(test_bit(EXTENT_BUFFER_UNMAPPED, &eb->bflags))) {
			__free_extent_buffer(eb);
			return 1;
		}
#endif
		call_rcu(&eb->rcu_head, btrfs_release_extent_buffer_rcu);
		return 1;
	}
	spin_unlock(&eb->refs_lock);

	return 0;
}

void free_extent_buffer(struct extent_buffer *eb)
{
	int refs;
	int old;
	if (!eb)
		return;

	while (1) {
		refs = atomic_read(&eb->refs);
		if ((!test_bit(EXTENT_BUFFER_UNMAPPED, &eb->bflags) && refs <= 3)
		    || (test_bit(EXTENT_BUFFER_UNMAPPED, &eb->bflags) &&
			refs == 1))
			break;
		old = atomic_cmpxchg(&eb->refs, refs, refs - 1);
		if (old == refs)
			return;
	}

	spin_lock(&eb->refs_lock);
	if (atomic_read(&eb->refs) == 2 &&
	    test_bit(EXTENT_BUFFER_STALE, &eb->bflags) &&
	    !extent_buffer_under_io(eb) &&
	    test_and_clear_bit(EXTENT_BUFFER_TREE_REF, &eb->bflags))
		atomic_dec(&eb->refs);

	/*
	 * I know this is terrible, but it's temporary until we stop tracking
	 * the uptodate bits and such for the extent buffers.
	 */
	release_extent_buffer(eb);
}

void free_extent_buffer_stale(struct extent_buffer *eb)
{
	if (!eb)
		return;

	spin_lock(&eb->refs_lock);
	set_bit(EXTENT_BUFFER_STALE, &eb->bflags);

	if (atomic_read(&eb->refs) == 2 && !extent_buffer_under_io(eb) &&
	    test_and_clear_bit(EXTENT_BUFFER_TREE_REF, &eb->bflags))
		atomic_dec(&eb->refs);
	release_extent_buffer(eb);
}

static void btree_clear_page_dirty(struct page *page)
{
	ASSERT(PageDirty(page));
	ASSERT(PageLocked(page));
	clear_page_dirty_for_io(page);
	xa_lock_irq(&page->mapping->i_pages);
	if (!PageDirty(page))
		__xa_clear_mark(&page->mapping->i_pages,
				page_index(page), PAGECACHE_TAG_DIRTY);
	xa_unlock_irq(&page->mapping->i_pages);
}

static void clear_subpage_extent_buffer_dirty(const struct extent_buffer *eb)
{
	struct btrfs_fs_info *fs_info = eb->fs_info;
	struct page *page = eb->pages[0];
	bool last;

	/* btree_clear_page_dirty() needs page locked */
	lock_page(page);
	last = btrfs_subpage_clear_and_test_dirty(fs_info, page, eb->start,
						  eb->len);
	if (last)
		btree_clear_page_dirty(page);
	unlock_page(page);
	WARN_ON(atomic_read(&eb->refs) == 0);
}

void clear_extent_buffer_dirty(const struct extent_buffer *eb)
{
	int i;
	int num_pages;
	struct page *page;

	if (eb->fs_info->sectorsize < PAGE_SIZE)
		return clear_subpage_extent_buffer_dirty(eb);

	num_pages = num_extent_pages(eb);

	for (i = 0; i < num_pages; i++) {
		page = eb->pages[i];
		if (!PageDirty(page))
			continue;
		lock_page(page);
		btree_clear_page_dirty(page);
		ClearPageError(page);
		unlock_page(page);
	}
	WARN_ON(atomic_read(&eb->refs) == 0);
}

bool set_extent_buffer_dirty(struct extent_buffer *eb)
{
	int i;
	int num_pages;
	bool was_dirty;

	check_buffer_tree_ref(eb);

	was_dirty = test_and_set_bit(EXTENT_BUFFER_DIRTY, &eb->bflags);

	num_pages = num_extent_pages(eb);
	WARN_ON(atomic_read(&eb->refs) == 0);
	WARN_ON(!test_bit(EXTENT_BUFFER_TREE_REF, &eb->bflags));

	if (!was_dirty) {
		bool subpage = eb->fs_info->sectorsize < PAGE_SIZE;

		/*
		 * For subpage case, we can have other extent buffers in the
		 * same page, and in clear_subpage_extent_buffer_dirty() we
		 * have to clear page dirty without subpage lock held.
		 * This can cause race where our page gets dirty cleared after
		 * we just set it.
		 *
		 * Thankfully, clear_subpage_extent_buffer_dirty() has locked
		 * its page for other reasons, we can use page lock to prevent
		 * the above race.
		 */
		if (subpage)
			lock_page(eb->pages[0]);
		for (i = 0; i < num_pages; i++)
			btrfs_page_set_dirty(eb->fs_info, eb->pages[i],
					     eb->start, eb->len);
		if (subpage)
			unlock_page(eb->pages[0]);
	}
#ifdef CONFIG_BTRFS_DEBUG
	for (i = 0; i < num_pages; i++)
		ASSERT(PageDirty(eb->pages[i]));
#endif

	return was_dirty;
}

void clear_extent_buffer_uptodate(struct extent_buffer *eb)
{
	struct btrfs_fs_info *fs_info = eb->fs_info;
	struct page *page;
	int num_pages;
	int i;

	clear_bit(EXTENT_BUFFER_UPTODATE, &eb->bflags);
	num_pages = num_extent_pages(eb);
	for (i = 0; i < num_pages; i++) {
		page = eb->pages[i];
		if (page)
			btrfs_page_clear_uptodate(fs_info, page,
						  eb->start, eb->len);
	}
}

void set_extent_buffer_uptodate(struct extent_buffer *eb)
{
	struct btrfs_fs_info *fs_info = eb->fs_info;
	struct page *page;
	int num_pages;
	int i;

	set_bit(EXTENT_BUFFER_UPTODATE, &eb->bflags);
	num_pages = num_extent_pages(eb);
	for (i = 0; i < num_pages; i++) {
		page = eb->pages[i];
		btrfs_page_set_uptodate(fs_info, page, eb->start, eb->len);
	}
}

static int read_extent_buffer_subpage(struct extent_buffer *eb, int wait,
				      int mirror_num)
{
	struct btrfs_fs_info *fs_info = eb->fs_info;
	struct extent_io_tree *io_tree;
	struct page *page = eb->pages[0];
	struct bio *bio = NULL;
	int ret = 0;

	ASSERT(!test_bit(EXTENT_BUFFER_UNMAPPED, &eb->bflags));
	ASSERT(PagePrivate(page));
	io_tree = &BTRFS_I(fs_info->btree_inode)->io_tree;

	if (wait == WAIT_NONE) {
		ret = try_lock_extent(io_tree, eb->start,
				      eb->start + eb->len - 1);
		if (ret <= 0)
			return ret;
	} else {
		ret = lock_extent(io_tree, eb->start, eb->start + eb->len - 1);
		if (ret < 0)
			return ret;
	}

	ret = 0;
	if (test_bit(EXTENT_BUFFER_UPTODATE, &eb->bflags) ||
	    PageUptodate(page) ||
	    btrfs_subpage_test_uptodate(fs_info, page, eb->start, eb->len)) {
		set_bit(EXTENT_BUFFER_UPTODATE, &eb->bflags);
		unlock_extent(io_tree, eb->start, eb->start + eb->len - 1);
		return ret;
	}

	clear_bit(EXTENT_BUFFER_READ_ERR, &eb->bflags);
	eb->read_mirror = 0;
	atomic_set(&eb->io_pages, 1);
	check_buffer_tree_ref(eb);
	btrfs_subpage_clear_error(fs_info, page, eb->start, eb->len);

	ret = submit_extent_page(REQ_OP_READ | REQ_META, NULL, page, eb->start,
				 eb->len, eb->start - page_offset(page), &bio,
				 end_bio_extent_readpage, mirror_num, 0, 0,
				 true);
	if (ret) {
		/*
		 * In the endio function, if we hit something wrong we will
		 * increase the io_pages, so here we need to decrease it for
		 * error path.
		 */
		atomic_dec(&eb->io_pages);
	}
	if (bio) {
		int tmp;

		tmp = submit_one_bio(bio, mirror_num, 0);
		if (tmp < 0)
			return tmp;
	}
	if (ret || wait != WAIT_COMPLETE)
		return ret;

	wait_extent_bit(io_tree, eb->start, eb->start + eb->len - 1, EXTENT_LOCKED);
	if (!test_bit(EXTENT_BUFFER_UPTODATE, &eb->bflags))
		ret = -EIO;
	return ret;
}

int read_extent_buffer_pages(struct extent_buffer *eb, int wait, int mirror_num)
{
	int i;
	struct page *page;
	int err;
	int ret = 0;
	int locked_pages = 0;
	int all_uptodate = 1;
	int num_pages;
	unsigned long num_reads = 0;
	struct bio *bio = NULL;
	unsigned long bio_flags = 0;

	if (test_bit(EXTENT_BUFFER_UPTODATE, &eb->bflags))
		return 0;

	if (eb->fs_info->sectorsize < PAGE_SIZE)
		return read_extent_buffer_subpage(eb, wait, mirror_num);

	num_pages = num_extent_pages(eb);
	for (i = 0; i < num_pages; i++) {
		page = eb->pages[i];
		if (wait == WAIT_NONE) {
			/*
			 * WAIT_NONE is only utilized by readahead. If we can't
			 * acquire the lock atomically it means either the eb
			 * is being read out or under modification.
			 * Either way the eb will be or has been cached,
			 * readahead can exit safely.
			 */
			if (!trylock_page(page))
				goto unlock_exit;
		} else {
			lock_page(page);
		}
		locked_pages++;
	}
	/*
	 * We need to firstly lock all pages to make sure that
	 * the uptodate bit of our pages won't be affected by
	 * clear_extent_buffer_uptodate().
	 */
	for (i = 0; i < num_pages; i++) {
		page = eb->pages[i];
		if (!PageUptodate(page)) {
			num_reads++;
			all_uptodate = 0;
		}
	}

	if (all_uptodate) {
		set_bit(EXTENT_BUFFER_UPTODATE, &eb->bflags);
		goto unlock_exit;
	}

	clear_bit(EXTENT_BUFFER_READ_ERR, &eb->bflags);
	eb->read_mirror = 0;
	atomic_set(&eb->io_pages, num_reads);
	/*
	 * It is possible for releasepage to clear the TREE_REF bit before we
	 * set io_pages. See check_buffer_tree_ref for a more detailed comment.
	 */
	check_buffer_tree_ref(eb);
	for (i = 0; i < num_pages; i++) {
		page = eb->pages[i];

		if (!PageUptodate(page)) {
			if (ret) {
				atomic_dec(&eb->io_pages);
				unlock_page(page);
				continue;
			}

			ClearPageError(page);
			err = submit_extent_page(REQ_OP_READ | REQ_META, NULL,
					 page, page_offset(page), PAGE_SIZE, 0,
					 &bio, end_bio_extent_readpage,
					 mirror_num, 0, 0, false);
			if (err) {
				/*
				 * We failed to submit the bio so it's the
				 * caller's responsibility to perform cleanup
				 * i.e unlock page/set error bit.
				 */
				ret = err;
				SetPageError(page);
				unlock_page(page);
				atomic_dec(&eb->io_pages);
			}
		} else {
			unlock_page(page);
		}
	}

	if (bio) {
		err = submit_one_bio(bio, mirror_num, bio_flags);
		if (err)
			return err;
	}

	if (ret || wait != WAIT_COMPLETE)
		return ret;

	for (i = 0; i < num_pages; i++) {
		page = eb->pages[i];
		wait_on_page_locked(page);
		if (!PageUptodate(page))
			ret = -EIO;
	}

	return ret;

unlock_exit:
	while (locked_pages > 0) {
		locked_pages--;
		page = eb->pages[locked_pages];
		unlock_page(page);
	}
	return ret;
}

static bool report_eb_range(const struct extent_buffer *eb, unsigned long start,
			    unsigned long len)
{
	btrfs_warn(eb->fs_info,
		"access to eb bytenr %llu len %lu out of range start %lu len %lu",
		eb->start, eb->len, start, len);
	WARN_ON(IS_ENABLED(CONFIG_BTRFS_DEBUG));

	return true;
}

/*
 * Check if the [start, start + len) range is valid before reading/writing
 * the eb.
 * NOTE: @start and @len are offset inside the eb, not logical address.
 *
 * Caller should not touch the dst/src memory if this function returns error.
 */
static inline int check_eb_range(const struct extent_buffer *eb,
				 unsigned long start, unsigned long len)
{
	unsigned long offset;

	/* start, start + len should not go beyond eb->len nor overflow */
	if (unlikely(check_add_overflow(start, len, &offset) || offset > eb->len))
		return report_eb_range(eb, start, len);

	return false;
}

void read_extent_buffer(const struct extent_buffer *eb, void *dstv,
			unsigned long start, unsigned long len)
{
	size_t cur;
	size_t offset;
	struct page *page;
	char *kaddr;
	char *dst = (char *)dstv;
	unsigned long i = get_eb_page_index(start);

	if (check_eb_range(eb, start, len))
		return;

	offset = get_eb_offset_in_page(eb, start);

	while (len > 0) {
		page = eb->pages[i];

		cur = min(len, (PAGE_SIZE - offset));
		kaddr = page_address(page);
		memcpy(dst, kaddr + offset, cur);

		dst += cur;
		len -= cur;
		offset = 0;
		i++;
	}
}

int read_extent_buffer_to_user_nofault(const struct extent_buffer *eb,
				       void __user *dstv,
				       unsigned long start, unsigned long len)
{
	size_t cur;
	size_t offset;
	struct page *page;
	char *kaddr;
	char __user *dst = (char __user *)dstv;
	unsigned long i = get_eb_page_index(start);
	int ret = 0;

	WARN_ON(start > eb->len);
	WARN_ON(start + len > eb->start + eb->len);

	offset = get_eb_offset_in_page(eb, start);

	while (len > 0) {
		page = eb->pages[i];

		cur = min(len, (PAGE_SIZE - offset));
		kaddr = page_address(page);
		if (copy_to_user_nofault(dst, kaddr + offset, cur)) {
			ret = -EFAULT;
			break;
		}

		dst += cur;
		len -= cur;
		offset = 0;
		i++;
	}

	return ret;
}

int memcmp_extent_buffer(const struct extent_buffer *eb, const void *ptrv,
			 unsigned long start, unsigned long len)
{
	size_t cur;
	size_t offset;
	struct page *page;
	char *kaddr;
	char *ptr = (char *)ptrv;
	unsigned long i = get_eb_page_index(start);
	int ret = 0;

	if (check_eb_range(eb, start, len))
		return -EINVAL;

	offset = get_eb_offset_in_page(eb, start);

	while (len > 0) {
		page = eb->pages[i];

		cur = min(len, (PAGE_SIZE - offset));

		kaddr = page_address(page);
		ret = memcmp(ptr, kaddr + offset, cur);
		if (ret)
			break;

		ptr += cur;
		len -= cur;
		offset = 0;
		i++;
	}
	return ret;
}

/*
 * Check that the extent buffer is uptodate.
 *
 * For regular sector size == PAGE_SIZE case, check if @page is uptodate.
 * For subpage case, check if the range covered by the eb has EXTENT_UPTODATE.
 */
static void assert_eb_page_uptodate(const struct extent_buffer *eb,
				    struct page *page)
{
	struct btrfs_fs_info *fs_info = eb->fs_info;

	if (fs_info->sectorsize < PAGE_SIZE) {
		bool uptodate;

		uptodate = btrfs_subpage_test_uptodate(fs_info, page,
						       eb->start, eb->len);
		WARN_ON(!uptodate);
	} else {
		WARN_ON(!PageUptodate(page));
	}
}

void write_extent_buffer_chunk_tree_uuid(const struct extent_buffer *eb,
		const void *srcv)
{
	char *kaddr;

	assert_eb_page_uptodate(eb, eb->pages[0]);
	kaddr = page_address(eb->pages[0]) + get_eb_offset_in_page(eb, 0);
	memcpy(kaddr + offsetof(struct btrfs_header, chunk_tree_uuid), srcv,
			BTRFS_FSID_SIZE);
}

void write_extent_buffer_fsid(const struct extent_buffer *eb, const void *srcv)
{
	char *kaddr;

	assert_eb_page_uptodate(eb, eb->pages[0]);
	kaddr = page_address(eb->pages[0]) + get_eb_offset_in_page(eb, 0);
	memcpy(kaddr + offsetof(struct btrfs_header, fsid), srcv,
			BTRFS_FSID_SIZE);
}

void write_extent_buffer(const struct extent_buffer *eb, const void *srcv,
			 unsigned long start, unsigned long len)
{
	size_t cur;
	size_t offset;
	struct page *page;
	char *kaddr;
	char *src = (char *)srcv;
	unsigned long i = get_eb_page_index(start);

	WARN_ON(test_bit(EXTENT_BUFFER_NO_CHECK, &eb->bflags));

	if (check_eb_range(eb, start, len))
		return;

	offset = get_eb_offset_in_page(eb, start);

	while (len > 0) {
		page = eb->pages[i];
		assert_eb_page_uptodate(eb, page);

		cur = min(len, PAGE_SIZE - offset);
		kaddr = page_address(page);
		memcpy(kaddr + offset, src, cur);

		src += cur;
		len -= cur;
		offset = 0;
		i++;
	}
}

void memzero_extent_buffer(const struct extent_buffer *eb, unsigned long start,
		unsigned long len)
{
	size_t cur;
	size_t offset;
	struct page *page;
	char *kaddr;
	unsigned long i = get_eb_page_index(start);

	if (check_eb_range(eb, start, len))
		return;

	offset = get_eb_offset_in_page(eb, start);

	while (len > 0) {
		page = eb->pages[i];
		assert_eb_page_uptodate(eb, page);

		cur = min(len, PAGE_SIZE - offset);
		kaddr = page_address(page);
		memset(kaddr + offset, 0, cur);

		len -= cur;
		offset = 0;
		i++;
	}
}

void copy_extent_buffer_full(const struct extent_buffer *dst,
			     const struct extent_buffer *src)
{
	int i;
	int num_pages;

	ASSERT(dst->len == src->len);

	if (dst->fs_info->sectorsize == PAGE_SIZE) {
		num_pages = num_extent_pages(dst);
		for (i = 0; i < num_pages; i++)
			copy_page(page_address(dst->pages[i]),
				  page_address(src->pages[i]));
	} else {
		size_t src_offset = get_eb_offset_in_page(src, 0);
		size_t dst_offset = get_eb_offset_in_page(dst, 0);

		ASSERT(src->fs_info->sectorsize < PAGE_SIZE);
		memcpy(page_address(dst->pages[0]) + dst_offset,
		       page_address(src->pages[0]) + src_offset,
		       src->len);
	}
}

void copy_extent_buffer(const struct extent_buffer *dst,
			const struct extent_buffer *src,
			unsigned long dst_offset, unsigned long src_offset,
			unsigned long len)
{
	u64 dst_len = dst->len;
	size_t cur;
	size_t offset;
	struct page *page;
	char *kaddr;
	unsigned long i = get_eb_page_index(dst_offset);

	if (check_eb_range(dst, dst_offset, len) ||
	    check_eb_range(src, src_offset, len))
		return;

	WARN_ON(src->len != dst_len);

	offset = get_eb_offset_in_page(dst, dst_offset);

	while (len > 0) {
		page = dst->pages[i];
		assert_eb_page_uptodate(dst, page);

		cur = min(len, (unsigned long)(PAGE_SIZE - offset));

		kaddr = page_address(page);
		read_extent_buffer(src, kaddr + offset, src_offset, cur);

		src_offset += cur;
		len -= cur;
		offset = 0;
		i++;
	}
}

/*
 * eb_bitmap_offset() - calculate the page and offset of the byte containing the
 * given bit number
 * @eb: the extent buffer
 * @start: offset of the bitmap item in the extent buffer
 * @nr: bit number
 * @page_index: return index of the page in the extent buffer that contains the
 * given bit number
 * @page_offset: return offset into the page given by page_index
 *
 * This helper hides the ugliness of finding the byte in an extent buffer which
 * contains a given bit.
 */
static inline void eb_bitmap_offset(const struct extent_buffer *eb,
				    unsigned long start, unsigned long nr,
				    unsigned long *page_index,
				    size_t *page_offset)
{
	size_t byte_offset = BIT_BYTE(nr);
	size_t offset;

	/*
	 * The byte we want is the offset of the extent buffer + the offset of
	 * the bitmap item in the extent buffer + the offset of the byte in the
	 * bitmap item.
	 */
	offset = start + offset_in_page(eb->start) + byte_offset;

	*page_index = offset >> PAGE_SHIFT;
	*page_offset = offset_in_page(offset);
}

/**
 * extent_buffer_test_bit - determine whether a bit in a bitmap item is set
 * @eb: the extent buffer
 * @start: offset of the bitmap item in the extent buffer
 * @nr: bit number to test
 */
int extent_buffer_test_bit(const struct extent_buffer *eb, unsigned long start,
			   unsigned long nr)
{
	u8 *kaddr;
	struct page *page;
	unsigned long i;
	size_t offset;

	eb_bitmap_offset(eb, start, nr, &i, &offset);
	page = eb->pages[i];
	assert_eb_page_uptodate(eb, page);
	kaddr = page_address(page);
	return 1U & (kaddr[offset] >> (nr & (BITS_PER_BYTE - 1)));
}

/**
 * extent_buffer_bitmap_set - set an area of a bitmap
 * @eb: the extent buffer
 * @start: offset of the bitmap item in the extent buffer
 * @pos: bit number of the first bit
 * @len: number of bits to set
 */
void extent_buffer_bitmap_set(const struct extent_buffer *eb, unsigned long start,
			      unsigned long pos, unsigned long len)
{
	u8 *kaddr;
	struct page *page;
	unsigned long i;
	size_t offset;
	const unsigned int size = pos + len;
	int bits_to_set = BITS_PER_BYTE - (pos % BITS_PER_BYTE);
	u8 mask_to_set = BITMAP_FIRST_BYTE_MASK(pos);

	eb_bitmap_offset(eb, start, pos, &i, &offset);
	page = eb->pages[i];
	assert_eb_page_uptodate(eb, page);
	kaddr = page_address(page);

	while (len >= bits_to_set) {
		kaddr[offset] |= mask_to_set;
		len -= bits_to_set;
		bits_to_set = BITS_PER_BYTE;
		mask_to_set = ~0;
		if (++offset >= PAGE_SIZE && len > 0) {
			offset = 0;
			page = eb->pages[++i];
			assert_eb_page_uptodate(eb, page);
			kaddr = page_address(page);
		}
	}
	if (len) {
		mask_to_set &= BITMAP_LAST_BYTE_MASK(size);
		kaddr[offset] |= mask_to_set;
	}
}


/**
 * extent_buffer_bitmap_clear - clear an area of a bitmap
 * @eb: the extent buffer
 * @start: offset of the bitmap item in the extent buffer
 * @pos: bit number of the first bit
 * @len: number of bits to clear
 */
void extent_buffer_bitmap_clear(const struct extent_buffer *eb,
				unsigned long start, unsigned long pos,
				unsigned long len)
{
	u8 *kaddr;
	struct page *page;
	unsigned long i;
	size_t offset;
	const unsigned int size = pos + len;
	int bits_to_clear = BITS_PER_BYTE - (pos % BITS_PER_BYTE);
	u8 mask_to_clear = BITMAP_FIRST_BYTE_MASK(pos);

	eb_bitmap_offset(eb, start, pos, &i, &offset);
	page = eb->pages[i];
	assert_eb_page_uptodate(eb, page);
	kaddr = page_address(page);

	while (len >= bits_to_clear) {
		kaddr[offset] &= ~mask_to_clear;
		len -= bits_to_clear;
		bits_to_clear = BITS_PER_BYTE;
		mask_to_clear = ~0;
		if (++offset >= PAGE_SIZE && len > 0) {
			offset = 0;
			page = eb->pages[++i];
			assert_eb_page_uptodate(eb, page);
			kaddr = page_address(page);
		}
	}
	if (len) {
		mask_to_clear &= BITMAP_LAST_BYTE_MASK(size);
		kaddr[offset] &= ~mask_to_clear;
	}
}

static inline bool areas_overlap(unsigned long src, unsigned long dst, unsigned long len)
{
	unsigned long distance = (src > dst) ? src - dst : dst - src;
	return distance < len;
}

static void copy_pages(struct page *dst_page, struct page *src_page,
		       unsigned long dst_off, unsigned long src_off,
		       unsigned long len)
{
	char *dst_kaddr = page_address(dst_page);
	char *src_kaddr;
	int must_memmove = 0;

	if (dst_page != src_page) {
		src_kaddr = page_address(src_page);
	} else {
		src_kaddr = dst_kaddr;
		if (areas_overlap(src_off, dst_off, len))
			must_memmove = 1;
	}

	if (must_memmove)
		memmove(dst_kaddr + dst_off, src_kaddr + src_off, len);
	else
		memcpy(dst_kaddr + dst_off, src_kaddr + src_off, len);
}

void memcpy_extent_buffer(const struct extent_buffer *dst,
			  unsigned long dst_offset, unsigned long src_offset,
			  unsigned long len)
{
	size_t cur;
	size_t dst_off_in_page;
	size_t src_off_in_page;
	unsigned long dst_i;
	unsigned long src_i;

	if (check_eb_range(dst, dst_offset, len) ||
	    check_eb_range(dst, src_offset, len))
		return;

	while (len > 0) {
		dst_off_in_page = get_eb_offset_in_page(dst, dst_offset);
		src_off_in_page = get_eb_offset_in_page(dst, src_offset);

		dst_i = get_eb_page_index(dst_offset);
		src_i = get_eb_page_index(src_offset);

		cur = min(len, (unsigned long)(PAGE_SIZE -
					       src_off_in_page));
		cur = min_t(unsigned long, cur,
			(unsigned long)(PAGE_SIZE - dst_off_in_page));

		copy_pages(dst->pages[dst_i], dst->pages[src_i],
			   dst_off_in_page, src_off_in_page, cur);

		src_offset += cur;
		dst_offset += cur;
		len -= cur;
	}
}

void memmove_extent_buffer(const struct extent_buffer *dst,
			   unsigned long dst_offset, unsigned long src_offset,
			   unsigned long len)
{
	size_t cur;
	size_t dst_off_in_page;
	size_t src_off_in_page;
	unsigned long dst_end = dst_offset + len - 1;
	unsigned long src_end = src_offset + len - 1;
	unsigned long dst_i;
	unsigned long src_i;

	if (check_eb_range(dst, dst_offset, len) ||
	    check_eb_range(dst, src_offset, len))
		return;
	if (dst_offset < src_offset) {
		memcpy_extent_buffer(dst, dst_offset, src_offset, len);
		return;
	}
	while (len > 0) {
		dst_i = get_eb_page_index(dst_end);
		src_i = get_eb_page_index(src_end);

		dst_off_in_page = get_eb_offset_in_page(dst, dst_end);
		src_off_in_page = get_eb_offset_in_page(dst, src_end);

		cur = min_t(unsigned long, len, src_off_in_page + 1);
		cur = min(cur, dst_off_in_page + 1);
		copy_pages(dst->pages[dst_i], dst->pages[src_i],
			   dst_off_in_page - cur + 1,
			   src_off_in_page - cur + 1, cur);

		dst_end -= cur;
		src_end -= cur;
		len -= cur;
	}
}

static struct extent_buffer *get_next_extent_buffer(
		struct btrfs_fs_info *fs_info, struct page *page, u64 bytenr)
{
	struct extent_buffer *gang[BTRFS_SUBPAGE_BITMAP_SIZE];
	struct extent_buffer *found = NULL;
	u64 page_start = page_offset(page);
	int ret;
	int i;

	ASSERT(in_range(bytenr, page_start, PAGE_SIZE));
	ASSERT(PAGE_SIZE / fs_info->nodesize <= BTRFS_SUBPAGE_BITMAP_SIZE);
	lockdep_assert_held(&fs_info->buffer_lock);

	ret = radix_tree_gang_lookup(&fs_info->buffer_radix, (void **)gang,
			bytenr >> fs_info->sectorsize_bits,
			PAGE_SIZE / fs_info->nodesize);
	for (i = 0; i < ret; i++) {
		/* Already beyond page end */
		if (gang[i]->start >= page_start + PAGE_SIZE)
			break;
		/* Found one */
		if (gang[i]->start >= bytenr) {
			found = gang[i];
			break;
		}
	}
	return found;
}

static int try_release_subpage_extent_buffer(struct page *page)
{
	struct btrfs_fs_info *fs_info = btrfs_sb(page->mapping->host->i_sb);
	u64 cur = page_offset(page);
	const u64 end = page_offset(page) + PAGE_SIZE;
	int ret;

	while (cur < end) {
		struct extent_buffer *eb = NULL;

		/*
		 * Unlike try_release_extent_buffer() which uses page->private
		 * to grab buffer, for subpage case we rely on radix tree, thus
		 * we need to ensure radix tree consistency.
		 *
		 * We also want an atomic snapshot of the radix tree, thus go
		 * with spinlock rather than RCU.
		 */
		spin_lock(&fs_info->buffer_lock);
		eb = get_next_extent_buffer(fs_info, page, cur);
		if (!eb) {
			/* No more eb in the page range after or at cur */
			spin_unlock(&fs_info->buffer_lock);
			break;
		}
		cur = eb->start + eb->len;

		/*
		 * The same as try_release_extent_buffer(), to ensure the eb
		 * won't disappear out from under us.
		 */
		spin_lock(&eb->refs_lock);
		if (atomic_read(&eb->refs) != 1 || extent_buffer_under_io(eb)) {
			spin_unlock(&eb->refs_lock);
			spin_unlock(&fs_info->buffer_lock);
			break;
		}
		spin_unlock(&fs_info->buffer_lock);

		/*
		 * If tree ref isn't set then we know the ref on this eb is a
		 * real ref, so just return, this eb will likely be freed soon
		 * anyway.
		 */
		if (!test_and_clear_bit(EXTENT_BUFFER_TREE_REF, &eb->bflags)) {
			spin_unlock(&eb->refs_lock);
			break;
		}

		/*
		 * Here we don't care about the return value, we will always
		 * check the page private at the end.  And
		 * release_extent_buffer() will release the refs_lock.
		 */
		release_extent_buffer(eb);
	}
	/*
	 * Finally to check if we have cleared page private, as if we have
	 * released all ebs in the page, the page private should be cleared now.
	 */
	spin_lock(&page->mapping->private_lock);
	if (!PagePrivate(page))
		ret = 1;
	else
		ret = 0;
	spin_unlock(&page->mapping->private_lock);
	return ret;

}

int try_release_extent_buffer(struct page *page)
{
	struct extent_buffer *eb;

	if (btrfs_sb(page->mapping->host->i_sb)->sectorsize < PAGE_SIZE)
		return try_release_subpage_extent_buffer(page);

	/*
	 * We need to make sure nobody is changing page->private, as we rely on
	 * page->private as the pointer to extent buffer.
	 */
	spin_lock(&page->mapping->private_lock);
	if (!PagePrivate(page)) {
		spin_unlock(&page->mapping->private_lock);
		return 1;
	}

	eb = (struct extent_buffer *)page->private;
	BUG_ON(!eb);

	/*
	 * This is a little awful but should be ok, we need to make sure that
	 * the eb doesn't disappear out from under us while we're looking at
	 * this page.
	 */
	spin_lock(&eb->refs_lock);
	if (atomic_read(&eb->refs) != 1 || extent_buffer_under_io(eb)) {
		spin_unlock(&eb->refs_lock);
		spin_unlock(&page->mapping->private_lock);
		return 0;
	}
	spin_unlock(&page->mapping->private_lock);

	/*
	 * If tree ref isn't set then we know the ref on this eb is a real ref,
	 * so just return, this page will likely be freed soon anyway.
	 */
	if (!test_and_clear_bit(EXTENT_BUFFER_TREE_REF, &eb->bflags)) {
		spin_unlock(&eb->refs_lock);
		return 0;
	}

	return release_extent_buffer(eb);
}

/*
 * btrfs_readahead_tree_block - attempt to readahead a child block
 * @fs_info:	the fs_info
 * @bytenr:	bytenr to read
 * @owner_root: objectid of the root that owns this eb
 * @gen:	generation for the uptodate check, can be 0
 * @level:	level for the eb
 *
 * Attempt to readahead a tree block at @bytenr.  If @gen is 0 then we do a
 * normal uptodate check of the eb, without checking the generation.  If we have
 * to read the block we will not block on anything.
 */
void btrfs_readahead_tree_block(struct btrfs_fs_info *fs_info,
				u64 bytenr, u64 owner_root, u64 gen, int level)
{
	struct extent_buffer *eb;
	int ret;

	eb = btrfs_find_create_tree_block(fs_info, bytenr, owner_root, level);
	if (IS_ERR(eb))
		return;

	if (btrfs_buffer_uptodate(eb, gen, 1)) {
		free_extent_buffer(eb);
		return;
	}

	ret = read_extent_buffer_pages(eb, WAIT_NONE, 0);
	if (ret < 0)
		free_extent_buffer_stale(eb);
	else
		free_extent_buffer(eb);
}

/*
 * btrfs_readahead_node_child - readahead a node's child block
 * @node:	parent node we're reading from
 * @slot:	slot in the parent node for the child we want to read
 *
 * A helper for btrfs_readahead_tree_block, we simply read the bytenr pointed at
 * the slot in the node provided.
 */
void btrfs_readahead_node_child(struct extent_buffer *node, int slot)
{
	btrfs_readahead_tree_block(node->fs_info,
				   btrfs_node_blockptr(node, slot),
				   btrfs_header_owner(node),
				   btrfs_node_ptr_generation(node, slot),
				   btrfs_header_level(node) - 1);
}<|MERGE_RESOLUTION|>--- conflicted
+++ resolved
@@ -3049,11 +3049,7 @@
 			 */
 			if (page->index == end_index && i_size <= end) {
 				u32 zero_start = max(offset_in_page(i_size),
-<<<<<<< HEAD
-						     offset_in_page(end));
-=======
 						     offset_in_page(start));
->>>>>>> 6be388f4
 
 				zero_user_segment(page, zero_start,
 						  offset_in_page(end) + 1);
