--- conflicted
+++ resolved
@@ -41,11 +41,6 @@
 
 void xsk_map_try_sock_delete(struct xsk_map *map, struct xdp_sock *xs,
 			     struct xdp_sock **map_entry);
-<<<<<<< HEAD
-int xsk_map_inc(struct xsk_map *map);
-void xsk_map_put(struct xsk_map *map);
-=======
->>>>>>> 356006a6
 void xsk_clear_pool_at_qid(struct net_device *dev, u16 queue_id);
 int xsk_reg_pool_at_qid(struct net_device *dev, struct xsk_buff_pool *pool,
 			u16 queue_id);
