--- conflicted
+++ resolved
@@ -51,15 +51,10 @@
 #define ARM64_SSBD				30
 #define ARM64_MISMATCHED_CACHE_TYPE		31
 #define ARM64_HAS_STAGE2_FWB			32
-<<<<<<< HEAD
-
-#define ARM64_NCAPS				33
-=======
 #define ARM64_HAS_CRC32				33
 #define ARM64_SSBS				34
 #define ARM64_WORKAROUND_1188873		35
 
 #define ARM64_NCAPS				36
->>>>>>> 0fd79184
 
 #endif /* __ASM_CPUCAPS_H */