--- conflicted
+++ resolved
@@ -95,56 +95,6 @@
 static irqreturn_t timer_interrupt(int irq, void *dev_id)
 {
 	unsigned int cpu = smp_processor_id();
-<<<<<<< HEAD
-	struct cpuinfo_parisc *cpuinfo = &per_cpu(cpu_data, cpu);
-
-	/* gcc can optimize for "read-only" case with a local clocktick */
-	unsigned long cpt = clocktick;
-
-	/* Initialize next_tick to the old expected tick time. */
-	next_tick = cpuinfo->it_value;
-
-	/* Calculate how many ticks have elapsed. */
-	now = mfctl(16);
-	do {
-		++ticks_elapsed;
-		next_tick += cpt;
-	} while (next_tick - now > cpt);
-
-	/* Store (in CR16 cycles) up to when we are accounting right now. */
-	cpuinfo->it_value = next_tick;
-
-	/* Go do system house keeping. */
-	if (cpu != 0)
-		ticks_elapsed = 0;
-	legacy_timer_tick(ticks_elapsed);
-
-	/* Skip clockticks on purpose if we know we would miss those.
-	 * The new CR16 must be "later" than current CR16 otherwise
-	 * itimer would not fire until CR16 wrapped - e.g 4 seconds
-	 * later on a 1Ghz processor. We'll account for the missed
-	 * ticks on the next timer interrupt.
-	 * We want IT to fire modulo clocktick even if we miss/skip some.
-	 * But those interrupts don't in fact get delivered that regularly.
-	 *
-	 * "next_tick - now" will always give the difference regardless
-	 * if one or the other wrapped. If "now" is "bigger" we'll end up
-	 * with a very large unsigned number.
-	 */
-	now = mfctl(16);
-	while (next_tick - now > cpt)
-		next_tick += cpt;
-
-	/* Program the IT when to deliver the next interrupt.
-	 * Only bottom 32-bits of next_tick are writable in CR16!
-	 * Timer interrupt will be delivered at least a few hundred cycles
-	 * after the IT fires, so if we are too close (<= 8000 cycles) to the
-	 * next cycle, simply skip it.
-	 */
-	if (next_tick - now <= 8000)
-		next_tick += cpt;
-	mtctl(next_tick, 16);
-=======
 	struct clock_event_device *evt;
 	bool handle_irq;
 
@@ -160,7 +110,6 @@
 
 	if (handle_irq)
 		evt->event_handler(evt);
->>>>>>> 19621e5f
 
 	return IRQ_HANDLED;
 }
