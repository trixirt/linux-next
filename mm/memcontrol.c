// SPDX-License-Identifier: GPL-2.0-or-later
/* memcontrol.c - Memory Controller
 *
 * Copyright IBM Corporation, 2007
 * Author Balbir Singh <balbir@linux.vnet.ibm.com>
 *
 * Copyright 2007 OpenVZ SWsoft Inc
 * Author: Pavel Emelianov <xemul@openvz.org>
 *
 * Memory thresholds
 * Copyright (C) 2009 Nokia Corporation
 * Author: Kirill A. Shutemov
 *
 * Kernel Memory Controller
 * Copyright (C) 2012 Parallels Inc. and Google Inc.
 * Authors: Glauber Costa and Suleiman Souhlal
 *
 * Native page reclaim
 * Charge lifetime sanitation
 * Lockless page tracking & accounting
 * Unified hierarchy configuration model
 * Copyright (C) 2015 Red Hat, Inc., Johannes Weiner
 *
 * Per memcg lru locking
 * Copyright (C) 2020 Alibaba, Inc, Alex Shi
 */

#include <linux/page_counter.h>
#include <linux/memcontrol.h>
#include <linux/cgroup.h>
#include <linux/pagewalk.h>
#include <linux/sched/mm.h>
#include <linux/shmem_fs.h>
#include <linux/hugetlb.h>
#include <linux/pagemap.h>
#include <linux/vm_event_item.h>
#include <linux/smp.h>
#include <linux/page-flags.h>
#include <linux/backing-dev.h>
#include <linux/bit_spinlock.h>
#include <linux/rcupdate.h>
#include <linux/limits.h>
#include <linux/export.h>
#include <linux/mutex.h>
#include <linux/rbtree.h>
#include <linux/slab.h>
#include <linux/swap.h>
#include <linux/swapops.h>
#include <linux/spinlock.h>
#include <linux/eventfd.h>
#include <linux/poll.h>
#include <linux/sort.h>
#include <linux/fs.h>
#include <linux/seq_file.h>
#include <linux/vmpressure.h>
#include <linux/mm_inline.h>
#include <linux/swap_cgroup.h>
#include <linux/cpu.h>
#include <linux/oom.h>
#include <linux/lockdep.h>
#include <linux/file.h>
#include <linux/tracehook.h>
#include <linux/psi.h>
#include <linux/seq_buf.h>
#include "internal.h"
#include <net/sock.h>
#include <net/ip.h>
#include "slab.h"

#include <linux/uaccess.h>

#include <trace/events/vmscan.h>

struct cgroup_subsys memory_cgrp_subsys __read_mostly;
EXPORT_SYMBOL(memory_cgrp_subsys);

struct mem_cgroup *root_mem_cgroup __read_mostly;

/* Active memory cgroup to use from an interrupt context */
DEFINE_PER_CPU(struct mem_cgroup *, int_active_memcg);

/* Socket memory accounting disabled? */
static bool cgroup_memory_nosocket __ro_after_init;

/* Kernel memory accounting disabled? */
<<<<<<< HEAD
static bool cgroup_memory_nokmem __ro_after_init;
=======
bool cgroup_memory_nokmem;
>>>>>>> 5cfbd260

/* Whether the swap controller is active */
#ifdef CONFIG_MEMCG_SWAP
bool cgroup_memory_noswap __ro_after_init;
#else
#define cgroup_memory_noswap		1
#endif

#ifdef CONFIG_CGROUP_WRITEBACK
static DECLARE_WAIT_QUEUE_HEAD(memcg_cgwb_frn_waitq);
#endif

/* Whether legacy memory+swap accounting is active */
static bool do_memsw_account(void)
{
	return !cgroup_subsys_on_dfl(memory_cgrp_subsys) && !cgroup_memory_noswap;
}

#define THRESHOLDS_EVENTS_TARGET 128
#define SOFTLIMIT_EVENTS_TARGET 1024

/*
 * Cgroups above their limits are maintained in a RB-Tree, independent of
 * their hierarchy representation
 */

struct mem_cgroup_tree_per_node {
	struct rb_root rb_root;
	struct rb_node *rb_rightmost;
	spinlock_t lock;
};

struct mem_cgroup_tree {
	struct mem_cgroup_tree_per_node *rb_tree_per_node[MAX_NUMNODES];
};

static struct mem_cgroup_tree soft_limit_tree __read_mostly;

/* for OOM */
struct mem_cgroup_eventfd_list {
	struct list_head list;
	struct eventfd_ctx *eventfd;
};

/*
 * cgroup_event represents events which userspace want to receive.
 */
struct mem_cgroup_event {
	/*
	 * memcg which the event belongs to.
	 */
	struct mem_cgroup *memcg;
	/*
	 * eventfd to signal userspace about the event.
	 */
	struct eventfd_ctx *eventfd;
	/*
	 * Each of these stored in a list by the cgroup.
	 */
	struct list_head list;
	/*
	 * register_event() callback will be used to add new userspace
	 * waiter for changes related to this event.  Use eventfd_signal()
	 * on eventfd to send notification to userspace.
	 */
	int (*register_event)(struct mem_cgroup *memcg,
			      struct eventfd_ctx *eventfd, const char *args);
	/*
	 * unregister_event() callback will be called when userspace closes
	 * the eventfd or on cgroup removing.  This callback must be set,
	 * if you want provide notification functionality.
	 */
	void (*unregister_event)(struct mem_cgroup *memcg,
				 struct eventfd_ctx *eventfd);
	/*
	 * All fields below needed to unregister event when
	 * userspace closes eventfd.
	 */
	poll_table pt;
	wait_queue_head_t *wqh;
	wait_queue_entry_t wait;
	struct work_struct remove;
};

static void mem_cgroup_threshold(struct mem_cgroup *memcg);
static void mem_cgroup_oom_notify(struct mem_cgroup *memcg);

/* Stuffs for move charges at task migration. */
/*
 * Types of charges to be moved.
 */
#define MOVE_ANON	0x1U
#define MOVE_FILE	0x2U
#define MOVE_MASK	(MOVE_ANON | MOVE_FILE)

/* "mc" and its members are protected by cgroup_mutex */
static struct move_charge_struct {
	spinlock_t	  lock; /* for from, to */
	struct mm_struct  *mm;
	struct mem_cgroup *from;
	struct mem_cgroup *to;
	unsigned long flags;
	unsigned long precharge;
	unsigned long moved_charge;
	unsigned long moved_swap;
	struct task_struct *moving_task;	/* a task moving charges */
	wait_queue_head_t waitq;		/* a waitq for other context */
} mc = {
	.lock = __SPIN_LOCK_UNLOCKED(mc.lock),
	.waitq = __WAIT_QUEUE_HEAD_INITIALIZER(mc.waitq),
};

/*
 * Maximum loops in mem_cgroup_hierarchical_reclaim(), used for soft
 * limit reclaim to prevent infinite loops, if they ever occur.
 */
#define	MEM_CGROUP_MAX_RECLAIM_LOOPS		100
#define	MEM_CGROUP_MAX_SOFT_LIMIT_RECLAIM_LOOPS	2

/* for encoding cft->private value on file */
enum res_type {
	_MEM,
	_MEMSWAP,
	_OOM_TYPE,
	_KMEM,
	_TCP,
};

#define MEMFILE_PRIVATE(x, val)	((x) << 16 | (val))
#define MEMFILE_TYPE(val)	((val) >> 16 & 0xffff)
#define MEMFILE_ATTR(val)	((val) & 0xffff)
/* Used for OOM notifier */
#define OOM_CONTROL		(0)

/*
 * Iteration constructs for visiting all cgroups (under a tree).  If
 * loops are exited prematurely (break), mem_cgroup_iter_break() must
 * be used for reference counting.
 */
#define for_each_mem_cgroup_tree(iter, root)		\
	for (iter = mem_cgroup_iter(root, NULL, NULL);	\
	     iter != NULL;				\
	     iter = mem_cgroup_iter(root, iter, NULL))

#define for_each_mem_cgroup(iter)			\
	for (iter = mem_cgroup_iter(NULL, NULL, NULL);	\
	     iter != NULL;				\
	     iter = mem_cgroup_iter(NULL, iter, NULL))

static inline bool should_force_charge(void)
{
	return tsk_is_oom_victim(current) || fatal_signal_pending(current) ||
		(current->flags & PF_EXITING);
}

/* Some nice accessors for the vmpressure. */
struct vmpressure *memcg_to_vmpressure(struct mem_cgroup *memcg)
{
	if (!memcg)
		memcg = root_mem_cgroup;
	return &memcg->vmpressure;
}

struct cgroup_subsys_state *vmpressure_to_css(struct vmpressure *vmpr)
{
	return &container_of(vmpr, struct mem_cgroup, vmpressure)->css;
}

#ifdef CONFIG_MEMCG_KMEM
extern spinlock_t css_set_lock;

bool mem_cgroup_kmem_disabled(void)
{
	return cgroup_memory_nokmem;
}

static void obj_cgroup_uncharge_pages(struct obj_cgroup *objcg,
				      unsigned int nr_pages);

static void obj_cgroup_release(struct percpu_ref *ref)
{
	struct obj_cgroup *objcg = container_of(ref, struct obj_cgroup, refcnt);
	unsigned int nr_bytes;
	unsigned int nr_pages;
	unsigned long flags;

	/*
	 * At this point all allocated objects are freed, and
	 * objcg->nr_charged_bytes can't have an arbitrary byte value.
	 * However, it can be PAGE_SIZE or (x * PAGE_SIZE).
	 *
	 * The following sequence can lead to it:
	 * 1) CPU0: objcg == stock->cached_objcg
	 * 2) CPU1: we do a small allocation (e.g. 92 bytes),
	 *          PAGE_SIZE bytes are charged
	 * 3) CPU1: a process from another memcg is allocating something,
	 *          the stock if flushed,
	 *          objcg->nr_charged_bytes = PAGE_SIZE - 92
	 * 5) CPU0: we do release this object,
	 *          92 bytes are added to stock->nr_bytes
	 * 6) CPU0: stock is flushed,
	 *          92 bytes are added to objcg->nr_charged_bytes
	 *
	 * In the result, nr_charged_bytes == PAGE_SIZE.
	 * This page will be uncharged in obj_cgroup_release().
	 */
	nr_bytes = atomic_read(&objcg->nr_charged_bytes);
	WARN_ON_ONCE(nr_bytes & (PAGE_SIZE - 1));
	nr_pages = nr_bytes >> PAGE_SHIFT;

	if (nr_pages)
		obj_cgroup_uncharge_pages(objcg, nr_pages);

	spin_lock_irqsave(&css_set_lock, flags);
	list_del(&objcg->list);
	spin_unlock_irqrestore(&css_set_lock, flags);

	percpu_ref_exit(ref);
	kfree_rcu(objcg, rcu);
}

static struct obj_cgroup *obj_cgroup_alloc(void)
{
	struct obj_cgroup *objcg;
	int ret;

	objcg = kzalloc(sizeof(struct obj_cgroup), GFP_KERNEL);
	if (!objcg)
		return NULL;

	ret = percpu_ref_init(&objcg->refcnt, obj_cgroup_release, 0,
			      GFP_KERNEL);
	if (ret) {
		kfree(objcg);
		return NULL;
	}
	INIT_LIST_HEAD(&objcg->list);
	return objcg;
}

static void memcg_reparent_objcgs(struct mem_cgroup *memcg,
				  struct mem_cgroup *parent)
{
	struct obj_cgroup *objcg, *iter;

	objcg = rcu_replace_pointer(memcg->objcg, NULL, true);

	spin_lock_irq(&css_set_lock);

	/* 1) Ready to reparent active objcg. */
	list_add(&objcg->list, &memcg->objcg_list);
	/* 2) Reparent active objcg and already reparented objcgs to parent. */
	list_for_each_entry(iter, &memcg->objcg_list, list)
		WRITE_ONCE(iter->memcg, parent);
	/* 3) Move already reparented objcgs to the parent's list */
	list_splice(&memcg->objcg_list, &parent->objcg_list);

	spin_unlock_irq(&css_set_lock);

	percpu_ref_kill(&objcg->refcnt);
}

/*
 * This will be used as a shrinker list's index.
 * The main reason for not using cgroup id for this:
 *  this works better in sparse environments, where we have a lot of memcgs,
 *  but only a few kmem-limited. Or also, if we have, for instance, 200
 *  memcgs, and none but the 200th is kmem-limited, we'd have to have a
 *  200 entry array for that.
 *
 * The current size of the caches array is stored in memcg_nr_cache_ids. It
 * will double each time we have to increase it.
 */
static DEFINE_IDA(memcg_cache_ida);
int memcg_nr_cache_ids;

/* Protects memcg_nr_cache_ids */
static DECLARE_RWSEM(memcg_cache_ids_sem);

void memcg_get_cache_ids(void)
{
	down_read(&memcg_cache_ids_sem);
}

void memcg_put_cache_ids(void)
{
	up_read(&memcg_cache_ids_sem);
}

/*
 * MIN_SIZE is different than 1, because we would like to avoid going through
 * the alloc/free process all the time. In a small machine, 4 kmem-limited
 * cgroups is a reasonable guess. In the future, it could be a parameter or
 * tunable, but that is strictly not necessary.
 *
 * MAX_SIZE should be as large as the number of cgrp_ids. Ideally, we could get
 * this constant directly from cgroup, but it is understandable that this is
 * better kept as an internal representation in cgroup.c. In any case, the
 * cgrp_id space is not getting any smaller, and we don't have to necessarily
 * increase ours as well if it increases.
 */
#define MEMCG_CACHES_MIN_SIZE 4
#define MEMCG_CACHES_MAX_SIZE MEM_CGROUP_ID_MAX

/*
 * A lot of the calls to the cache allocation functions are expected to be
 * inlined by the compiler. Since the calls to memcg_slab_pre_alloc_hook() are
 * conditional to this static branch, we'll have to allow modules that does
 * kmem_cache_alloc and the such to see this symbol as well
 */
DEFINE_STATIC_KEY_FALSE(memcg_kmem_enabled_key);
EXPORT_SYMBOL(memcg_kmem_enabled_key);
#endif

/**
 * mem_cgroup_css_from_page - css of the memcg associated with a page
 * @page: page of interest
 *
 * If memcg is bound to the default hierarchy, css of the memcg associated
 * with @page is returned.  The returned css remains associated with @page
 * until it is released.
 *
 * If memcg is bound to a traditional hierarchy, the css of root_mem_cgroup
 * is returned.
 */
struct cgroup_subsys_state *mem_cgroup_css_from_page(struct page *page)
{
	struct mem_cgroup *memcg;

	memcg = page_memcg(page);

	if (!memcg || !cgroup_subsys_on_dfl(memory_cgrp_subsys))
		memcg = root_mem_cgroup;

	return &memcg->css;
}

/**
 * page_cgroup_ino - return inode number of the memcg a page is charged to
 * @page: the page
 *
 * Look up the closest online ancestor of the memory cgroup @page is charged to
 * and return its inode number or 0 if @page is not charged to any cgroup. It
 * is safe to call this function without holding a reference to @page.
 *
 * Note, this function is inherently racy, because there is nothing to prevent
 * the cgroup inode from getting torn down and potentially reallocated a moment
 * after page_cgroup_ino() returns, so it only should be used by callers that
 * do not care (such as procfs interfaces).
 */
ino_t page_cgroup_ino(struct page *page)
{
	struct mem_cgroup *memcg;
	unsigned long ino = 0;

	rcu_read_lock();
	memcg = page_memcg_check(page);

	while (memcg && !(memcg->css.flags & CSS_ONLINE))
		memcg = parent_mem_cgroup(memcg);
	if (memcg)
		ino = cgroup_ino(memcg->css.cgroup);
	rcu_read_unlock();
	return ino;
}

static struct mem_cgroup_per_node *
mem_cgroup_page_nodeinfo(struct mem_cgroup *memcg, struct page *page)
{
	int nid = page_to_nid(page);

	return memcg->nodeinfo[nid];
}

static struct mem_cgroup_tree_per_node *
soft_limit_tree_node(int nid)
{
	return soft_limit_tree.rb_tree_per_node[nid];
}

static struct mem_cgroup_tree_per_node *
soft_limit_tree_from_page(struct page *page)
{
	int nid = page_to_nid(page);

	return soft_limit_tree.rb_tree_per_node[nid];
}

static void __mem_cgroup_insert_exceeded(struct mem_cgroup_per_node *mz,
					 struct mem_cgroup_tree_per_node *mctz,
					 unsigned long new_usage_in_excess)
{
	struct rb_node **p = &mctz->rb_root.rb_node;
	struct rb_node *parent = NULL;
	struct mem_cgroup_per_node *mz_node;
	bool rightmost = true;

	if (mz->on_tree)
		return;

	mz->usage_in_excess = new_usage_in_excess;
	if (!mz->usage_in_excess)
		return;
	while (*p) {
		parent = *p;
		mz_node = rb_entry(parent, struct mem_cgroup_per_node,
					tree_node);
		if (mz->usage_in_excess < mz_node->usage_in_excess) {
			p = &(*p)->rb_left;
			rightmost = false;
		} else {
			p = &(*p)->rb_right;
		}
	}

	if (rightmost)
		mctz->rb_rightmost = &mz->tree_node;

	rb_link_node(&mz->tree_node, parent, p);
	rb_insert_color(&mz->tree_node, &mctz->rb_root);
	mz->on_tree = true;
}

static void __mem_cgroup_remove_exceeded(struct mem_cgroup_per_node *mz,
					 struct mem_cgroup_tree_per_node *mctz)
{
	if (!mz->on_tree)
		return;

	if (&mz->tree_node == mctz->rb_rightmost)
		mctz->rb_rightmost = rb_prev(&mz->tree_node);

	rb_erase(&mz->tree_node, &mctz->rb_root);
	mz->on_tree = false;
}

static void mem_cgroup_remove_exceeded(struct mem_cgroup_per_node *mz,
				       struct mem_cgroup_tree_per_node *mctz)
{
	unsigned long flags;

	spin_lock_irqsave(&mctz->lock, flags);
	__mem_cgroup_remove_exceeded(mz, mctz);
	spin_unlock_irqrestore(&mctz->lock, flags);
}

static unsigned long soft_limit_excess(struct mem_cgroup *memcg)
{
	unsigned long nr_pages = page_counter_read(&memcg->memory);
	unsigned long soft_limit = READ_ONCE(memcg->soft_limit);
	unsigned long excess = 0;

	if (nr_pages > soft_limit)
		excess = nr_pages - soft_limit;

	return excess;
}

static void mem_cgroup_update_tree(struct mem_cgroup *memcg, struct page *page)
{
	unsigned long excess;
	struct mem_cgroup_per_node *mz;
	struct mem_cgroup_tree_per_node *mctz;

	mctz = soft_limit_tree_from_page(page);
	if (!mctz)
		return;
	/*
	 * Necessary to update all ancestors when hierarchy is used.
	 * because their event counter is not touched.
	 */
	for (; memcg; memcg = parent_mem_cgroup(memcg)) {
		mz = mem_cgroup_page_nodeinfo(memcg, page);
		excess = soft_limit_excess(memcg);
		/*
		 * We have to update the tree if mz is on RB-tree or
		 * mem is over its softlimit.
		 */
		if (excess || mz->on_tree) {
			unsigned long flags;

			spin_lock_irqsave(&mctz->lock, flags);
			/* if on-tree, remove it */
			if (mz->on_tree)
				__mem_cgroup_remove_exceeded(mz, mctz);
			/*
			 * Insert again. mz->usage_in_excess will be updated.
			 * If excess is 0, no tree ops.
			 */
			__mem_cgroup_insert_exceeded(mz, mctz, excess);
			spin_unlock_irqrestore(&mctz->lock, flags);
		}
	}
}

static void mem_cgroup_remove_from_trees(struct mem_cgroup *memcg)
{
	struct mem_cgroup_tree_per_node *mctz;
	struct mem_cgroup_per_node *mz;
	int nid;

	for_each_node(nid) {
		mz = memcg->nodeinfo[nid];
		mctz = soft_limit_tree_node(nid);
		if (mctz)
			mem_cgroup_remove_exceeded(mz, mctz);
	}
}

static struct mem_cgroup_per_node *
__mem_cgroup_largest_soft_limit_node(struct mem_cgroup_tree_per_node *mctz)
{
	struct mem_cgroup_per_node *mz;

retry:
	mz = NULL;
	if (!mctz->rb_rightmost)
		goto done;		/* Nothing to reclaim from */

	mz = rb_entry(mctz->rb_rightmost,
		      struct mem_cgroup_per_node, tree_node);
	/*
	 * Remove the node now but someone else can add it back,
	 * we will to add it back at the end of reclaim to its correct
	 * position in the tree.
	 */
	__mem_cgroup_remove_exceeded(mz, mctz);
	if (!soft_limit_excess(mz->memcg) ||
	    !css_tryget(&mz->memcg->css))
		goto retry;
done:
	return mz;
}

static struct mem_cgroup_per_node *
mem_cgroup_largest_soft_limit_node(struct mem_cgroup_tree_per_node *mctz)
{
	struct mem_cgroup_per_node *mz;

	spin_lock_irq(&mctz->lock);
	mz = __mem_cgroup_largest_soft_limit_node(mctz);
	spin_unlock_irq(&mctz->lock);
	return mz;
}

/**
 * __mod_memcg_state - update cgroup memory statistics
 * @memcg: the memory cgroup
 * @idx: the stat item - can be enum memcg_stat_item or enum node_stat_item
 * @val: delta to add to the counter, can be negative
 */
void __mod_memcg_state(struct mem_cgroup *memcg, int idx, int val)
{
	if (mem_cgroup_disabled())
		return;

	__this_cpu_add(memcg->vmstats_percpu->state[idx], val);
	cgroup_rstat_updated(memcg->css.cgroup, smp_processor_id());
}

/* idx can be of type enum memcg_stat_item or node_stat_item. */
static unsigned long memcg_page_state(struct mem_cgroup *memcg, int idx)
{
	long x = READ_ONCE(memcg->vmstats.state[idx]);
#ifdef CONFIG_SMP
	if (x < 0)
		x = 0;
#endif
	return x;
}

/* idx can be of type enum memcg_stat_item or node_stat_item. */
static unsigned long memcg_page_state_local(struct mem_cgroup *memcg, int idx)
{
	long x = 0;
	int cpu;

	for_each_possible_cpu(cpu)
		x += per_cpu(memcg->vmstats_percpu->state[idx], cpu);
#ifdef CONFIG_SMP
	if (x < 0)
		x = 0;
#endif
	return x;
}

static struct mem_cgroup_per_node *
parent_nodeinfo(struct mem_cgroup_per_node *pn, int nid)
{
	struct mem_cgroup *parent;

	parent = parent_mem_cgroup(pn->memcg);
	if (!parent)
		return NULL;
	return parent->nodeinfo[nid];
}

void __mod_memcg_lruvec_state(struct lruvec *lruvec, enum node_stat_item idx,
			      int val)
{
	struct mem_cgroup_per_node *pn;
	struct mem_cgroup *memcg;
	long x, threshold = MEMCG_CHARGE_BATCH;

	pn = container_of(lruvec, struct mem_cgroup_per_node, lruvec);
	memcg = pn->memcg;

	/* Update memcg */
	__mod_memcg_state(memcg, idx, val);

	/* Update lruvec */
	__this_cpu_add(pn->lruvec_stat_local->count[idx], val);

	if (vmstat_item_in_bytes(idx))
		threshold <<= PAGE_SHIFT;

	x = val + __this_cpu_read(pn->lruvec_stat_cpu->count[idx]);
	if (unlikely(abs(x) > threshold)) {
		pg_data_t *pgdat = lruvec_pgdat(lruvec);
		struct mem_cgroup_per_node *pi;

		for (pi = pn; pi; pi = parent_nodeinfo(pi, pgdat->node_id))
			atomic_long_add(x, &pi->lruvec_stat[idx]);
		x = 0;
	}
	__this_cpu_write(pn->lruvec_stat_cpu->count[idx], x);
}

/**
 * __mod_lruvec_state - update lruvec memory statistics
 * @lruvec: the lruvec
 * @idx: the stat item
 * @val: delta to add to the counter, can be negative
 *
 * The lruvec is the intersection of the NUMA node and a cgroup. This
 * function updates the all three counters that are affected by a
 * change of state at this level: per-node, per-cgroup, per-lruvec.
 */
void __mod_lruvec_state(struct lruvec *lruvec, enum node_stat_item idx,
			int val)
{
	/* Update node */
	__mod_node_page_state(lruvec_pgdat(lruvec), idx, val);

	/* Update memcg and lruvec */
	if (!mem_cgroup_disabled())
		__mod_memcg_lruvec_state(lruvec, idx, val);
}

void __mod_lruvec_page_state(struct page *page, enum node_stat_item idx,
			     int val)
{
	struct page *head = compound_head(page); /* rmap on tail pages */
	struct mem_cgroup *memcg;
	pg_data_t *pgdat = page_pgdat(page);
	struct lruvec *lruvec;

	rcu_read_lock();
	memcg = page_memcg(head);
	/* Untracked pages have no memcg, no lruvec. Update only the node */
	if (!memcg) {
		rcu_read_unlock();
		__mod_node_page_state(pgdat, idx, val);
		return;
	}

	lruvec = mem_cgroup_lruvec(memcg, pgdat);
	__mod_lruvec_state(lruvec, idx, val);
	rcu_read_unlock();
}
EXPORT_SYMBOL(__mod_lruvec_page_state);

void __mod_lruvec_kmem_state(void *p, enum node_stat_item idx, int val)
{
	pg_data_t *pgdat = page_pgdat(virt_to_page(p));
	struct mem_cgroup *memcg;
	struct lruvec *lruvec;

	rcu_read_lock();
	memcg = mem_cgroup_from_obj(p);

	/*
	 * Untracked pages have no memcg, no lruvec. Update only the
	 * node. If we reparent the slab objects to the root memcg,
	 * when we free the slab object, we need to update the per-memcg
	 * vmstats to keep it correct for the root memcg.
	 */
	if (!memcg) {
		__mod_node_page_state(pgdat, idx, val);
	} else {
		lruvec = mem_cgroup_lruvec(memcg, pgdat);
		__mod_lruvec_state(lruvec, idx, val);
	}
	rcu_read_unlock();
}

/*
 * mod_objcg_mlstate() may be called with irq enabled, so
 * mod_memcg_lruvec_state() should be used.
 */
static inline void mod_objcg_mlstate(struct obj_cgroup *objcg,
				     struct pglist_data *pgdat,
				     enum node_stat_item idx, int nr)
{
	struct mem_cgroup *memcg;
	struct lruvec *lruvec;

	rcu_read_lock();
	memcg = obj_cgroup_memcg(objcg);
	lruvec = mem_cgroup_lruvec(memcg, pgdat);
	mod_memcg_lruvec_state(lruvec, idx, nr);
	rcu_read_unlock();
}

/**
 * __count_memcg_events - account VM events in a cgroup
 * @memcg: the memory cgroup
 * @idx: the event item
 * @count: the number of events that occurred
 */
void __count_memcg_events(struct mem_cgroup *memcg, enum vm_event_item idx,
			  unsigned long count)
{
	if (mem_cgroup_disabled())
		return;

	__this_cpu_add(memcg->vmstats_percpu->events[idx], count);
	cgroup_rstat_updated(memcg->css.cgroup, smp_processor_id());
}

static unsigned long memcg_events(struct mem_cgroup *memcg, int event)
{
	return READ_ONCE(memcg->vmstats.events[event]);
}

static unsigned long memcg_events_local(struct mem_cgroup *memcg, int event)
{
	long x = 0;
	int cpu;

	for_each_possible_cpu(cpu)
		x += per_cpu(memcg->vmstats_percpu->events[event], cpu);
	return x;
}

static void mem_cgroup_charge_statistics(struct mem_cgroup *memcg,
					 struct page *page,
					 int nr_pages)
{
	/* pagein of a big page is an event. So, ignore page size */
	if (nr_pages > 0)
		__count_memcg_events(memcg, PGPGIN, 1);
	else {
		__count_memcg_events(memcg, PGPGOUT, 1);
		nr_pages = -nr_pages; /* for event */
	}

	__this_cpu_add(memcg->vmstats_percpu->nr_page_events, nr_pages);
}

static bool mem_cgroup_event_ratelimit(struct mem_cgroup *memcg,
				       enum mem_cgroup_events_target target)
{
	unsigned long val, next;

	val = __this_cpu_read(memcg->vmstats_percpu->nr_page_events);
	next = __this_cpu_read(memcg->vmstats_percpu->targets[target]);
	/* from time_after() in jiffies.h */
	if ((long)(next - val) < 0) {
		switch (target) {
		case MEM_CGROUP_TARGET_THRESH:
			next = val + THRESHOLDS_EVENTS_TARGET;
			break;
		case MEM_CGROUP_TARGET_SOFTLIMIT:
			next = val + SOFTLIMIT_EVENTS_TARGET;
			break;
		default:
			break;
		}
		__this_cpu_write(memcg->vmstats_percpu->targets[target], next);
		return true;
	}
	return false;
}

/*
 * Check events in order.
 *
 */
static void memcg_check_events(struct mem_cgroup *memcg, struct page *page)
{
	/* threshold event is triggered in finer grain than soft limit */
	if (unlikely(mem_cgroup_event_ratelimit(memcg,
						MEM_CGROUP_TARGET_THRESH))) {
		bool do_softlimit;

		do_softlimit = mem_cgroup_event_ratelimit(memcg,
						MEM_CGROUP_TARGET_SOFTLIMIT);
		mem_cgroup_threshold(memcg);
		if (unlikely(do_softlimit))
			mem_cgroup_update_tree(memcg, page);
	}
}

struct mem_cgroup *mem_cgroup_from_task(struct task_struct *p)
{
	/*
	 * mm_update_next_owner() may clear mm->owner to NULL
	 * if it races with swapoff, page migration, etc.
	 * So this can be called with p == NULL.
	 */
	if (unlikely(!p))
		return NULL;

	return mem_cgroup_from_css(task_css(p, memory_cgrp_id));
}
EXPORT_SYMBOL(mem_cgroup_from_task);

/**
 * get_mem_cgroup_from_mm: Obtain a reference on given mm_struct's memcg.
 * @mm: mm from which memcg should be extracted. It can be NULL.
 *
 * Obtain a reference on mm->memcg and returns it if successful. Otherwise
 * root_mem_cgroup is returned. However if mem_cgroup is disabled, NULL is
 * returned.
 */
struct mem_cgroup *get_mem_cgroup_from_mm(struct mm_struct *mm)
{
	struct mem_cgroup *memcg;

	if (mem_cgroup_disabled())
		return NULL;

	/*
	 * Page cache insertions can happen without an
	 * actual mm context, e.g. during disk probing
	 * on boot, loopback IO, acct() writes etc.
	 *
	 * No need to css_get on root memcg as the reference
	 * counting is disabled on the root level in the
	 * cgroup core. See CSS_NO_REF.
	 */
	if (unlikely(!mm))
		return root_mem_cgroup;

	rcu_read_lock();
	do {
		memcg = mem_cgroup_from_task(rcu_dereference(mm->owner));
		if (unlikely(!memcg))
			memcg = root_mem_cgroup;
	} while (!css_tryget(&memcg->css));
	rcu_read_unlock();
	return memcg;
}
EXPORT_SYMBOL(get_mem_cgroup_from_mm);

static __always_inline struct mem_cgroup *active_memcg(void)
{
	if (in_interrupt())
		return this_cpu_read(int_active_memcg);
	else
		return current->active_memcg;
}

static __always_inline bool memcg_kmem_bypass(void)
{
	/* Allow remote memcg charging from any context. */
	if (unlikely(active_memcg()))
		return false;

	/* Memcg to charge can't be determined. */
	if (in_interrupt() || !current->mm || (current->flags & PF_KTHREAD))
		return true;

	return false;
}

/**
 * mem_cgroup_iter - iterate over memory cgroup hierarchy
 * @root: hierarchy root
 * @prev: previously returned memcg, NULL on first invocation
 * @reclaim: cookie for shared reclaim walks, NULL for full walks
 *
 * Returns references to children of the hierarchy below @root, or
 * @root itself, or %NULL after a full round-trip.
 *
 * Caller must pass the return value in @prev on subsequent
 * invocations for reference counting, or use mem_cgroup_iter_break()
 * to cancel a hierarchy walk before the round-trip is complete.
 *
 * Reclaimers can specify a node in @reclaim to divide up the memcgs
 * in the hierarchy among all concurrent reclaimers operating on the
 * same node.
 */
struct mem_cgroup *mem_cgroup_iter(struct mem_cgroup *root,
				   struct mem_cgroup *prev,
				   struct mem_cgroup_reclaim_cookie *reclaim)
{
	struct mem_cgroup_reclaim_iter *iter;
	struct cgroup_subsys_state *css = NULL;
	struct mem_cgroup *memcg = NULL;
	struct mem_cgroup *pos = NULL;

	if (mem_cgroup_disabled())
		return NULL;

	if (!root)
		root = root_mem_cgroup;

	if (prev && !reclaim)
		pos = prev;

	rcu_read_lock();

	if (reclaim) {
		struct mem_cgroup_per_node *mz;

		mz = root->nodeinfo[reclaim->pgdat->node_id];
		iter = &mz->iter;

		if (prev && reclaim->generation != iter->generation)
			goto out_unlock;

		while (1) {
			pos = READ_ONCE(iter->position);
			if (!pos || css_tryget(&pos->css))
				break;
			/*
			 * css reference reached zero, so iter->position will
			 * be cleared by ->css_released. However, we should not
			 * rely on this happening soon, because ->css_released
			 * is called from a work queue, and by busy-waiting we
			 * might block it. So we clear iter->position right
			 * away.
			 */
			(void)cmpxchg(&iter->position, pos, NULL);
		}
	}

	if (pos)
		css = &pos->css;

	for (;;) {
		css = css_next_descendant_pre(css, &root->css);
		if (!css) {
			/*
			 * Reclaimers share the hierarchy walk, and a
			 * new one might jump in right at the end of
			 * the hierarchy - make sure they see at least
			 * one group and restart from the beginning.
			 */
			if (!prev)
				continue;
			break;
		}

		/*
		 * Verify the css and acquire a reference.  The root
		 * is provided by the caller, so we know it's alive
		 * and kicking, and don't take an extra reference.
		 */
		memcg = mem_cgroup_from_css(css);

		if (css == &root->css)
			break;

		if (css_tryget(css))
			break;

		memcg = NULL;
	}

	if (reclaim) {
		/*
		 * The position could have already been updated by a competing
		 * thread, so check that the value hasn't changed since we read
		 * it to avoid reclaiming from the same cgroup twice.
		 */
		(void)cmpxchg(&iter->position, pos, memcg);

		if (pos)
			css_put(&pos->css);

		if (!memcg)
			iter->generation++;
		else if (!prev)
			reclaim->generation = iter->generation;
	}

out_unlock:
	rcu_read_unlock();
	if (prev && prev != root)
		css_put(&prev->css);

	return memcg;
}

/**
 * mem_cgroup_iter_break - abort a hierarchy walk prematurely
 * @root: hierarchy root
 * @prev: last visited hierarchy member as returned by mem_cgroup_iter()
 */
void mem_cgroup_iter_break(struct mem_cgroup *root,
			   struct mem_cgroup *prev)
{
	if (!root)
		root = root_mem_cgroup;
	if (prev && prev != root)
		css_put(&prev->css);
}

static void __invalidate_reclaim_iterators(struct mem_cgroup *from,
					struct mem_cgroup *dead_memcg)
{
	struct mem_cgroup_reclaim_iter *iter;
	struct mem_cgroup_per_node *mz;
	int nid;

	for_each_node(nid) {
		mz = from->nodeinfo[nid];
		iter = &mz->iter;
		cmpxchg(&iter->position, dead_memcg, NULL);
	}
}

static void invalidate_reclaim_iterators(struct mem_cgroup *dead_memcg)
{
	struct mem_cgroup *memcg = dead_memcg;
	struct mem_cgroup *last;

	do {
		__invalidate_reclaim_iterators(memcg, dead_memcg);
		last = memcg;
	} while ((memcg = parent_mem_cgroup(memcg)));

	/*
	 * When cgruop1 non-hierarchy mode is used,
	 * parent_mem_cgroup() does not walk all the way up to the
	 * cgroup root (root_mem_cgroup). So we have to handle
	 * dead_memcg from cgroup root separately.
	 */
	if (last != root_mem_cgroup)
		__invalidate_reclaim_iterators(root_mem_cgroup,
						dead_memcg);
}

/**
 * mem_cgroup_scan_tasks - iterate over tasks of a memory cgroup hierarchy
 * @memcg: hierarchy root
 * @fn: function to call for each task
 * @arg: argument passed to @fn
 *
 * This function iterates over tasks attached to @memcg or to any of its
 * descendants and calls @fn for each task. If @fn returns a non-zero
 * value, the function breaks the iteration loop and returns the value.
 * Otherwise, it will iterate over all tasks and return 0.
 *
 * This function must not be called for the root memory cgroup.
 */
int mem_cgroup_scan_tasks(struct mem_cgroup *memcg,
			  int (*fn)(struct task_struct *, void *), void *arg)
{
	struct mem_cgroup *iter;
	int ret = 0;

	BUG_ON(memcg == root_mem_cgroup);

	for_each_mem_cgroup_tree(iter, memcg) {
		struct css_task_iter it;
		struct task_struct *task;

		css_task_iter_start(&iter->css, CSS_TASK_ITER_PROCS, &it);
		while (!ret && (task = css_task_iter_next(&it)))
			ret = fn(task, arg);
		css_task_iter_end(&it);
		if (ret) {
			mem_cgroup_iter_break(memcg, iter);
			break;
		}
	}
	return ret;
}

#ifdef CONFIG_DEBUG_VM
void lruvec_memcg_debug(struct lruvec *lruvec, struct page *page)
{
	struct mem_cgroup *memcg;

	if (mem_cgroup_disabled())
		return;

	memcg = page_memcg(page);

	if (!memcg)
		VM_BUG_ON_PAGE(lruvec_memcg(lruvec) != root_mem_cgroup, page);
	else
		VM_BUG_ON_PAGE(lruvec_memcg(lruvec) != memcg, page);
}
#endif

/**
 * lock_page_lruvec - lock and return lruvec for a given page.
 * @page: the page
 *
 * These functions are safe to use under any of the following conditions:
 * - page locked
 * - PageLRU cleared
 * - lock_page_memcg()
 * - page->_refcount is zero
 */
struct lruvec *lock_page_lruvec(struct page *page)
{
	struct lruvec *lruvec;

	lruvec = mem_cgroup_page_lruvec(page);
	spin_lock(&lruvec->lru_lock);

	lruvec_memcg_debug(lruvec, page);

	return lruvec;
}

struct lruvec *lock_page_lruvec_irq(struct page *page)
{
	struct lruvec *lruvec;

	lruvec = mem_cgroup_page_lruvec(page);
	spin_lock_irq(&lruvec->lru_lock);

	lruvec_memcg_debug(lruvec, page);

	return lruvec;
}

struct lruvec *lock_page_lruvec_irqsave(struct page *page, unsigned long *flags)
{
	struct lruvec *lruvec;

	lruvec = mem_cgroup_page_lruvec(page);
	spin_lock_irqsave(&lruvec->lru_lock, *flags);

	lruvec_memcg_debug(lruvec, page);

	return lruvec;
}

/**
 * mem_cgroup_update_lru_size - account for adding or removing an lru page
 * @lruvec: mem_cgroup per zone lru vector
 * @lru: index of lru list the page is sitting on
 * @zid: zone id of the accounted pages
 * @nr_pages: positive when adding or negative when removing
 *
 * This function must be called under lru_lock, just before a page is added
 * to or just after a page is removed from an lru list (that ordering being
 * so as to allow it to check that lru_size 0 is consistent with list_empty).
 */
void mem_cgroup_update_lru_size(struct lruvec *lruvec, enum lru_list lru,
				int zid, int nr_pages)
{
	struct mem_cgroup_per_node *mz;
	unsigned long *lru_size;
	long size;

	if (mem_cgroup_disabled())
		return;

	mz = container_of(lruvec, struct mem_cgroup_per_node, lruvec);
	lru_size = &mz->lru_zone_size[zid][lru];

	if (nr_pages < 0)
		*lru_size += nr_pages;

	size = *lru_size;
	if (WARN_ONCE(size < 0,
		"%s(%p, %d, %d): lru_size %ld\n",
		__func__, lruvec, lru, nr_pages, size)) {
		VM_BUG_ON(1);
		*lru_size = 0;
	}

	if (nr_pages > 0)
		*lru_size += nr_pages;
}

/**
 * mem_cgroup_margin - calculate chargeable space of a memory cgroup
 * @memcg: the memory cgroup
 *
 * Returns the maximum amount of memory @mem can be charged with, in
 * pages.
 */
static unsigned long mem_cgroup_margin(struct mem_cgroup *memcg)
{
	unsigned long margin = 0;
	unsigned long count;
	unsigned long limit;

	count = page_counter_read(&memcg->memory);
	limit = READ_ONCE(memcg->memory.max);
	if (count < limit)
		margin = limit - count;

	if (do_memsw_account()) {
		count = page_counter_read(&memcg->memsw);
		limit = READ_ONCE(memcg->memsw.max);
		if (count < limit)
			margin = min(margin, limit - count);
		else
			margin = 0;
	}

	return margin;
}

/*
 * A routine for checking "mem" is under move_account() or not.
 *
 * Checking a cgroup is mc.from or mc.to or under hierarchy of
 * moving cgroups. This is for waiting at high-memory pressure
 * caused by "move".
 */
static bool mem_cgroup_under_move(struct mem_cgroup *memcg)
{
	struct mem_cgroup *from;
	struct mem_cgroup *to;
	bool ret = false;
	/*
	 * Unlike task_move routines, we access mc.to, mc.from not under
	 * mutual exclusion by cgroup_mutex. Here, we take spinlock instead.
	 */
	spin_lock(&mc.lock);
	from = mc.from;
	to = mc.to;
	if (!from)
		goto unlock;

	ret = mem_cgroup_is_descendant(from, memcg) ||
		mem_cgroup_is_descendant(to, memcg);
unlock:
	spin_unlock(&mc.lock);
	return ret;
}

static bool mem_cgroup_wait_acct_move(struct mem_cgroup *memcg)
{
	if (mc.moving_task && current != mc.moving_task) {
		if (mem_cgroup_under_move(memcg)) {
			DEFINE_WAIT(wait);
			prepare_to_wait(&mc.waitq, &wait, TASK_INTERRUPTIBLE);
			/* moving charge context might have finished. */
			if (mc.moving_task)
				schedule();
			finish_wait(&mc.waitq, &wait);
			return true;
		}
	}
	return false;
}

struct memory_stat {
	const char *name;
	unsigned int idx;
};

static const struct memory_stat memory_stats[] = {
	{ "anon",			NR_ANON_MAPPED			},
	{ "file",			NR_FILE_PAGES			},
	{ "kernel_stack",		NR_KERNEL_STACK_KB		},
	{ "pagetables",			NR_PAGETABLE			},
	{ "percpu",			MEMCG_PERCPU_B			},
	{ "sock",			MEMCG_SOCK			},
	{ "shmem",			NR_SHMEM			},
	{ "file_mapped",		NR_FILE_MAPPED			},
	{ "file_dirty",			NR_FILE_DIRTY			},
	{ "file_writeback",		NR_WRITEBACK			},
#ifdef CONFIG_SWAP
	{ "swapcached",			NR_SWAPCACHE			},
#endif
#ifdef CONFIG_TRANSPARENT_HUGEPAGE
	{ "anon_thp",			NR_ANON_THPS			},
	{ "file_thp",			NR_FILE_THPS			},
	{ "shmem_thp",			NR_SHMEM_THPS			},
#endif
	{ "inactive_anon",		NR_INACTIVE_ANON		},
	{ "active_anon",		NR_ACTIVE_ANON			},
	{ "inactive_file",		NR_INACTIVE_FILE		},
	{ "active_file",		NR_ACTIVE_FILE			},
	{ "unevictable",		NR_UNEVICTABLE			},
	{ "slab_reclaimable",		NR_SLAB_RECLAIMABLE_B		},
	{ "slab_unreclaimable",		NR_SLAB_UNRECLAIMABLE_B		},

	/* The memory events */
	{ "workingset_refault_anon",	WORKINGSET_REFAULT_ANON		},
	{ "workingset_refault_file",	WORKINGSET_REFAULT_FILE		},
	{ "workingset_activate_anon",	WORKINGSET_ACTIVATE_ANON	},
	{ "workingset_activate_file",	WORKINGSET_ACTIVATE_FILE	},
	{ "workingset_restore_anon",	WORKINGSET_RESTORE_ANON		},
	{ "workingset_restore_file",	WORKINGSET_RESTORE_FILE		},
	{ "workingset_nodereclaim",	WORKINGSET_NODERECLAIM		},
};

/* Translate stat items to the correct unit for memory.stat output */
static int memcg_page_state_unit(int item)
{
	switch (item) {
	case MEMCG_PERCPU_B:
	case NR_SLAB_RECLAIMABLE_B:
	case NR_SLAB_UNRECLAIMABLE_B:
	case WORKINGSET_REFAULT_ANON:
	case WORKINGSET_REFAULT_FILE:
	case WORKINGSET_ACTIVATE_ANON:
	case WORKINGSET_ACTIVATE_FILE:
	case WORKINGSET_RESTORE_ANON:
	case WORKINGSET_RESTORE_FILE:
	case WORKINGSET_NODERECLAIM:
		return 1;
	case NR_KERNEL_STACK_KB:
		return SZ_1K;
	default:
		return PAGE_SIZE;
	}
}

static inline unsigned long memcg_page_state_output(struct mem_cgroup *memcg,
						    int item)
{
	return memcg_page_state(memcg, item) * memcg_page_state_unit(item);
}

static char *memory_stat_format(struct mem_cgroup *memcg)
{
	struct seq_buf s;
	int i;

	seq_buf_init(&s, kmalloc(PAGE_SIZE, GFP_KERNEL), PAGE_SIZE);
	if (!s.buffer)
		return NULL;

	/*
	 * Provide statistics on the state of the memory subsystem as
	 * well as cumulative event counters that show past behavior.
	 *
	 * This list is ordered following a combination of these gradients:
	 * 1) generic big picture -> specifics and details
	 * 2) reflecting userspace activity -> reflecting kernel heuristics
	 *
	 * Current memory state:
	 */
	cgroup_rstat_flush(memcg->css.cgroup);

	for (i = 0; i < ARRAY_SIZE(memory_stats); i++) {
		u64 size;

		size = memcg_page_state_output(memcg, memory_stats[i].idx);
		seq_buf_printf(&s, "%s %llu\n", memory_stats[i].name, size);

		if (unlikely(memory_stats[i].idx == NR_SLAB_UNRECLAIMABLE_B)) {
			size += memcg_page_state_output(memcg,
							NR_SLAB_RECLAIMABLE_B);
			seq_buf_printf(&s, "slab %llu\n", size);
		}
	}

	/* Accumulated memory events */

	seq_buf_printf(&s, "%s %lu\n", vm_event_name(PGFAULT),
		       memcg_events(memcg, PGFAULT));
	seq_buf_printf(&s, "%s %lu\n", vm_event_name(PGMAJFAULT),
		       memcg_events(memcg, PGMAJFAULT));
	seq_buf_printf(&s, "%s %lu\n",  vm_event_name(PGREFILL),
		       memcg_events(memcg, PGREFILL));
	seq_buf_printf(&s, "pgscan %lu\n",
		       memcg_events(memcg, PGSCAN_KSWAPD) +
		       memcg_events(memcg, PGSCAN_DIRECT));
	seq_buf_printf(&s, "pgsteal %lu\n",
		       memcg_events(memcg, PGSTEAL_KSWAPD) +
		       memcg_events(memcg, PGSTEAL_DIRECT));
	seq_buf_printf(&s, "%s %lu\n", vm_event_name(PGACTIVATE),
		       memcg_events(memcg, PGACTIVATE));
	seq_buf_printf(&s, "%s %lu\n", vm_event_name(PGDEACTIVATE),
		       memcg_events(memcg, PGDEACTIVATE));
	seq_buf_printf(&s, "%s %lu\n", vm_event_name(PGLAZYFREE),
		       memcg_events(memcg, PGLAZYFREE));
	seq_buf_printf(&s, "%s %lu\n", vm_event_name(PGLAZYFREED),
		       memcg_events(memcg, PGLAZYFREED));

#ifdef CONFIG_TRANSPARENT_HUGEPAGE
	seq_buf_printf(&s, "%s %lu\n", vm_event_name(THP_FAULT_ALLOC),
		       memcg_events(memcg, THP_FAULT_ALLOC));
	seq_buf_printf(&s, "%s %lu\n", vm_event_name(THP_COLLAPSE_ALLOC),
		       memcg_events(memcg, THP_COLLAPSE_ALLOC));
#endif /* CONFIG_TRANSPARENT_HUGEPAGE */

	/* The above should easily fit into one page */
	WARN_ON_ONCE(seq_buf_has_overflowed(&s));

	return s.buffer;
}

#define K(x) ((x) << (PAGE_SHIFT-10))
/**
 * mem_cgroup_print_oom_context: Print OOM information relevant to
 * memory controller.
 * @memcg: The memory cgroup that went over limit
 * @p: Task that is going to be killed
 *
 * NOTE: @memcg and @p's mem_cgroup can be different when hierarchy is
 * enabled
 */
void mem_cgroup_print_oom_context(struct mem_cgroup *memcg, struct task_struct *p)
{
	rcu_read_lock();

	if (memcg) {
		pr_cont(",oom_memcg=");
		pr_cont_cgroup_path(memcg->css.cgroup);
	} else
		pr_cont(",global_oom");
	if (p) {
		pr_cont(",task_memcg=");
		pr_cont_cgroup_path(task_cgroup(p, memory_cgrp_id));
	}
	rcu_read_unlock();
}

/**
 * mem_cgroup_print_oom_meminfo: Print OOM memory information relevant to
 * memory controller.
 * @memcg: The memory cgroup that went over limit
 */
void mem_cgroup_print_oom_meminfo(struct mem_cgroup *memcg)
{
	char *buf;

	pr_info("memory: usage %llukB, limit %llukB, failcnt %lu\n",
		K((u64)page_counter_read(&memcg->memory)),
		K((u64)READ_ONCE(memcg->memory.max)), memcg->memory.failcnt);
	if (cgroup_subsys_on_dfl(memory_cgrp_subsys))
		pr_info("swap: usage %llukB, limit %llukB, failcnt %lu\n",
			K((u64)page_counter_read(&memcg->swap)),
			K((u64)READ_ONCE(memcg->swap.max)), memcg->swap.failcnt);
	else {
		pr_info("memory+swap: usage %llukB, limit %llukB, failcnt %lu\n",
			K((u64)page_counter_read(&memcg->memsw)),
			K((u64)memcg->memsw.max), memcg->memsw.failcnt);
		pr_info("kmem: usage %llukB, limit %llukB, failcnt %lu\n",
			K((u64)page_counter_read(&memcg->kmem)),
			K((u64)memcg->kmem.max), memcg->kmem.failcnt);
	}

	pr_info("Memory cgroup stats for ");
	pr_cont_cgroup_path(memcg->css.cgroup);
	pr_cont(":");
	buf = memory_stat_format(memcg);
	if (!buf)
		return;
	pr_info("%s", buf);
	kfree(buf);
}

/*
 * Return the memory (and swap, if configured) limit for a memcg.
 */
unsigned long mem_cgroup_get_max(struct mem_cgroup *memcg)
{
	unsigned long max = READ_ONCE(memcg->memory.max);

	if (cgroup_subsys_on_dfl(memory_cgrp_subsys)) {
		if (mem_cgroup_swappiness(memcg))
			max += min(READ_ONCE(memcg->swap.max),
				   (unsigned long)total_swap_pages);
	} else { /* v1 */
		if (mem_cgroup_swappiness(memcg)) {
			/* Calculate swap excess capacity from memsw limit */
			unsigned long swap = READ_ONCE(memcg->memsw.max) - max;

			max += min(swap, (unsigned long)total_swap_pages);
		}
	}
	return max;
}

unsigned long mem_cgroup_size(struct mem_cgroup *memcg)
{
	return page_counter_read(&memcg->memory);
}

static bool mem_cgroup_out_of_memory(struct mem_cgroup *memcg, gfp_t gfp_mask,
				     int order)
{
	struct oom_control oc = {
		.zonelist = NULL,
		.nodemask = NULL,
		.memcg = memcg,
		.gfp_mask = gfp_mask,
		.order = order,
	};
	bool ret = true;

	if (mutex_lock_killable(&oom_lock))
		return true;

	if (mem_cgroup_margin(memcg) >= (1 << order))
		goto unlock;

	/*
	 * A few threads which were not waiting at mutex_lock_killable() can
	 * fail to bail out. Therefore, check again after holding oom_lock.
	 */
	ret = should_force_charge() || out_of_memory(&oc);

unlock:
	mutex_unlock(&oom_lock);
	return ret;
}

static int mem_cgroup_soft_reclaim(struct mem_cgroup *root_memcg,
				   pg_data_t *pgdat,
				   gfp_t gfp_mask,
				   unsigned long *total_scanned)
{
	struct mem_cgroup *victim = NULL;
	int total = 0;
	int loop = 0;
	unsigned long excess;
	unsigned long nr_scanned;
	struct mem_cgroup_reclaim_cookie reclaim = {
		.pgdat = pgdat,
	};

	excess = soft_limit_excess(root_memcg);

	while (1) {
		victim = mem_cgroup_iter(root_memcg, victim, &reclaim);
		if (!victim) {
			loop++;
			if (loop >= 2) {
				/*
				 * If we have not been able to reclaim
				 * anything, it might because there are
				 * no reclaimable pages under this hierarchy
				 */
				if (!total)
					break;
				/*
				 * We want to do more targeted reclaim.
				 * excess >> 2 is not to excessive so as to
				 * reclaim too much, nor too less that we keep
				 * coming back to reclaim from this cgroup
				 */
				if (total >= (excess >> 2) ||
					(loop > MEM_CGROUP_MAX_RECLAIM_LOOPS))
					break;
			}
			continue;
		}
		total += mem_cgroup_shrink_node(victim, gfp_mask, false,
					pgdat, &nr_scanned);
		*total_scanned += nr_scanned;
		if (!soft_limit_excess(root_memcg))
			break;
	}
	mem_cgroup_iter_break(root_memcg, victim);
	return total;
}

#ifdef CONFIG_LOCKDEP
static struct lockdep_map memcg_oom_lock_dep_map = {
	.name = "memcg_oom_lock",
};
#endif

static DEFINE_SPINLOCK(memcg_oom_lock);

/*
 * Check OOM-Killer is already running under our hierarchy.
 * If someone is running, return false.
 */
static bool mem_cgroup_oom_trylock(struct mem_cgroup *memcg)
{
	struct mem_cgroup *iter, *failed = NULL;

	spin_lock(&memcg_oom_lock);

	for_each_mem_cgroup_tree(iter, memcg) {
		if (iter->oom_lock) {
			/*
			 * this subtree of our hierarchy is already locked
			 * so we cannot give a lock.
			 */
			failed = iter;
			mem_cgroup_iter_break(memcg, iter);
			break;
		} else
			iter->oom_lock = true;
	}

	if (failed) {
		/*
		 * OK, we failed to lock the whole subtree so we have
		 * to clean up what we set up to the failing subtree
		 */
		for_each_mem_cgroup_tree(iter, memcg) {
			if (iter == failed) {
				mem_cgroup_iter_break(memcg, iter);
				break;
			}
			iter->oom_lock = false;
		}
	} else
		mutex_acquire(&memcg_oom_lock_dep_map, 0, 1, _RET_IP_);

	spin_unlock(&memcg_oom_lock);

	return !failed;
}

static void mem_cgroup_oom_unlock(struct mem_cgroup *memcg)
{
	struct mem_cgroup *iter;

	spin_lock(&memcg_oom_lock);
	mutex_release(&memcg_oom_lock_dep_map, _RET_IP_);
	for_each_mem_cgroup_tree(iter, memcg)
		iter->oom_lock = false;
	spin_unlock(&memcg_oom_lock);
}

static void mem_cgroup_mark_under_oom(struct mem_cgroup *memcg)
{
	struct mem_cgroup *iter;

	spin_lock(&memcg_oom_lock);
	for_each_mem_cgroup_tree(iter, memcg)
		iter->under_oom++;
	spin_unlock(&memcg_oom_lock);
}

static void mem_cgroup_unmark_under_oom(struct mem_cgroup *memcg)
{
	struct mem_cgroup *iter;

	/*
	 * Be careful about under_oom underflows because a child memcg
	 * could have been added after mem_cgroup_mark_under_oom.
	 */
	spin_lock(&memcg_oom_lock);
	for_each_mem_cgroup_tree(iter, memcg)
		if (iter->under_oom > 0)
			iter->under_oom--;
	spin_unlock(&memcg_oom_lock);
}

static DECLARE_WAIT_QUEUE_HEAD(memcg_oom_waitq);

struct oom_wait_info {
	struct mem_cgroup *memcg;
	wait_queue_entry_t	wait;
};

static int memcg_oom_wake_function(wait_queue_entry_t *wait,
	unsigned mode, int sync, void *arg)
{
	struct mem_cgroup *wake_memcg = (struct mem_cgroup *)arg;
	struct mem_cgroup *oom_wait_memcg;
	struct oom_wait_info *oom_wait_info;

	oom_wait_info = container_of(wait, struct oom_wait_info, wait);
	oom_wait_memcg = oom_wait_info->memcg;

	if (!mem_cgroup_is_descendant(wake_memcg, oom_wait_memcg) &&
	    !mem_cgroup_is_descendant(oom_wait_memcg, wake_memcg))
		return 0;
	return autoremove_wake_function(wait, mode, sync, arg);
}

static void memcg_oom_recover(struct mem_cgroup *memcg)
{
	/*
	 * For the following lockless ->under_oom test, the only required
	 * guarantee is that it must see the state asserted by an OOM when
	 * this function is called as a result of userland actions
	 * triggered by the notification of the OOM.  This is trivially
	 * achieved by invoking mem_cgroup_mark_under_oom() before
	 * triggering notification.
	 */
	if (memcg && memcg->under_oom)
		__wake_up(&memcg_oom_waitq, TASK_NORMAL, 0, memcg);
}

enum oom_status {
	OOM_SUCCESS,
	OOM_FAILED,
	OOM_ASYNC,
	OOM_SKIPPED
};

static enum oom_status mem_cgroup_oom(struct mem_cgroup *memcg, gfp_t mask, int order)
{
	enum oom_status ret;
	bool locked;

	if (order > PAGE_ALLOC_COSTLY_ORDER)
		return OOM_SKIPPED;

	memcg_memory_event(memcg, MEMCG_OOM);

	/*
	 * We are in the middle of the charge context here, so we
	 * don't want to block when potentially sitting on a callstack
	 * that holds all kinds of filesystem and mm locks.
	 *
	 * cgroup1 allows disabling the OOM killer and waiting for outside
	 * handling until the charge can succeed; remember the context and put
	 * the task to sleep at the end of the page fault when all locks are
	 * released.
	 *
	 * On the other hand, in-kernel OOM killer allows for an async victim
	 * memory reclaim (oom_reaper) and that means that we are not solely
	 * relying on the oom victim to make a forward progress and we can
	 * invoke the oom killer here.
	 *
	 * Please note that mem_cgroup_out_of_memory might fail to find a
	 * victim and then we have to bail out from the charge path.
	 */
	if (memcg->oom_kill_disable) {
		if (!current->in_user_fault)
			return OOM_SKIPPED;
		css_get(&memcg->css);
		current->memcg_in_oom = memcg;
		current->memcg_oom_gfp_mask = mask;
		current->memcg_oom_order = order;

		return OOM_ASYNC;
	}

	mem_cgroup_mark_under_oom(memcg);

	locked = mem_cgroup_oom_trylock(memcg);

	if (locked)
		mem_cgroup_oom_notify(memcg);

	mem_cgroup_unmark_under_oom(memcg);
	if (mem_cgroup_out_of_memory(memcg, mask, order))
		ret = OOM_SUCCESS;
	else
		ret = OOM_FAILED;

	if (locked)
		mem_cgroup_oom_unlock(memcg);

	return ret;
}

/**
 * mem_cgroup_oom_synchronize - complete memcg OOM handling
 * @handle: actually kill/wait or just clean up the OOM state
 *
 * This has to be called at the end of a page fault if the memcg OOM
 * handler was enabled.
 *
 * Memcg supports userspace OOM handling where failed allocations must
 * sleep on a waitqueue until the userspace task resolves the
 * situation.  Sleeping directly in the charge context with all kinds
 * of locks held is not a good idea, instead we remember an OOM state
 * in the task and mem_cgroup_oom_synchronize() has to be called at
 * the end of the page fault to complete the OOM handling.
 *
 * Returns %true if an ongoing memcg OOM situation was detected and
 * completed, %false otherwise.
 */
bool mem_cgroup_oom_synchronize(bool handle)
{
	struct mem_cgroup *memcg = current->memcg_in_oom;
	struct oom_wait_info owait;
	bool locked;

	/* OOM is global, do not handle */
	if (!memcg)
		return false;

	if (!handle)
		goto cleanup;

	owait.memcg = memcg;
	owait.wait.flags = 0;
	owait.wait.func = memcg_oom_wake_function;
	owait.wait.private = current;
	INIT_LIST_HEAD(&owait.wait.entry);

	prepare_to_wait(&memcg_oom_waitq, &owait.wait, TASK_KILLABLE);
	mem_cgroup_mark_under_oom(memcg);

	locked = mem_cgroup_oom_trylock(memcg);

	if (locked)
		mem_cgroup_oom_notify(memcg);

	if (locked && !memcg->oom_kill_disable) {
		mem_cgroup_unmark_under_oom(memcg);
		finish_wait(&memcg_oom_waitq, &owait.wait);
		mem_cgroup_out_of_memory(memcg, current->memcg_oom_gfp_mask,
					 current->memcg_oom_order);
	} else {
		schedule();
		mem_cgroup_unmark_under_oom(memcg);
		finish_wait(&memcg_oom_waitq, &owait.wait);
	}

	if (locked) {
		mem_cgroup_oom_unlock(memcg);
		/*
		 * There is no guarantee that an OOM-lock contender
		 * sees the wakeups triggered by the OOM kill
		 * uncharges.  Wake any sleepers explicitly.
		 */
		memcg_oom_recover(memcg);
	}
cleanup:
	current->memcg_in_oom = NULL;
	css_put(&memcg->css);
	return true;
}

/**
 * mem_cgroup_get_oom_group - get a memory cgroup to clean up after OOM
 * @victim: task to be killed by the OOM killer
 * @oom_domain: memcg in case of memcg OOM, NULL in case of system-wide OOM
 *
 * Returns a pointer to a memory cgroup, which has to be cleaned up
 * by killing all belonging OOM-killable tasks.
 *
 * Caller has to call mem_cgroup_put() on the returned non-NULL memcg.
 */
struct mem_cgroup *mem_cgroup_get_oom_group(struct task_struct *victim,
					    struct mem_cgroup *oom_domain)
{
	struct mem_cgroup *oom_group = NULL;
	struct mem_cgroup *memcg;

	if (!cgroup_subsys_on_dfl(memory_cgrp_subsys))
		return NULL;

	if (!oom_domain)
		oom_domain = root_mem_cgroup;

	rcu_read_lock();

	memcg = mem_cgroup_from_task(victim);
	if (memcg == root_mem_cgroup)
		goto out;

	/*
	 * If the victim task has been asynchronously moved to a different
	 * memory cgroup, we might end up killing tasks outside oom_domain.
	 * In this case it's better to ignore memory.group.oom.
	 */
	if (unlikely(!mem_cgroup_is_descendant(memcg, oom_domain)))
		goto out;

	/*
	 * Traverse the memory cgroup hierarchy from the victim task's
	 * cgroup up to the OOMing cgroup (or root) to find the
	 * highest-level memory cgroup with oom.group set.
	 */
	for (; memcg; memcg = parent_mem_cgroup(memcg)) {
		if (memcg->oom_group)
			oom_group = memcg;

		if (memcg == oom_domain)
			break;
	}

	if (oom_group)
		css_get(&oom_group->css);
out:
	rcu_read_unlock();

	return oom_group;
}

void mem_cgroup_print_oom_group(struct mem_cgroup *memcg)
{
	pr_info("Tasks in ");
	pr_cont_cgroup_path(memcg->css.cgroup);
	pr_cont(" are going to be killed due to memory.oom.group set\n");
}

/**
 * lock_page_memcg - lock a page and memcg binding
 * @page: the page
 *
 * This function protects unlocked LRU pages from being moved to
 * another cgroup.
 *
 * It ensures lifetime of the locked memcg. Caller is responsible
 * for the lifetime of the page.
 */
void lock_page_memcg(struct page *page)
{
	struct page *head = compound_head(page); /* rmap on tail pages */
	struct mem_cgroup *memcg;
	unsigned long flags;

	/*
	 * The RCU lock is held throughout the transaction.  The fast
	 * path can get away without acquiring the memcg->move_lock
	 * because page moving starts with an RCU grace period.
         */
	rcu_read_lock();

	if (mem_cgroup_disabled())
		return;
again:
	memcg = page_memcg(head);
	if (unlikely(!memcg))
		return;

#ifdef CONFIG_PROVE_LOCKING
	local_irq_save(flags);
	might_lock(&memcg->move_lock);
	local_irq_restore(flags);
#endif

	if (atomic_read(&memcg->moving_account) <= 0)
		return;

	spin_lock_irqsave(&memcg->move_lock, flags);
	if (memcg != page_memcg(head)) {
		spin_unlock_irqrestore(&memcg->move_lock, flags);
		goto again;
	}

	/*
	 * When charge migration first begins, we can have multiple
	 * critical sections holding the fast-path RCU lock and one
	 * holding the slowpath move_lock. Track the task who has the
	 * move_lock for unlock_page_memcg().
	 */
	memcg->move_lock_task = current;
	memcg->move_lock_flags = flags;
}
EXPORT_SYMBOL(lock_page_memcg);

static void __unlock_page_memcg(struct mem_cgroup *memcg)
{
	if (memcg && memcg->move_lock_task == current) {
		unsigned long flags = memcg->move_lock_flags;

		memcg->move_lock_task = NULL;
		memcg->move_lock_flags = 0;

		spin_unlock_irqrestore(&memcg->move_lock, flags);
	}

	rcu_read_unlock();
}

/**
 * unlock_page_memcg - unlock a page and memcg binding
 * @page: the page
 */
void unlock_page_memcg(struct page *page)
{
	struct page *head = compound_head(page);

	__unlock_page_memcg(page_memcg(head));
}
EXPORT_SYMBOL(unlock_page_memcg);

struct obj_stock {
#ifdef CONFIG_MEMCG_KMEM
	struct obj_cgroup *cached_objcg;
	struct pglist_data *cached_pgdat;
	unsigned int nr_bytes;
	int nr_slab_reclaimable_b;
	int nr_slab_unreclaimable_b;
#else
	int dummy[0];
#endif
};

struct memcg_stock_pcp {
	struct mem_cgroup *cached; /* this never be root cgroup */
	unsigned int nr_pages;
	struct obj_stock task_obj;
	struct obj_stock irq_obj;

	struct work_struct work;
	unsigned long flags;
#define FLUSHING_CACHED_CHARGE	0
};
static DEFINE_PER_CPU(struct memcg_stock_pcp, memcg_stock);
static DEFINE_MUTEX(percpu_charge_mutex);

#ifdef CONFIG_MEMCG_KMEM
static void drain_obj_stock(struct obj_stock *stock);
static bool obj_stock_flush_required(struct memcg_stock_pcp *stock,
				     struct mem_cgroup *root_memcg);

#else
static inline void drain_obj_stock(struct obj_stock *stock)
{
}
static bool obj_stock_flush_required(struct memcg_stock_pcp *stock,
				     struct mem_cgroup *root_memcg)
{
	return false;
}
#endif

/*
 * Most kmem_cache_alloc() calls are from user context. The irq disable/enable
 * sequence used in this case to access content from object stock is slow.
 * To optimize for user context access, there are now two object stocks for
 * task context and interrupt context access respectively.
 *
 * The task context object stock can be accessed by disabling preemption only
 * which is cheap in non-preempt kernel. The interrupt context object stock
 * can only be accessed after disabling interrupt. User context code can
 * access interrupt object stock, but not vice versa.
 */
static inline struct obj_stock *get_obj_stock(unsigned long *pflags)
{
	struct memcg_stock_pcp *stock;

	if (likely(in_task())) {
		*pflags = 0UL;
		preempt_disable();
		stock = this_cpu_ptr(&memcg_stock);
		return &stock->task_obj;
	}

	local_irq_save(*pflags);
	stock = this_cpu_ptr(&memcg_stock);
	return &stock->irq_obj;
}

static inline void put_obj_stock(unsigned long flags)
{
	if (likely(in_task()))
		preempt_enable();
	else
		local_irq_restore(flags);
}

/**
 * consume_stock: Try to consume stocked charge on this cpu.
 * @memcg: memcg to consume from.
 * @nr_pages: how many pages to charge.
 *
 * The charges will only happen if @memcg matches the current cpu's memcg
 * stock, and at least @nr_pages are available in that stock.  Failure to
 * service an allocation will refill the stock.
 *
 * returns true if successful, false otherwise.
 */
static bool consume_stock(struct mem_cgroup *memcg, unsigned int nr_pages)
{
	struct memcg_stock_pcp *stock;
	unsigned long flags;
	bool ret = false;

	if (nr_pages > MEMCG_CHARGE_BATCH)
		return ret;

	local_irq_save(flags);

	stock = this_cpu_ptr(&memcg_stock);
	if (memcg == stock->cached && stock->nr_pages >= nr_pages) {
		stock->nr_pages -= nr_pages;
		ret = true;
	}

	local_irq_restore(flags);

	return ret;
}

/*
 * Returns stocks cached in percpu and reset cached information.
 */
static void drain_stock(struct memcg_stock_pcp *stock)
{
	struct mem_cgroup *old = stock->cached;

	if (!old)
		return;

	if (stock->nr_pages) {
		page_counter_uncharge(&old->memory, stock->nr_pages);
		if (do_memsw_account())
			page_counter_uncharge(&old->memsw, stock->nr_pages);
		stock->nr_pages = 0;
	}

	css_put(&old->css);
	stock->cached = NULL;
}

static void drain_local_stock(struct work_struct *dummy)
{
	struct memcg_stock_pcp *stock;
	unsigned long flags;

	/*
	 * The only protection from memory hotplug vs. drain_stock races is
	 * that we always operate on local CPU stock here with IRQ disabled
	 */
	local_irq_save(flags);

	stock = this_cpu_ptr(&memcg_stock);
	drain_obj_stock(&stock->irq_obj);
	if (in_task())
		drain_obj_stock(&stock->task_obj);
	drain_stock(stock);
	clear_bit(FLUSHING_CACHED_CHARGE, &stock->flags);

	local_irq_restore(flags);
}

/*
 * Cache charges(val) to local per_cpu area.
 * This will be consumed by consume_stock() function, later.
 */
static void refill_stock(struct mem_cgroup *memcg, unsigned int nr_pages)
{
	struct memcg_stock_pcp *stock;
	unsigned long flags;

	local_irq_save(flags);

	stock = this_cpu_ptr(&memcg_stock);
	if (stock->cached != memcg) { /* reset if necessary */
		drain_stock(stock);
		css_get(&memcg->css);
		stock->cached = memcg;
	}
	stock->nr_pages += nr_pages;

	if (stock->nr_pages > MEMCG_CHARGE_BATCH)
		drain_stock(stock);

	local_irq_restore(flags);
}

/*
 * Drains all per-CPU charge caches for given root_memcg resp. subtree
 * of the hierarchy under it.
 */
static void drain_all_stock(struct mem_cgroup *root_memcg)
{
	int cpu, curcpu;

	/* If someone's already draining, avoid adding running more workers. */
	if (!mutex_trylock(&percpu_charge_mutex))
		return;
	/*
	 * Notify other cpus that system-wide "drain" is running
	 * We do not care about races with the cpu hotplug because cpu down
	 * as well as workers from this path always operate on the local
	 * per-cpu data. CPU up doesn't touch memcg_stock at all.
	 */
	curcpu = get_cpu();
	for_each_online_cpu(cpu) {
		struct memcg_stock_pcp *stock = &per_cpu(memcg_stock, cpu);
		struct mem_cgroup *memcg;
		bool flush = false;

		rcu_read_lock();
		memcg = stock->cached;
		if (memcg && stock->nr_pages &&
		    mem_cgroup_is_descendant(memcg, root_memcg))
			flush = true;
		if (obj_stock_flush_required(stock, root_memcg))
			flush = true;
		rcu_read_unlock();

		if (flush &&
		    !test_and_set_bit(FLUSHING_CACHED_CHARGE, &stock->flags)) {
			if (cpu == curcpu)
				drain_local_stock(&stock->work);
			else
				schedule_work_on(cpu, &stock->work);
		}
	}
	put_cpu();
	mutex_unlock(&percpu_charge_mutex);
}

static void memcg_flush_lruvec_page_state(struct mem_cgroup *memcg, int cpu)
{
	int nid;

	for_each_node(nid) {
		struct mem_cgroup_per_node *pn = memcg->nodeinfo[nid];
		unsigned long stat[NR_VM_NODE_STAT_ITEMS];
		struct batched_lruvec_stat *lstatc;
		int i;

		lstatc = per_cpu_ptr(pn->lruvec_stat_cpu, cpu);
		for (i = 0; i < NR_VM_NODE_STAT_ITEMS; i++) {
			stat[i] = lstatc->count[i];
			lstatc->count[i] = 0;
		}

		do {
			for (i = 0; i < NR_VM_NODE_STAT_ITEMS; i++)
				atomic_long_add(stat[i], &pn->lruvec_stat[i]);
		} while ((pn = parent_nodeinfo(pn, nid)));
	}
}

static int memcg_hotplug_cpu_dead(unsigned int cpu)
{
	struct memcg_stock_pcp *stock;
	struct mem_cgroup *memcg;

	stock = &per_cpu(memcg_stock, cpu);
	drain_stock(stock);

	for_each_mem_cgroup(memcg)
		memcg_flush_lruvec_page_state(memcg, cpu);

	return 0;
}

static unsigned long reclaim_high(struct mem_cgroup *memcg,
				  unsigned int nr_pages,
				  gfp_t gfp_mask)
{
	unsigned long nr_reclaimed = 0;

	do {
		unsigned long pflags;

		if (page_counter_read(&memcg->memory) <=
		    READ_ONCE(memcg->memory.high))
			continue;

		memcg_memory_event(memcg, MEMCG_HIGH);

		psi_memstall_enter(&pflags);
		nr_reclaimed += try_to_free_mem_cgroup_pages(memcg, nr_pages,
							     gfp_mask, true);
		psi_memstall_leave(&pflags);
	} while ((memcg = parent_mem_cgroup(memcg)) &&
		 !mem_cgroup_is_root(memcg));

	return nr_reclaimed;
}

static void high_work_func(struct work_struct *work)
{
	struct mem_cgroup *memcg;

	memcg = container_of(work, struct mem_cgroup, high_work);
	reclaim_high(memcg, MEMCG_CHARGE_BATCH, GFP_KERNEL);
}

/*
 * Clamp the maximum sleep time per allocation batch to 2 seconds. This is
 * enough to still cause a significant slowdown in most cases, while still
 * allowing diagnostics and tracing to proceed without becoming stuck.
 */
#define MEMCG_MAX_HIGH_DELAY_JIFFIES (2UL*HZ)

/*
 * When calculating the delay, we use these either side of the exponentiation to
 * maintain precision and scale to a reasonable number of jiffies (see the table
 * below.
 *
 * - MEMCG_DELAY_PRECISION_SHIFT: Extra precision bits while translating the
 *   overage ratio to a delay.
 * - MEMCG_DELAY_SCALING_SHIFT: The number of bits to scale down the
 *   proposed penalty in order to reduce to a reasonable number of jiffies, and
 *   to produce a reasonable delay curve.
 *
 * MEMCG_DELAY_SCALING_SHIFT just happens to be a number that produces a
 * reasonable delay curve compared to precision-adjusted overage, not
 * penalising heavily at first, but still making sure that growth beyond the
 * limit penalises misbehaviour cgroups by slowing them down exponentially. For
 * example, with a high of 100 megabytes:
 *
 *  +-------+------------------------+
 *  | usage | time to allocate in ms |
 *  +-------+------------------------+
 *  | 100M  |                      0 |
 *  | 101M  |                      6 |
 *  | 102M  |                     25 |
 *  | 103M  |                     57 |
 *  | 104M  |                    102 |
 *  | 105M  |                    159 |
 *  | 106M  |                    230 |
 *  | 107M  |                    313 |
 *  | 108M  |                    409 |
 *  | 109M  |                    518 |
 *  | 110M  |                    639 |
 *  | 111M  |                    774 |
 *  | 112M  |                    921 |
 *  | 113M  |                   1081 |
 *  | 114M  |                   1254 |
 *  | 115M  |                   1439 |
 *  | 116M  |                   1638 |
 *  | 117M  |                   1849 |
 *  | 118M  |                   2000 |
 *  | 119M  |                   2000 |
 *  | 120M  |                   2000 |
 *  +-------+------------------------+
 */
 #define MEMCG_DELAY_PRECISION_SHIFT 20
 #define MEMCG_DELAY_SCALING_SHIFT 14

static u64 calculate_overage(unsigned long usage, unsigned long high)
{
	u64 overage;

	if (usage <= high)
		return 0;

	/*
	 * Prevent division by 0 in overage calculation by acting as if
	 * it was a threshold of 1 page
	 */
	high = max(high, 1UL);

	overage = usage - high;
	overage <<= MEMCG_DELAY_PRECISION_SHIFT;
	return div64_u64(overage, high);
}

static u64 mem_find_max_overage(struct mem_cgroup *memcg)
{
	u64 overage, max_overage = 0;

	do {
		overage = calculate_overage(page_counter_read(&memcg->memory),
					    READ_ONCE(memcg->memory.high));
		max_overage = max(overage, max_overage);
	} while ((memcg = parent_mem_cgroup(memcg)) &&
		 !mem_cgroup_is_root(memcg));

	return max_overage;
}

static u64 swap_find_max_overage(struct mem_cgroup *memcg)
{
	u64 overage, max_overage = 0;

	do {
		overage = calculate_overage(page_counter_read(&memcg->swap),
					    READ_ONCE(memcg->swap.high));
		if (overage)
			memcg_memory_event(memcg, MEMCG_SWAP_HIGH);
		max_overage = max(overage, max_overage);
	} while ((memcg = parent_mem_cgroup(memcg)) &&
		 !mem_cgroup_is_root(memcg));

	return max_overage;
}

/*
 * Get the number of jiffies that we should penalise a mischievous cgroup which
 * is exceeding its memory.high by checking both it and its ancestors.
 */
static unsigned long calculate_high_delay(struct mem_cgroup *memcg,
					  unsigned int nr_pages,
					  u64 max_overage)
{
	unsigned long penalty_jiffies;

	if (!max_overage)
		return 0;

	/*
	 * We use overage compared to memory.high to calculate the number of
	 * jiffies to sleep (penalty_jiffies). Ideally this value should be
	 * fairly lenient on small overages, and increasingly harsh when the
	 * memcg in question makes it clear that it has no intention of stopping
	 * its crazy behaviour, so we exponentially increase the delay based on
	 * overage amount.
	 */
	penalty_jiffies = max_overage * max_overage * HZ;
	penalty_jiffies >>= MEMCG_DELAY_PRECISION_SHIFT;
	penalty_jiffies >>= MEMCG_DELAY_SCALING_SHIFT;

	/*
	 * Factor in the task's own contribution to the overage, such that four
	 * N-sized allocations are throttled approximately the same as one
	 * 4N-sized allocation.
	 *
	 * MEMCG_CHARGE_BATCH pages is nominal, so work out how much smaller or
	 * larger the current charge patch is than that.
	 */
	return penalty_jiffies * nr_pages / MEMCG_CHARGE_BATCH;
}

/*
 * Scheduled by try_charge() to be executed from the userland return path
 * and reclaims memory over the high limit.
 */
void mem_cgroup_handle_over_high(void)
{
	unsigned long penalty_jiffies;
	unsigned long pflags;
	unsigned long nr_reclaimed;
	unsigned int nr_pages = current->memcg_nr_pages_over_high;
	int nr_retries = MAX_RECLAIM_RETRIES;
	struct mem_cgroup *memcg;
	bool in_retry = false;

	if (likely(!nr_pages))
		return;

	memcg = get_mem_cgroup_from_mm(current->mm);
	current->memcg_nr_pages_over_high = 0;

retry_reclaim:
	/*
	 * The allocating task should reclaim at least the batch size, but for
	 * subsequent retries we only want to do what's necessary to prevent oom
	 * or breaching resource isolation.
	 *
	 * This is distinct from memory.max or page allocator behaviour because
	 * memory.high is currently batched, whereas memory.max and the page
	 * allocator run every time an allocation is made.
	 */
	nr_reclaimed = reclaim_high(memcg,
				    in_retry ? SWAP_CLUSTER_MAX : nr_pages,
				    GFP_KERNEL);

	/*
	 * memory.high is breached and reclaim is unable to keep up. Throttle
	 * allocators proactively to slow down excessive growth.
	 */
	penalty_jiffies = calculate_high_delay(memcg, nr_pages,
					       mem_find_max_overage(memcg));

	penalty_jiffies += calculate_high_delay(memcg, nr_pages,
						swap_find_max_overage(memcg));

	/*
	 * Clamp the max delay per usermode return so as to still keep the
	 * application moving forwards and also permit diagnostics, albeit
	 * extremely slowly.
	 */
	penalty_jiffies = min(penalty_jiffies, MEMCG_MAX_HIGH_DELAY_JIFFIES);

	/*
	 * Don't sleep if the amount of jiffies this memcg owes us is so low
	 * that it's not even worth doing, in an attempt to be nice to those who
	 * go only a small amount over their memory.high value and maybe haven't
	 * been aggressively reclaimed enough yet.
	 */
	if (penalty_jiffies <= HZ / 100)
		goto out;

	/*
	 * If reclaim is making forward progress but we're still over
	 * memory.high, we want to encourage that rather than doing allocator
	 * throttling.
	 */
	if (nr_reclaimed || nr_retries--) {
		in_retry = true;
		goto retry_reclaim;
	}

	/*
	 * If we exit early, we're guaranteed to die (since
	 * schedule_timeout_killable sets TASK_KILLABLE). This means we don't
	 * need to account for any ill-begotten jiffies to pay them off later.
	 */
	psi_memstall_enter(&pflags);
	schedule_timeout_killable(penalty_jiffies);
	psi_memstall_leave(&pflags);

out:
	css_put(&memcg->css);
}

static int try_charge_memcg(struct mem_cgroup *memcg, gfp_t gfp_mask,
			unsigned int nr_pages)
{
	unsigned int batch = max(MEMCG_CHARGE_BATCH, nr_pages);
	int nr_retries = MAX_RECLAIM_RETRIES;
	struct mem_cgroup *mem_over_limit;
	struct page_counter *counter;
	enum oom_status oom_status;
	unsigned long nr_reclaimed;
	bool may_swap = true;
	bool drained = false;
	unsigned long pflags;

retry:
	if (consume_stock(memcg, nr_pages))
		return 0;

	if (!do_memsw_account() ||
	    page_counter_try_charge(&memcg->memsw, batch, &counter)) {
		if (page_counter_try_charge(&memcg->memory, batch, &counter))
			goto done_restock;
		if (do_memsw_account())
			page_counter_uncharge(&memcg->memsw, batch);
		mem_over_limit = mem_cgroup_from_counter(counter, memory);
	} else {
		mem_over_limit = mem_cgroup_from_counter(counter, memsw);
		may_swap = false;
	}

	if (batch > nr_pages) {
		batch = nr_pages;
		goto retry;
	}

	/*
	 * Memcg doesn't have a dedicated reserve for atomic
	 * allocations. But like the global atomic pool, we need to
	 * put the burden of reclaim on regular allocation requests
	 * and let these go through as privileged allocations.
	 */
	if (gfp_mask & __GFP_ATOMIC)
		goto force;

	/*
	 * Unlike in global OOM situations, memcg is not in a physical
	 * memory shortage.  Allow dying and OOM-killed tasks to
	 * bypass the last charges so that they can exit quickly and
	 * free their memory.
	 */
	if (unlikely(should_force_charge()))
		goto force;

	/*
	 * Prevent unbounded recursion when reclaim operations need to
	 * allocate memory. This might exceed the limits temporarily,
	 * but we prefer facilitating memory reclaim and getting back
	 * under the limit over triggering OOM kills in these cases.
	 */
	if (unlikely(current->flags & PF_MEMALLOC))
		goto force;

	if (unlikely(task_in_memcg_oom(current)))
		goto nomem;

	if (!gfpflags_allow_blocking(gfp_mask))
		goto nomem;

	memcg_memory_event(mem_over_limit, MEMCG_MAX);

	psi_memstall_enter(&pflags);
	nr_reclaimed = try_to_free_mem_cgroup_pages(mem_over_limit, nr_pages,
						    gfp_mask, may_swap);
	psi_memstall_leave(&pflags);

	if (mem_cgroup_margin(mem_over_limit) >= nr_pages)
		goto retry;

	if (!drained) {
		drain_all_stock(mem_over_limit);
		drained = true;
		goto retry;
	}

	if (gfp_mask & __GFP_NORETRY)
		goto nomem;
	/*
	 * Even though the limit is exceeded at this point, reclaim
	 * may have been able to free some pages.  Retry the charge
	 * before killing the task.
	 *
	 * Only for regular pages, though: huge pages are rather
	 * unlikely to succeed so close to the limit, and we fall back
	 * to regular pages anyway in case of failure.
	 */
	if (nr_reclaimed && nr_pages <= (1 << PAGE_ALLOC_COSTLY_ORDER))
		goto retry;
	/*
	 * At task move, charge accounts can be doubly counted. So, it's
	 * better to wait until the end of task_move if something is going on.
	 */
	if (mem_cgroup_wait_acct_move(mem_over_limit))
		goto retry;

	if (nr_retries--)
		goto retry;

	if (gfp_mask & __GFP_RETRY_MAYFAIL)
		goto nomem;

	if (fatal_signal_pending(current))
		goto force;

	/*
	 * keep retrying as long as the memcg oom killer is able to make
	 * a forward progress or bypass the charge if the oom killer
	 * couldn't make any progress.
	 */
	oom_status = mem_cgroup_oom(mem_over_limit, gfp_mask,
		       get_order(nr_pages * PAGE_SIZE));
	switch (oom_status) {
	case OOM_SUCCESS:
		nr_retries = MAX_RECLAIM_RETRIES;
		goto retry;
	case OOM_FAILED:
		goto force;
	default:
		goto nomem;
	}
nomem:
	if (!(gfp_mask & __GFP_NOFAIL))
		return -ENOMEM;
force:
	/*
	 * The allocation either can't fail or will lead to more memory
	 * being freed very soon.  Allow memory usage go over the limit
	 * temporarily by force charging it.
	 */
	page_counter_charge(&memcg->memory, nr_pages);
	if (do_memsw_account())
		page_counter_charge(&memcg->memsw, nr_pages);

	return 0;

done_restock:
	if (batch > nr_pages)
		refill_stock(memcg, batch - nr_pages);

	/*
	 * If the hierarchy is above the normal consumption range, schedule
	 * reclaim on returning to userland.  We can perform reclaim here
	 * if __GFP_RECLAIM but let's always punt for simplicity and so that
	 * GFP_KERNEL can consistently be used during reclaim.  @memcg is
	 * not recorded as it most likely matches current's and won't
	 * change in the meantime.  As high limit is checked again before
	 * reclaim, the cost of mismatch is negligible.
	 */
	do {
		bool mem_high, swap_high;

		mem_high = page_counter_read(&memcg->memory) >
			READ_ONCE(memcg->memory.high);
		swap_high = page_counter_read(&memcg->swap) >
			READ_ONCE(memcg->swap.high);

		/* Don't bother a random interrupted task */
		if (in_interrupt()) {
			if (mem_high) {
				schedule_work(&memcg->high_work);
				break;
			}
			continue;
		}

		if (mem_high || swap_high) {
			/*
			 * The allocating tasks in this cgroup will need to do
			 * reclaim or be throttled to prevent further growth
			 * of the memory or swap footprints.
			 *
			 * Target some best-effort fairness between the tasks,
			 * and distribute reclaim work and delay penalties
			 * based on how much each task is actually allocating.
			 */
			current->memcg_nr_pages_over_high += batch;
			set_notify_resume(current);
			break;
		}
	} while ((memcg = parent_mem_cgroup(memcg)));

	return 0;
}

static inline int try_charge(struct mem_cgroup *memcg, gfp_t gfp_mask,
			     unsigned int nr_pages)
{
	if (mem_cgroup_is_root(memcg))
		return 0;

	return try_charge_memcg(memcg, gfp_mask, nr_pages);
}

#if defined(CONFIG_MEMCG_KMEM) || defined(CONFIG_MMU)
static void cancel_charge(struct mem_cgroup *memcg, unsigned int nr_pages)
{
	if (mem_cgroup_is_root(memcg))
		return;

	page_counter_uncharge(&memcg->memory, nr_pages);
	if (do_memsw_account())
		page_counter_uncharge(&memcg->memsw, nr_pages);
}
#endif

static void commit_charge(struct page *page, struct mem_cgroup *memcg)
{
	VM_BUG_ON_PAGE(page_memcg(page), page);
	/*
	 * Any of the following ensures page's memcg stability:
	 *
	 * - the page lock
	 * - LRU isolation
	 * - lock_page_memcg()
	 * - exclusive reference
	 */
	page->memcg_data = (unsigned long)memcg;
}

static struct mem_cgroup *get_mem_cgroup_from_objcg(struct obj_cgroup *objcg)
{
	struct mem_cgroup *memcg;

	rcu_read_lock();
retry:
	memcg = obj_cgroup_memcg(objcg);
	if (unlikely(!css_tryget(&memcg->css)))
		goto retry;
	rcu_read_unlock();

	return memcg;
}

#ifdef CONFIG_MEMCG_KMEM
/*
 * The allocated objcg pointers array is not accounted directly.
 * Moreover, it should not come from DMA buffer and is not readily
 * reclaimable. So those GFP bits should be masked off.
 */
#define OBJCGS_CLEAR_MASK	(__GFP_DMA | __GFP_RECLAIMABLE | __GFP_ACCOUNT)

int memcg_alloc_page_obj_cgroups(struct page *page, struct kmem_cache *s,
				 gfp_t gfp, bool new_page)
{
	unsigned int objects = objs_per_slab_page(s, page);
	unsigned long memcg_data;
	void *vec;

	gfp &= ~OBJCGS_CLEAR_MASK;
	vec = kcalloc_node(objects, sizeof(struct obj_cgroup *), gfp,
			   page_to_nid(page));
	if (!vec)
		return -ENOMEM;

	memcg_data = (unsigned long) vec | MEMCG_DATA_OBJCGS;
	if (new_page) {
		/*
		 * If the slab page is brand new and nobody can yet access
		 * it's memcg_data, no synchronization is required and
		 * memcg_data can be simply assigned.
		 */
		page->memcg_data = memcg_data;
	} else if (cmpxchg(&page->memcg_data, 0, memcg_data)) {
		/*
		 * If the slab page is already in use, somebody can allocate
		 * and assign obj_cgroups in parallel. In this case the existing
		 * objcg vector should be reused.
		 */
		kfree(vec);
		return 0;
	}

	kmemleak_not_leak(vec);
	return 0;
}

/*
 * Returns a pointer to the memory cgroup to which the kernel object is charged.
 *
 * A passed kernel object can be a slab object or a generic kernel page, so
 * different mechanisms for getting the memory cgroup pointer should be used.
 * In certain cases (e.g. kernel stacks or large kmallocs with SLUB) the caller
 * can not know for sure how the kernel object is implemented.
 * mem_cgroup_from_obj() can be safely used in such cases.
 *
 * The caller must ensure the memcg lifetime, e.g. by taking rcu_read_lock(),
 * cgroup_mutex, etc.
 */
struct mem_cgroup *mem_cgroup_from_obj(void *p)
{
	struct page *page;

	if (mem_cgroup_disabled())
		return NULL;

	page = virt_to_head_page(p);

	/*
	 * Slab objects are accounted individually, not per-page.
	 * Memcg membership data for each individual object is saved in
	 * the page->obj_cgroups.
	 */
	if (page_objcgs_check(page)) {
		struct obj_cgroup *objcg;
		unsigned int off;

		off = obj_to_index(page->slab_cache, page, p);
		objcg = page_objcgs(page)[off];
		if (objcg)
			return obj_cgroup_memcg(objcg);

		return NULL;
	}

	/*
	 * page_memcg_check() is used here, because page_has_obj_cgroups()
	 * check above could fail because the object cgroups vector wasn't set
	 * at that moment, but it can be set concurrently.
	 * page_memcg_check(page) will guarantee that a proper memory
	 * cgroup pointer or NULL will be returned.
	 */
	return page_memcg_check(page);
}

__always_inline struct obj_cgroup *get_obj_cgroup_from_current(void)
{
	struct obj_cgroup *objcg = NULL;
	struct mem_cgroup *memcg;

	if (memcg_kmem_bypass())
		return NULL;

	rcu_read_lock();
	if (unlikely(active_memcg()))
		memcg = active_memcg();
	else
		memcg = mem_cgroup_from_task(current);

	for (; memcg != root_mem_cgroup; memcg = parent_mem_cgroup(memcg)) {
		objcg = rcu_dereference(memcg->objcg);
		if (objcg && obj_cgroup_tryget(objcg))
			break;
		objcg = NULL;
	}
	rcu_read_unlock();

	return objcg;
}

static int memcg_alloc_cache_id(void)
{
	int id, size;
	int err;

	id = ida_simple_get(&memcg_cache_ida,
			    0, MEMCG_CACHES_MAX_SIZE, GFP_KERNEL);
	if (id < 0)
		return id;

	if (id < memcg_nr_cache_ids)
		return id;

	/*
	 * There's no space for the new id in memcg_caches arrays,
	 * so we have to grow them.
	 */
	down_write(&memcg_cache_ids_sem);

	size = 2 * (id + 1);
	if (size < MEMCG_CACHES_MIN_SIZE)
		size = MEMCG_CACHES_MIN_SIZE;
	else if (size > MEMCG_CACHES_MAX_SIZE)
		size = MEMCG_CACHES_MAX_SIZE;

	err = memcg_update_all_list_lrus(size);
	if (!err)
		memcg_nr_cache_ids = size;

	up_write(&memcg_cache_ids_sem);

	if (err) {
		ida_simple_remove(&memcg_cache_ida, id);
		return err;
	}
	return id;
}

static void memcg_free_cache_id(int id)
{
	ida_simple_remove(&memcg_cache_ida, id);
}

/*
 * obj_cgroup_uncharge_pages: uncharge a number of kernel pages from a objcg
 * @objcg: object cgroup to uncharge
 * @nr_pages: number of pages to uncharge
 */
static void obj_cgroup_uncharge_pages(struct obj_cgroup *objcg,
				      unsigned int nr_pages)
{
	struct mem_cgroup *memcg;

	memcg = get_mem_cgroup_from_objcg(objcg);

	if (!cgroup_subsys_on_dfl(memory_cgrp_subsys))
		page_counter_uncharge(&memcg->kmem, nr_pages);
	refill_stock(memcg, nr_pages);

	css_put(&memcg->css);
}

/*
 * obj_cgroup_charge_pages: charge a number of kernel pages to a objcg
 * @objcg: object cgroup to charge
 * @gfp: reclaim mode
 * @nr_pages: number of pages to charge
 *
 * Returns 0 on success, an error code on failure.
 */
static int obj_cgroup_charge_pages(struct obj_cgroup *objcg, gfp_t gfp,
				   unsigned int nr_pages)
{
	struct page_counter *counter;
	struct mem_cgroup *memcg;
	int ret;

	memcg = get_mem_cgroup_from_objcg(objcg);

	ret = try_charge_memcg(memcg, gfp, nr_pages);
	if (ret)
		goto out;

	if (!cgroup_subsys_on_dfl(memory_cgrp_subsys) &&
	    !page_counter_try_charge(&memcg->kmem, nr_pages, &counter)) {

		/*
		 * Enforce __GFP_NOFAIL allocation because callers are not
		 * prepared to see failures and likely do not have any failure
		 * handling code.
		 */
		if (gfp & __GFP_NOFAIL) {
			page_counter_charge(&memcg->kmem, nr_pages);
			goto out;
		}
		cancel_charge(memcg, nr_pages);
		ret = -ENOMEM;
	}
out:
	css_put(&memcg->css);

	return ret;
}

/**
 * __memcg_kmem_charge_page: charge a kmem page to the current memory cgroup
 * @page: page to charge
 * @gfp: reclaim mode
 * @order: allocation order
 *
 * Returns 0 on success, an error code on failure.
 */
int __memcg_kmem_charge_page(struct page *page, gfp_t gfp, int order)
{
	struct obj_cgroup *objcg;
	int ret = 0;

	objcg = get_obj_cgroup_from_current();
	if (objcg) {
		ret = obj_cgroup_charge_pages(objcg, gfp, 1 << order);
		if (!ret) {
			page->memcg_data = (unsigned long)objcg |
				MEMCG_DATA_KMEM;
			return 0;
		}
		obj_cgroup_put(objcg);
	}
	return ret;
}

/**
 * __memcg_kmem_uncharge_page: uncharge a kmem page
 * @page: page to uncharge
 * @order: allocation order
 */
void __memcg_kmem_uncharge_page(struct page *page, int order)
{
	struct obj_cgroup *objcg;
	unsigned int nr_pages = 1 << order;

	if (!PageMemcgKmem(page))
		return;

	objcg = __page_objcg(page);
	obj_cgroup_uncharge_pages(objcg, nr_pages);
	page->memcg_data = 0;
	obj_cgroup_put(objcg);
}

void mod_objcg_state(struct obj_cgroup *objcg, struct pglist_data *pgdat,
		     enum node_stat_item idx, int nr)
{
	unsigned long flags;
	struct obj_stock *stock = get_obj_stock(&flags);
	int *bytes;

	/*
	 * Save vmstat data in stock and skip vmstat array update unless
	 * accumulating over a page of vmstat data or when pgdat or idx
	 * changes.
	 */
	if (stock->cached_objcg != objcg) {
		drain_obj_stock(stock);
		obj_cgroup_get(objcg);
		stock->nr_bytes = atomic_read(&objcg->nr_charged_bytes)
				? atomic_xchg(&objcg->nr_charged_bytes, 0) : 0;
		stock->cached_objcg = objcg;
		stock->cached_pgdat = pgdat;
	} else if (stock->cached_pgdat != pgdat) {
		/* Flush the existing cached vmstat data */
		if (stock->nr_slab_reclaimable_b) {
			mod_objcg_mlstate(objcg, pgdat, NR_SLAB_RECLAIMABLE_B,
					  stock->nr_slab_reclaimable_b);
			stock->nr_slab_reclaimable_b = 0;
		}
		if (stock->nr_slab_unreclaimable_b) {
			mod_objcg_mlstate(objcg, pgdat, NR_SLAB_UNRECLAIMABLE_B,
					  stock->nr_slab_unreclaimable_b);
			stock->nr_slab_unreclaimable_b = 0;
		}
		stock->cached_pgdat = pgdat;
	}

	bytes = (idx == NR_SLAB_RECLAIMABLE_B) ? &stock->nr_slab_reclaimable_b
					       : &stock->nr_slab_unreclaimable_b;
	/*
	 * Even for large object >= PAGE_SIZE, the vmstat data will still be
	 * cached locally at least once before pushing it out.
	 */
	if (!*bytes) {
		*bytes = nr;
		nr = 0;
	} else {
		*bytes += nr;
		if (abs(*bytes) > PAGE_SIZE) {
			nr = *bytes;
			*bytes = 0;
		} else {
			nr = 0;
		}
	}
	if (nr)
		mod_objcg_mlstate(objcg, pgdat, idx, nr);

	put_obj_stock(flags);
}

static bool consume_obj_stock(struct obj_cgroup *objcg, unsigned int nr_bytes)
{
	unsigned long flags;
	struct obj_stock *stock = get_obj_stock(&flags);
	bool ret = false;

	if (objcg == stock->cached_objcg && stock->nr_bytes >= nr_bytes) {
		stock->nr_bytes -= nr_bytes;
		ret = true;
	}

	put_obj_stock(flags);

	return ret;
}

static void drain_obj_stock(struct obj_stock *stock)
{
	struct obj_cgroup *old = stock->cached_objcg;

	if (!old)
		return;

	if (stock->nr_bytes) {
		unsigned int nr_pages = stock->nr_bytes >> PAGE_SHIFT;
		unsigned int nr_bytes = stock->nr_bytes & (PAGE_SIZE - 1);

		if (nr_pages)
			obj_cgroup_uncharge_pages(old, nr_pages);

		/*
		 * The leftover is flushed to the centralized per-memcg value.
		 * On the next attempt to refill obj stock it will be moved
		 * to a per-cpu stock (probably, on an other CPU), see
		 * refill_obj_stock().
		 *
		 * How often it's flushed is a trade-off between the memory
		 * limit enforcement accuracy and potential CPU contention,
		 * so it might be changed in the future.
		 */
		atomic_add(nr_bytes, &old->nr_charged_bytes);
		stock->nr_bytes = 0;
	}

	/*
	 * Flush the vmstat data in current stock
	 */
	if (stock->nr_slab_reclaimable_b || stock->nr_slab_unreclaimable_b) {
		if (stock->nr_slab_reclaimable_b) {
			mod_objcg_mlstate(old, stock->cached_pgdat,
					  NR_SLAB_RECLAIMABLE_B,
					  stock->nr_slab_reclaimable_b);
			stock->nr_slab_reclaimable_b = 0;
		}
		if (stock->nr_slab_unreclaimable_b) {
			mod_objcg_mlstate(old, stock->cached_pgdat,
					  NR_SLAB_UNRECLAIMABLE_B,
					  stock->nr_slab_unreclaimable_b);
			stock->nr_slab_unreclaimable_b = 0;
		}
		stock->cached_pgdat = NULL;
	}

	obj_cgroup_put(old);
	stock->cached_objcg = NULL;
}

static bool obj_stock_flush_required(struct memcg_stock_pcp *stock,
				     struct mem_cgroup *root_memcg)
{
	struct mem_cgroup *memcg;

	if (in_task() && stock->task_obj.cached_objcg) {
		memcg = obj_cgroup_memcg(stock->task_obj.cached_objcg);
		if (memcg && mem_cgroup_is_descendant(memcg, root_memcg))
			return true;
	}
	if (stock->irq_obj.cached_objcg) {
		memcg = obj_cgroup_memcg(stock->irq_obj.cached_objcg);
		if (memcg && mem_cgroup_is_descendant(memcg, root_memcg))
			return true;
	}

	return false;
}

static void refill_obj_stock(struct obj_cgroup *objcg, unsigned int nr_bytes,
			     bool allow_uncharge)
{
	unsigned long flags;
	struct obj_stock *stock = get_obj_stock(&flags);
	unsigned int nr_pages = 0;

	if (stock->cached_objcg != objcg) { /* reset if necessary */
		drain_obj_stock(stock);
		obj_cgroup_get(objcg);
		stock->cached_objcg = objcg;
		stock->nr_bytes = atomic_read(&objcg->nr_charged_bytes)
				? atomic_xchg(&objcg->nr_charged_bytes, 0) : 0;
		allow_uncharge = true;	/* Allow uncharge when objcg changes */
	}
	stock->nr_bytes += nr_bytes;

	if (allow_uncharge && (stock->nr_bytes > PAGE_SIZE)) {
		nr_pages = stock->nr_bytes >> PAGE_SHIFT;
		stock->nr_bytes &= (PAGE_SIZE - 1);
	}

	put_obj_stock(flags);

	if (nr_pages)
		obj_cgroup_uncharge_pages(objcg, nr_pages);
}

int obj_cgroup_charge(struct obj_cgroup *objcg, gfp_t gfp, size_t size)
{
	unsigned int nr_pages, nr_bytes;
	int ret;

	if (consume_obj_stock(objcg, size))
		return 0;

	/*
	 * In theory, objcg->nr_charged_bytes can have enough
	 * pre-charged bytes to satisfy the allocation. However,
	 * flushing objcg->nr_charged_bytes requires two atomic
	 * operations, and objcg->nr_charged_bytes can't be big.
	 * The shared objcg->nr_charged_bytes can also become a
	 * performance bottleneck if all tasks of the same memcg are
	 * trying to update it. So it's better to ignore it and try
	 * grab some new pages. The stock's nr_bytes will be flushed to
	 * objcg->nr_charged_bytes later on when objcg changes.
	 *
	 * The stock's nr_bytes may contain enough pre-charged bytes
	 * to allow one less page from being charged, but we can't rely
	 * on the pre-charged bytes not being changed outside of
	 * consume_obj_stock() or refill_obj_stock(). So ignore those
	 * pre-charged bytes as well when charging pages. To avoid a
	 * page uncharge right after a page charge, we set the
	 * allow_uncharge flag to false when calling refill_obj_stock()
	 * to temporarily allow the pre-charged bytes to exceed the page
	 * size limit. The maximum reachable value of the pre-charged
	 * bytes is (sizeof(object) + PAGE_SIZE - 2) if there is no data
	 * race.
	 */
	nr_pages = size >> PAGE_SHIFT;
	nr_bytes = size & (PAGE_SIZE - 1);

	if (nr_bytes)
		nr_pages += 1;

	ret = obj_cgroup_charge_pages(objcg, gfp, nr_pages);
	if (!ret && nr_bytes)
		refill_obj_stock(objcg, PAGE_SIZE - nr_bytes, false);

	return ret;
}

void obj_cgroup_uncharge(struct obj_cgroup *objcg, size_t size)
{
	refill_obj_stock(objcg, size, true);
}

#endif /* CONFIG_MEMCG_KMEM */

/*
 * Because page_memcg(head) is not set on tails, set it now.
 */
void split_page_memcg(struct page *head, unsigned int nr)
{
	struct mem_cgroup *memcg = page_memcg(head);
	int i;

	if (mem_cgroup_disabled() || !memcg)
		return;

	for (i = 1; i < nr; i++)
		head[i].memcg_data = head->memcg_data;

	if (PageMemcgKmem(head))
		obj_cgroup_get_many(__page_objcg(head), nr - 1);
	else
		css_get_many(&memcg->css, nr - 1);
}

#ifdef CONFIG_MEMCG_SWAP
/**
 * mem_cgroup_move_swap_account - move swap charge and swap_cgroup's record.
 * @entry: swap entry to be moved
 * @from:  mem_cgroup which the entry is moved from
 * @to:  mem_cgroup which the entry is moved to
 *
 * It succeeds only when the swap_cgroup's record for this entry is the same
 * as the mem_cgroup's id of @from.
 *
 * Returns 0 on success, -EINVAL on failure.
 *
 * The caller must have charged to @to, IOW, called page_counter_charge() about
 * both res and memsw, and called css_get().
 */
static int mem_cgroup_move_swap_account(swp_entry_t entry,
				struct mem_cgroup *from, struct mem_cgroup *to)
{
	unsigned short old_id, new_id;

	old_id = mem_cgroup_id(from);
	new_id = mem_cgroup_id(to);

	if (swap_cgroup_cmpxchg(entry, old_id, new_id) == old_id) {
		mod_memcg_state(from, MEMCG_SWAP, -1);
		mod_memcg_state(to, MEMCG_SWAP, 1);
		return 0;
	}
	return -EINVAL;
}
#else
static inline int mem_cgroup_move_swap_account(swp_entry_t entry,
				struct mem_cgroup *from, struct mem_cgroup *to)
{
	return -EINVAL;
}
#endif

static DEFINE_MUTEX(memcg_max_mutex);

static int mem_cgroup_resize_max(struct mem_cgroup *memcg,
				 unsigned long max, bool memsw)
{
	bool enlarge = false;
	bool drained = false;
	int ret;
	bool limits_invariant;
	struct page_counter *counter = memsw ? &memcg->memsw : &memcg->memory;

	do {
		if (signal_pending(current)) {
			ret = -EINTR;
			break;
		}

		mutex_lock(&memcg_max_mutex);
		/*
		 * Make sure that the new limit (memsw or memory limit) doesn't
		 * break our basic invariant rule memory.max <= memsw.max.
		 */
		limits_invariant = memsw ? max >= READ_ONCE(memcg->memory.max) :
					   max <= memcg->memsw.max;
		if (!limits_invariant) {
			mutex_unlock(&memcg_max_mutex);
			ret = -EINVAL;
			break;
		}
		if (max > counter->max)
			enlarge = true;
		ret = page_counter_set_max(counter, max);
		mutex_unlock(&memcg_max_mutex);

		if (!ret)
			break;

		if (!drained) {
			drain_all_stock(memcg);
			drained = true;
			continue;
		}

		if (!try_to_free_mem_cgroup_pages(memcg, 1,
					GFP_KERNEL, !memsw)) {
			ret = -EBUSY;
			break;
		}
	} while (true);

	if (!ret && enlarge)
		memcg_oom_recover(memcg);

	return ret;
}

unsigned long mem_cgroup_soft_limit_reclaim(pg_data_t *pgdat, int order,
					    gfp_t gfp_mask,
					    unsigned long *total_scanned)
{
	unsigned long nr_reclaimed = 0;
	struct mem_cgroup_per_node *mz, *next_mz = NULL;
	unsigned long reclaimed;
	int loop = 0;
	struct mem_cgroup_tree_per_node *mctz;
	unsigned long excess;
	unsigned long nr_scanned;

	if (order > 0)
		return 0;

	mctz = soft_limit_tree_node(pgdat->node_id);

	/*
	 * Do not even bother to check the largest node if the root
	 * is empty. Do it lockless to prevent lock bouncing. Races
	 * are acceptable as soft limit is best effort anyway.
	 */
	if (!mctz || RB_EMPTY_ROOT(&mctz->rb_root))
		return 0;

	/*
	 * This loop can run a while, specially if mem_cgroup's continuously
	 * keep exceeding their soft limit and putting the system under
	 * pressure
	 */
	do {
		if (next_mz)
			mz = next_mz;
		else
			mz = mem_cgroup_largest_soft_limit_node(mctz);
		if (!mz)
			break;

		nr_scanned = 0;
		reclaimed = mem_cgroup_soft_reclaim(mz->memcg, pgdat,
						    gfp_mask, &nr_scanned);
		nr_reclaimed += reclaimed;
		*total_scanned += nr_scanned;
		spin_lock_irq(&mctz->lock);
		__mem_cgroup_remove_exceeded(mz, mctz);

		/*
		 * If we failed to reclaim anything from this memory cgroup
		 * it is time to move on to the next cgroup
		 */
		next_mz = NULL;
		if (!reclaimed)
			next_mz = __mem_cgroup_largest_soft_limit_node(mctz);

		excess = soft_limit_excess(mz->memcg);
		/*
		 * One school of thought says that we should not add
		 * back the node to the tree if reclaim returns 0.
		 * But our reclaim could return 0, simply because due
		 * to priority we are exposing a smaller subset of
		 * memory to reclaim from. Consider this as a longer
		 * term TODO.
		 */
		/* If excess == 0, no tree ops */
		__mem_cgroup_insert_exceeded(mz, mctz, excess);
		spin_unlock_irq(&mctz->lock);
		css_put(&mz->memcg->css);
		loop++;
		/*
		 * Could not reclaim anything and there are no more
		 * mem cgroups to try or we seem to be looping without
		 * reclaiming anything.
		 */
		if (!nr_reclaimed &&
			(next_mz == NULL ||
			loop > MEM_CGROUP_MAX_SOFT_LIMIT_RECLAIM_LOOPS))
			break;
	} while (!nr_reclaimed);
	if (next_mz)
		css_put(&next_mz->memcg->css);
	return nr_reclaimed;
}

/*
 * Reclaims as many pages from the given memcg as possible.
 *
 * Caller is responsible for holding css reference for memcg.
 */
static int mem_cgroup_force_empty(struct mem_cgroup *memcg)
{
	int nr_retries = MAX_RECLAIM_RETRIES;

	/* we call try-to-free pages for make this cgroup empty */
	lru_add_drain_all();

	drain_all_stock(memcg);

	/* try to free all pages in this cgroup */
	while (nr_retries && page_counter_read(&memcg->memory)) {
		int progress;

		if (signal_pending(current))
			return -EINTR;

		progress = try_to_free_mem_cgroup_pages(memcg, 1,
							GFP_KERNEL, true);
		if (!progress) {
			nr_retries--;
			/* maybe some writeback is necessary */
			congestion_wait(BLK_RW_ASYNC, HZ/10);
		}

	}

	return 0;
}

static ssize_t mem_cgroup_force_empty_write(struct kernfs_open_file *of,
					    char *buf, size_t nbytes,
					    loff_t off)
{
	struct mem_cgroup *memcg = mem_cgroup_from_css(of_css(of));

	if (mem_cgroup_is_root(memcg))
		return -EINVAL;
	return mem_cgroup_force_empty(memcg) ?: nbytes;
}

static u64 mem_cgroup_hierarchy_read(struct cgroup_subsys_state *css,
				     struct cftype *cft)
{
	return 1;
}

static int mem_cgroup_hierarchy_write(struct cgroup_subsys_state *css,
				      struct cftype *cft, u64 val)
{
	if (val == 1)
		return 0;

	pr_warn_once("Non-hierarchical mode is deprecated. "
		     "Please report your usecase to linux-mm@kvack.org if you "
		     "depend on this functionality.\n");

	return -EINVAL;
}

static unsigned long mem_cgroup_usage(struct mem_cgroup *memcg, bool swap)
{
	unsigned long val;

	if (mem_cgroup_is_root(memcg)) {
		cgroup_rstat_flush(memcg->css.cgroup);
		val = memcg_page_state(memcg, NR_FILE_PAGES) +
			memcg_page_state(memcg, NR_ANON_MAPPED);
		if (swap)
			val += memcg_page_state(memcg, MEMCG_SWAP);
	} else {
		if (!swap)
			val = page_counter_read(&memcg->memory);
		else
			val = page_counter_read(&memcg->memsw);
	}
	return val;
}

enum {
	RES_USAGE,
	RES_LIMIT,
	RES_MAX_USAGE,
	RES_FAILCNT,
	RES_SOFT_LIMIT,
};

static u64 mem_cgroup_read_u64(struct cgroup_subsys_state *css,
			       struct cftype *cft)
{
	struct mem_cgroup *memcg = mem_cgroup_from_css(css);
	struct page_counter *counter;

	switch (MEMFILE_TYPE(cft->private)) {
	case _MEM:
		counter = &memcg->memory;
		break;
	case _MEMSWAP:
		counter = &memcg->memsw;
		break;
	case _KMEM:
		counter = &memcg->kmem;
		break;
	case _TCP:
		counter = &memcg->tcpmem;
		break;
	default:
		BUG();
	}

	switch (MEMFILE_ATTR(cft->private)) {
	case RES_USAGE:
		if (counter == &memcg->memory)
			return (u64)mem_cgroup_usage(memcg, false) * PAGE_SIZE;
		if (counter == &memcg->memsw)
			return (u64)mem_cgroup_usage(memcg, true) * PAGE_SIZE;
		return (u64)page_counter_read(counter) * PAGE_SIZE;
	case RES_LIMIT:
		return (u64)counter->max * PAGE_SIZE;
	case RES_MAX_USAGE:
		return (u64)counter->watermark * PAGE_SIZE;
	case RES_FAILCNT:
		return counter->failcnt;
	case RES_SOFT_LIMIT:
		return (u64)memcg->soft_limit * PAGE_SIZE;
	default:
		BUG();
	}
}

#ifdef CONFIG_MEMCG_KMEM
static int memcg_online_kmem(struct mem_cgroup *memcg)
{
	struct obj_cgroup *objcg;
	int memcg_id;

	if (cgroup_memory_nokmem)
		return 0;

	BUG_ON(memcg->kmemcg_id >= 0);
	BUG_ON(memcg->kmem_state);

	memcg_id = memcg_alloc_cache_id();
	if (memcg_id < 0)
		return memcg_id;

	objcg = obj_cgroup_alloc();
	if (!objcg) {
		memcg_free_cache_id(memcg_id);
		return -ENOMEM;
	}
	objcg->memcg = memcg;
	rcu_assign_pointer(memcg->objcg, objcg);

	static_branch_enable(&memcg_kmem_enabled_key);

	memcg->kmemcg_id = memcg_id;
	memcg->kmem_state = KMEM_ONLINE;

	return 0;
}

static void memcg_offline_kmem(struct mem_cgroup *memcg)
{
	struct cgroup_subsys_state *css;
	struct mem_cgroup *parent, *child;
	int kmemcg_id;

	if (memcg->kmem_state != KMEM_ONLINE)
		return;

	memcg->kmem_state = KMEM_ALLOCATED;

	parent = parent_mem_cgroup(memcg);
	if (!parent)
		parent = root_mem_cgroup;

	memcg_reparent_objcgs(memcg, parent);

	kmemcg_id = memcg->kmemcg_id;
	BUG_ON(kmemcg_id < 0);

	/*
	 * Change kmemcg_id of this cgroup and all its descendants to the
	 * parent's id, and then move all entries from this cgroup's list_lrus
	 * to ones of the parent. After we have finished, all list_lrus
	 * corresponding to this cgroup are guaranteed to remain empty. The
	 * ordering is imposed by list_lru_node->lock taken by
	 * memcg_drain_all_list_lrus().
	 */
	rcu_read_lock(); /* can be called from css_free w/o cgroup_mutex */
	css_for_each_descendant_pre(css, &memcg->css) {
		child = mem_cgroup_from_css(css);
		BUG_ON(child->kmemcg_id != kmemcg_id);
		child->kmemcg_id = parent->kmemcg_id;
	}
	rcu_read_unlock();

	memcg_drain_all_list_lrus(kmemcg_id, parent);

	memcg_free_cache_id(kmemcg_id);
}

static void memcg_free_kmem(struct mem_cgroup *memcg)
{
	/* css_alloc() failed, offlining didn't happen */
	if (unlikely(memcg->kmem_state == KMEM_ONLINE))
		memcg_offline_kmem(memcg);
}
#else
static int memcg_online_kmem(struct mem_cgroup *memcg)
{
	return 0;
}
static void memcg_offline_kmem(struct mem_cgroup *memcg)
{
}
static void memcg_free_kmem(struct mem_cgroup *memcg)
{
}
#endif /* CONFIG_MEMCG_KMEM */

static int memcg_update_kmem_max(struct mem_cgroup *memcg,
				 unsigned long max)
{
	int ret;

	mutex_lock(&memcg_max_mutex);
	ret = page_counter_set_max(&memcg->kmem, max);
	mutex_unlock(&memcg_max_mutex);
	return ret;
}

static int memcg_update_tcp_max(struct mem_cgroup *memcg, unsigned long max)
{
	int ret;

	mutex_lock(&memcg_max_mutex);

	ret = page_counter_set_max(&memcg->tcpmem, max);
	if (ret)
		goto out;

	if (!memcg->tcpmem_active) {
		/*
		 * The active flag needs to be written after the static_key
		 * update. This is what guarantees that the socket activation
		 * function is the last one to run. See mem_cgroup_sk_alloc()
		 * for details, and note that we don't mark any socket as
		 * belonging to this memcg until that flag is up.
		 *
		 * We need to do this, because static_keys will span multiple
		 * sites, but we can't control their order. If we mark a socket
		 * as accounted, but the accounting functions are not patched in
		 * yet, we'll lose accounting.
		 *
		 * We never race with the readers in mem_cgroup_sk_alloc(),
		 * because when this value change, the code to process it is not
		 * patched in yet.
		 */
		static_branch_inc(&memcg_sockets_enabled_key);
		memcg->tcpmem_active = true;
	}
out:
	mutex_unlock(&memcg_max_mutex);
	return ret;
}

/*
 * The user of this function is...
 * RES_LIMIT.
 */
static ssize_t mem_cgroup_write(struct kernfs_open_file *of,
				char *buf, size_t nbytes, loff_t off)
{
	struct mem_cgroup *memcg = mem_cgroup_from_css(of_css(of));
	unsigned long nr_pages;
	int ret;

	buf = strstrip(buf);
	ret = page_counter_memparse(buf, "-1", &nr_pages);
	if (ret)
		return ret;

	switch (MEMFILE_ATTR(of_cft(of)->private)) {
	case RES_LIMIT:
		if (mem_cgroup_is_root(memcg)) { /* Can't set limit on root */
			ret = -EINVAL;
			break;
		}
		switch (MEMFILE_TYPE(of_cft(of)->private)) {
		case _MEM:
			ret = mem_cgroup_resize_max(memcg, nr_pages, false);
			break;
		case _MEMSWAP:
			ret = mem_cgroup_resize_max(memcg, nr_pages, true);
			break;
		case _KMEM:
			pr_warn_once("kmem.limit_in_bytes is deprecated and will be removed. "
				     "Please report your usecase to linux-mm@kvack.org if you "
				     "depend on this functionality.\n");
			ret = memcg_update_kmem_max(memcg, nr_pages);
			break;
		case _TCP:
			ret = memcg_update_tcp_max(memcg, nr_pages);
			break;
		}
		break;
	case RES_SOFT_LIMIT:
		memcg->soft_limit = nr_pages;
		ret = 0;
		break;
	}
	return ret ?: nbytes;
}

static ssize_t mem_cgroup_reset(struct kernfs_open_file *of, char *buf,
				size_t nbytes, loff_t off)
{
	struct mem_cgroup *memcg = mem_cgroup_from_css(of_css(of));
	struct page_counter *counter;

	switch (MEMFILE_TYPE(of_cft(of)->private)) {
	case _MEM:
		counter = &memcg->memory;
		break;
	case _MEMSWAP:
		counter = &memcg->memsw;
		break;
	case _KMEM:
		counter = &memcg->kmem;
		break;
	case _TCP:
		counter = &memcg->tcpmem;
		break;
	default:
		BUG();
	}

	switch (MEMFILE_ATTR(of_cft(of)->private)) {
	case RES_MAX_USAGE:
		page_counter_reset_watermark(counter);
		break;
	case RES_FAILCNT:
		counter->failcnt = 0;
		break;
	default:
		BUG();
	}

	return nbytes;
}

static u64 mem_cgroup_move_charge_read(struct cgroup_subsys_state *css,
					struct cftype *cft)
{
	return mem_cgroup_from_css(css)->move_charge_at_immigrate;
}

#ifdef CONFIG_MMU
static int mem_cgroup_move_charge_write(struct cgroup_subsys_state *css,
					struct cftype *cft, u64 val)
{
	struct mem_cgroup *memcg = mem_cgroup_from_css(css);

	if (val & ~MOVE_MASK)
		return -EINVAL;

	/*
	 * No kind of locking is needed in here, because ->can_attach() will
	 * check this value once in the beginning of the process, and then carry
	 * on with stale data. This means that changes to this value will only
	 * affect task migrations starting after the change.
	 */
	memcg->move_charge_at_immigrate = val;
	return 0;
}
#else
static int mem_cgroup_move_charge_write(struct cgroup_subsys_state *css,
					struct cftype *cft, u64 val)
{
	return -ENOSYS;
}
#endif

#ifdef CONFIG_NUMA

#define LRU_ALL_FILE (BIT(LRU_INACTIVE_FILE) | BIT(LRU_ACTIVE_FILE))
#define LRU_ALL_ANON (BIT(LRU_INACTIVE_ANON) | BIT(LRU_ACTIVE_ANON))
#define LRU_ALL	     ((1 << NR_LRU_LISTS) - 1)

static unsigned long mem_cgroup_node_nr_lru_pages(struct mem_cgroup *memcg,
				int nid, unsigned int lru_mask, bool tree)
{
	struct lruvec *lruvec = mem_cgroup_lruvec(memcg, NODE_DATA(nid));
	unsigned long nr = 0;
	enum lru_list lru;

	VM_BUG_ON((unsigned)nid >= nr_node_ids);

	for_each_lru(lru) {
		if (!(BIT(lru) & lru_mask))
			continue;
		if (tree)
			nr += lruvec_page_state(lruvec, NR_LRU_BASE + lru);
		else
			nr += lruvec_page_state_local(lruvec, NR_LRU_BASE + lru);
	}
	return nr;
}

static unsigned long mem_cgroup_nr_lru_pages(struct mem_cgroup *memcg,
					     unsigned int lru_mask,
					     bool tree)
{
	unsigned long nr = 0;
	enum lru_list lru;

	for_each_lru(lru) {
		if (!(BIT(lru) & lru_mask))
			continue;
		if (tree)
			nr += memcg_page_state(memcg, NR_LRU_BASE + lru);
		else
			nr += memcg_page_state_local(memcg, NR_LRU_BASE + lru);
	}
	return nr;
}

static int memcg_numa_stat_show(struct seq_file *m, void *v)
{
	struct numa_stat {
		const char *name;
		unsigned int lru_mask;
	};

	static const struct numa_stat stats[] = {
		{ "total", LRU_ALL },
		{ "file", LRU_ALL_FILE },
		{ "anon", LRU_ALL_ANON },
		{ "unevictable", BIT(LRU_UNEVICTABLE) },
	};
	const struct numa_stat *stat;
	int nid;
	struct mem_cgroup *memcg = mem_cgroup_from_seq(m);

	cgroup_rstat_flush(memcg->css.cgroup);

	for (stat = stats; stat < stats + ARRAY_SIZE(stats); stat++) {
		seq_printf(m, "%s=%lu", stat->name,
			   mem_cgroup_nr_lru_pages(memcg, stat->lru_mask,
						   false));
		for_each_node_state(nid, N_MEMORY)
			seq_printf(m, " N%d=%lu", nid,
				   mem_cgroup_node_nr_lru_pages(memcg, nid,
							stat->lru_mask, false));
		seq_putc(m, '\n');
	}

	for (stat = stats; stat < stats + ARRAY_SIZE(stats); stat++) {

		seq_printf(m, "hierarchical_%s=%lu", stat->name,
			   mem_cgroup_nr_lru_pages(memcg, stat->lru_mask,
						   true));
		for_each_node_state(nid, N_MEMORY)
			seq_printf(m, " N%d=%lu", nid,
				   mem_cgroup_node_nr_lru_pages(memcg, nid,
							stat->lru_mask, true));
		seq_putc(m, '\n');
	}

	return 0;
}
#endif /* CONFIG_NUMA */

static const unsigned int memcg1_stats[] = {
	NR_FILE_PAGES,
	NR_ANON_MAPPED,
#ifdef CONFIG_TRANSPARENT_HUGEPAGE
	NR_ANON_THPS,
#endif
	NR_SHMEM,
	NR_FILE_MAPPED,
	NR_FILE_DIRTY,
	NR_WRITEBACK,
	MEMCG_SWAP,
};

static const char *const memcg1_stat_names[] = {
	"cache",
	"rss",
#ifdef CONFIG_TRANSPARENT_HUGEPAGE
	"rss_huge",
#endif
	"shmem",
	"mapped_file",
	"dirty",
	"writeback",
	"swap",
};

/* Universal VM events cgroup1 shows, original sort order */
static const unsigned int memcg1_events[] = {
	PGPGIN,
	PGPGOUT,
	PGFAULT,
	PGMAJFAULT,
};

static int memcg_stat_show(struct seq_file *m, void *v)
{
	struct mem_cgroup *memcg = mem_cgroup_from_seq(m);
	unsigned long memory, memsw;
	struct mem_cgroup *mi;
	unsigned int i;

	BUILD_BUG_ON(ARRAY_SIZE(memcg1_stat_names) != ARRAY_SIZE(memcg1_stats));

	cgroup_rstat_flush(memcg->css.cgroup);

	for (i = 0; i < ARRAY_SIZE(memcg1_stats); i++) {
		unsigned long nr;

		if (memcg1_stats[i] == MEMCG_SWAP && !do_memsw_account())
			continue;
		nr = memcg_page_state_local(memcg, memcg1_stats[i]);
		seq_printf(m, "%s %lu\n", memcg1_stat_names[i], nr * PAGE_SIZE);
	}

	for (i = 0; i < ARRAY_SIZE(memcg1_events); i++)
		seq_printf(m, "%s %lu\n", vm_event_name(memcg1_events[i]),
			   memcg_events_local(memcg, memcg1_events[i]));

	for (i = 0; i < NR_LRU_LISTS; i++)
		seq_printf(m, "%s %lu\n", lru_list_name(i),
			   memcg_page_state_local(memcg, NR_LRU_BASE + i) *
			   PAGE_SIZE);

	/* Hierarchical information */
	memory = memsw = PAGE_COUNTER_MAX;
	for (mi = memcg; mi; mi = parent_mem_cgroup(mi)) {
		memory = min(memory, READ_ONCE(mi->memory.max));
		memsw = min(memsw, READ_ONCE(mi->memsw.max));
	}
	seq_printf(m, "hierarchical_memory_limit %llu\n",
		   (u64)memory * PAGE_SIZE);
	if (do_memsw_account())
		seq_printf(m, "hierarchical_memsw_limit %llu\n",
			   (u64)memsw * PAGE_SIZE);

	for (i = 0; i < ARRAY_SIZE(memcg1_stats); i++) {
		unsigned long nr;

		if (memcg1_stats[i] == MEMCG_SWAP && !do_memsw_account())
			continue;
		nr = memcg_page_state(memcg, memcg1_stats[i]);
		seq_printf(m, "total_%s %llu\n", memcg1_stat_names[i],
						(u64)nr * PAGE_SIZE);
	}

	for (i = 0; i < ARRAY_SIZE(memcg1_events); i++)
		seq_printf(m, "total_%s %llu\n",
			   vm_event_name(memcg1_events[i]),
			   (u64)memcg_events(memcg, memcg1_events[i]));

	for (i = 0; i < NR_LRU_LISTS; i++)
		seq_printf(m, "total_%s %llu\n", lru_list_name(i),
			   (u64)memcg_page_state(memcg, NR_LRU_BASE + i) *
			   PAGE_SIZE);

#ifdef CONFIG_DEBUG_VM
	{
		pg_data_t *pgdat;
		struct mem_cgroup_per_node *mz;
		unsigned long anon_cost = 0;
		unsigned long file_cost = 0;

		for_each_online_pgdat(pgdat) {
			mz = memcg->nodeinfo[pgdat->node_id];

			anon_cost += mz->lruvec.anon_cost;
			file_cost += mz->lruvec.file_cost;
		}
		seq_printf(m, "anon_cost %lu\n", anon_cost);
		seq_printf(m, "file_cost %lu\n", file_cost);
	}
#endif

	return 0;
}

static u64 mem_cgroup_swappiness_read(struct cgroup_subsys_state *css,
				      struct cftype *cft)
{
	struct mem_cgroup *memcg = mem_cgroup_from_css(css);

	return mem_cgroup_swappiness(memcg);
}

static int mem_cgroup_swappiness_write(struct cgroup_subsys_state *css,
				       struct cftype *cft, u64 val)
{
	struct mem_cgroup *memcg = mem_cgroup_from_css(css);

	if (val > 100)
		return -EINVAL;

	if (!mem_cgroup_is_root(memcg))
		memcg->swappiness = val;
	else
		vm_swappiness = val;

	return 0;
}

static void __mem_cgroup_threshold(struct mem_cgroup *memcg, bool swap)
{
	struct mem_cgroup_threshold_ary *t;
	unsigned long usage;
	int i;

	rcu_read_lock();
	if (!swap)
		t = rcu_dereference(memcg->thresholds.primary);
	else
		t = rcu_dereference(memcg->memsw_thresholds.primary);

	if (!t)
		goto unlock;

	usage = mem_cgroup_usage(memcg, swap);

	/*
	 * current_threshold points to threshold just below or equal to usage.
	 * If it's not true, a threshold was crossed after last
	 * call of __mem_cgroup_threshold().
	 */
	i = t->current_threshold;

	/*
	 * Iterate backward over array of thresholds starting from
	 * current_threshold and check if a threshold is crossed.
	 * If none of thresholds below usage is crossed, we read
	 * only one element of the array here.
	 */
	for (; i >= 0 && unlikely(t->entries[i].threshold > usage); i--)
		eventfd_signal(t->entries[i].eventfd, 1);

	/* i = current_threshold + 1 */
	i++;

	/*
	 * Iterate forward over array of thresholds starting from
	 * current_threshold+1 and check if a threshold is crossed.
	 * If none of thresholds above usage is crossed, we read
	 * only one element of the array here.
	 */
	for (; i < t->size && unlikely(t->entries[i].threshold <= usage); i++)
		eventfd_signal(t->entries[i].eventfd, 1);

	/* Update current_threshold */
	t->current_threshold = i - 1;
unlock:
	rcu_read_unlock();
}

static void mem_cgroup_threshold(struct mem_cgroup *memcg)
{
	while (memcg) {
		__mem_cgroup_threshold(memcg, false);
		if (do_memsw_account())
			__mem_cgroup_threshold(memcg, true);

		memcg = parent_mem_cgroup(memcg);
	}
}

static int compare_thresholds(const void *a, const void *b)
{
	const struct mem_cgroup_threshold *_a = a;
	const struct mem_cgroup_threshold *_b = b;

	if (_a->threshold > _b->threshold)
		return 1;

	if (_a->threshold < _b->threshold)
		return -1;

	return 0;
}

static int mem_cgroup_oom_notify_cb(struct mem_cgroup *memcg)
{
	struct mem_cgroup_eventfd_list *ev;

	spin_lock(&memcg_oom_lock);

	list_for_each_entry(ev, &memcg->oom_notify, list)
		eventfd_signal(ev->eventfd, 1);

	spin_unlock(&memcg_oom_lock);
	return 0;
}

static void mem_cgroup_oom_notify(struct mem_cgroup *memcg)
{
	struct mem_cgroup *iter;

	for_each_mem_cgroup_tree(iter, memcg)
		mem_cgroup_oom_notify_cb(iter);
}

static int __mem_cgroup_usage_register_event(struct mem_cgroup *memcg,
	struct eventfd_ctx *eventfd, const char *args, enum res_type type)
{
	struct mem_cgroup_thresholds *thresholds;
	struct mem_cgroup_threshold_ary *new;
	unsigned long threshold;
	unsigned long usage;
	int i, size, ret;

	ret = page_counter_memparse(args, "-1", &threshold);
	if (ret)
		return ret;

	mutex_lock(&memcg->thresholds_lock);

	if (type == _MEM) {
		thresholds = &memcg->thresholds;
		usage = mem_cgroup_usage(memcg, false);
	} else if (type == _MEMSWAP) {
		thresholds = &memcg->memsw_thresholds;
		usage = mem_cgroup_usage(memcg, true);
	} else
		BUG();

	/* Check if a threshold crossed before adding a new one */
	if (thresholds->primary)
		__mem_cgroup_threshold(memcg, type == _MEMSWAP);

	size = thresholds->primary ? thresholds->primary->size + 1 : 1;

	/* Allocate memory for new array of thresholds */
	new = kmalloc(struct_size(new, entries, size), GFP_KERNEL);
	if (!new) {
		ret = -ENOMEM;
		goto unlock;
	}
	new->size = size;

	/* Copy thresholds (if any) to new array */
	if (thresholds->primary)
		memcpy(new->entries, thresholds->primary->entries,
		       flex_array_size(new, entries, size - 1));

	/* Add new threshold */
	new->entries[size - 1].eventfd = eventfd;
	new->entries[size - 1].threshold = threshold;

	/* Sort thresholds. Registering of new threshold isn't time-critical */
	sort(new->entries, size, sizeof(*new->entries),
			compare_thresholds, NULL);

	/* Find current threshold */
	new->current_threshold = -1;
	for (i = 0; i < size; i++) {
		if (new->entries[i].threshold <= usage) {
			/*
			 * new->current_threshold will not be used until
			 * rcu_assign_pointer(), so it's safe to increment
			 * it here.
			 */
			++new->current_threshold;
		} else
			break;
	}

	/* Free old spare buffer and save old primary buffer as spare */
	kfree(thresholds->spare);
	thresholds->spare = thresholds->primary;

	rcu_assign_pointer(thresholds->primary, new);

	/* To be sure that nobody uses thresholds */
	synchronize_rcu();

unlock:
	mutex_unlock(&memcg->thresholds_lock);

	return ret;
}

static int mem_cgroup_usage_register_event(struct mem_cgroup *memcg,
	struct eventfd_ctx *eventfd, const char *args)
{
	return __mem_cgroup_usage_register_event(memcg, eventfd, args, _MEM);
}

static int memsw_cgroup_usage_register_event(struct mem_cgroup *memcg,
	struct eventfd_ctx *eventfd, const char *args)
{
	return __mem_cgroup_usage_register_event(memcg, eventfd, args, _MEMSWAP);
}

static void __mem_cgroup_usage_unregister_event(struct mem_cgroup *memcg,
	struct eventfd_ctx *eventfd, enum res_type type)
{
	struct mem_cgroup_thresholds *thresholds;
	struct mem_cgroup_threshold_ary *new;
	unsigned long usage;
	int i, j, size, entries;

	mutex_lock(&memcg->thresholds_lock);

	if (type == _MEM) {
		thresholds = &memcg->thresholds;
		usage = mem_cgroup_usage(memcg, false);
	} else if (type == _MEMSWAP) {
		thresholds = &memcg->memsw_thresholds;
		usage = mem_cgroup_usage(memcg, true);
	} else
		BUG();

	if (!thresholds->primary)
		goto unlock;

	/* Check if a threshold crossed before removing */
	__mem_cgroup_threshold(memcg, type == _MEMSWAP);

	/* Calculate new number of threshold */
	size = entries = 0;
	for (i = 0; i < thresholds->primary->size; i++) {
		if (thresholds->primary->entries[i].eventfd != eventfd)
			size++;
		else
			entries++;
	}

	new = thresholds->spare;

	/* If no items related to eventfd have been cleared, nothing to do */
	if (!entries)
		goto unlock;

	/* Set thresholds array to NULL if we don't have thresholds */
	if (!size) {
		kfree(new);
		new = NULL;
		goto swap_buffers;
	}

	new->size = size;

	/* Copy thresholds and find current threshold */
	new->current_threshold = -1;
	for (i = 0, j = 0; i < thresholds->primary->size; i++) {
		if (thresholds->primary->entries[i].eventfd == eventfd)
			continue;

		new->entries[j] = thresholds->primary->entries[i];
		if (new->entries[j].threshold <= usage) {
			/*
			 * new->current_threshold will not be used
			 * until rcu_assign_pointer(), so it's safe to increment
			 * it here.
			 */
			++new->current_threshold;
		}
		j++;
	}

swap_buffers:
	/* Swap primary and spare array */
	thresholds->spare = thresholds->primary;

	rcu_assign_pointer(thresholds->primary, new);

	/* To be sure that nobody uses thresholds */
	synchronize_rcu();

	/* If all events are unregistered, free the spare array */
	if (!new) {
		kfree(thresholds->spare);
		thresholds->spare = NULL;
	}
unlock:
	mutex_unlock(&memcg->thresholds_lock);
}

static void mem_cgroup_usage_unregister_event(struct mem_cgroup *memcg,
	struct eventfd_ctx *eventfd)
{
	return __mem_cgroup_usage_unregister_event(memcg, eventfd, _MEM);
}

static void memsw_cgroup_usage_unregister_event(struct mem_cgroup *memcg,
	struct eventfd_ctx *eventfd)
{
	return __mem_cgroup_usage_unregister_event(memcg, eventfd, _MEMSWAP);
}

static int mem_cgroup_oom_register_event(struct mem_cgroup *memcg,
	struct eventfd_ctx *eventfd, const char *args)
{
	struct mem_cgroup_eventfd_list *event;

	event = kmalloc(sizeof(*event),	GFP_KERNEL);
	if (!event)
		return -ENOMEM;

	spin_lock(&memcg_oom_lock);

	event->eventfd = eventfd;
	list_add(&event->list, &memcg->oom_notify);

	/* already in OOM ? */
	if (memcg->under_oom)
		eventfd_signal(eventfd, 1);
	spin_unlock(&memcg_oom_lock);

	return 0;
}

static void mem_cgroup_oom_unregister_event(struct mem_cgroup *memcg,
	struct eventfd_ctx *eventfd)
{
	struct mem_cgroup_eventfd_list *ev, *tmp;

	spin_lock(&memcg_oom_lock);

	list_for_each_entry_safe(ev, tmp, &memcg->oom_notify, list) {
		if (ev->eventfd == eventfd) {
			list_del(&ev->list);
			kfree(ev);
		}
	}

	spin_unlock(&memcg_oom_lock);
}

static int mem_cgroup_oom_control_read(struct seq_file *sf, void *v)
{
	struct mem_cgroup *memcg = mem_cgroup_from_seq(sf);

	seq_printf(sf, "oom_kill_disable %d\n", memcg->oom_kill_disable);
	seq_printf(sf, "under_oom %d\n", (bool)memcg->under_oom);
	seq_printf(sf, "oom_kill %lu\n",
		   atomic_long_read(&memcg->memory_events[MEMCG_OOM_KILL]));
	return 0;
}

static int mem_cgroup_oom_control_write(struct cgroup_subsys_state *css,
	struct cftype *cft, u64 val)
{
	struct mem_cgroup *memcg = mem_cgroup_from_css(css);

	/* cannot set to root cgroup and only 0 and 1 are allowed */
	if (mem_cgroup_is_root(memcg) || !((val == 0) || (val == 1)))
		return -EINVAL;

	memcg->oom_kill_disable = val;
	if (!val)
		memcg_oom_recover(memcg);

	return 0;
}

#ifdef CONFIG_CGROUP_WRITEBACK

#include <trace/events/writeback.h>

static int memcg_wb_domain_init(struct mem_cgroup *memcg, gfp_t gfp)
{
	return wb_domain_init(&memcg->cgwb_domain, gfp);
}

static void memcg_wb_domain_exit(struct mem_cgroup *memcg)
{
	wb_domain_exit(&memcg->cgwb_domain);
}

static void memcg_wb_domain_size_changed(struct mem_cgroup *memcg)
{
	wb_domain_size_changed(&memcg->cgwb_domain);
}

struct wb_domain *mem_cgroup_wb_domain(struct bdi_writeback *wb)
{
	struct mem_cgroup *memcg = mem_cgroup_from_css(wb->memcg_css);

	if (!memcg->css.parent)
		return NULL;

	return &memcg->cgwb_domain;
}

/**
 * mem_cgroup_wb_stats - retrieve writeback related stats from its memcg
 * @wb: bdi_writeback in question
 * @pfilepages: out parameter for number of file pages
 * @pheadroom: out parameter for number of allocatable pages according to memcg
 * @pdirty: out parameter for number of dirty pages
 * @pwriteback: out parameter for number of pages under writeback
 *
 * Determine the numbers of file, headroom, dirty, and writeback pages in
 * @wb's memcg.  File, dirty and writeback are self-explanatory.  Headroom
 * is a bit more involved.
 *
 * A memcg's headroom is "min(max, high) - used".  In the hierarchy, the
 * headroom is calculated as the lowest headroom of itself and the
 * ancestors.  Note that this doesn't consider the actual amount of
 * available memory in the system.  The caller should further cap
 * *@pheadroom accordingly.
 */
void mem_cgroup_wb_stats(struct bdi_writeback *wb, unsigned long *pfilepages,
			 unsigned long *pheadroom, unsigned long *pdirty,
			 unsigned long *pwriteback)
{
	struct mem_cgroup *memcg = mem_cgroup_from_css(wb->memcg_css);
	struct mem_cgroup *parent;

	cgroup_rstat_flush_irqsafe(memcg->css.cgroup);

	*pdirty = memcg_page_state(memcg, NR_FILE_DIRTY);
	*pwriteback = memcg_page_state(memcg, NR_WRITEBACK);
	*pfilepages = memcg_page_state(memcg, NR_INACTIVE_FILE) +
			memcg_page_state(memcg, NR_ACTIVE_FILE);

	*pheadroom = PAGE_COUNTER_MAX;
	while ((parent = parent_mem_cgroup(memcg))) {
		unsigned long ceiling = min(READ_ONCE(memcg->memory.max),
					    READ_ONCE(memcg->memory.high));
		unsigned long used = page_counter_read(&memcg->memory);

		*pheadroom = min(*pheadroom, ceiling - min(ceiling, used));
		memcg = parent;
	}
}

/*
 * Foreign dirty flushing
 *
 * There's an inherent mismatch between memcg and writeback.  The former
 * tracks ownership per-page while the latter per-inode.  This was a
 * deliberate design decision because honoring per-page ownership in the
 * writeback path is complicated, may lead to higher CPU and IO overheads
 * and deemed unnecessary given that write-sharing an inode across
 * different cgroups isn't a common use-case.
 *
 * Combined with inode majority-writer ownership switching, this works well
 * enough in most cases but there are some pathological cases.  For
 * example, let's say there are two cgroups A and B which keep writing to
 * different but confined parts of the same inode.  B owns the inode and
 * A's memory is limited far below B's.  A's dirty ratio can rise enough to
 * trigger balance_dirty_pages() sleeps but B's can be low enough to avoid
 * triggering background writeback.  A will be slowed down without a way to
 * make writeback of the dirty pages happen.
 *
 * Conditions like the above can lead to a cgroup getting repeatedly and
 * severely throttled after making some progress after each
 * dirty_expire_interval while the underlying IO device is almost
 * completely idle.
 *
 * Solving this problem completely requires matching the ownership tracking
 * granularities between memcg and writeback in either direction.  However,
 * the more egregious behaviors can be avoided by simply remembering the
 * most recent foreign dirtying events and initiating remote flushes on
 * them when local writeback isn't enough to keep the memory clean enough.
 *
 * The following two functions implement such mechanism.  When a foreign
 * page - a page whose memcg and writeback ownerships don't match - is
 * dirtied, mem_cgroup_track_foreign_dirty() records the inode owning
 * bdi_writeback on the page owning memcg.  When balance_dirty_pages()
 * decides that the memcg needs to sleep due to high dirty ratio, it calls
 * mem_cgroup_flush_foreign() which queues writeback on the recorded
 * foreign bdi_writebacks which haven't expired.  Both the numbers of
 * recorded bdi_writebacks and concurrent in-flight foreign writebacks are
 * limited to MEMCG_CGWB_FRN_CNT.
 *
 * The mechanism only remembers IDs and doesn't hold any object references.
 * As being wrong occasionally doesn't matter, updates and accesses to the
 * records are lockless and racy.
 */
void mem_cgroup_track_foreign_dirty_slowpath(struct page *page,
					     struct bdi_writeback *wb)
{
	struct mem_cgroup *memcg = page_memcg(page);
	struct memcg_cgwb_frn *frn;
	u64 now = get_jiffies_64();
	u64 oldest_at = now;
	int oldest = -1;
	int i;

	trace_track_foreign_dirty(page, wb);

	/*
	 * Pick the slot to use.  If there is already a slot for @wb, keep
	 * using it.  If not replace the oldest one which isn't being
	 * written out.
	 */
	for (i = 0; i < MEMCG_CGWB_FRN_CNT; i++) {
		frn = &memcg->cgwb_frn[i];
		if (frn->bdi_id == wb->bdi->id &&
		    frn->memcg_id == wb->memcg_css->id)
			break;
		if (time_before64(frn->at, oldest_at) &&
		    atomic_read(&frn->done.cnt) == 1) {
			oldest = i;
			oldest_at = frn->at;
		}
	}

	if (i < MEMCG_CGWB_FRN_CNT) {
		/*
		 * Re-using an existing one.  Update timestamp lazily to
		 * avoid making the cacheline hot.  We want them to be
		 * reasonably up-to-date and significantly shorter than
		 * dirty_expire_interval as that's what expires the record.
		 * Use the shorter of 1s and dirty_expire_interval / 8.
		 */
		unsigned long update_intv =
			min_t(unsigned long, HZ,
			      msecs_to_jiffies(dirty_expire_interval * 10) / 8);

		if (time_before64(frn->at, now - update_intv))
			frn->at = now;
	} else if (oldest >= 0) {
		/* replace the oldest free one */
		frn = &memcg->cgwb_frn[oldest];
		frn->bdi_id = wb->bdi->id;
		frn->memcg_id = wb->memcg_css->id;
		frn->at = now;
	}
}

/* issue foreign writeback flushes for recorded foreign dirtying events */
void mem_cgroup_flush_foreign(struct bdi_writeback *wb)
{
	struct mem_cgroup *memcg = mem_cgroup_from_css(wb->memcg_css);
	unsigned long intv = msecs_to_jiffies(dirty_expire_interval * 10);
	u64 now = jiffies_64;
	int i;

	for (i = 0; i < MEMCG_CGWB_FRN_CNT; i++) {
		struct memcg_cgwb_frn *frn = &memcg->cgwb_frn[i];

		/*
		 * If the record is older than dirty_expire_interval,
		 * writeback on it has already started.  No need to kick it
		 * off again.  Also, don't start a new one if there's
		 * already one in flight.
		 */
		if (time_after64(frn->at, now - intv) &&
		    atomic_read(&frn->done.cnt) == 1) {
			frn->at = 0;
			trace_flush_foreign(wb, frn->bdi_id, frn->memcg_id);
			cgroup_writeback_by_id(frn->bdi_id, frn->memcg_id, 0,
					       WB_REASON_FOREIGN_FLUSH,
					       &frn->done);
		}
	}
}

#else	/* CONFIG_CGROUP_WRITEBACK */

static int memcg_wb_domain_init(struct mem_cgroup *memcg, gfp_t gfp)
{
	return 0;
}

static void memcg_wb_domain_exit(struct mem_cgroup *memcg)
{
}

static void memcg_wb_domain_size_changed(struct mem_cgroup *memcg)
{
}

#endif	/* CONFIG_CGROUP_WRITEBACK */

/*
 * DO NOT USE IN NEW FILES.
 *
 * "cgroup.event_control" implementation.
 *
 * This is way over-engineered.  It tries to support fully configurable
 * events for each user.  Such level of flexibility is completely
 * unnecessary especially in the light of the planned unified hierarchy.
 *
 * Please deprecate this and replace with something simpler if at all
 * possible.
 */

/*
 * Unregister event and free resources.
 *
 * Gets called from workqueue.
 */
static void memcg_event_remove(struct work_struct *work)
{
	struct mem_cgroup_event *event =
		container_of(work, struct mem_cgroup_event, remove);
	struct mem_cgroup *memcg = event->memcg;

	remove_wait_queue(event->wqh, &event->wait);

	event->unregister_event(memcg, event->eventfd);

	/* Notify userspace the event is going away. */
	eventfd_signal(event->eventfd, 1);

	eventfd_ctx_put(event->eventfd);
	kfree(event);
	css_put(&memcg->css);
}

/*
 * Gets called on EPOLLHUP on eventfd when user closes it.
 *
 * Called with wqh->lock held and interrupts disabled.
 */
static int memcg_event_wake(wait_queue_entry_t *wait, unsigned mode,
			    int sync, void *key)
{
	struct mem_cgroup_event *event =
		container_of(wait, struct mem_cgroup_event, wait);
	struct mem_cgroup *memcg = event->memcg;
	__poll_t flags = key_to_poll(key);

	if (flags & EPOLLHUP) {
		/*
		 * If the event has been detached at cgroup removal, we
		 * can simply return knowing the other side will cleanup
		 * for us.
		 *
		 * We can't race against event freeing since the other
		 * side will require wqh->lock via remove_wait_queue(),
		 * which we hold.
		 */
		spin_lock(&memcg->event_list_lock);
		if (!list_empty(&event->list)) {
			list_del_init(&event->list);
			/*
			 * We are in atomic context, but cgroup_event_remove()
			 * may sleep, so we have to call it in workqueue.
			 */
			schedule_work(&event->remove);
		}
		spin_unlock(&memcg->event_list_lock);
	}

	return 0;
}

static void memcg_event_ptable_queue_proc(struct file *file,
		wait_queue_head_t *wqh, poll_table *pt)
{
	struct mem_cgroup_event *event =
		container_of(pt, struct mem_cgroup_event, pt);

	event->wqh = wqh;
	add_wait_queue(wqh, &event->wait);
}

/*
 * DO NOT USE IN NEW FILES.
 *
 * Parse input and register new cgroup event handler.
 *
 * Input must be in format '<event_fd> <control_fd> <args>'.
 * Interpretation of args is defined by control file implementation.
 */
static ssize_t memcg_write_event_control(struct kernfs_open_file *of,
					 char *buf, size_t nbytes, loff_t off)
{
	struct cgroup_subsys_state *css = of_css(of);
	struct mem_cgroup *memcg = mem_cgroup_from_css(css);
	struct mem_cgroup_event *event;
	struct cgroup_subsys_state *cfile_css;
	unsigned int efd, cfd;
	struct fd efile;
	struct fd cfile;
	const char *name;
	char *endp;
	int ret;

	buf = strstrip(buf);

	efd = simple_strtoul(buf, &endp, 10);
	if (*endp != ' ')
		return -EINVAL;
	buf = endp + 1;

	cfd = simple_strtoul(buf, &endp, 10);
	if ((*endp != ' ') && (*endp != '\0'))
		return -EINVAL;
	buf = endp + 1;

	event = kzalloc(sizeof(*event), GFP_KERNEL);
	if (!event)
		return -ENOMEM;

	event->memcg = memcg;
	INIT_LIST_HEAD(&event->list);
	init_poll_funcptr(&event->pt, memcg_event_ptable_queue_proc);
	init_waitqueue_func_entry(&event->wait, memcg_event_wake);
	INIT_WORK(&event->remove, memcg_event_remove);

	efile = fdget(efd);
	if (!efile.file) {
		ret = -EBADF;
		goto out_kfree;
	}

	event->eventfd = eventfd_ctx_fileget(efile.file);
	if (IS_ERR(event->eventfd)) {
		ret = PTR_ERR(event->eventfd);
		goto out_put_efile;
	}

	cfile = fdget(cfd);
	if (!cfile.file) {
		ret = -EBADF;
		goto out_put_eventfd;
	}

	/* the process need read permission on control file */
	/* AV: shouldn't we check that it's been opened for read instead? */
	ret = file_permission(cfile.file, MAY_READ);
	if (ret < 0)
		goto out_put_cfile;

	/*
	 * Determine the event callbacks and set them in @event.  This used
	 * to be done via struct cftype but cgroup core no longer knows
	 * about these events.  The following is crude but the whole thing
	 * is for compatibility anyway.
	 *
	 * DO NOT ADD NEW FILES.
	 */
	name = cfile.file->f_path.dentry->d_name.name;

	if (!strcmp(name, "memory.usage_in_bytes")) {
		event->register_event = mem_cgroup_usage_register_event;
		event->unregister_event = mem_cgroup_usage_unregister_event;
	} else if (!strcmp(name, "memory.oom_control")) {
		event->register_event = mem_cgroup_oom_register_event;
		event->unregister_event = mem_cgroup_oom_unregister_event;
	} else if (!strcmp(name, "memory.pressure_level")) {
		event->register_event = vmpressure_register_event;
		event->unregister_event = vmpressure_unregister_event;
	} else if (!strcmp(name, "memory.memsw.usage_in_bytes")) {
		event->register_event = memsw_cgroup_usage_register_event;
		event->unregister_event = memsw_cgroup_usage_unregister_event;
	} else {
		ret = -EINVAL;
		goto out_put_cfile;
	}

	/*
	 * Verify @cfile should belong to @css.  Also, remaining events are
	 * automatically removed on cgroup destruction but the removal is
	 * asynchronous, so take an extra ref on @css.
	 */
	cfile_css = css_tryget_online_from_dir(cfile.file->f_path.dentry->d_parent,
					       &memory_cgrp_subsys);
	ret = -EINVAL;
	if (IS_ERR(cfile_css))
		goto out_put_cfile;
	if (cfile_css != css) {
		css_put(cfile_css);
		goto out_put_cfile;
	}

	ret = event->register_event(memcg, event->eventfd, buf);
	if (ret)
		goto out_put_css;

	vfs_poll(efile.file, &event->pt);

	spin_lock(&memcg->event_list_lock);
	list_add(&event->list, &memcg->event_list);
	spin_unlock(&memcg->event_list_lock);

	fdput(cfile);
	fdput(efile);

	return nbytes;

out_put_css:
	css_put(css);
out_put_cfile:
	fdput(cfile);
out_put_eventfd:
	eventfd_ctx_put(event->eventfd);
out_put_efile:
	fdput(efile);
out_kfree:
	kfree(event);

	return ret;
}

static struct cftype mem_cgroup_legacy_files[] = {
	{
		.name = "usage_in_bytes",
		.private = MEMFILE_PRIVATE(_MEM, RES_USAGE),
		.read_u64 = mem_cgroup_read_u64,
	},
	{
		.name = "max_usage_in_bytes",
		.private = MEMFILE_PRIVATE(_MEM, RES_MAX_USAGE),
		.write = mem_cgroup_reset,
		.read_u64 = mem_cgroup_read_u64,
	},
	{
		.name = "limit_in_bytes",
		.private = MEMFILE_PRIVATE(_MEM, RES_LIMIT),
		.write = mem_cgroup_write,
		.read_u64 = mem_cgroup_read_u64,
	},
	{
		.name = "soft_limit_in_bytes",
		.private = MEMFILE_PRIVATE(_MEM, RES_SOFT_LIMIT),
		.write = mem_cgroup_write,
		.read_u64 = mem_cgroup_read_u64,
	},
	{
		.name = "failcnt",
		.private = MEMFILE_PRIVATE(_MEM, RES_FAILCNT),
		.write = mem_cgroup_reset,
		.read_u64 = mem_cgroup_read_u64,
	},
	{
		.name = "stat",
		.seq_show = memcg_stat_show,
	},
	{
		.name = "force_empty",
		.write = mem_cgroup_force_empty_write,
	},
	{
		.name = "use_hierarchy",
		.write_u64 = mem_cgroup_hierarchy_write,
		.read_u64 = mem_cgroup_hierarchy_read,
	},
	{
		.name = "cgroup.event_control",		/* XXX: for compat */
		.write = memcg_write_event_control,
		.flags = CFTYPE_NO_PREFIX | CFTYPE_WORLD_WRITABLE,
	},
	{
		.name = "swappiness",
		.read_u64 = mem_cgroup_swappiness_read,
		.write_u64 = mem_cgroup_swappiness_write,
	},
	{
		.name = "move_charge_at_immigrate",
		.read_u64 = mem_cgroup_move_charge_read,
		.write_u64 = mem_cgroup_move_charge_write,
	},
	{
		.name = "oom_control",
		.seq_show = mem_cgroup_oom_control_read,
		.write_u64 = mem_cgroup_oom_control_write,
		.private = MEMFILE_PRIVATE(_OOM_TYPE, OOM_CONTROL),
	},
	{
		.name = "pressure_level",
	},
#ifdef CONFIG_NUMA
	{
		.name = "numa_stat",
		.seq_show = memcg_numa_stat_show,
	},
#endif
	{
		.name = "kmem.limit_in_bytes",
		.private = MEMFILE_PRIVATE(_KMEM, RES_LIMIT),
		.write = mem_cgroup_write,
		.read_u64 = mem_cgroup_read_u64,
	},
	{
		.name = "kmem.usage_in_bytes",
		.private = MEMFILE_PRIVATE(_KMEM, RES_USAGE),
		.read_u64 = mem_cgroup_read_u64,
	},
	{
		.name = "kmem.failcnt",
		.private = MEMFILE_PRIVATE(_KMEM, RES_FAILCNT),
		.write = mem_cgroup_reset,
		.read_u64 = mem_cgroup_read_u64,
	},
	{
		.name = "kmem.max_usage_in_bytes",
		.private = MEMFILE_PRIVATE(_KMEM, RES_MAX_USAGE),
		.write = mem_cgroup_reset,
		.read_u64 = mem_cgroup_read_u64,
	},
#if defined(CONFIG_MEMCG_KMEM) && \
	(defined(CONFIG_SLAB) || defined(CONFIG_SLUB_DEBUG))
	{
		.name = "kmem.slabinfo",
		.seq_show = memcg_slab_show,
	},
#endif
	{
		.name = "kmem.tcp.limit_in_bytes",
		.private = MEMFILE_PRIVATE(_TCP, RES_LIMIT),
		.write = mem_cgroup_write,
		.read_u64 = mem_cgroup_read_u64,
	},
	{
		.name = "kmem.tcp.usage_in_bytes",
		.private = MEMFILE_PRIVATE(_TCP, RES_USAGE),
		.read_u64 = mem_cgroup_read_u64,
	},
	{
		.name = "kmem.tcp.failcnt",
		.private = MEMFILE_PRIVATE(_TCP, RES_FAILCNT),
		.write = mem_cgroup_reset,
		.read_u64 = mem_cgroup_read_u64,
	},
	{
		.name = "kmem.tcp.max_usage_in_bytes",
		.private = MEMFILE_PRIVATE(_TCP, RES_MAX_USAGE),
		.write = mem_cgroup_reset,
		.read_u64 = mem_cgroup_read_u64,
	},
	{ },	/* terminate */
};

/*
 * Private memory cgroup IDR
 *
 * Swap-out records and page cache shadow entries need to store memcg
 * references in constrained space, so we maintain an ID space that is
 * limited to 16 bit (MEM_CGROUP_ID_MAX), limiting the total number of
 * memory-controlled cgroups to 64k.
 *
 * However, there usually are many references to the offline CSS after
 * the cgroup has been destroyed, such as page cache or reclaimable
 * slab objects, that don't need to hang on to the ID. We want to keep
 * those dead CSS from occupying IDs, or we might quickly exhaust the
 * relatively small ID space and prevent the creation of new cgroups
 * even when there are much fewer than 64k cgroups - possibly none.
 *
 * Maintain a private 16-bit ID space for memcg, and allow the ID to
 * be freed and recycled when it's no longer needed, which is usually
 * when the CSS is offlined.
 *
 * The only exception to that are records of swapped out tmpfs/shmem
 * pages that need to be attributed to live ancestors on swapin. But
 * those references are manageable from userspace.
 */

static DEFINE_IDR(mem_cgroup_idr);

static void mem_cgroup_id_remove(struct mem_cgroup *memcg)
{
	if (memcg->id.id > 0) {
		idr_remove(&mem_cgroup_idr, memcg->id.id);
		memcg->id.id = 0;
	}
}

static void __maybe_unused mem_cgroup_id_get_many(struct mem_cgroup *memcg,
						  unsigned int n)
{
	refcount_add(n, &memcg->id.ref);
}

static void mem_cgroup_id_put_many(struct mem_cgroup *memcg, unsigned int n)
{
	if (refcount_sub_and_test(n, &memcg->id.ref)) {
		mem_cgroup_id_remove(memcg);

		/* Memcg ID pins CSS */
		css_put(&memcg->css);
	}
}

static inline void mem_cgroup_id_put(struct mem_cgroup *memcg)
{
	mem_cgroup_id_put_many(memcg, 1);
}

/**
 * mem_cgroup_from_id - look up a memcg from a memcg id
 * @id: the memcg id to look up
 *
 * Caller must hold rcu_read_lock().
 */
struct mem_cgroup *mem_cgroup_from_id(unsigned short id)
{
	WARN_ON_ONCE(!rcu_read_lock_held());
	return idr_find(&mem_cgroup_idr, id);
}

static int alloc_mem_cgroup_per_node_info(struct mem_cgroup *memcg, int node)
{
	struct mem_cgroup_per_node *pn;
	int tmp = node;
	/*
	 * This routine is called against possible nodes.
	 * But it's BUG to call kmalloc() against offline node.
	 *
	 * TODO: this routine can waste much memory for nodes which will
	 *       never be onlined. It's better to use memory hotplug callback
	 *       function.
	 */
	if (!node_state(node, N_NORMAL_MEMORY))
		tmp = -1;
	pn = kzalloc_node(sizeof(*pn), GFP_KERNEL, tmp);
	if (!pn)
		return 1;

	pn->lruvec_stat_local = alloc_percpu_gfp(struct lruvec_stat,
						 GFP_KERNEL_ACCOUNT);
	if (!pn->lruvec_stat_local) {
		kfree(pn);
		return 1;
	}

	pn->lruvec_stat_cpu = alloc_percpu_gfp(struct batched_lruvec_stat,
					       GFP_KERNEL_ACCOUNT);
	if (!pn->lruvec_stat_cpu) {
		free_percpu(pn->lruvec_stat_local);
		kfree(pn);
		return 1;
	}

	lruvec_init(&pn->lruvec);
	pn->usage_in_excess = 0;
	pn->on_tree = false;
	pn->memcg = memcg;

	memcg->nodeinfo[node] = pn;
	return 0;
}

static void free_mem_cgroup_per_node_info(struct mem_cgroup *memcg, int node)
{
	struct mem_cgroup_per_node *pn = memcg->nodeinfo[node];

	if (!pn)
		return;

	free_percpu(pn->lruvec_stat_cpu);
	free_percpu(pn->lruvec_stat_local);
	kfree(pn);
}

static void __mem_cgroup_free(struct mem_cgroup *memcg)
{
	int node;

	for_each_node(node)
		free_mem_cgroup_per_node_info(memcg, node);
	free_percpu(memcg->vmstats_percpu);
	kfree(memcg);
}

static void mem_cgroup_free(struct mem_cgroup *memcg)
{
	int cpu;

	memcg_wb_domain_exit(memcg);
	/*
	 * Flush percpu lruvec stats to guarantee the value
	 * correctness on parent's and all ancestor levels.
	 */
	for_each_online_cpu(cpu)
		memcg_flush_lruvec_page_state(memcg, cpu);
	__mem_cgroup_free(memcg);
}

static struct mem_cgroup *mem_cgroup_alloc(void)
{
	struct mem_cgroup *memcg;
	unsigned int size;
	int node;
	int __maybe_unused i;
	long error = -ENOMEM;

	size = sizeof(struct mem_cgroup);
	size += nr_node_ids * sizeof(struct mem_cgroup_per_node *);

	memcg = kzalloc(size, GFP_KERNEL);
	if (!memcg)
		return ERR_PTR(error);

	memcg->id.id = idr_alloc(&mem_cgroup_idr, NULL,
				 1, MEM_CGROUP_ID_MAX,
				 GFP_KERNEL);
	if (memcg->id.id < 0) {
		error = memcg->id.id;
		goto fail;
	}

	memcg->vmstats_percpu = alloc_percpu_gfp(struct memcg_vmstats_percpu,
						 GFP_KERNEL_ACCOUNT);
	if (!memcg->vmstats_percpu)
		goto fail;

	for_each_node(node)
		if (alloc_mem_cgroup_per_node_info(memcg, node))
			goto fail;

	if (memcg_wb_domain_init(memcg, GFP_KERNEL))
		goto fail;

	INIT_WORK(&memcg->high_work, high_work_func);
	INIT_LIST_HEAD(&memcg->oom_notify);
	mutex_init(&memcg->thresholds_lock);
	spin_lock_init(&memcg->move_lock);
	vmpressure_init(&memcg->vmpressure);
	INIT_LIST_HEAD(&memcg->event_list);
	spin_lock_init(&memcg->event_list_lock);
	memcg->socket_pressure = jiffies;
#ifdef CONFIG_MEMCG_KMEM
	memcg->kmemcg_id = -1;
	INIT_LIST_HEAD(&memcg->objcg_list);
#endif
#ifdef CONFIG_CGROUP_WRITEBACK
	INIT_LIST_HEAD(&memcg->cgwb_list);
	for (i = 0; i < MEMCG_CGWB_FRN_CNT; i++)
		memcg->cgwb_frn[i].done =
			__WB_COMPLETION_INIT(&memcg_cgwb_frn_waitq);
#endif
#ifdef CONFIG_TRANSPARENT_HUGEPAGE
	spin_lock_init(&memcg->deferred_split_queue.split_queue_lock);
	INIT_LIST_HEAD(&memcg->deferred_split_queue.split_queue);
	memcg->deferred_split_queue.split_queue_len = 0;
#endif
	idr_replace(&mem_cgroup_idr, memcg, memcg->id.id);
	return memcg;
fail:
	mem_cgroup_id_remove(memcg);
	__mem_cgroup_free(memcg);
	return ERR_PTR(error);
}

static struct cgroup_subsys_state * __ref
mem_cgroup_css_alloc(struct cgroup_subsys_state *parent_css)
{
	struct mem_cgroup *parent = mem_cgroup_from_css(parent_css);
	struct mem_cgroup *memcg, *old_memcg;
	long error = -ENOMEM;

	old_memcg = set_active_memcg(parent);
	memcg = mem_cgroup_alloc();
	set_active_memcg(old_memcg);
	if (IS_ERR(memcg))
		return ERR_CAST(memcg);

	page_counter_set_high(&memcg->memory, PAGE_COUNTER_MAX);
	memcg->soft_limit = PAGE_COUNTER_MAX;
	page_counter_set_high(&memcg->swap, PAGE_COUNTER_MAX);
	if (parent) {
		memcg->swappiness = mem_cgroup_swappiness(parent);
		memcg->oom_kill_disable = parent->oom_kill_disable;

		page_counter_init(&memcg->memory, &parent->memory);
		page_counter_init(&memcg->swap, &parent->swap);
		page_counter_init(&memcg->kmem, &parent->kmem);
		page_counter_init(&memcg->tcpmem, &parent->tcpmem);
	} else {
		page_counter_init(&memcg->memory, NULL);
		page_counter_init(&memcg->swap, NULL);
		page_counter_init(&memcg->kmem, NULL);
		page_counter_init(&memcg->tcpmem, NULL);

		root_mem_cgroup = memcg;
		return &memcg->css;
	}

	/* The following stuff does not apply to the root */
	error = memcg_online_kmem(memcg);
	if (error)
		goto fail;

	if (cgroup_subsys_on_dfl(memory_cgrp_subsys) && !cgroup_memory_nosocket)
		static_branch_inc(&memcg_sockets_enabled_key);

	return &memcg->css;
fail:
	mem_cgroup_id_remove(memcg);
	mem_cgroup_free(memcg);
	return ERR_PTR(error);
}

static int mem_cgroup_css_online(struct cgroup_subsys_state *css)
{
	struct mem_cgroup *memcg = mem_cgroup_from_css(css);

	/*
	 * A memcg must be visible for expand_shrinker_info()
	 * by the time the maps are allocated. So, we allocate maps
	 * here, when for_each_mem_cgroup() can't skip it.
	 */
	if (alloc_shrinker_info(memcg)) {
		mem_cgroup_id_remove(memcg);
		return -ENOMEM;
	}

	/* Online state pins memcg ID, memcg ID pins CSS */
	refcount_set(&memcg->id.ref, 1);
	css_get(css);
	return 0;
}

static void mem_cgroup_css_offline(struct cgroup_subsys_state *css)
{
	struct mem_cgroup *memcg = mem_cgroup_from_css(css);
	struct mem_cgroup_event *event, *tmp;

	/*
	 * Unregister events and notify userspace.
	 * Notify userspace about cgroup removing only after rmdir of cgroup
	 * directory to avoid race between userspace and kernelspace.
	 */
	spin_lock(&memcg->event_list_lock);
	list_for_each_entry_safe(event, tmp, &memcg->event_list, list) {
		list_del_init(&event->list);
		schedule_work(&event->remove);
	}
	spin_unlock(&memcg->event_list_lock);

	page_counter_set_min(&memcg->memory, 0);
	page_counter_set_low(&memcg->memory, 0);

	memcg_offline_kmem(memcg);
	reparent_shrinker_deferred(memcg);
	wb_memcg_offline(memcg);

	drain_all_stock(memcg);

	mem_cgroup_id_put(memcg);
}

static void mem_cgroup_css_released(struct cgroup_subsys_state *css)
{
	struct mem_cgroup *memcg = mem_cgroup_from_css(css);

	invalidate_reclaim_iterators(memcg);
}

static void mem_cgroup_css_free(struct cgroup_subsys_state *css)
{
	struct mem_cgroup *memcg = mem_cgroup_from_css(css);
	int __maybe_unused i;

#ifdef CONFIG_CGROUP_WRITEBACK
	for (i = 0; i < MEMCG_CGWB_FRN_CNT; i++)
		wb_wait_for_completion(&memcg->cgwb_frn[i].done);
#endif
	if (cgroup_subsys_on_dfl(memory_cgrp_subsys) && !cgroup_memory_nosocket)
		static_branch_dec(&memcg_sockets_enabled_key);

	if (!cgroup_subsys_on_dfl(memory_cgrp_subsys) && memcg->tcpmem_active)
		static_branch_dec(&memcg_sockets_enabled_key);

	vmpressure_cleanup(&memcg->vmpressure);
	cancel_work_sync(&memcg->high_work);
	mem_cgroup_remove_from_trees(memcg);
	free_shrinker_info(memcg);
	memcg_free_kmem(memcg);
	mem_cgroup_free(memcg);
}

/**
 * mem_cgroup_css_reset - reset the states of a mem_cgroup
 * @css: the target css
 *
 * Reset the states of the mem_cgroup associated with @css.  This is
 * invoked when the userland requests disabling on the default hierarchy
 * but the memcg is pinned through dependency.  The memcg should stop
 * applying policies and should revert to the vanilla state as it may be
 * made visible again.
 *
 * The current implementation only resets the essential configurations.
 * This needs to be expanded to cover all the visible parts.
 */
static void mem_cgroup_css_reset(struct cgroup_subsys_state *css)
{
	struct mem_cgroup *memcg = mem_cgroup_from_css(css);

	page_counter_set_max(&memcg->memory, PAGE_COUNTER_MAX);
	page_counter_set_max(&memcg->swap, PAGE_COUNTER_MAX);
	page_counter_set_max(&memcg->kmem, PAGE_COUNTER_MAX);
	page_counter_set_max(&memcg->tcpmem, PAGE_COUNTER_MAX);
	page_counter_set_min(&memcg->memory, 0);
	page_counter_set_low(&memcg->memory, 0);
	page_counter_set_high(&memcg->memory, PAGE_COUNTER_MAX);
	memcg->soft_limit = PAGE_COUNTER_MAX;
	page_counter_set_high(&memcg->swap, PAGE_COUNTER_MAX);
	memcg_wb_domain_size_changed(memcg);
}

static void mem_cgroup_css_rstat_flush(struct cgroup_subsys_state *css, int cpu)
{
	struct mem_cgroup *memcg = mem_cgroup_from_css(css);
	struct mem_cgroup *parent = parent_mem_cgroup(memcg);
	struct memcg_vmstats_percpu *statc;
	long delta, v;
	int i;

	statc = per_cpu_ptr(memcg->vmstats_percpu, cpu);

	for (i = 0; i < MEMCG_NR_STAT; i++) {
		/*
		 * Collect the aggregated propagation counts of groups
		 * below us. We're in a per-cpu loop here and this is
		 * a global counter, so the first cycle will get them.
		 */
		delta = memcg->vmstats.state_pending[i];
		if (delta)
			memcg->vmstats.state_pending[i] = 0;

		/* Add CPU changes on this level since the last flush */
		v = READ_ONCE(statc->state[i]);
		if (v != statc->state_prev[i]) {
			delta += v - statc->state_prev[i];
			statc->state_prev[i] = v;
		}

		if (!delta)
			continue;

		/* Aggregate counts on this level and propagate upwards */
		memcg->vmstats.state[i] += delta;
		if (parent)
			parent->vmstats.state_pending[i] += delta;
	}

	for (i = 0; i < NR_VM_EVENT_ITEMS; i++) {
		delta = memcg->vmstats.events_pending[i];
		if (delta)
			memcg->vmstats.events_pending[i] = 0;

		v = READ_ONCE(statc->events[i]);
		if (v != statc->events_prev[i]) {
			delta += v - statc->events_prev[i];
			statc->events_prev[i] = v;
		}

		if (!delta)
			continue;

		memcg->vmstats.events[i] += delta;
		if (parent)
			parent->vmstats.events_pending[i] += delta;
	}
}

#ifdef CONFIG_MMU
/* Handlers for move charge at task migration. */
static int mem_cgroup_do_precharge(unsigned long count)
{
	int ret;

	/* Try a single bulk charge without reclaim first, kswapd may wake */
	ret = try_charge(mc.to, GFP_KERNEL & ~__GFP_DIRECT_RECLAIM, count);
	if (!ret) {
		mc.precharge += count;
		return ret;
	}

	/* Try charges one by one with reclaim, but do not retry */
	while (count--) {
		ret = try_charge(mc.to, GFP_KERNEL | __GFP_NORETRY, 1);
		if (ret)
			return ret;
		mc.precharge++;
		cond_resched();
	}
	return 0;
}

union mc_target {
	struct page	*page;
	swp_entry_t	ent;
};

enum mc_target_type {
	MC_TARGET_NONE = 0,
	MC_TARGET_PAGE,
	MC_TARGET_SWAP,
	MC_TARGET_DEVICE,
};

static struct page *mc_handle_present_pte(struct vm_area_struct *vma,
						unsigned long addr, pte_t ptent)
{
	struct page *page = vm_normal_page(vma, addr, ptent);

	if (!page || !page_mapped(page))
		return NULL;
	if (PageAnon(page)) {
		if (!(mc.flags & MOVE_ANON))
			return NULL;
	} else {
		if (!(mc.flags & MOVE_FILE))
			return NULL;
	}
	if (!get_page_unless_zero(page))
		return NULL;

	return page;
}

#if defined(CONFIG_SWAP) || defined(CONFIG_DEVICE_PRIVATE)
static struct page *mc_handle_swap_pte(struct vm_area_struct *vma,
			pte_t ptent, swp_entry_t *entry)
{
	struct page *page = NULL;
	swp_entry_t ent = pte_to_swp_entry(ptent);

	if (!(mc.flags & MOVE_ANON))
		return NULL;

	/*
	 * Handle MEMORY_DEVICE_PRIVATE which are ZONE_DEVICE page belonging to
	 * a device and because they are not accessible by CPU they are store
	 * as special swap entry in the CPU page table.
	 */
	if (is_device_private_entry(ent)) {
		page = pfn_swap_entry_to_page(ent);
		/*
		 * MEMORY_DEVICE_PRIVATE means ZONE_DEVICE page and which have
		 * a refcount of 1 when free (unlike normal page)
		 */
		if (!page_ref_add_unless(page, 1, 1))
			return NULL;
		return page;
	}

	if (non_swap_entry(ent))
		return NULL;

	/*
	 * Because lookup_swap_cache() updates some statistics counter,
	 * we call find_get_page() with swapper_space directly.
	 */
	page = find_get_page(swap_address_space(ent), swp_offset(ent));
	entry->val = ent.val;

	return page;
}
#else
static struct page *mc_handle_swap_pte(struct vm_area_struct *vma,
			pte_t ptent, swp_entry_t *entry)
{
	return NULL;
}
#endif

static struct page *mc_handle_file_pte(struct vm_area_struct *vma,
			unsigned long addr, pte_t ptent, swp_entry_t *entry)
{
	if (!vma->vm_file) /* anonymous vma */
		return NULL;
	if (!(mc.flags & MOVE_FILE))
		return NULL;

	/* page is moved even if it's not RSS of this task(page-faulted). */
	/* shmem/tmpfs may report page out on swap: account for that too. */
	return find_get_incore_page(vma->vm_file->f_mapping,
			linear_page_index(vma, addr));
}

/**
 * mem_cgroup_move_account - move account of the page
 * @page: the page
 * @compound: charge the page as compound or small page
 * @from: mem_cgroup which the page is moved from.
 * @to:	mem_cgroup which the page is moved to. @from != @to.
 *
 * The caller must make sure the page is not on LRU (isolate_page() is useful.)
 *
 * This function doesn't do "charge" to new cgroup and doesn't do "uncharge"
 * from old cgroup.
 */
static int mem_cgroup_move_account(struct page *page,
				   bool compound,
				   struct mem_cgroup *from,
				   struct mem_cgroup *to)
{
	struct lruvec *from_vec, *to_vec;
	struct pglist_data *pgdat;
	unsigned int nr_pages = compound ? thp_nr_pages(page) : 1;
	int ret;

	VM_BUG_ON(from == to);
	VM_BUG_ON_PAGE(PageLRU(page), page);
	VM_BUG_ON(compound && !PageTransHuge(page));

	/*
	 * Prevent mem_cgroup_migrate() from looking at
	 * page's memory cgroup of its source page while we change it.
	 */
	ret = -EBUSY;
	if (!trylock_page(page))
		goto out;

	ret = -EINVAL;
	if (page_memcg(page) != from)
		goto out_unlock;

	pgdat = page_pgdat(page);
	from_vec = mem_cgroup_lruvec(from, pgdat);
	to_vec = mem_cgroup_lruvec(to, pgdat);

	lock_page_memcg(page);

	if (PageAnon(page)) {
		if (page_mapped(page)) {
			__mod_lruvec_state(from_vec, NR_ANON_MAPPED, -nr_pages);
			__mod_lruvec_state(to_vec, NR_ANON_MAPPED, nr_pages);
			if (PageTransHuge(page)) {
				__mod_lruvec_state(from_vec, NR_ANON_THPS,
						   -nr_pages);
				__mod_lruvec_state(to_vec, NR_ANON_THPS,
						   nr_pages);
			}
		}
	} else {
		__mod_lruvec_state(from_vec, NR_FILE_PAGES, -nr_pages);
		__mod_lruvec_state(to_vec, NR_FILE_PAGES, nr_pages);

		if (PageSwapBacked(page)) {
			__mod_lruvec_state(from_vec, NR_SHMEM, -nr_pages);
			__mod_lruvec_state(to_vec, NR_SHMEM, nr_pages);
		}

		if (page_mapped(page)) {
			__mod_lruvec_state(from_vec, NR_FILE_MAPPED, -nr_pages);
			__mod_lruvec_state(to_vec, NR_FILE_MAPPED, nr_pages);
		}

		if (PageDirty(page)) {
			struct address_space *mapping = page_mapping(page);

			if (mapping_can_writeback(mapping)) {
				__mod_lruvec_state(from_vec, NR_FILE_DIRTY,
						   -nr_pages);
				__mod_lruvec_state(to_vec, NR_FILE_DIRTY,
						   nr_pages);
			}
		}
	}

	if (PageWriteback(page)) {
		__mod_lruvec_state(from_vec, NR_WRITEBACK, -nr_pages);
		__mod_lruvec_state(to_vec, NR_WRITEBACK, nr_pages);
	}

	/*
	 * All state has been migrated, let's switch to the new memcg.
	 *
	 * It is safe to change page's memcg here because the page
	 * is referenced, charged, isolated, and locked: we can't race
	 * with (un)charging, migration, LRU putback, or anything else
	 * that would rely on a stable page's memory cgroup.
	 *
	 * Note that lock_page_memcg is a memcg lock, not a page lock,
	 * to save space. As soon as we switch page's memory cgroup to a
	 * new memcg that isn't locked, the above state can change
	 * concurrently again. Make sure we're truly done with it.
	 */
	smp_mb();

	css_get(&to->css);
	css_put(&from->css);

	page->memcg_data = (unsigned long)to;

	__unlock_page_memcg(from);

	ret = 0;

	local_irq_disable();
	mem_cgroup_charge_statistics(to, page, nr_pages);
	memcg_check_events(to, page);
	mem_cgroup_charge_statistics(from, page, -nr_pages);
	memcg_check_events(from, page);
	local_irq_enable();
out_unlock:
	unlock_page(page);
out:
	return ret;
}

/**
 * get_mctgt_type - get target type of moving charge
 * @vma: the vma the pte to be checked belongs
 * @addr: the address corresponding to the pte to be checked
 * @ptent: the pte to be checked
 * @target: the pointer the target page or swap ent will be stored(can be NULL)
 *
 * Returns
 *   0(MC_TARGET_NONE): if the pte is not a target for move charge.
 *   1(MC_TARGET_PAGE): if the page corresponding to this pte is a target for
 *     move charge. if @target is not NULL, the page is stored in target->page
 *     with extra refcnt got(Callers should handle it).
 *   2(MC_TARGET_SWAP): if the swap entry corresponding to this pte is a
 *     target for charge migration. if @target is not NULL, the entry is stored
 *     in target->ent.
 *   3(MC_TARGET_DEVICE): like MC_TARGET_PAGE  but page is MEMORY_DEVICE_PRIVATE
 *     (so ZONE_DEVICE page and thus not on the lru).
 *     For now we such page is charge like a regular page would be as for all
 *     intent and purposes it is just special memory taking the place of a
 *     regular page.
 *
 *     See Documentations/vm/hmm.txt and include/linux/hmm.h
 *
 * Called with pte lock held.
 */

static enum mc_target_type get_mctgt_type(struct vm_area_struct *vma,
		unsigned long addr, pte_t ptent, union mc_target *target)
{
	struct page *page = NULL;
	enum mc_target_type ret = MC_TARGET_NONE;
	swp_entry_t ent = { .val = 0 };

	if (pte_present(ptent))
		page = mc_handle_present_pte(vma, addr, ptent);
	else if (is_swap_pte(ptent))
		page = mc_handle_swap_pte(vma, ptent, &ent);
	else if (pte_none(ptent))
		page = mc_handle_file_pte(vma, addr, ptent, &ent);

	if (!page && !ent.val)
		return ret;
	if (page) {
		/*
		 * Do only loose check w/o serialization.
		 * mem_cgroup_move_account() checks the page is valid or
		 * not under LRU exclusion.
		 */
		if (page_memcg(page) == mc.from) {
			ret = MC_TARGET_PAGE;
			if (is_device_private_page(page))
				ret = MC_TARGET_DEVICE;
			if (target)
				target->page = page;
		}
		if (!ret || !target)
			put_page(page);
	}
	/*
	 * There is a swap entry and a page doesn't exist or isn't charged.
	 * But we cannot move a tail-page in a THP.
	 */
	if (ent.val && !ret && (!page || !PageTransCompound(page)) &&
	    mem_cgroup_id(mc.from) == lookup_swap_cgroup_id(ent)) {
		ret = MC_TARGET_SWAP;
		if (target)
			target->ent = ent;
	}
	return ret;
}

#ifdef CONFIG_TRANSPARENT_HUGEPAGE
/*
 * We don't consider PMD mapped swapping or file mapped pages because THP does
 * not support them for now.
 * Caller should make sure that pmd_trans_huge(pmd) is true.
 */
static enum mc_target_type get_mctgt_type_thp(struct vm_area_struct *vma,
		unsigned long addr, pmd_t pmd, union mc_target *target)
{
	struct page *page = NULL;
	enum mc_target_type ret = MC_TARGET_NONE;

	if (unlikely(is_swap_pmd(pmd))) {
		VM_BUG_ON(thp_migration_supported() &&
				  !is_pmd_migration_entry(pmd));
		return ret;
	}
	page = pmd_page(pmd);
	VM_BUG_ON_PAGE(!page || !PageHead(page), page);
	if (!(mc.flags & MOVE_ANON))
		return ret;
	if (page_memcg(page) == mc.from) {
		ret = MC_TARGET_PAGE;
		if (target) {
			get_page(page);
			target->page = page;
		}
	}
	return ret;
}
#else
static inline enum mc_target_type get_mctgt_type_thp(struct vm_area_struct *vma,
		unsigned long addr, pmd_t pmd, union mc_target *target)
{
	return MC_TARGET_NONE;
}
#endif

static int mem_cgroup_count_precharge_pte_range(pmd_t *pmd,
					unsigned long addr, unsigned long end,
					struct mm_walk *walk)
{
	struct vm_area_struct *vma = walk->vma;
	pte_t *pte;
	spinlock_t *ptl;

	ptl = pmd_trans_huge_lock(pmd, vma);
	if (ptl) {
		/*
		 * Note their can not be MC_TARGET_DEVICE for now as we do not
		 * support transparent huge page with MEMORY_DEVICE_PRIVATE but
		 * this might change.
		 */
		if (get_mctgt_type_thp(vma, addr, *pmd, NULL) == MC_TARGET_PAGE)
			mc.precharge += HPAGE_PMD_NR;
		spin_unlock(ptl);
		return 0;
	}

	if (pmd_trans_unstable(pmd))
		return 0;
	pte = pte_offset_map_lock(vma->vm_mm, pmd, addr, &ptl);
	for (; addr != end; pte++, addr += PAGE_SIZE)
		if (get_mctgt_type(vma, addr, *pte, NULL))
			mc.precharge++;	/* increment precharge temporarily */
	pte_unmap_unlock(pte - 1, ptl);
	cond_resched();

	return 0;
}

static const struct mm_walk_ops precharge_walk_ops = {
	.pmd_entry	= mem_cgroup_count_precharge_pte_range,
};

static unsigned long mem_cgroup_count_precharge(struct mm_struct *mm)
{
	unsigned long precharge;

	mmap_read_lock(mm);
	walk_page_range(mm, 0, mm->highest_vm_end, &precharge_walk_ops, NULL);
	mmap_read_unlock(mm);

	precharge = mc.precharge;
	mc.precharge = 0;

	return precharge;
}

static int mem_cgroup_precharge_mc(struct mm_struct *mm)
{
	unsigned long precharge = mem_cgroup_count_precharge(mm);

	VM_BUG_ON(mc.moving_task);
	mc.moving_task = current;
	return mem_cgroup_do_precharge(precharge);
}

/* cancels all extra charges on mc.from and mc.to, and wakes up all waiters. */
static void __mem_cgroup_clear_mc(void)
{
	struct mem_cgroup *from = mc.from;
	struct mem_cgroup *to = mc.to;

	/* we must uncharge all the leftover precharges from mc.to */
	if (mc.precharge) {
		cancel_charge(mc.to, mc.precharge);
		mc.precharge = 0;
	}
	/*
	 * we didn't uncharge from mc.from at mem_cgroup_move_account(), so
	 * we must uncharge here.
	 */
	if (mc.moved_charge) {
		cancel_charge(mc.from, mc.moved_charge);
		mc.moved_charge = 0;
	}
	/* we must fixup refcnts and charges */
	if (mc.moved_swap) {
		/* uncharge swap account from the old cgroup */
		if (!mem_cgroup_is_root(mc.from))
			page_counter_uncharge(&mc.from->memsw, mc.moved_swap);

		mem_cgroup_id_put_many(mc.from, mc.moved_swap);

		/*
		 * we charged both to->memory and to->memsw, so we
		 * should uncharge to->memory.
		 */
		if (!mem_cgroup_is_root(mc.to))
			page_counter_uncharge(&mc.to->memory, mc.moved_swap);

		mc.moved_swap = 0;
	}
	memcg_oom_recover(from);
	memcg_oom_recover(to);
	wake_up_all(&mc.waitq);
}

static void mem_cgroup_clear_mc(void)
{
	struct mm_struct *mm = mc.mm;

	/*
	 * we must clear moving_task before waking up waiters at the end of
	 * task migration.
	 */
	mc.moving_task = NULL;
	__mem_cgroup_clear_mc();
	spin_lock(&mc.lock);
	mc.from = NULL;
	mc.to = NULL;
	mc.mm = NULL;
	spin_unlock(&mc.lock);

	mmput(mm);
}

static int mem_cgroup_can_attach(struct cgroup_taskset *tset)
{
	struct cgroup_subsys_state *css;
	struct mem_cgroup *memcg = NULL; /* unneeded init to make gcc happy */
	struct mem_cgroup *from;
	struct task_struct *leader, *p;
	struct mm_struct *mm;
	unsigned long move_flags;
	int ret = 0;

	/* charge immigration isn't supported on the default hierarchy */
	if (cgroup_subsys_on_dfl(memory_cgrp_subsys))
		return 0;

	/*
	 * Multi-process migrations only happen on the default hierarchy
	 * where charge immigration is not used.  Perform charge
	 * immigration if @tset contains a leader and whine if there are
	 * multiple.
	 */
	p = NULL;
	cgroup_taskset_for_each_leader(leader, css, tset) {
		WARN_ON_ONCE(p);
		p = leader;
		memcg = mem_cgroup_from_css(css);
	}
	if (!p)
		return 0;

	/*
	 * We are now committed to this value whatever it is. Changes in this
	 * tunable will only affect upcoming migrations, not the current one.
	 * So we need to save it, and keep it going.
	 */
	move_flags = READ_ONCE(memcg->move_charge_at_immigrate);
	if (!move_flags)
		return 0;

	from = mem_cgroup_from_task(p);

	VM_BUG_ON(from == memcg);

	mm = get_task_mm(p);
	if (!mm)
		return 0;
	/* We move charges only when we move a owner of the mm */
	if (mm->owner == p) {
		VM_BUG_ON(mc.from);
		VM_BUG_ON(mc.to);
		VM_BUG_ON(mc.precharge);
		VM_BUG_ON(mc.moved_charge);
		VM_BUG_ON(mc.moved_swap);

		spin_lock(&mc.lock);
		mc.mm = mm;
		mc.from = from;
		mc.to = memcg;
		mc.flags = move_flags;
		spin_unlock(&mc.lock);
		/* We set mc.moving_task later */

		ret = mem_cgroup_precharge_mc(mm);
		if (ret)
			mem_cgroup_clear_mc();
	} else {
		mmput(mm);
	}
	return ret;
}

static void mem_cgroup_cancel_attach(struct cgroup_taskset *tset)
{
	if (mc.to)
		mem_cgroup_clear_mc();
}

static int mem_cgroup_move_charge_pte_range(pmd_t *pmd,
				unsigned long addr, unsigned long end,
				struct mm_walk *walk)
{
	int ret = 0;
	struct vm_area_struct *vma = walk->vma;
	pte_t *pte;
	spinlock_t *ptl;
	enum mc_target_type target_type;
	union mc_target target;
	struct page *page;

	ptl = pmd_trans_huge_lock(pmd, vma);
	if (ptl) {
		if (mc.precharge < HPAGE_PMD_NR) {
			spin_unlock(ptl);
			return 0;
		}
		target_type = get_mctgt_type_thp(vma, addr, *pmd, &target);
		if (target_type == MC_TARGET_PAGE) {
			page = target.page;
			if (!isolate_lru_page(page)) {
				if (!mem_cgroup_move_account(page, true,
							     mc.from, mc.to)) {
					mc.precharge -= HPAGE_PMD_NR;
					mc.moved_charge += HPAGE_PMD_NR;
				}
				putback_lru_page(page);
			}
			put_page(page);
		} else if (target_type == MC_TARGET_DEVICE) {
			page = target.page;
			if (!mem_cgroup_move_account(page, true,
						     mc.from, mc.to)) {
				mc.precharge -= HPAGE_PMD_NR;
				mc.moved_charge += HPAGE_PMD_NR;
			}
			put_page(page);
		}
		spin_unlock(ptl);
		return 0;
	}

	if (pmd_trans_unstable(pmd))
		return 0;
retry:
	pte = pte_offset_map_lock(vma->vm_mm, pmd, addr, &ptl);
	for (; addr != end; addr += PAGE_SIZE) {
		pte_t ptent = *(pte++);
		bool device = false;
		swp_entry_t ent;

		if (!mc.precharge)
			break;

		switch (get_mctgt_type(vma, addr, ptent, &target)) {
		case MC_TARGET_DEVICE:
			device = true;
			fallthrough;
		case MC_TARGET_PAGE:
			page = target.page;
			/*
			 * We can have a part of the split pmd here. Moving it
			 * can be done but it would be too convoluted so simply
			 * ignore such a partial THP and keep it in original
			 * memcg. There should be somebody mapping the head.
			 */
			if (PageTransCompound(page))
				goto put;
			if (!device && isolate_lru_page(page))
				goto put;
			if (!mem_cgroup_move_account(page, false,
						mc.from, mc.to)) {
				mc.precharge--;
				/* we uncharge from mc.from later. */
				mc.moved_charge++;
			}
			if (!device)
				putback_lru_page(page);
put:			/* get_mctgt_type() gets the page */
			put_page(page);
			break;
		case MC_TARGET_SWAP:
			ent = target.ent;
			if (!mem_cgroup_move_swap_account(ent, mc.from, mc.to)) {
				mc.precharge--;
				mem_cgroup_id_get_many(mc.to, 1);
				/* we fixup other refcnts and charges later. */
				mc.moved_swap++;
			}
			break;
		default:
			break;
		}
	}
	pte_unmap_unlock(pte - 1, ptl);
	cond_resched();

	if (addr != end) {
		/*
		 * We have consumed all precharges we got in can_attach().
		 * We try charge one by one, but don't do any additional
		 * charges to mc.to if we have failed in charge once in attach()
		 * phase.
		 */
		ret = mem_cgroup_do_precharge(1);
		if (!ret)
			goto retry;
	}

	return ret;
}

static const struct mm_walk_ops charge_walk_ops = {
	.pmd_entry	= mem_cgroup_move_charge_pte_range,
};

static void mem_cgroup_move_charge(void)
{
	lru_add_drain_all();
	/*
	 * Signal lock_page_memcg() to take the memcg's move_lock
	 * while we're moving its pages to another memcg. Then wait
	 * for already started RCU-only updates to finish.
	 */
	atomic_inc(&mc.from->moving_account);
	synchronize_rcu();
retry:
	if (unlikely(!mmap_read_trylock(mc.mm))) {
		/*
		 * Someone who are holding the mmap_lock might be waiting in
		 * waitq. So we cancel all extra charges, wake up all waiters,
		 * and retry. Because we cancel precharges, we might not be able
		 * to move enough charges, but moving charge is a best-effort
		 * feature anyway, so it wouldn't be a big problem.
		 */
		__mem_cgroup_clear_mc();
		cond_resched();
		goto retry;
	}
	/*
	 * When we have consumed all precharges and failed in doing
	 * additional charge, the page walk just aborts.
	 */
	walk_page_range(mc.mm, 0, mc.mm->highest_vm_end, &charge_walk_ops,
			NULL);

	mmap_read_unlock(mc.mm);
	atomic_dec(&mc.from->moving_account);
}

static void mem_cgroup_move_task(void)
{
	if (mc.to) {
		mem_cgroup_move_charge();
		mem_cgroup_clear_mc();
	}
}
#else	/* !CONFIG_MMU */
static int mem_cgroup_can_attach(struct cgroup_taskset *tset)
{
	return 0;
}
static void mem_cgroup_cancel_attach(struct cgroup_taskset *tset)
{
}
static void mem_cgroup_move_task(void)
{
}
#endif

static int seq_puts_memcg_tunable(struct seq_file *m, unsigned long value)
{
	if (value == PAGE_COUNTER_MAX)
		seq_puts(m, "max\n");
	else
		seq_printf(m, "%llu\n", (u64)value * PAGE_SIZE);

	return 0;
}

static u64 memory_current_read(struct cgroup_subsys_state *css,
			       struct cftype *cft)
{
	struct mem_cgroup *memcg = mem_cgroup_from_css(css);

	return (u64)page_counter_read(&memcg->memory) * PAGE_SIZE;
}

static int memory_min_show(struct seq_file *m, void *v)
{
	return seq_puts_memcg_tunable(m,
		READ_ONCE(mem_cgroup_from_seq(m)->memory.min));
}

static ssize_t memory_min_write(struct kernfs_open_file *of,
				char *buf, size_t nbytes, loff_t off)
{
	struct mem_cgroup *memcg = mem_cgroup_from_css(of_css(of));
	unsigned long min;
	int err;

	buf = strstrip(buf);
	err = page_counter_memparse(buf, "max", &min);
	if (err)
		return err;

	page_counter_set_min(&memcg->memory, min);

	return nbytes;
}

static int memory_low_show(struct seq_file *m, void *v)
{
	return seq_puts_memcg_tunable(m,
		READ_ONCE(mem_cgroup_from_seq(m)->memory.low));
}

static ssize_t memory_low_write(struct kernfs_open_file *of,
				char *buf, size_t nbytes, loff_t off)
{
	struct mem_cgroup *memcg = mem_cgroup_from_css(of_css(of));
	unsigned long low;
	int err;

	buf = strstrip(buf);
	err = page_counter_memparse(buf, "max", &low);
	if (err)
		return err;

	page_counter_set_low(&memcg->memory, low);

	return nbytes;
}

static int memory_high_show(struct seq_file *m, void *v)
{
	return seq_puts_memcg_tunable(m,
		READ_ONCE(mem_cgroup_from_seq(m)->memory.high));
}

static ssize_t memory_high_write(struct kernfs_open_file *of,
				 char *buf, size_t nbytes, loff_t off)
{
	struct mem_cgroup *memcg = mem_cgroup_from_css(of_css(of));
	unsigned int nr_retries = MAX_RECLAIM_RETRIES;
	bool drained = false;
	unsigned long high;
	int err;

	buf = strstrip(buf);
	err = page_counter_memparse(buf, "max", &high);
	if (err)
		return err;

	page_counter_set_high(&memcg->memory, high);

	for (;;) {
		unsigned long nr_pages = page_counter_read(&memcg->memory);
		unsigned long reclaimed;

		if (nr_pages <= high)
			break;

		if (signal_pending(current))
			break;

		if (!drained) {
			drain_all_stock(memcg);
			drained = true;
			continue;
		}

		reclaimed = try_to_free_mem_cgroup_pages(memcg, nr_pages - high,
							 GFP_KERNEL, true);

		if (!reclaimed && !nr_retries--)
			break;
	}

	memcg_wb_domain_size_changed(memcg);
	return nbytes;
}

static int memory_max_show(struct seq_file *m, void *v)
{
	return seq_puts_memcg_tunable(m,
		READ_ONCE(mem_cgroup_from_seq(m)->memory.max));
}

static ssize_t memory_max_write(struct kernfs_open_file *of,
				char *buf, size_t nbytes, loff_t off)
{
	struct mem_cgroup *memcg = mem_cgroup_from_css(of_css(of));
	unsigned int nr_reclaims = MAX_RECLAIM_RETRIES;
	bool drained = false;
	unsigned long max;
	int err;

	buf = strstrip(buf);
	err = page_counter_memparse(buf, "max", &max);
	if (err)
		return err;

	xchg(&memcg->memory.max, max);

	for (;;) {
		unsigned long nr_pages = page_counter_read(&memcg->memory);

		if (nr_pages <= max)
			break;

		if (signal_pending(current))
			break;

		if (!drained) {
			drain_all_stock(memcg);
			drained = true;
			continue;
		}

		if (nr_reclaims) {
			if (!try_to_free_mem_cgroup_pages(memcg, nr_pages - max,
							  GFP_KERNEL, true))
				nr_reclaims--;
			continue;
		}

		memcg_memory_event(memcg, MEMCG_OOM);
		if (!mem_cgroup_out_of_memory(memcg, GFP_KERNEL, 0))
			break;
	}

	memcg_wb_domain_size_changed(memcg);
	return nbytes;
}

static void __memory_events_show(struct seq_file *m, atomic_long_t *events)
{
	seq_printf(m, "low %lu\n", atomic_long_read(&events[MEMCG_LOW]));
	seq_printf(m, "high %lu\n", atomic_long_read(&events[MEMCG_HIGH]));
	seq_printf(m, "max %lu\n", atomic_long_read(&events[MEMCG_MAX]));
	seq_printf(m, "oom %lu\n", atomic_long_read(&events[MEMCG_OOM]));
	seq_printf(m, "oom_kill %lu\n",
		   atomic_long_read(&events[MEMCG_OOM_KILL]));
}

static int memory_events_show(struct seq_file *m, void *v)
{
	struct mem_cgroup *memcg = mem_cgroup_from_seq(m);

	__memory_events_show(m, memcg->memory_events);
	return 0;
}

static int memory_events_local_show(struct seq_file *m, void *v)
{
	struct mem_cgroup *memcg = mem_cgroup_from_seq(m);

	__memory_events_show(m, memcg->memory_events_local);
	return 0;
}

static int memory_stat_show(struct seq_file *m, void *v)
{
	struct mem_cgroup *memcg = mem_cgroup_from_seq(m);
	char *buf;

	buf = memory_stat_format(memcg);
	if (!buf)
		return -ENOMEM;
	seq_puts(m, buf);
	kfree(buf);
	return 0;
}

#ifdef CONFIG_NUMA
static inline unsigned long lruvec_page_state_output(struct lruvec *lruvec,
						     int item)
{
	return lruvec_page_state(lruvec, item) * memcg_page_state_unit(item);
}

static int memory_numa_stat_show(struct seq_file *m, void *v)
{
	int i;
	struct mem_cgroup *memcg = mem_cgroup_from_seq(m);

	for (i = 0; i < ARRAY_SIZE(memory_stats); i++) {
		int nid;

		if (memory_stats[i].idx >= NR_VM_NODE_STAT_ITEMS)
			continue;

		seq_printf(m, "%s", memory_stats[i].name);
		for_each_node_state(nid, N_MEMORY) {
			u64 size;
			struct lruvec *lruvec;

			lruvec = mem_cgroup_lruvec(memcg, NODE_DATA(nid));
			size = lruvec_page_state_output(lruvec,
							memory_stats[i].idx);
			seq_printf(m, " N%d=%llu", nid, size);
		}
		seq_putc(m, '\n');
	}

	return 0;
}
#endif

static int memory_oom_group_show(struct seq_file *m, void *v)
{
	struct mem_cgroup *memcg = mem_cgroup_from_seq(m);

	seq_printf(m, "%d\n", memcg->oom_group);

	return 0;
}

static ssize_t memory_oom_group_write(struct kernfs_open_file *of,
				      char *buf, size_t nbytes, loff_t off)
{
	struct mem_cgroup *memcg = mem_cgroup_from_css(of_css(of));
	int ret, oom_group;

	buf = strstrip(buf);
	if (!buf)
		return -EINVAL;

	ret = kstrtoint(buf, 0, &oom_group);
	if (ret)
		return ret;

	if (oom_group != 0 && oom_group != 1)
		return -EINVAL;

	memcg->oom_group = oom_group;

	return nbytes;
}

static struct cftype memory_files[] = {
	{
		.name = "current",
		.flags = CFTYPE_NOT_ON_ROOT,
		.read_u64 = memory_current_read,
	},
	{
		.name = "min",
		.flags = CFTYPE_NOT_ON_ROOT,
		.seq_show = memory_min_show,
		.write = memory_min_write,
	},
	{
		.name = "low",
		.flags = CFTYPE_NOT_ON_ROOT,
		.seq_show = memory_low_show,
		.write = memory_low_write,
	},
	{
		.name = "high",
		.flags = CFTYPE_NOT_ON_ROOT,
		.seq_show = memory_high_show,
		.write = memory_high_write,
	},
	{
		.name = "max",
		.flags = CFTYPE_NOT_ON_ROOT,
		.seq_show = memory_max_show,
		.write = memory_max_write,
	},
	{
		.name = "events",
		.flags = CFTYPE_NOT_ON_ROOT,
		.file_offset = offsetof(struct mem_cgroup, events_file),
		.seq_show = memory_events_show,
	},
	{
		.name = "events.local",
		.flags = CFTYPE_NOT_ON_ROOT,
		.file_offset = offsetof(struct mem_cgroup, events_local_file),
		.seq_show = memory_events_local_show,
	},
	{
		.name = "stat",
		.seq_show = memory_stat_show,
	},
#ifdef CONFIG_NUMA
	{
		.name = "numa_stat",
		.seq_show = memory_numa_stat_show,
	},
#endif
	{
		.name = "oom.group",
		.flags = CFTYPE_NOT_ON_ROOT | CFTYPE_NS_DELEGATABLE,
		.seq_show = memory_oom_group_show,
		.write = memory_oom_group_write,
	},
	{ }	/* terminate */
};

struct cgroup_subsys memory_cgrp_subsys = {
	.css_alloc = mem_cgroup_css_alloc,
	.css_online = mem_cgroup_css_online,
	.css_offline = mem_cgroup_css_offline,
	.css_released = mem_cgroup_css_released,
	.css_free = mem_cgroup_css_free,
	.css_reset = mem_cgroup_css_reset,
	.css_rstat_flush = mem_cgroup_css_rstat_flush,
	.can_attach = mem_cgroup_can_attach,
	.cancel_attach = mem_cgroup_cancel_attach,
	.post_attach = mem_cgroup_move_task,
	.dfl_cftypes = memory_files,
	.legacy_cftypes = mem_cgroup_legacy_files,
	.early_init = 0,
};

/*
 * This function calculates an individual cgroup's effective
 * protection which is derived from its own memory.min/low, its
 * parent's and siblings' settings, as well as the actual memory
 * distribution in the tree.
 *
 * The following rules apply to the effective protection values:
 *
 * 1. At the first level of reclaim, effective protection is equal to
 *    the declared protection in memory.min and memory.low.
 *
 * 2. To enable safe delegation of the protection configuration, at
 *    subsequent levels the effective protection is capped to the
 *    parent's effective protection.
 *
 * 3. To make complex and dynamic subtrees easier to configure, the
 *    user is allowed to overcommit the declared protection at a given
 *    level. If that is the case, the parent's effective protection is
 *    distributed to the children in proportion to how much protection
 *    they have declared and how much of it they are utilizing.
 *
 *    This makes distribution proportional, but also work-conserving:
 *    if one cgroup claims much more protection than it uses memory,
 *    the unused remainder is available to its siblings.
 *
 * 4. Conversely, when the declared protection is undercommitted at a
 *    given level, the distribution of the larger parental protection
 *    budget is NOT proportional. A cgroup's protection from a sibling
 *    is capped to its own memory.min/low setting.
 *
 * 5. However, to allow protecting recursive subtrees from each other
 *    without having to declare each individual cgroup's fixed share
 *    of the ancestor's claim to protection, any unutilized -
 *    "floating" - protection from up the tree is distributed in
 *    proportion to each cgroup's *usage*. This makes the protection
 *    neutral wrt sibling cgroups and lets them compete freely over
 *    the shared parental protection budget, but it protects the
 *    subtree as a whole from neighboring subtrees.
 *
 * Note that 4. and 5. are not in conflict: 4. is about protecting
 * against immediate siblings whereas 5. is about protecting against
 * neighboring subtrees.
 */
static unsigned long effective_protection(unsigned long usage,
					  unsigned long parent_usage,
					  unsigned long setting,
					  unsigned long parent_effective,
					  unsigned long siblings_protected)
{
	unsigned long protected;
	unsigned long ep;

	protected = min(usage, setting);
	/*
	 * If all cgroups at this level combined claim and use more
	 * protection then what the parent affords them, distribute
	 * shares in proportion to utilization.
	 *
	 * We are using actual utilization rather than the statically
	 * claimed protection in order to be work-conserving: claimed
	 * but unused protection is available to siblings that would
	 * otherwise get a smaller chunk than what they claimed.
	 */
	if (siblings_protected > parent_effective)
		return protected * parent_effective / siblings_protected;

	/*
	 * Ok, utilized protection of all children is within what the
	 * parent affords them, so we know whatever this child claims
	 * and utilizes is effectively protected.
	 *
	 * If there is unprotected usage beyond this value, reclaim
	 * will apply pressure in proportion to that amount.
	 *
	 * If there is unutilized protection, the cgroup will be fully
	 * shielded from reclaim, but we do return a smaller value for
	 * protection than what the group could enjoy in theory. This
	 * is okay. With the overcommit distribution above, effective
	 * protection is always dependent on how memory is actually
	 * consumed among the siblings anyway.
	 */
	ep = protected;

	/*
	 * If the children aren't claiming (all of) the protection
	 * afforded to them by the parent, distribute the remainder in
	 * proportion to the (unprotected) memory of each cgroup. That
	 * way, cgroups that aren't explicitly prioritized wrt each
	 * other compete freely over the allowance, but they are
	 * collectively protected from neighboring trees.
	 *
	 * We're using unprotected memory for the weight so that if
	 * some cgroups DO claim explicit protection, we don't protect
	 * the same bytes twice.
	 *
	 * Check both usage and parent_usage against the respective
	 * protected values. One should imply the other, but they
	 * aren't read atomically - make sure the division is sane.
	 */
	if (!(cgrp_dfl_root.flags & CGRP_ROOT_MEMORY_RECURSIVE_PROT))
		return ep;
	if (parent_effective > siblings_protected &&
	    parent_usage > siblings_protected &&
	    usage > protected) {
		unsigned long unclaimed;

		unclaimed = parent_effective - siblings_protected;
		unclaimed *= usage - protected;
		unclaimed /= parent_usage - siblings_protected;

		ep += unclaimed;
	}

	return ep;
}

/**
 * mem_cgroup_calculate_protection - check if memory consumption is in the normal range
 * @root: the top ancestor of the sub-tree being checked
 * @memcg: the memory cgroup to check
 *
 * WARNING: This function is not stateless! It can only be used as part
 *          of a top-down tree iteration, not for isolated queries.
 */
void mem_cgroup_calculate_protection(struct mem_cgroup *root,
				     struct mem_cgroup *memcg)
{
	unsigned long usage, parent_usage;
	struct mem_cgroup *parent;

	if (mem_cgroup_disabled())
		return;

	if (!root)
		root = root_mem_cgroup;

	/*
	 * Effective values of the reclaim targets are ignored so they
	 * can be stale. Have a look at mem_cgroup_protection for more
	 * details.
	 * TODO: calculation should be more robust so that we do not need
	 * that special casing.
	 */
	if (memcg == root)
		return;

	usage = page_counter_read(&memcg->memory);
	if (!usage)
		return;

	parent = parent_mem_cgroup(memcg);
	/* No parent means a non-hierarchical mode on v1 memcg */
	if (!parent)
		return;

	if (parent == root) {
		memcg->memory.emin = READ_ONCE(memcg->memory.min);
		memcg->memory.elow = READ_ONCE(memcg->memory.low);
		return;
	}

	parent_usage = page_counter_read(&parent->memory);

	WRITE_ONCE(memcg->memory.emin, effective_protection(usage, parent_usage,
			READ_ONCE(memcg->memory.min),
			READ_ONCE(parent->memory.emin),
			atomic_long_read(&parent->memory.children_min_usage)));

	WRITE_ONCE(memcg->memory.elow, effective_protection(usage, parent_usage,
			READ_ONCE(memcg->memory.low),
			READ_ONCE(parent->memory.elow),
			atomic_long_read(&parent->memory.children_low_usage)));
}

static int __mem_cgroup_charge(struct page *page, struct mem_cgroup *memcg,
			       gfp_t gfp)
{
	unsigned int nr_pages = thp_nr_pages(page);
	int ret;

	ret = try_charge(memcg, gfp, nr_pages);
	if (ret)
		goto out;

	css_get(&memcg->css);
	commit_charge(page, memcg);

	local_irq_disable();
	mem_cgroup_charge_statistics(memcg, page, nr_pages);
	memcg_check_events(memcg, page);
	local_irq_enable();
out:
	return ret;
}

/**
 * mem_cgroup_charge - charge a newly allocated page to a cgroup
 * @page: page to charge
 * @mm: mm context of the victim
 * @gfp_mask: reclaim mode
 *
 * Try to charge @page to the memcg that @mm belongs to, reclaiming
 * pages according to @gfp_mask if necessary.
 *
 * Do not use this for pages allocated for swapin.
 *
 * Returns 0 on success. Otherwise, an error code is returned.
 */
int mem_cgroup_charge(struct page *page, struct mm_struct *mm, gfp_t gfp_mask)
{
	struct mem_cgroup *memcg;
	int ret;

	if (mem_cgroup_disabled())
		return 0;

	memcg = get_mem_cgroup_from_mm(mm);
	ret = __mem_cgroup_charge(page, memcg, gfp_mask);
	css_put(&memcg->css);

	return ret;
}

/**
 * mem_cgroup_swapin_charge_page - charge a newly allocated page for swapin
 * @page: page to charge
 * @mm: mm context of the victim
 * @gfp: reclaim mode
 * @entry: swap entry for which the page is allocated
 *
 * This function charges a page allocated for swapin. Please call this before
 * adding the page to the swapcache.
 *
 * Returns 0 on success. Otherwise, an error code is returned.
 */
int mem_cgroup_swapin_charge_page(struct page *page, struct mm_struct *mm,
				  gfp_t gfp, swp_entry_t entry)
{
	struct mem_cgroup *memcg;
	unsigned short id;
	int ret;

	if (mem_cgroup_disabled())
		return 0;

	id = lookup_swap_cgroup_id(entry);
	rcu_read_lock();
	memcg = mem_cgroup_from_id(id);
	if (!memcg || !css_tryget_online(&memcg->css))
		memcg = get_mem_cgroup_from_mm(mm);
	rcu_read_unlock();

	ret = __mem_cgroup_charge(page, memcg, gfp);

	css_put(&memcg->css);
	return ret;
}

/*
 * mem_cgroup_swapin_uncharge_swap - uncharge swap slot
 * @entry: swap entry for which the page is charged
 *
 * Call this function after successfully adding the charged page to swapcache.
 *
 * Note: This function assumes the page for which swap slot is being uncharged
 * is order 0 page.
 */
void mem_cgroup_swapin_uncharge_swap(swp_entry_t entry)
{
	/*
	 * Cgroup1's unified memory+swap counter has been charged with the
	 * new swapcache page, finish the transfer by uncharging the swap
	 * slot. The swap slot would also get uncharged when it dies, but
	 * it can stick around indefinitely and we'd count the page twice
	 * the entire time.
	 *
	 * Cgroup2 has separate resource counters for memory and swap,
	 * so this is a non-issue here. Memory and swap charge lifetimes
	 * correspond 1:1 to page and swap slot lifetimes: we charge the
	 * page to memory here, and uncharge swap when the slot is freed.
	 */
	if (!mem_cgroup_disabled() && do_memsw_account()) {
		/*
		 * The swap entry might not get freed for a long time,
		 * let's not wait for it.  The page already received a
		 * memory+swap charge, drop the swap entry duplicate.
		 */
		mem_cgroup_uncharge_swap(entry, 1);
	}
}

struct uncharge_gather {
	struct mem_cgroup *memcg;
	unsigned long nr_memory;
	unsigned long pgpgout;
	unsigned long nr_kmem;
	struct page *dummy_page;
};

static inline void uncharge_gather_clear(struct uncharge_gather *ug)
{
	memset(ug, 0, sizeof(*ug));
}

static void uncharge_batch(const struct uncharge_gather *ug)
{
	unsigned long flags;

	if (ug->nr_memory) {
		page_counter_uncharge(&ug->memcg->memory, ug->nr_memory);
		if (do_memsw_account())
			page_counter_uncharge(&ug->memcg->memsw, ug->nr_memory);
		if (!cgroup_subsys_on_dfl(memory_cgrp_subsys) && ug->nr_kmem)
			page_counter_uncharge(&ug->memcg->kmem, ug->nr_kmem);
		memcg_oom_recover(ug->memcg);
	}

	local_irq_save(flags);
	__count_memcg_events(ug->memcg, PGPGOUT, ug->pgpgout);
	__this_cpu_add(ug->memcg->vmstats_percpu->nr_page_events, ug->nr_memory);
	memcg_check_events(ug->memcg, ug->dummy_page);
	local_irq_restore(flags);

	/* drop reference from uncharge_page */
	css_put(&ug->memcg->css);
}

static void uncharge_page(struct page *page, struct uncharge_gather *ug)
{
	unsigned long nr_pages;
	struct mem_cgroup *memcg;
	struct obj_cgroup *objcg;
	bool use_objcg = PageMemcgKmem(page);

	VM_BUG_ON_PAGE(PageLRU(page), page);

	/*
	 * Nobody should be changing or seriously looking at
	 * page memcg or objcg at this point, we have fully
	 * exclusive access to the page.
	 */
	if (use_objcg) {
		objcg = __page_objcg(page);
		/*
		 * This get matches the put at the end of the function and
		 * kmem pages do not hold memcg references anymore.
		 */
		memcg = get_mem_cgroup_from_objcg(objcg);
	} else {
		memcg = __page_memcg(page);
	}

	if (!memcg)
		return;

	if (ug->memcg != memcg) {
		if (ug->memcg) {
			uncharge_batch(ug);
			uncharge_gather_clear(ug);
		}
		ug->memcg = memcg;
		ug->dummy_page = page;

		/* pairs with css_put in uncharge_batch */
		css_get(&memcg->css);
	}

	nr_pages = compound_nr(page);

	if (use_objcg) {
		ug->nr_memory += nr_pages;
		ug->nr_kmem += nr_pages;

		page->memcg_data = 0;
		obj_cgroup_put(objcg);
	} else {
		/* LRU pages aren't accounted at the root level */
		if (!mem_cgroup_is_root(memcg))
			ug->nr_memory += nr_pages;
		ug->pgpgout++;

		page->memcg_data = 0;
	}

	css_put(&memcg->css);
}

/**
 * mem_cgroup_uncharge - uncharge a page
 * @page: page to uncharge
 *
 * Uncharge a page previously charged with mem_cgroup_charge().
 */
void mem_cgroup_uncharge(struct page *page)
{
	struct uncharge_gather ug;

	if (mem_cgroup_disabled())
		return;

	/* Don't touch page->lru of any random page, pre-check: */
	if (!page_memcg(page))
		return;

	uncharge_gather_clear(&ug);
	uncharge_page(page, &ug);
	uncharge_batch(&ug);
}

/**
 * mem_cgroup_uncharge_list - uncharge a list of page
 * @page_list: list of pages to uncharge
 *
 * Uncharge a list of pages previously charged with
 * mem_cgroup_charge().
 */
void mem_cgroup_uncharge_list(struct list_head *page_list)
{
	struct uncharge_gather ug;
	struct page *page;

	if (mem_cgroup_disabled())
		return;

	uncharge_gather_clear(&ug);
	list_for_each_entry(page, page_list, lru)
		uncharge_page(page, &ug);
	if (ug.memcg)
		uncharge_batch(&ug);
}

/**
 * mem_cgroup_migrate - charge a page's replacement
 * @oldpage: currently circulating page
 * @newpage: replacement page
 *
 * Charge @newpage as a replacement page for @oldpage. @oldpage will
 * be uncharged upon free.
 *
 * Both pages must be locked, @newpage->mapping must be set up.
 */
void mem_cgroup_migrate(struct page *oldpage, struct page *newpage)
{
	struct mem_cgroup *memcg;
	unsigned int nr_pages;
	unsigned long flags;

	VM_BUG_ON_PAGE(!PageLocked(oldpage), oldpage);
	VM_BUG_ON_PAGE(!PageLocked(newpage), newpage);
	VM_BUG_ON_PAGE(PageAnon(oldpage) != PageAnon(newpage), newpage);
	VM_BUG_ON_PAGE(PageTransHuge(oldpage) != PageTransHuge(newpage),
		       newpage);

	if (mem_cgroup_disabled())
		return;

	/* Page cache replacement: new page already charged? */
	if (page_memcg(newpage))
		return;

	memcg = page_memcg(oldpage);
	VM_WARN_ON_ONCE_PAGE(!memcg, oldpage);
	if (!memcg)
		return;

	/* Force-charge the new page. The old one will be freed soon */
	nr_pages = thp_nr_pages(newpage);

	if (!mem_cgroup_is_root(memcg)) {
		page_counter_charge(&memcg->memory, nr_pages);
		if (do_memsw_account())
			page_counter_charge(&memcg->memsw, nr_pages);
	}

	css_get(&memcg->css);
	commit_charge(newpage, memcg);

	local_irq_save(flags);
	mem_cgroup_charge_statistics(memcg, newpage, nr_pages);
	memcg_check_events(memcg, newpage);
	local_irq_restore(flags);
}

DEFINE_STATIC_KEY_FALSE(memcg_sockets_enabled_key);
EXPORT_SYMBOL(memcg_sockets_enabled_key);

void mem_cgroup_sk_alloc(struct sock *sk)
{
	struct mem_cgroup *memcg;

	if (!mem_cgroup_sockets_enabled)
		return;

	/* Do not associate the sock with unrelated interrupted task's memcg. */
	if (in_interrupt())
		return;

	rcu_read_lock();
	memcg = mem_cgroup_from_task(current);
	if (memcg == root_mem_cgroup)
		goto out;
	if (!cgroup_subsys_on_dfl(memory_cgrp_subsys) && !memcg->tcpmem_active)
		goto out;
	if (css_tryget(&memcg->css))
		sk->sk_memcg = memcg;
out:
	rcu_read_unlock();
}

void mem_cgroup_sk_free(struct sock *sk)
{
	if (sk->sk_memcg)
		css_put(&sk->sk_memcg->css);
}

/**
 * mem_cgroup_charge_skmem - charge socket memory
 * @memcg: memcg to charge
 * @nr_pages: number of pages to charge
 *
 * Charges @nr_pages to @memcg. Returns %true if the charge fit within
 * @memcg's configured limit, %false if the charge had to be forced.
 */
bool mem_cgroup_charge_skmem(struct mem_cgroup *memcg, unsigned int nr_pages)
{
	gfp_t gfp_mask = GFP_KERNEL;

	if (!cgroup_subsys_on_dfl(memory_cgrp_subsys)) {
		struct page_counter *fail;

		if (page_counter_try_charge(&memcg->tcpmem, nr_pages, &fail)) {
			memcg->tcpmem_pressure = 0;
			return true;
		}
		page_counter_charge(&memcg->tcpmem, nr_pages);
		memcg->tcpmem_pressure = 1;
		return false;
	}

	/* Don't block in the packet receive path */
	if (in_softirq())
		gfp_mask = GFP_NOWAIT;

	mod_memcg_state(memcg, MEMCG_SOCK, nr_pages);

	if (try_charge(memcg, gfp_mask, nr_pages) == 0)
		return true;

	try_charge(memcg, gfp_mask|__GFP_NOFAIL, nr_pages);
	return false;
}

/**
 * mem_cgroup_uncharge_skmem - uncharge socket memory
 * @memcg: memcg to uncharge
 * @nr_pages: number of pages to uncharge
 */
void mem_cgroup_uncharge_skmem(struct mem_cgroup *memcg, unsigned int nr_pages)
{
	if (!cgroup_subsys_on_dfl(memory_cgrp_subsys)) {
		page_counter_uncharge(&memcg->tcpmem, nr_pages);
		return;
	}

	mod_memcg_state(memcg, MEMCG_SOCK, -nr_pages);

	refill_stock(memcg, nr_pages);
}

static int __init cgroup_memory(char *s)
{
	char *token;

	while ((token = strsep(&s, ",")) != NULL) {
		if (!*token)
			continue;
		if (!strcmp(token, "nosocket"))
			cgroup_memory_nosocket = true;
		if (!strcmp(token, "nokmem"))
			cgroup_memory_nokmem = true;
	}
	return 0;
}
__setup("cgroup.memory=", cgroup_memory);

/*
 * subsys_initcall() for memory controller.
 *
 * Some parts like memcg_hotplug_cpu_dead() have to be initialized from this
 * context because of lock dependencies (cgroup_lock -> cpu hotplug) but
 * basically everything that doesn't depend on a specific mem_cgroup structure
 * should be initialized from here.
 */
static int __init mem_cgroup_init(void)
{
	int cpu, node;

	/*
	 * Currently s32 type (can refer to struct batched_lruvec_stat) is
	 * used for per-memcg-per-cpu caching of per-node statistics. In order
	 * to work fine, we should make sure that the overfill threshold can't
	 * exceed S32_MAX / PAGE_SIZE.
	 */
	BUILD_BUG_ON(MEMCG_CHARGE_BATCH > S32_MAX / PAGE_SIZE);

	cpuhp_setup_state_nocalls(CPUHP_MM_MEMCQ_DEAD, "mm/memctrl:dead", NULL,
				  memcg_hotplug_cpu_dead);

	for_each_possible_cpu(cpu)
		INIT_WORK(&per_cpu_ptr(&memcg_stock, cpu)->work,
			  drain_local_stock);

	for_each_node(node) {
		struct mem_cgroup_tree_per_node *rtpn;

		rtpn = kzalloc_node(sizeof(*rtpn), GFP_KERNEL,
				    node_online(node) ? node : NUMA_NO_NODE);

		rtpn->rb_root = RB_ROOT;
		rtpn->rb_rightmost = NULL;
		spin_lock_init(&rtpn->lock);
		soft_limit_tree.rb_tree_per_node[node] = rtpn;
	}

	return 0;
}
subsys_initcall(mem_cgroup_init);

#ifdef CONFIG_MEMCG_SWAP
static struct mem_cgroup *mem_cgroup_id_get_online(struct mem_cgroup *memcg)
{
	while (!refcount_inc_not_zero(&memcg->id.ref)) {
		/*
		 * The root cgroup cannot be destroyed, so it's refcount must
		 * always be >= 1.
		 */
		if (WARN_ON_ONCE(memcg == root_mem_cgroup)) {
			VM_BUG_ON(1);
			break;
		}
		memcg = parent_mem_cgroup(memcg);
		if (!memcg)
			memcg = root_mem_cgroup;
	}
	return memcg;
}

/**
 * mem_cgroup_swapout - transfer a memsw charge to swap
 * @page: page whose memsw charge to transfer
 * @entry: swap entry to move the charge to
 *
 * Transfer the memsw charge of @page to @entry.
 */
void mem_cgroup_swapout(struct page *page, swp_entry_t entry)
{
	struct mem_cgroup *memcg, *swap_memcg;
	unsigned int nr_entries;
	unsigned short oldid;

	VM_BUG_ON_PAGE(PageLRU(page), page);
	VM_BUG_ON_PAGE(page_count(page), page);

	if (mem_cgroup_disabled())
		return;

	if (cgroup_subsys_on_dfl(memory_cgrp_subsys))
		return;

	memcg = page_memcg(page);

	VM_WARN_ON_ONCE_PAGE(!memcg, page);
	if (!memcg)
		return;

	/*
	 * In case the memcg owning these pages has been offlined and doesn't
	 * have an ID allocated to it anymore, charge the closest online
	 * ancestor for the swap instead and transfer the memory+swap charge.
	 */
	swap_memcg = mem_cgroup_id_get_online(memcg);
	nr_entries = thp_nr_pages(page);
	/* Get references for the tail pages, too */
	if (nr_entries > 1)
		mem_cgroup_id_get_many(swap_memcg, nr_entries - 1);
	oldid = swap_cgroup_record(entry, mem_cgroup_id(swap_memcg),
				   nr_entries);
	VM_BUG_ON_PAGE(oldid, page);
	mod_memcg_state(swap_memcg, MEMCG_SWAP, nr_entries);

	page->memcg_data = 0;

	if (!mem_cgroup_is_root(memcg))
		page_counter_uncharge(&memcg->memory, nr_entries);

	if (!cgroup_memory_noswap && memcg != swap_memcg) {
		if (!mem_cgroup_is_root(swap_memcg))
			page_counter_charge(&swap_memcg->memsw, nr_entries);
		page_counter_uncharge(&memcg->memsw, nr_entries);
	}

	/*
	 * Interrupts should be disabled here because the caller holds the
	 * i_pages lock which is taken with interrupts-off. It is
	 * important here to have the interrupts disabled because it is the
	 * only synchronisation we have for updating the per-CPU variables.
	 */
	VM_BUG_ON(!irqs_disabled());
	mem_cgroup_charge_statistics(memcg, page, -nr_entries);
	memcg_check_events(memcg, page);

	css_put(&memcg->css);
}

/**
 * mem_cgroup_try_charge_swap - try charging swap space for a page
 * @page: page being added to swap
 * @entry: swap entry to charge
 *
 * Try to charge @page's memcg for the swap space at @entry.
 *
 * Returns 0 on success, -ENOMEM on failure.
 */
int mem_cgroup_try_charge_swap(struct page *page, swp_entry_t entry)
{
	unsigned int nr_pages = thp_nr_pages(page);
	struct page_counter *counter;
	struct mem_cgroup *memcg;
	unsigned short oldid;

	if (mem_cgroup_disabled())
		return 0;

	if (!cgroup_subsys_on_dfl(memory_cgrp_subsys))
		return 0;

	memcg = page_memcg(page);

	VM_WARN_ON_ONCE_PAGE(!memcg, page);
	if (!memcg)
		return 0;

	if (!entry.val) {
		memcg_memory_event(memcg, MEMCG_SWAP_FAIL);
		return 0;
	}

	memcg = mem_cgroup_id_get_online(memcg);

	if (!cgroup_memory_noswap && !mem_cgroup_is_root(memcg) &&
	    !page_counter_try_charge(&memcg->swap, nr_pages, &counter)) {
		memcg_memory_event(memcg, MEMCG_SWAP_MAX);
		memcg_memory_event(memcg, MEMCG_SWAP_FAIL);
		mem_cgroup_id_put(memcg);
		return -ENOMEM;
	}

	/* Get references for the tail pages, too */
	if (nr_pages > 1)
		mem_cgroup_id_get_many(memcg, nr_pages - 1);
	oldid = swap_cgroup_record(entry, mem_cgroup_id(memcg), nr_pages);
	VM_BUG_ON_PAGE(oldid, page);
	mod_memcg_state(memcg, MEMCG_SWAP, nr_pages);

	return 0;
}

/**
 * mem_cgroup_uncharge_swap - uncharge swap space
 * @entry: swap entry to uncharge
 * @nr_pages: the amount of swap space to uncharge
 */
void mem_cgroup_uncharge_swap(swp_entry_t entry, unsigned int nr_pages)
{
	struct mem_cgroup *memcg;
	unsigned short id;

	id = swap_cgroup_record(entry, 0, nr_pages);
	rcu_read_lock();
	memcg = mem_cgroup_from_id(id);
	if (memcg) {
		if (!cgroup_memory_noswap && !mem_cgroup_is_root(memcg)) {
			if (cgroup_subsys_on_dfl(memory_cgrp_subsys))
				page_counter_uncharge(&memcg->swap, nr_pages);
			else
				page_counter_uncharge(&memcg->memsw, nr_pages);
		}
		mod_memcg_state(memcg, MEMCG_SWAP, -nr_pages);
		mem_cgroup_id_put_many(memcg, nr_pages);
	}
	rcu_read_unlock();
}

long mem_cgroup_get_nr_swap_pages(struct mem_cgroup *memcg)
{
	long nr_swap_pages = get_nr_swap_pages();

	if (cgroup_memory_noswap || !cgroup_subsys_on_dfl(memory_cgrp_subsys))
		return nr_swap_pages;
	for (; memcg != root_mem_cgroup; memcg = parent_mem_cgroup(memcg))
		nr_swap_pages = min_t(long, nr_swap_pages,
				      READ_ONCE(memcg->swap.max) -
				      page_counter_read(&memcg->swap));
	return nr_swap_pages;
}

bool mem_cgroup_swap_full(struct page *page)
{
	struct mem_cgroup *memcg;

	VM_BUG_ON_PAGE(!PageLocked(page), page);

	if (vm_swap_full())
		return true;
	if (cgroup_memory_noswap || !cgroup_subsys_on_dfl(memory_cgrp_subsys))
		return false;

	memcg = page_memcg(page);
	if (!memcg)
		return false;

	for (; memcg != root_mem_cgroup; memcg = parent_mem_cgroup(memcg)) {
		unsigned long usage = page_counter_read(&memcg->swap);

		if (usage * 2 >= READ_ONCE(memcg->swap.high) ||
		    usage * 2 >= READ_ONCE(memcg->swap.max))
			return true;
	}

	return false;
}

static int __init setup_swap_account(char *s)
{
	if (!strcmp(s, "1"))
		cgroup_memory_noswap = false;
	else if (!strcmp(s, "0"))
		cgroup_memory_noswap = true;
	return 1;
}
__setup("swapaccount=", setup_swap_account);

static u64 swap_current_read(struct cgroup_subsys_state *css,
			     struct cftype *cft)
{
	struct mem_cgroup *memcg = mem_cgroup_from_css(css);

	return (u64)page_counter_read(&memcg->swap) * PAGE_SIZE;
}

static int swap_high_show(struct seq_file *m, void *v)
{
	return seq_puts_memcg_tunable(m,
		READ_ONCE(mem_cgroup_from_seq(m)->swap.high));
}

static ssize_t swap_high_write(struct kernfs_open_file *of,
			       char *buf, size_t nbytes, loff_t off)
{
	struct mem_cgroup *memcg = mem_cgroup_from_css(of_css(of));
	unsigned long high;
	int err;

	buf = strstrip(buf);
	err = page_counter_memparse(buf, "max", &high);
	if (err)
		return err;

	page_counter_set_high(&memcg->swap, high);

	return nbytes;
}

static int swap_max_show(struct seq_file *m, void *v)
{
	return seq_puts_memcg_tunable(m,
		READ_ONCE(mem_cgroup_from_seq(m)->swap.max));
}

static ssize_t swap_max_write(struct kernfs_open_file *of,
			      char *buf, size_t nbytes, loff_t off)
{
	struct mem_cgroup *memcg = mem_cgroup_from_css(of_css(of));
	unsigned long max;
	int err;

	buf = strstrip(buf);
	err = page_counter_memparse(buf, "max", &max);
	if (err)
		return err;

	xchg(&memcg->swap.max, max);

	return nbytes;
}

static int swap_events_show(struct seq_file *m, void *v)
{
	struct mem_cgroup *memcg = mem_cgroup_from_seq(m);

	seq_printf(m, "high %lu\n",
		   atomic_long_read(&memcg->memory_events[MEMCG_SWAP_HIGH]));
	seq_printf(m, "max %lu\n",
		   atomic_long_read(&memcg->memory_events[MEMCG_SWAP_MAX]));
	seq_printf(m, "fail %lu\n",
		   atomic_long_read(&memcg->memory_events[MEMCG_SWAP_FAIL]));

	return 0;
}

static struct cftype swap_files[] = {
	{
		.name = "swap.current",
		.flags = CFTYPE_NOT_ON_ROOT,
		.read_u64 = swap_current_read,
	},
	{
		.name = "swap.high",
		.flags = CFTYPE_NOT_ON_ROOT,
		.seq_show = swap_high_show,
		.write = swap_high_write,
	},
	{
		.name = "swap.max",
		.flags = CFTYPE_NOT_ON_ROOT,
		.seq_show = swap_max_show,
		.write = swap_max_write,
	},
	{
		.name = "swap.events",
		.flags = CFTYPE_NOT_ON_ROOT,
		.file_offset = offsetof(struct mem_cgroup, swap_events_file),
		.seq_show = swap_events_show,
	},
	{ }	/* terminate */
};

static struct cftype memsw_files[] = {
	{
		.name = "memsw.usage_in_bytes",
		.private = MEMFILE_PRIVATE(_MEMSWAP, RES_USAGE),
		.read_u64 = mem_cgroup_read_u64,
	},
	{
		.name = "memsw.max_usage_in_bytes",
		.private = MEMFILE_PRIVATE(_MEMSWAP, RES_MAX_USAGE),
		.write = mem_cgroup_reset,
		.read_u64 = mem_cgroup_read_u64,
	},
	{
		.name = "memsw.limit_in_bytes",
		.private = MEMFILE_PRIVATE(_MEMSWAP, RES_LIMIT),
		.write = mem_cgroup_write,
		.read_u64 = mem_cgroup_read_u64,
	},
	{
		.name = "memsw.failcnt",
		.private = MEMFILE_PRIVATE(_MEMSWAP, RES_FAILCNT),
		.write = mem_cgroup_reset,
		.read_u64 = mem_cgroup_read_u64,
	},
	{ },	/* terminate */
};

/*
 * If mem_cgroup_swap_init() is implemented as a subsys_initcall()
 * instead of a core_initcall(), this could mean cgroup_memory_noswap still
 * remains set to false even when memcg is disabled via "cgroup_disable=memory"
 * boot parameter. This may result in premature OOPS inside
 * mem_cgroup_get_nr_swap_pages() function in corner cases.
 */
static int __init mem_cgroup_swap_init(void)
{
	/* No memory control -> no swap control */
	if (mem_cgroup_disabled())
		cgroup_memory_noswap = true;

	if (cgroup_memory_noswap)
		return 0;

	WARN_ON(cgroup_add_dfl_cftypes(&memory_cgrp_subsys, swap_files));
	WARN_ON(cgroup_add_legacy_cftypes(&memory_cgrp_subsys, memsw_files));

	return 0;
}
core_initcall(mem_cgroup_swap_init);

#endif /* CONFIG_MEMCG_SWAP */<|MERGE_RESOLUTION|>--- conflicted
+++ resolved
@@ -83,11 +83,7 @@
 static bool cgroup_memory_nosocket __ro_after_init;
 
 /* Kernel memory accounting disabled? */
-<<<<<<< HEAD
-static bool cgroup_memory_nokmem __ro_after_init;
-=======
-bool cgroup_memory_nokmem;
->>>>>>> 5cfbd260
+bool cgroup_memory_nokmem __ro_after_init;
 
 /* Whether the swap controller is active */
 #ifdef CONFIG_MEMCG_SWAP
