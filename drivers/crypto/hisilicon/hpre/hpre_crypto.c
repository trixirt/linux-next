// SPDX-License-Identifier: GPL-2.0
/* Copyright (c) 2019 HiSilicon Limited. */
#include <crypto/akcipher.h>
#include <crypto/curve25519.h>
#include <crypto/dh.h>
#include <crypto/ecc_curve.h>
#include <crypto/ecdh.h>
<<<<<<< HEAD
=======
#include <crypto/rng.h>
>>>>>>> 11e4b63a
#include <crypto/internal/akcipher.h>
#include <crypto/internal/kpp.h>
#include <crypto/internal/rsa.h>
#include <crypto/kpp.h>
#include <crypto/scatterwalk.h>
#include <linux/dma-mapping.h>
#include <linux/fips.h>
#include <linux/module.h>
#include <linux/time.h>
#include "hpre.h"

struct hpre_ctx;

#define HPRE_CRYPTO_ALG_PRI	1000
#define HPRE_ALIGN_SZ		64
#define HPRE_BITS_2_BYTES_SHIFT	3
#define HPRE_RSA_512BITS_KSZ	64
#define HPRE_RSA_1536BITS_KSZ	192
#define HPRE_CRT_PRMS		5
#define HPRE_CRT_Q		2
#define HPRE_CRT_P		3
#define HPRE_CRT_INV		4
#define HPRE_DH_G_FLAG		0x02
#define HPRE_TRY_SEND_TIMES	100
#define HPRE_INVLD_REQ_ID		(-1)

#define HPRE_SQE_ALG_BITS	5
#define HPRE_SQE_DONE_SHIFT	30
#define HPRE_DH_MAX_P_SZ	512

#define HPRE_DFX_SEC_TO_US	1000000
#define HPRE_DFX_US_TO_NS	1000

<<<<<<< HEAD
/* size in bytes of the n prime */
#define HPRE_ECC_NIST_P192_N_SIZE	24
#define HPRE_ECC_NIST_P256_N_SIZE	32

/* size in bytes */
#define HPRE_ECC_HW256_KSZ_B	32
=======
/* due to nist p521  */
#define HPRE_ECC_MAX_KSZ	66

/* size in bytes of the n prime */
#define HPRE_ECC_NIST_P192_N_SIZE	24
#define HPRE_ECC_NIST_P256_N_SIZE	32
#define HPRE_ECC_NIST_P384_N_SIZE	48

/* size in bytes */
#define HPRE_ECC_HW256_KSZ_B	32
#define HPRE_ECC_HW384_KSZ_B	48
>>>>>>> 11e4b63a

typedef void (*hpre_cb)(struct hpre_ctx *ctx, void *sqe);

struct hpre_rsa_ctx {
	/* low address: e--->n */
	char *pubkey;
	dma_addr_t dma_pubkey;

	/* low address: d--->n */
	char *prikey;
	dma_addr_t dma_prikey;

	/* low address: dq->dp->q->p->qinv */
	char *crt_prikey;
	dma_addr_t dma_crt_prikey;

	struct crypto_akcipher *soft_tfm;
};

struct hpre_dh_ctx {
	/*
	 * If base is g we compute the public key
	 *	ya = g^xa mod p; [RFC2631 sec 2.1.1]
	 * else if base if the counterpart public key we
	 * compute the shared secret
	 *	ZZ = yb^xa mod p; [RFC2631 sec 2.1.1]
	 * low address: d--->n, please refer to Hisilicon HPRE UM
	 */
	char *xa_p;
	dma_addr_t dma_xa_p;

	char *g; /* m */
	dma_addr_t dma_g;
};

struct hpre_ecdh_ctx {
	/* low address: p->a->k->b */
	unsigned char *p;
	dma_addr_t dma_p;

	/* low address: x->y */
	unsigned char *g;
	dma_addr_t dma_g;
};

struct hpre_curve25519_ctx {
	/* low address: p->a->k */
	unsigned char *p;
	dma_addr_t dma_p;

	/* gx coordinate */
	unsigned char *g;
	dma_addr_t dma_g;
};

struct hpre_ctx {
	struct hisi_qp *qp;
	struct device *dev;
	struct hpre_asym_request **req_list;
	struct hpre *hpre;
	spinlock_t req_lock;
	unsigned int key_sz;
	bool crt_g2_mode;
	struct idr req_idr;
	union {
		struct hpre_rsa_ctx rsa;
		struct hpre_dh_ctx dh;
		struct hpre_ecdh_ctx ecdh;
		struct hpre_curve25519_ctx curve25519;
	};
	/* for ecc algorithms */
	unsigned int curve_id;
};

struct hpre_asym_request {
	char *src;
	char *dst;
	struct hpre_sqe req;
	struct hpre_ctx *ctx;
	union {
		struct akcipher_request *rsa;
		struct kpp_request *dh;
		struct kpp_request *ecdh;
		struct kpp_request *curve25519;
	} areq;
	int err;
	int req_id;
	hpre_cb cb;
	struct timespec64 req_time;
};

static int hpre_alloc_req_id(struct hpre_ctx *ctx)
{
	unsigned long flags;
	int id;

	spin_lock_irqsave(&ctx->req_lock, flags);
	id = idr_alloc(&ctx->req_idr, NULL, 0, QM_Q_DEPTH, GFP_ATOMIC);
	spin_unlock_irqrestore(&ctx->req_lock, flags);

	return id;
}

static void hpre_free_req_id(struct hpre_ctx *ctx, int req_id)
{
	unsigned long flags;

	spin_lock_irqsave(&ctx->req_lock, flags);
	idr_remove(&ctx->req_idr, req_id);
	spin_unlock_irqrestore(&ctx->req_lock, flags);
}

static int hpre_add_req_to_ctx(struct hpre_asym_request *hpre_req)
{
	struct hpre_ctx *ctx;
	struct hpre_dfx *dfx;
	int id;

	ctx = hpre_req->ctx;
	id = hpre_alloc_req_id(ctx);
	if (unlikely(id < 0))
		return -EINVAL;

	ctx->req_list[id] = hpre_req;
	hpre_req->req_id = id;

	dfx = ctx->hpre->debug.dfx;
	if (atomic64_read(&dfx[HPRE_OVERTIME_THRHLD].value))
		ktime_get_ts64(&hpre_req->req_time);

	return id;
}

static void hpre_rm_req_from_ctx(struct hpre_asym_request *hpre_req)
{
	struct hpre_ctx *ctx = hpre_req->ctx;
	int id = hpre_req->req_id;

	if (hpre_req->req_id >= 0) {
		hpre_req->req_id = HPRE_INVLD_REQ_ID;
		ctx->req_list[id] = NULL;
		hpre_free_req_id(ctx, id);
	}
}

static struct hisi_qp *hpre_get_qp_and_start(u8 type)
{
	struct hisi_qp *qp;
	int ret;

	qp = hpre_create_qp(type);
	if (!qp) {
		pr_err("Can not create hpre qp!\n");
		return ERR_PTR(-ENODEV);
	}

	ret = hisi_qm_start_qp(qp, 0);
	if (ret < 0) {
		hisi_qm_free_qps(&qp, 1);
		pci_err(qp->qm->pdev, "Can not start qp!\n");
		return ERR_PTR(-EINVAL);
	}

	return qp;
}

static int hpre_get_data_dma_addr(struct hpre_asym_request *hpre_req,
				  struct scatterlist *data, unsigned int len,
				  int is_src, dma_addr_t *tmp)
{
	struct device *dev = hpre_req->ctx->dev;
	enum dma_data_direction dma_dir;

	if (is_src) {
		hpre_req->src = NULL;
		dma_dir = DMA_TO_DEVICE;
	} else {
		hpre_req->dst = NULL;
		dma_dir = DMA_FROM_DEVICE;
	}
	*tmp = dma_map_single(dev, sg_virt(data), len, dma_dir);
	if (unlikely(dma_mapping_error(dev, *tmp))) {
		dev_err(dev, "dma map data err!\n");
		return -ENOMEM;
	}

	return 0;
}

static int hpre_prepare_dma_buf(struct hpre_asym_request *hpre_req,
				struct scatterlist *data, unsigned int len,
				int is_src, dma_addr_t *tmp)
{
	struct hpre_ctx *ctx = hpre_req->ctx;
	struct device *dev = ctx->dev;
	void *ptr;
	int shift;

	shift = ctx->key_sz - len;
	if (unlikely(shift < 0))
		return -EINVAL;

	ptr = dma_alloc_coherent(dev, ctx->key_sz, tmp, GFP_KERNEL);
	if (unlikely(!ptr))
		return -ENOMEM;

	if (is_src) {
		scatterwalk_map_and_copy(ptr + shift, data, 0, len, 0);
		hpre_req->src = ptr;
	} else {
		hpre_req->dst = ptr;
	}

	return 0;
}

static int hpre_hw_data_init(struct hpre_asym_request *hpre_req,
			     struct scatterlist *data, unsigned int len,
			     int is_src, int is_dh)
{
	struct hpre_sqe *msg = &hpre_req->req;
	struct hpre_ctx *ctx = hpre_req->ctx;
	dma_addr_t tmp = 0;
	int ret;

	/* when the data is dh's source, we should format it */
	if ((sg_is_last(data) && len == ctx->key_sz) &&
	    ((is_dh && !is_src) || !is_dh))
		ret = hpre_get_data_dma_addr(hpre_req, data, len, is_src, &tmp);
	else
		ret = hpre_prepare_dma_buf(hpre_req, data, len, is_src, &tmp);

	if (unlikely(ret))
		return ret;

	if (is_src)
		msg->in = cpu_to_le64(tmp);
	else
		msg->out = cpu_to_le64(tmp);

	return 0;
}

static void hpre_hw_data_clr_all(struct hpre_ctx *ctx,
				 struct hpre_asym_request *req,
				 struct scatterlist *dst,
				 struct scatterlist *src)
{
	struct device *dev = ctx->dev;
	struct hpre_sqe *sqe = &req->req;
	dma_addr_t tmp;

	tmp = le64_to_cpu(sqe->in);
<<<<<<< HEAD
=======
	if (unlikely(dma_mapping_error(dev, tmp)))
		return;
>>>>>>> 11e4b63a

	if (src) {
		if (req->src)
			dma_free_coherent(dev, ctx->key_sz, req->src, tmp);
		else
			dma_unmap_single(dev, tmp, ctx->key_sz, DMA_TO_DEVICE);
	}

	tmp = le64_to_cpu(sqe->out);
<<<<<<< HEAD
=======
	if (unlikely(dma_mapping_error(dev, tmp)))
		return;
>>>>>>> 11e4b63a

	if (req->dst) {
		if (dst)
			scatterwalk_map_and_copy(req->dst, dst, 0,
						 ctx->key_sz, 1);
		dma_free_coherent(dev, ctx->key_sz, req->dst, tmp);
	} else {
		dma_unmap_single(dev, tmp, ctx->key_sz, DMA_FROM_DEVICE);
	}
}

static int hpre_alg_res_post_hf(struct hpre_ctx *ctx, struct hpre_sqe *sqe,
				void **kreq)
{
	struct device *dev = HPRE_DEV(ctx);
	struct hpre_asym_request *req;
	unsigned int err, done, alg;
	int id;

#define HPRE_NO_HW_ERR		0
#define HPRE_HW_TASK_DONE	3
<<<<<<< HEAD
#define HREE_HW_ERR_MASK	0x7ff
#define HREE_SQE_DONE_MASK	0x3
#define HREE_ALG_TYPE_MASK	0x1f
=======
#define HREE_HW_ERR_MASK	GENMASK(10, 0)
#define HREE_SQE_DONE_MASK	GENMASK(1, 0)
#define HREE_ALG_TYPE_MASK	GENMASK(4, 0)
>>>>>>> 11e4b63a
	id = (int)le16_to_cpu(sqe->tag);
	req = ctx->req_list[id];
	hpre_rm_req_from_ctx(req);
	*kreq = req;

	err = (le32_to_cpu(sqe->dw0) >> HPRE_SQE_ALG_BITS) &
		HREE_HW_ERR_MASK;

	done = (le32_to_cpu(sqe->dw0) >> HPRE_SQE_DONE_SHIFT) &
		HREE_SQE_DONE_MASK;

	if (likely(err == HPRE_NO_HW_ERR && done == HPRE_HW_TASK_DONE))
		return 0;

	alg = le32_to_cpu(sqe->dw0) & HREE_ALG_TYPE_MASK;
<<<<<<< HEAD
	dev_err_ratelimited(dev, "alg[0x%x] error: done[0x%x], etype[0x%x]\n",
=======
	dev_err_ratelimited(ctx->dev, "alg[0x%x] error: done[0x%x], etype[0x%x]\n",
>>>>>>> 11e4b63a
		alg, done, err);

	return -EINVAL;
}

static int hpre_ctx_set(struct hpre_ctx *ctx, struct hisi_qp *qp, int qlen)
{
	struct hpre *hpre;

	if (!ctx || !qp || qlen < 0)
		return -EINVAL;

	spin_lock_init(&ctx->req_lock);
	ctx->qp = qp;
	ctx->dev = &qp->qm->pdev->dev;

	hpre = container_of(ctx->qp->qm, struct hpre, qm);
	ctx->hpre = hpre;
	ctx->req_list = kcalloc(qlen, sizeof(void *), GFP_KERNEL);
	if (!ctx->req_list)
		return -ENOMEM;
	ctx->key_sz = 0;
	ctx->crt_g2_mode = false;
	idr_init(&ctx->req_idr);

	return 0;
}

static void hpre_ctx_clear(struct hpre_ctx *ctx, bool is_clear_all)
{
	if (is_clear_all) {
		idr_destroy(&ctx->req_idr);
		kfree(ctx->req_list);
		hisi_qm_free_qps(&ctx->qp, 1);
	}

	ctx->crt_g2_mode = false;
	ctx->key_sz = 0;
}

static bool hpre_is_bd_timeout(struct hpre_asym_request *req,
			       u64 overtime_thrhld)
{
	struct timespec64 reply_time;
	u64 time_use_us;

	ktime_get_ts64(&reply_time);
	time_use_us = (reply_time.tv_sec - req->req_time.tv_sec) *
		HPRE_DFX_SEC_TO_US +
		(reply_time.tv_nsec - req->req_time.tv_nsec) /
		HPRE_DFX_US_TO_NS;

	if (time_use_us <= overtime_thrhld)
		return false;

	return true;
}

static void hpre_dh_cb(struct hpre_ctx *ctx, void *resp)
{
	struct hpre_dfx *dfx = ctx->hpre->debug.dfx;
	struct hpre_asym_request *req;
	struct kpp_request *areq;
	u64 overtime_thrhld;
	int ret;

	ret = hpre_alg_res_post_hf(ctx, resp, (void **)&req);
	areq = req->areq.dh;
	areq->dst_len = ctx->key_sz;

	overtime_thrhld = atomic64_read(&dfx[HPRE_OVERTIME_THRHLD].value);
	if (overtime_thrhld && hpre_is_bd_timeout(req, overtime_thrhld))
		atomic64_inc(&dfx[HPRE_OVER_THRHLD_CNT].value);

	hpre_hw_data_clr_all(ctx, req, areq->dst, areq->src);
	kpp_request_complete(areq, ret);
	atomic64_inc(&dfx[HPRE_RECV_CNT].value);
}

static void hpre_rsa_cb(struct hpre_ctx *ctx, void *resp)
{
	struct hpre_dfx *dfx = ctx->hpre->debug.dfx;
	struct hpre_asym_request *req;
	struct akcipher_request *areq;
	u64 overtime_thrhld;
	int ret;

	ret = hpre_alg_res_post_hf(ctx, resp, (void **)&req);

	overtime_thrhld = atomic64_read(&dfx[HPRE_OVERTIME_THRHLD].value);
	if (overtime_thrhld && hpre_is_bd_timeout(req, overtime_thrhld))
		atomic64_inc(&dfx[HPRE_OVER_THRHLD_CNT].value);

	areq = req->areq.rsa;
	areq->dst_len = ctx->key_sz;
	hpre_hw_data_clr_all(ctx, req, areq->dst, areq->src);
	akcipher_request_complete(areq, ret);
	atomic64_inc(&dfx[HPRE_RECV_CNT].value);
}

static void hpre_alg_cb(struct hisi_qp *qp, void *resp)
{
	struct hpre_ctx *ctx = qp->qp_ctx;
	struct hpre_dfx *dfx = ctx->hpre->debug.dfx;
	struct hpre_sqe *sqe = resp;
	struct hpre_asym_request *req = ctx->req_list[le16_to_cpu(sqe->tag)];

	if (unlikely(!req)) {
		atomic64_inc(&dfx[HPRE_INVALID_REQ_CNT].value);
		return;
	}

	req->cb(ctx, resp);
}

static void hpre_stop_qp_and_put(struct hisi_qp *qp)
{
	hisi_qm_stop_qp(qp);
	hisi_qm_free_qps(&qp, 1);
}

static int hpre_ctx_init(struct hpre_ctx *ctx, u8 type)
{
	struct hisi_qp *qp;
	int ret;

	qp = hpre_get_qp_and_start(type);
	if (IS_ERR(qp))
		return PTR_ERR(qp);

	qp->qp_ctx = ctx;
	qp->req_cb = hpre_alg_cb;

	ret = hpre_ctx_set(ctx, qp, QM_Q_DEPTH);
	if (ret)
		hpre_stop_qp_and_put(qp);

	return ret;
}

static int hpre_msg_request_set(struct hpre_ctx *ctx, void *req, bool is_rsa)
{
	struct hpre_asym_request *h_req;
	struct hpre_sqe *msg;
	int req_id;
	void *tmp;

	if (is_rsa) {
		struct akcipher_request *akreq = req;

		if (akreq->dst_len < ctx->key_sz) {
			akreq->dst_len = ctx->key_sz;
			return -EOVERFLOW;
		}

		tmp = akcipher_request_ctx(akreq);
		h_req = PTR_ALIGN(tmp, HPRE_ALIGN_SZ);
		h_req->cb = hpre_rsa_cb;
		h_req->areq.rsa = akreq;
		msg = &h_req->req;
		memset(msg, 0, sizeof(*msg));
	} else {
		struct kpp_request *kreq = req;

		if (kreq->dst_len < ctx->key_sz) {
			kreq->dst_len = ctx->key_sz;
			return -EOVERFLOW;
		}

		tmp = kpp_request_ctx(kreq);
		h_req = PTR_ALIGN(tmp, HPRE_ALIGN_SZ);
		h_req->cb = hpre_dh_cb;
		h_req->areq.dh = kreq;
		msg = &h_req->req;
		memset(msg, 0, sizeof(*msg));
		msg->key = cpu_to_le64(ctx->dh.dma_xa_p);
	}

	msg->in = cpu_to_le64(DMA_MAPPING_ERROR);
	msg->out = cpu_to_le64(DMA_MAPPING_ERROR);
	msg->dw0 |= cpu_to_le32(0x1 << HPRE_SQE_DONE_SHIFT);
	msg->task_len1 = (ctx->key_sz >> HPRE_BITS_2_BYTES_SHIFT) - 1;
	h_req->ctx = ctx;

	req_id = hpre_add_req_to_ctx(h_req);
	if (req_id < 0)
		return -EBUSY;

	msg->tag = cpu_to_le16((u16)req_id);

	return 0;
}

static int hpre_send(struct hpre_ctx *ctx, struct hpre_sqe *msg)
{
	struct hpre_dfx *dfx = ctx->hpre->debug.dfx;
	int ctr = 0;
	int ret;

	do {
		atomic64_inc(&dfx[HPRE_SEND_CNT].value);
		ret = hisi_qp_send(ctx->qp, msg);
		if (ret != -EBUSY)
			break;
		atomic64_inc(&dfx[HPRE_SEND_BUSY_CNT].value);
	} while (ctr++ < HPRE_TRY_SEND_TIMES);

	if (likely(!ret))
		return ret;

	if (ret != -EBUSY)
		atomic64_inc(&dfx[HPRE_SEND_FAIL_CNT].value);

	return ret;
}

static int hpre_dh_compute_value(struct kpp_request *req)
{
	struct crypto_kpp *tfm = crypto_kpp_reqtfm(req);
	struct hpre_ctx *ctx = kpp_tfm_ctx(tfm);
	void *tmp = kpp_request_ctx(req);
	struct hpre_asym_request *hpre_req = PTR_ALIGN(tmp, HPRE_ALIGN_SZ);
	struct hpre_sqe *msg = &hpre_req->req;
	int ret;

	ret = hpre_msg_request_set(ctx, req, false);
	if (unlikely(ret))
		return ret;

	if (req->src) {
		ret = hpre_hw_data_init(hpre_req, req->src, req->src_len, 1, 1);
		if (unlikely(ret))
			goto clear_all;
	} else {
		msg->in = cpu_to_le64(ctx->dh.dma_g);
	}

	ret = hpre_hw_data_init(hpre_req, req->dst, req->dst_len, 0, 1);
	if (unlikely(ret))
		goto clear_all;

	if (ctx->crt_g2_mode && !req->src)
		msg->dw0 = cpu_to_le32(le32_to_cpu(msg->dw0) | HPRE_ALG_DH_G2);
	else
		msg->dw0 = cpu_to_le32(le32_to_cpu(msg->dw0) | HPRE_ALG_DH);

	/* success */
	ret = hpre_send(ctx, msg);
	if (likely(!ret))
		return -EINPROGRESS;

clear_all:
	hpre_rm_req_from_ctx(hpre_req);
	hpre_hw_data_clr_all(ctx, hpre_req, req->dst, req->src);

	return ret;
}

static int hpre_is_dh_params_length_valid(unsigned int key_sz)
{
#define _HPRE_DH_GRP1		768
#define _HPRE_DH_GRP2		1024
#define _HPRE_DH_GRP5		1536
#define _HPRE_DH_GRP14		2048
#define _HPRE_DH_GRP15		3072
#define _HPRE_DH_GRP16		4096
	switch (key_sz) {
	case _HPRE_DH_GRP1:
	case _HPRE_DH_GRP2:
	case _HPRE_DH_GRP5:
	case _HPRE_DH_GRP14:
	case _HPRE_DH_GRP15:
	case _HPRE_DH_GRP16:
		return 0;
	default:
		return -EINVAL;
	}
}

static int hpre_dh_set_params(struct hpre_ctx *ctx, struct dh *params)
{
	struct device *dev = ctx->dev;
	unsigned int sz;

	if (params->p_size > HPRE_DH_MAX_P_SZ)
		return -EINVAL;

	if (hpre_is_dh_params_length_valid(params->p_size <<
					   HPRE_BITS_2_BYTES_SHIFT))
		return -EINVAL;

	sz = ctx->key_sz = params->p_size;
	ctx->dh.xa_p = dma_alloc_coherent(dev, sz << 1,
					  &ctx->dh.dma_xa_p, GFP_KERNEL);
	if (!ctx->dh.xa_p)
		return -ENOMEM;

	memcpy(ctx->dh.xa_p + sz, params->p, sz);

	/* If g equals 2 don't copy it */
	if (params->g_size == 1 && *(char *)params->g == HPRE_DH_G_FLAG) {
		ctx->crt_g2_mode = true;
		return 0;
	}

	ctx->dh.g = dma_alloc_coherent(dev, sz, &ctx->dh.dma_g, GFP_KERNEL);
	if (!ctx->dh.g) {
		dma_free_coherent(dev, sz << 1, ctx->dh.xa_p,
				  ctx->dh.dma_xa_p);
		ctx->dh.xa_p = NULL;
		return -ENOMEM;
	}

	memcpy(ctx->dh.g + (sz - params->g_size), params->g, params->g_size);

	return 0;
}

static void hpre_dh_clear_ctx(struct hpre_ctx *ctx, bool is_clear_all)
{
	struct device *dev = ctx->dev;
	unsigned int sz = ctx->key_sz;

	if (is_clear_all)
		hisi_qm_stop_qp(ctx->qp);

	if (ctx->dh.g) {
		dma_free_coherent(dev, sz, ctx->dh.g, ctx->dh.dma_g);
		ctx->dh.g = NULL;
	}

	if (ctx->dh.xa_p) {
		memzero_explicit(ctx->dh.xa_p, sz);
		dma_free_coherent(dev, sz << 1, ctx->dh.xa_p,
				  ctx->dh.dma_xa_p);
		ctx->dh.xa_p = NULL;
	}

	hpre_ctx_clear(ctx, is_clear_all);
}

static int hpre_dh_set_secret(struct crypto_kpp *tfm, const void *buf,
			      unsigned int len)
{
	struct hpre_ctx *ctx = kpp_tfm_ctx(tfm);
	struct dh params;
	int ret;

	if (crypto_dh_decode_key(buf, len, &params) < 0)
		return -EINVAL;

	/* Free old secret if any */
	hpre_dh_clear_ctx(ctx, false);

	ret = hpre_dh_set_params(ctx, &params);
	if (ret < 0)
		goto err_clear_ctx;

	memcpy(ctx->dh.xa_p + (ctx->key_sz - params.key_size), params.key,
	       params.key_size);

	return 0;

err_clear_ctx:
	hpre_dh_clear_ctx(ctx, false);
	return ret;
}

static unsigned int hpre_dh_max_size(struct crypto_kpp *tfm)
{
	struct hpre_ctx *ctx = kpp_tfm_ctx(tfm);

	return ctx->key_sz;
}

static int hpre_dh_init_tfm(struct crypto_kpp *tfm)
{
	struct hpre_ctx *ctx = kpp_tfm_ctx(tfm);

	return hpre_ctx_init(ctx, HPRE_V2_ALG_TYPE);
}

static void hpre_dh_exit_tfm(struct crypto_kpp *tfm)
{
	struct hpre_ctx *ctx = kpp_tfm_ctx(tfm);

	hpre_dh_clear_ctx(ctx, true);
}

static void hpre_rsa_drop_leading_zeros(const char **ptr, size_t *len)
{
	while (!**ptr && *len) {
		(*ptr)++;
		(*len)--;
	}
}

static bool hpre_rsa_key_size_is_support(unsigned int len)
{
	unsigned int bits = len << HPRE_BITS_2_BYTES_SHIFT;

#define _RSA_1024BITS_KEY_WDTH		1024
#define _RSA_2048BITS_KEY_WDTH		2048
#define _RSA_3072BITS_KEY_WDTH		3072
#define _RSA_4096BITS_KEY_WDTH		4096

	switch (bits) {
	case _RSA_1024BITS_KEY_WDTH:
	case _RSA_2048BITS_KEY_WDTH:
	case _RSA_3072BITS_KEY_WDTH:
	case _RSA_4096BITS_KEY_WDTH:
		return true;
	default:
		return false;
	}
}

static int hpre_rsa_enc(struct akcipher_request *req)
{
	struct crypto_akcipher *tfm = crypto_akcipher_reqtfm(req);
	struct hpre_ctx *ctx = akcipher_tfm_ctx(tfm);
	void *tmp = akcipher_request_ctx(req);
	struct hpre_asym_request *hpre_req = PTR_ALIGN(tmp, HPRE_ALIGN_SZ);
	struct hpre_sqe *msg = &hpre_req->req;
	int ret;

	/* For 512 and 1536 bits key size, use soft tfm instead */
	if (ctx->key_sz == HPRE_RSA_512BITS_KSZ ||
	    ctx->key_sz == HPRE_RSA_1536BITS_KSZ) {
		akcipher_request_set_tfm(req, ctx->rsa.soft_tfm);
		ret = crypto_akcipher_encrypt(req);
		akcipher_request_set_tfm(req, tfm);
		return ret;
	}

	if (unlikely(!ctx->rsa.pubkey))
		return -EINVAL;

	ret = hpre_msg_request_set(ctx, req, true);
	if (unlikely(ret))
		return ret;

	msg->dw0 |= cpu_to_le32(HPRE_ALG_NC_NCRT);
	msg->key = cpu_to_le64(ctx->rsa.dma_pubkey);

	ret = hpre_hw_data_init(hpre_req, req->src, req->src_len, 1, 0);
	if (unlikely(ret))
		goto clear_all;

	ret = hpre_hw_data_init(hpre_req, req->dst, req->dst_len, 0, 0);
	if (unlikely(ret))
		goto clear_all;

	/* success */
	ret = hpre_send(ctx, msg);
	if (likely(!ret))
		return -EINPROGRESS;

clear_all:
	hpre_rm_req_from_ctx(hpre_req);
	hpre_hw_data_clr_all(ctx, hpre_req, req->dst, req->src);

	return ret;
}

static int hpre_rsa_dec(struct akcipher_request *req)
{
	struct crypto_akcipher *tfm = crypto_akcipher_reqtfm(req);
	struct hpre_ctx *ctx = akcipher_tfm_ctx(tfm);
	void *tmp = akcipher_request_ctx(req);
	struct hpre_asym_request *hpre_req = PTR_ALIGN(tmp, HPRE_ALIGN_SZ);
	struct hpre_sqe *msg = &hpre_req->req;
	int ret;

	/* For 512 and 1536 bits key size, use soft tfm instead */
	if (ctx->key_sz == HPRE_RSA_512BITS_KSZ ||
	    ctx->key_sz == HPRE_RSA_1536BITS_KSZ) {
		akcipher_request_set_tfm(req, ctx->rsa.soft_tfm);
		ret = crypto_akcipher_decrypt(req);
		akcipher_request_set_tfm(req, tfm);
		return ret;
	}

	if (unlikely(!ctx->rsa.prikey))
		return -EINVAL;

	ret = hpre_msg_request_set(ctx, req, true);
	if (unlikely(ret))
		return ret;

	if (ctx->crt_g2_mode) {
		msg->key = cpu_to_le64(ctx->rsa.dma_crt_prikey);
		msg->dw0 = cpu_to_le32(le32_to_cpu(msg->dw0) |
				       HPRE_ALG_NC_CRT);
	} else {
		msg->key = cpu_to_le64(ctx->rsa.dma_prikey);
		msg->dw0 = cpu_to_le32(le32_to_cpu(msg->dw0) |
				       HPRE_ALG_NC_NCRT);
	}

	ret = hpre_hw_data_init(hpre_req, req->src, req->src_len, 1, 0);
	if (unlikely(ret))
		goto clear_all;

	ret = hpre_hw_data_init(hpre_req, req->dst, req->dst_len, 0, 0);
	if (unlikely(ret))
		goto clear_all;

	/* success */
	ret = hpre_send(ctx, msg);
	if (likely(!ret))
		return -EINPROGRESS;

clear_all:
	hpre_rm_req_from_ctx(hpre_req);
	hpre_hw_data_clr_all(ctx, hpre_req, req->dst, req->src);

	return ret;
}

static int hpre_rsa_set_n(struct hpre_ctx *ctx, const char *value,
			  size_t vlen, bool private)
{
	const char *ptr = value;

	hpre_rsa_drop_leading_zeros(&ptr, &vlen);

	ctx->key_sz = vlen;

	/* if invalid key size provided, we use software tfm */
	if (!hpre_rsa_key_size_is_support(ctx->key_sz))
		return 0;

	ctx->rsa.pubkey = dma_alloc_coherent(ctx->dev, vlen << 1,
					     &ctx->rsa.dma_pubkey,
					     GFP_KERNEL);
	if (!ctx->rsa.pubkey)
		return -ENOMEM;

	if (private) {
		ctx->rsa.prikey = dma_alloc_coherent(ctx->dev, vlen << 1,
						     &ctx->rsa.dma_prikey,
						     GFP_KERNEL);
		if (!ctx->rsa.prikey) {
			dma_free_coherent(ctx->dev, vlen << 1,
					  ctx->rsa.pubkey,
					  ctx->rsa.dma_pubkey);
			ctx->rsa.pubkey = NULL;
			return -ENOMEM;
		}
		memcpy(ctx->rsa.prikey + vlen, ptr, vlen);
	}
	memcpy(ctx->rsa.pubkey + vlen, ptr, vlen);

	/* Using hardware HPRE to do RSA */
	return 1;
}

static int hpre_rsa_set_e(struct hpre_ctx *ctx, const char *value,
			  size_t vlen)
{
	const char *ptr = value;

	hpre_rsa_drop_leading_zeros(&ptr, &vlen);

	if (!ctx->key_sz || !vlen || vlen > ctx->key_sz)
		return -EINVAL;

	memcpy(ctx->rsa.pubkey + ctx->key_sz - vlen, ptr, vlen);

	return 0;
}

static int hpre_rsa_set_d(struct hpre_ctx *ctx, const char *value,
			  size_t vlen)
{
	const char *ptr = value;

	hpre_rsa_drop_leading_zeros(&ptr, &vlen);

	if (!ctx->key_sz || !vlen || vlen > ctx->key_sz)
		return -EINVAL;

	memcpy(ctx->rsa.prikey + ctx->key_sz - vlen, ptr, vlen);

	return 0;
}

static int hpre_crt_para_get(char *para, size_t para_sz,
			     const char *raw, size_t raw_sz)
{
	const char *ptr = raw;
	size_t len = raw_sz;

	hpre_rsa_drop_leading_zeros(&ptr, &len);
	if (!len || len > para_sz)
		return -EINVAL;

	memcpy(para + para_sz - len, ptr, len);

	return 0;
}

static int hpre_rsa_setkey_crt(struct hpre_ctx *ctx, struct rsa_key *rsa_key)
{
	unsigned int hlf_ksz = ctx->key_sz >> 1;
	struct device *dev = ctx->dev;
	u64 offset;
	int ret;

	ctx->rsa.crt_prikey = dma_alloc_coherent(dev, hlf_ksz * HPRE_CRT_PRMS,
					&ctx->rsa.dma_crt_prikey,
					GFP_KERNEL);
	if (!ctx->rsa.crt_prikey)
		return -ENOMEM;

	ret = hpre_crt_para_get(ctx->rsa.crt_prikey, hlf_ksz,
				rsa_key->dq, rsa_key->dq_sz);
	if (ret)
		goto free_key;

	offset = hlf_ksz;
	ret = hpre_crt_para_get(ctx->rsa.crt_prikey + offset, hlf_ksz,
				rsa_key->dp, rsa_key->dp_sz);
	if (ret)
		goto free_key;

	offset = hlf_ksz * HPRE_CRT_Q;
	ret = hpre_crt_para_get(ctx->rsa.crt_prikey + offset, hlf_ksz,
				rsa_key->q, rsa_key->q_sz);
	if (ret)
		goto free_key;

	offset = hlf_ksz * HPRE_CRT_P;
	ret = hpre_crt_para_get(ctx->rsa.crt_prikey + offset, hlf_ksz,
				rsa_key->p, rsa_key->p_sz);
	if (ret)
		goto free_key;

	offset = hlf_ksz * HPRE_CRT_INV;
	ret = hpre_crt_para_get(ctx->rsa.crt_prikey + offset, hlf_ksz,
				rsa_key->qinv, rsa_key->qinv_sz);
	if (ret)
		goto free_key;

	ctx->crt_g2_mode = true;

	return 0;

free_key:
	offset = hlf_ksz * HPRE_CRT_PRMS;
	memzero_explicit(ctx->rsa.crt_prikey, offset);
	dma_free_coherent(dev, hlf_ksz * HPRE_CRT_PRMS, ctx->rsa.crt_prikey,
			  ctx->rsa.dma_crt_prikey);
	ctx->rsa.crt_prikey = NULL;
	ctx->crt_g2_mode = false;

	return ret;
}

/* If it is clear all, all the resources of the QP will be cleaned. */
static void hpre_rsa_clear_ctx(struct hpre_ctx *ctx, bool is_clear_all)
{
	unsigned int half_key_sz = ctx->key_sz >> 1;
	struct device *dev = ctx->dev;

	if (is_clear_all)
		hisi_qm_stop_qp(ctx->qp);

	if (ctx->rsa.pubkey) {
		dma_free_coherent(dev, ctx->key_sz << 1,
				  ctx->rsa.pubkey, ctx->rsa.dma_pubkey);
		ctx->rsa.pubkey = NULL;
	}

	if (ctx->rsa.crt_prikey) {
		memzero_explicit(ctx->rsa.crt_prikey,
				 half_key_sz * HPRE_CRT_PRMS);
		dma_free_coherent(dev, half_key_sz * HPRE_CRT_PRMS,
				  ctx->rsa.crt_prikey, ctx->rsa.dma_crt_prikey);
		ctx->rsa.crt_prikey = NULL;
	}

	if (ctx->rsa.prikey) {
		memzero_explicit(ctx->rsa.prikey, ctx->key_sz);
		dma_free_coherent(dev, ctx->key_sz << 1, ctx->rsa.prikey,
				  ctx->rsa.dma_prikey);
		ctx->rsa.prikey = NULL;
	}

	hpre_ctx_clear(ctx, is_clear_all);
}

/*
 * we should judge if it is CRT or not,
 * CRT: return true,  N-CRT: return false .
 */
static bool hpre_is_crt_key(struct rsa_key *key)
{
	u16 len = key->p_sz + key->q_sz + key->dp_sz + key->dq_sz +
		  key->qinv_sz;

#define LEN_OF_NCRT_PARA	5

	/* N-CRT less than 5 parameters */
	return len > LEN_OF_NCRT_PARA;
}

static int hpre_rsa_setkey(struct hpre_ctx *ctx, const void *key,
			   unsigned int keylen, bool private)
{
	struct rsa_key rsa_key;
	int ret;

	hpre_rsa_clear_ctx(ctx, false);

	if (private)
		ret = rsa_parse_priv_key(&rsa_key, key, keylen);
	else
		ret = rsa_parse_pub_key(&rsa_key, key, keylen);
	if (ret < 0)
		return ret;

	ret = hpre_rsa_set_n(ctx, rsa_key.n, rsa_key.n_sz, private);
	if (ret <= 0)
		return ret;

	if (private) {
		ret = hpre_rsa_set_d(ctx, rsa_key.d, rsa_key.d_sz);
		if (ret < 0)
			goto free;

		if (hpre_is_crt_key(&rsa_key)) {
			ret = hpre_rsa_setkey_crt(ctx, &rsa_key);
			if (ret < 0)
				goto free;
		}
	}

	ret = hpre_rsa_set_e(ctx, rsa_key.e, rsa_key.e_sz);
	if (ret < 0)
		goto free;

	if ((private && !ctx->rsa.prikey) || !ctx->rsa.pubkey) {
		ret = -EINVAL;
		goto free;
	}

	return 0;

free:
	hpre_rsa_clear_ctx(ctx, false);
	return ret;
}

static int hpre_rsa_setpubkey(struct crypto_akcipher *tfm, const void *key,
			      unsigned int keylen)
{
	struct hpre_ctx *ctx = akcipher_tfm_ctx(tfm);
	int ret;

	ret = crypto_akcipher_set_pub_key(ctx->rsa.soft_tfm, key, keylen);
	if (ret)
		return ret;

	return hpre_rsa_setkey(ctx, key, keylen, false);
}

static int hpre_rsa_setprivkey(struct crypto_akcipher *tfm, const void *key,
			       unsigned int keylen)
{
	struct hpre_ctx *ctx = akcipher_tfm_ctx(tfm);
	int ret;

	ret = crypto_akcipher_set_priv_key(ctx->rsa.soft_tfm, key, keylen);
	if (ret)
		return ret;

	return hpre_rsa_setkey(ctx, key, keylen, true);
}

static unsigned int hpre_rsa_max_size(struct crypto_akcipher *tfm)
{
	struct hpre_ctx *ctx = akcipher_tfm_ctx(tfm);

	/* For 512 and 1536 bits key size, use soft tfm instead */
	if (ctx->key_sz == HPRE_RSA_512BITS_KSZ ||
	    ctx->key_sz == HPRE_RSA_1536BITS_KSZ)
		return crypto_akcipher_maxsize(ctx->rsa.soft_tfm);

	return ctx->key_sz;
}

static int hpre_rsa_init_tfm(struct crypto_akcipher *tfm)
{
	struct hpre_ctx *ctx = akcipher_tfm_ctx(tfm);
	int ret;

	ctx->rsa.soft_tfm = crypto_alloc_akcipher("rsa-generic", 0, 0);
	if (IS_ERR(ctx->rsa.soft_tfm)) {
		pr_err("Can not alloc_akcipher!\n");
		return PTR_ERR(ctx->rsa.soft_tfm);
	}

	ret = hpre_ctx_init(ctx, HPRE_V2_ALG_TYPE);
	if (ret)
		crypto_free_akcipher(ctx->rsa.soft_tfm);

	return ret;
}

static void hpre_rsa_exit_tfm(struct crypto_akcipher *tfm)
{
	struct hpre_ctx *ctx = akcipher_tfm_ctx(tfm);

	hpre_rsa_clear_ctx(ctx, true);
	crypto_free_akcipher(ctx->rsa.soft_tfm);
}

static void hpre_key_to_big_end(u8 *data, int len)
{
	int i, j;
	u8 tmp;

	for (i = 0; i < len / 2; i++) {
		j = len - i - 1;
		tmp = data[j];
		data[j] = data[i];
		data[i] = tmp;
	}
}

static void hpre_ecc_clear_ctx(struct hpre_ctx *ctx, bool is_clear_all,
			       bool is_ecdh)
{
<<<<<<< HEAD
	struct device *dev = HPRE_DEV(ctx);
=======
	struct device *dev = ctx->dev;
>>>>>>> 11e4b63a
	unsigned int sz = ctx->key_sz;
	unsigned int shift = sz << 1;

	if (is_clear_all)
		hisi_qm_stop_qp(ctx->qp);

	if (is_ecdh && ctx->ecdh.p) {
		/* ecdh: p->a->k->b */
		memzero_explicit(ctx->ecdh.p + shift, sz);
		dma_free_coherent(dev, sz << 3, ctx->ecdh.p, ctx->ecdh.dma_p);
		ctx->ecdh.p = NULL;
	} else if (!is_ecdh && ctx->curve25519.p) {
		/* curve25519: p->a->k */
		memzero_explicit(ctx->curve25519.p + shift, sz);
		dma_free_coherent(dev, sz << 2, ctx->curve25519.p,
				  ctx->curve25519.dma_p);
		ctx->curve25519.p = NULL;
	}

	hpre_ctx_clear(ctx, is_clear_all);
}

<<<<<<< HEAD
=======
/*
 * The bits of 192/224/256/384/521 are supported by HPRE,
 * and convert the bits like:
 * bits<=256, bits=256; 256<bits<=384, bits=384; 384<bits<=576, bits=576;
 * If the parameter bit width is insufficient, then we fill in the
 * high-order zeros by soft, so TASK_LENGTH1 is 0x3/0x5/0x8;
 */
>>>>>>> 11e4b63a
static unsigned int hpre_ecdh_supported_curve(unsigned short id)
{
	switch (id) {
	case ECC_CURVE_NIST_P192:
	case ECC_CURVE_NIST_P256:
		return HPRE_ECC_HW256_KSZ_B;
<<<<<<< HEAD
=======
	case ECC_CURVE_NIST_P384:
		return HPRE_ECC_HW384_KSZ_B;
>>>>>>> 11e4b63a
	default:
		break;
	}

	return 0;
}

static void fill_curve_param(void *addr, u64 *param, unsigned int cur_sz, u8 ndigits)
{
	unsigned int sz = cur_sz - (ndigits - 1) * sizeof(u64);
	u8 i = 0;

	while (i < ndigits - 1) {
		memcpy(addr + sizeof(u64) * i, &param[i], sizeof(u64));
		i++;
	}

	memcpy(addr + sizeof(u64) * i, &param[ndigits - 1], sz);
	hpre_key_to_big_end((u8 *)addr, cur_sz);
}

static int hpre_ecdh_fill_curve(struct hpre_ctx *ctx, struct ecdh *params,
				unsigned int cur_sz)
{
	unsigned int shifta = ctx->key_sz << 1;
	unsigned int shiftb = ctx->key_sz << 2;
	void *p = ctx->ecdh.p + ctx->key_sz - cur_sz;
	void *a = ctx->ecdh.p + shifta - cur_sz;
	void *b = ctx->ecdh.p + shiftb - cur_sz;
	void *x = ctx->ecdh.g + ctx->key_sz - cur_sz;
	void *y = ctx->ecdh.g + shifta - cur_sz;
	const struct ecc_curve *curve = ecc_get_curve(ctx->curve_id);
	char *n;

	if (unlikely(!curve))
		return -EINVAL;

	n = kzalloc(ctx->key_sz, GFP_KERNEL);
	if (!n)
		return -ENOMEM;

	fill_curve_param(p, curve->p, cur_sz, curve->g.ndigits);
	fill_curve_param(a, curve->a, cur_sz, curve->g.ndigits);
	fill_curve_param(b, curve->b, cur_sz, curve->g.ndigits);
	fill_curve_param(x, curve->g.x, cur_sz, curve->g.ndigits);
	fill_curve_param(y, curve->g.y, cur_sz, curve->g.ndigits);
	fill_curve_param(n, curve->n, cur_sz, curve->g.ndigits);

	if (params->key_size == cur_sz && memcmp(params->key, n, cur_sz) >= 0) {
		kfree(n);
		return -EINVAL;
	}

	kfree(n);
	return 0;
}

static unsigned int hpre_ecdh_get_curvesz(unsigned short id)
{
	switch (id) {
	case ECC_CURVE_NIST_P192:
		return HPRE_ECC_NIST_P192_N_SIZE;
	case ECC_CURVE_NIST_P256:
		return HPRE_ECC_NIST_P256_N_SIZE;
<<<<<<< HEAD
=======
	case ECC_CURVE_NIST_P384:
		return HPRE_ECC_NIST_P384_N_SIZE;
>>>>>>> 11e4b63a
	default:
		break;
	}

	return 0;
}

static int hpre_ecdh_set_param(struct hpre_ctx *ctx, struct ecdh *params)
{
<<<<<<< HEAD
	struct device *dev = HPRE_DEV(ctx);
=======
	struct device *dev = ctx->dev;
>>>>>>> 11e4b63a
	unsigned int sz, shift, curve_sz;
	int ret;

	ctx->key_sz = hpre_ecdh_supported_curve(ctx->curve_id);
	if (!ctx->key_sz)
		return -EINVAL;

	curve_sz = hpre_ecdh_get_curvesz(ctx->curve_id);
	if (!curve_sz || params->key_size > curve_sz)
		return -EINVAL;

	sz = ctx->key_sz;

	if (!ctx->ecdh.p) {
		ctx->ecdh.p = dma_alloc_coherent(dev, sz << 3, &ctx->ecdh.dma_p,
						 GFP_KERNEL);
		if (!ctx->ecdh.p)
			return -ENOMEM;
	}

	shift = sz << 2;
	ctx->ecdh.g = ctx->ecdh.p + shift;
	ctx->ecdh.dma_g = ctx->ecdh.dma_p + shift;

	ret = hpre_ecdh_fill_curve(ctx, params, curve_sz);
	if (ret) {
		dev_err(dev, "failed to fill curve_param, ret = %d!\n", ret);
		dma_free_coherent(dev, sz << 3, ctx->ecdh.p, ctx->ecdh.dma_p);
		ctx->ecdh.p = NULL;
		return ret;
	}

	return 0;
}

static bool hpre_key_is_zero(char *key, unsigned short key_sz)
{
	int i;

	for (i = 0; i < key_sz; i++)
		if (key[i])
			return false;

	return true;
}

<<<<<<< HEAD
=======
static int ecdh_gen_privkey(struct hpre_ctx *ctx, struct ecdh *params)
{
	struct device *dev = ctx->dev;
	int ret;

	ret = crypto_get_default_rng();
	if (ret) {
		dev_err(dev, "failed to get default rng, ret = %d!\n", ret);
		return ret;
	}

	ret = crypto_rng_get_bytes(crypto_default_rng, (u8 *)params->key,
				   params->key_size);
	crypto_put_default_rng();
	if (ret)
		dev_err(dev, "failed to get rng, ret = %d!\n", ret);

	return ret;
}

>>>>>>> 11e4b63a
static int hpre_ecdh_set_secret(struct crypto_kpp *tfm, const void *buf,
				unsigned int len)
{
	struct hpre_ctx *ctx = kpp_tfm_ctx(tfm);
<<<<<<< HEAD
	struct device *dev = HPRE_DEV(ctx);
=======
	struct device *dev = ctx->dev;
	char key[HPRE_ECC_MAX_KSZ];
>>>>>>> 11e4b63a
	unsigned int sz, sz_shift;
	struct ecdh params;
	int ret;

	if (crypto_ecdh_decode_key(buf, len, &params) < 0) {
		dev_err(dev, "failed to decode ecdh key!\n");
		return -EINVAL;
	}

<<<<<<< HEAD
=======
	/* Use stdrng to generate private key */
	if (!params.key || !params.key_size) {
		params.key = key;
		params.key_size = hpre_ecdh_get_curvesz(ctx->curve_id);
		ret = ecdh_gen_privkey(ctx, &params);
		if (ret)
			return ret;
	}

>>>>>>> 11e4b63a
	if (hpre_key_is_zero(params.key, params.key_size)) {
		dev_err(dev, "Invalid hpre key!\n");
		return -EINVAL;
	}

	hpre_ecc_clear_ctx(ctx, false, true);

	ret = hpre_ecdh_set_param(ctx, &params);
	if (ret < 0) {
		dev_err(dev, "failed to set hpre param, ret = %d!\n", ret);
		return ret;
	}

	sz = ctx->key_sz;
	sz_shift = (sz << 1) + sz - params.key_size;
	memcpy(ctx->ecdh.p + sz_shift, params.key, params.key_size);

	return 0;
}

static void hpre_ecdh_hw_data_clr_all(struct hpre_ctx *ctx,
				      struct hpre_asym_request *req,
				      struct scatterlist *dst,
				      struct scatterlist *src)
{
<<<<<<< HEAD
	struct device *dev = HPRE_DEV(ctx);
=======
	struct device *dev = ctx->dev;
>>>>>>> 11e4b63a
	struct hpre_sqe *sqe = &req->req;
	dma_addr_t dma;

	dma = le64_to_cpu(sqe->in);
<<<<<<< HEAD
=======
	if (unlikely(dma_mapping_error(dev, dma)))
		return;
>>>>>>> 11e4b63a

	if (src && req->src)
		dma_free_coherent(dev, ctx->key_sz << 2, req->src, dma);

	dma = le64_to_cpu(sqe->out);
<<<<<<< HEAD
=======
	if (unlikely(dma_mapping_error(dev, dma)))
		return;
>>>>>>> 11e4b63a

	if (req->dst)
		dma_free_coherent(dev, ctx->key_sz << 1, req->dst, dma);
	if (dst)
		dma_unmap_single(dev, dma, ctx->key_sz << 1, DMA_FROM_DEVICE);
}

static void hpre_ecdh_cb(struct hpre_ctx *ctx, void *resp)
{
	unsigned int curve_sz = hpre_ecdh_get_curvesz(ctx->curve_id);
	struct hpre_dfx *dfx = ctx->hpre->debug.dfx;
	struct hpre_asym_request *req = NULL;
	struct kpp_request *areq;
	u64 overtime_thrhld;
	char *p;
	int ret;

	ret = hpre_alg_res_post_hf(ctx, resp, (void **)&req);
	areq = req->areq.ecdh;
	areq->dst_len = ctx->key_sz << 1;

	overtime_thrhld = atomic64_read(&dfx[HPRE_OVERTIME_THRHLD].value);
	if (overtime_thrhld && hpre_is_bd_timeout(req, overtime_thrhld))
		atomic64_inc(&dfx[HPRE_OVER_THRHLD_CNT].value);

	p = sg_virt(areq->dst);
	memmove(p, p + ctx->key_sz - curve_sz, curve_sz);
	memmove(p + curve_sz, p + areq->dst_len - curve_sz, curve_sz);

	hpre_ecdh_hw_data_clr_all(ctx, req, areq->dst, areq->src);
	kpp_request_complete(areq, ret);

	atomic64_inc(&dfx[HPRE_RECV_CNT].value);
}

static int hpre_ecdh_msg_request_set(struct hpre_ctx *ctx,
				     struct kpp_request *req)
{
	struct hpre_asym_request *h_req;
	struct hpre_sqe *msg;
	int req_id;
	void *tmp;

	if (req->dst_len < ctx->key_sz << 1) {
		req->dst_len = ctx->key_sz << 1;
		return -EINVAL;
	}

	tmp = kpp_request_ctx(req);
	h_req = PTR_ALIGN(tmp, HPRE_ALIGN_SZ);
	h_req->cb = hpre_ecdh_cb;
	h_req->areq.ecdh = req;
	msg = &h_req->req;
	memset(msg, 0, sizeof(*msg));
<<<<<<< HEAD
=======
	msg->in = cpu_to_le64(DMA_MAPPING_ERROR);
	msg->out = cpu_to_le64(DMA_MAPPING_ERROR);
>>>>>>> 11e4b63a
	msg->key = cpu_to_le64(ctx->ecdh.dma_p);

	msg->dw0 |= cpu_to_le32(0x1U << HPRE_SQE_DONE_SHIFT);
	msg->task_len1 = (ctx->key_sz >> HPRE_BITS_2_BYTES_SHIFT) - 1;
	h_req->ctx = ctx;

	req_id = hpre_add_req_to_ctx(h_req);
	if (req_id < 0)
		return -EBUSY;

	msg->tag = cpu_to_le16((u16)req_id);
	return 0;
}

static int hpre_ecdh_src_data_init(struct hpre_asym_request *hpre_req,
				   struct scatterlist *data, unsigned int len)
{
	struct hpre_sqe *msg = &hpre_req->req;
	struct hpre_ctx *ctx = hpre_req->ctx;
<<<<<<< HEAD
	struct device *dev = HPRE_DEV(ctx);
=======
	struct device *dev = ctx->dev;
>>>>>>> 11e4b63a
	unsigned int tmpshift;
	dma_addr_t dma = 0;
	void *ptr;
	int shift;

	/* Src_data include gx and gy. */
	shift = ctx->key_sz - (len >> 1);
	if (unlikely(shift < 0))
		return -EINVAL;

	ptr = dma_alloc_coherent(dev, ctx->key_sz << 2, &dma, GFP_KERNEL);
	if (unlikely(!ptr))
		return -ENOMEM;

	tmpshift = ctx->key_sz << 1;
	scatterwalk_map_and_copy(ptr + tmpshift, data, 0, len, 0);
	memcpy(ptr + shift, ptr + tmpshift, len >> 1);
	memcpy(ptr + ctx->key_sz + shift, ptr + tmpshift + (len >> 1), len >> 1);

	hpre_req->src = ptr;
	msg->in = cpu_to_le64(dma);
	return 0;
}

static int hpre_ecdh_dst_data_init(struct hpre_asym_request *hpre_req,
				   struct scatterlist *data, unsigned int len)
{
	struct hpre_sqe *msg = &hpre_req->req;
	struct hpre_ctx *ctx = hpre_req->ctx;
<<<<<<< HEAD
	struct device *dev = HPRE_DEV(ctx);
	dma_addr_t dma = 0;
=======
	struct device *dev = ctx->dev;
	dma_addr_t dma;
>>>>>>> 11e4b63a

	if (unlikely(!data || !sg_is_last(data) || len != ctx->key_sz << 1)) {
		dev_err(dev, "data or data length is illegal!\n");
		return -EINVAL;
	}

	hpre_req->dst = NULL;
	dma = dma_map_single(dev, sg_virt(data), len, DMA_FROM_DEVICE);
	if (unlikely(dma_mapping_error(dev, dma))) {
		dev_err(dev, "dma map data err!\n");
		return -ENOMEM;
	}

	msg->out = cpu_to_le64(dma);
	return 0;
}

static int hpre_ecdh_compute_value(struct kpp_request *req)
{
	struct crypto_kpp *tfm = crypto_kpp_reqtfm(req);
	struct hpre_ctx *ctx = kpp_tfm_ctx(tfm);
<<<<<<< HEAD
	struct device *dev = HPRE_DEV(ctx);
=======
	struct device *dev = ctx->dev;
>>>>>>> 11e4b63a
	void *tmp = kpp_request_ctx(req);
	struct hpre_asym_request *hpre_req = PTR_ALIGN(tmp, HPRE_ALIGN_SZ);
	struct hpre_sqe *msg = &hpre_req->req;
	int ret;

	ret = hpre_ecdh_msg_request_set(ctx, req);
	if (unlikely(ret)) {
		dev_err(dev, "failed to set ecdh request, ret = %d!\n", ret);
		return ret;
	}

	if (req->src) {
		ret = hpre_ecdh_src_data_init(hpre_req, req->src, req->src_len);
		if (unlikely(ret)) {
			dev_err(dev, "failed to init src data, ret = %d!\n", ret);
			goto clear_all;
		}
	} else {
		msg->in = cpu_to_le64(ctx->ecdh.dma_g);
	}

	ret = hpre_ecdh_dst_data_init(hpre_req, req->dst, req->dst_len);
	if (unlikely(ret)) {
		dev_err(dev, "failed to init dst data, ret = %d!\n", ret);
		goto clear_all;
	}

	msg->dw0 = cpu_to_le32(le32_to_cpu(msg->dw0) | HPRE_ALG_ECC_MUL);
	ret = hpre_send(ctx, msg);
	if (likely(!ret))
		return -EINPROGRESS;

clear_all:
	hpre_rm_req_from_ctx(hpre_req);
	hpre_ecdh_hw_data_clr_all(ctx, hpre_req, req->dst, req->src);
	return ret;
}

static unsigned int hpre_ecdh_max_size(struct crypto_kpp *tfm)
{
	struct hpre_ctx *ctx = kpp_tfm_ctx(tfm);

	/* max size is the pub_key_size, include x and y */
	return ctx->key_sz << 1;
}

static int hpre_ecdh_nist_p192_init_tfm(struct crypto_kpp *tfm)
{
	struct hpre_ctx *ctx = kpp_tfm_ctx(tfm);

	ctx->curve_id = ECC_CURVE_NIST_P192;

	return hpre_ctx_init(ctx, HPRE_V3_ECC_ALG_TYPE);
}

static int hpre_ecdh_nist_p256_init_tfm(struct crypto_kpp *tfm)
{
	struct hpre_ctx *ctx = kpp_tfm_ctx(tfm);

	ctx->curve_id = ECC_CURVE_NIST_P256;

	return hpre_ctx_init(ctx, HPRE_V3_ECC_ALG_TYPE);
}

<<<<<<< HEAD
=======
static int hpre_ecdh_nist_p384_init_tfm(struct crypto_kpp *tfm)
{
	struct hpre_ctx *ctx = kpp_tfm_ctx(tfm);

	ctx->curve_id = ECC_CURVE_NIST_P384;

	return hpre_ctx_init(ctx, HPRE_V3_ECC_ALG_TYPE);
}

>>>>>>> 11e4b63a
static void hpre_ecdh_exit_tfm(struct crypto_kpp *tfm)
{
	struct hpre_ctx *ctx = kpp_tfm_ctx(tfm);

	hpre_ecc_clear_ctx(ctx, true, true);
}

static void hpre_curve25519_fill_curve(struct hpre_ctx *ctx, const void *buf,
				       unsigned int len)
{
	u8 secret[CURVE25519_KEY_SIZE] = { 0 };
	unsigned int sz = ctx->key_sz;
	const struct ecc_curve *curve;
	unsigned int shift = sz << 1;
	void *p;

	/*
	 * The key from 'buf' is in little-endian, we should preprocess it as
	 * the description in rfc7748: "k[0] &= 248, k[31] &= 127, k[31] |= 64",
	 * then convert it to big endian. Only in this way, the result can be
	 * the same as the software curve-25519 that exists in crypto.
	 */
	memcpy(secret, buf, len);
	curve25519_clamp_secret(secret);
	hpre_key_to_big_end(secret, CURVE25519_KEY_SIZE);

	p = ctx->curve25519.p + sz - len;

	curve = ecc_get_curve25519();

	/* fill curve parameters */
	fill_curve_param(p, curve->p, len, curve->g.ndigits);
	fill_curve_param(p + sz, curve->a, len, curve->g.ndigits);
	memcpy(p + shift, secret, len);
	fill_curve_param(p + shift + sz, curve->g.x, len, curve->g.ndigits);
	memzero_explicit(secret, CURVE25519_KEY_SIZE);
}

static int hpre_curve25519_set_param(struct hpre_ctx *ctx, const void *buf,
				     unsigned int len)
{
<<<<<<< HEAD
	struct device *dev = HPRE_DEV(ctx);
=======
	struct device *dev = ctx->dev;
>>>>>>> 11e4b63a
	unsigned int sz = ctx->key_sz;
	unsigned int shift = sz << 1;

	/* p->a->k->gx */
	if (!ctx->curve25519.p) {
		ctx->curve25519.p = dma_alloc_coherent(dev, sz << 2,
						       &ctx->curve25519.dma_p,
						       GFP_KERNEL);
		if (!ctx->curve25519.p)
			return -ENOMEM;
	}

	ctx->curve25519.g = ctx->curve25519.p + shift + sz;
	ctx->curve25519.dma_g = ctx->curve25519.dma_p + shift + sz;

	hpre_curve25519_fill_curve(ctx, buf, len);

	return 0;
}

static int hpre_curve25519_set_secret(struct crypto_kpp *tfm, const void *buf,
				      unsigned int len)
{
	struct hpre_ctx *ctx = kpp_tfm_ctx(tfm);
<<<<<<< HEAD
	struct device *dev = HPRE_DEV(ctx);
=======
	struct device *dev = ctx->dev;
>>>>>>> 11e4b63a
	int ret = -EINVAL;

	if (len != CURVE25519_KEY_SIZE ||
	    !crypto_memneq(buf, curve25519_null_point, CURVE25519_KEY_SIZE)) {
		dev_err(dev, "key is null or key len is not 32bytes!\n");
		return ret;
	}

	/* Free old secret if any */
	hpre_ecc_clear_ctx(ctx, false, false);

	ctx->key_sz = CURVE25519_KEY_SIZE;
	ret = hpre_curve25519_set_param(ctx, buf, CURVE25519_KEY_SIZE);
	if (ret) {
		dev_err(dev, "failed to set curve25519 param, ret = %d!\n", ret);
		hpre_ecc_clear_ctx(ctx, false, false);
		return ret;
	}

	return 0;
}

static void hpre_curve25519_hw_data_clr_all(struct hpre_ctx *ctx,
					    struct hpre_asym_request *req,
					    struct scatterlist *dst,
					    struct scatterlist *src)
{
<<<<<<< HEAD
	struct device *dev = HPRE_DEV(ctx);
=======
	struct device *dev = ctx->dev;
>>>>>>> 11e4b63a
	struct hpre_sqe *sqe = &req->req;
	dma_addr_t dma;

	dma = le64_to_cpu(sqe->in);
<<<<<<< HEAD
=======
	if (unlikely(dma_mapping_error(dev, dma)))
		return;
>>>>>>> 11e4b63a

	if (src && req->src)
		dma_free_coherent(dev, ctx->key_sz, req->src, dma);

	dma = le64_to_cpu(sqe->out);
<<<<<<< HEAD
=======
	if (unlikely(dma_mapping_error(dev, dma)))
		return;
>>>>>>> 11e4b63a

	if (req->dst)
		dma_free_coherent(dev, ctx->key_sz, req->dst, dma);
	if (dst)
		dma_unmap_single(dev, dma, ctx->key_sz, DMA_FROM_DEVICE);
}

static void hpre_curve25519_cb(struct hpre_ctx *ctx, void *resp)
{
	struct hpre_dfx *dfx = ctx->hpre->debug.dfx;
	struct hpre_asym_request *req = NULL;
	struct kpp_request *areq;
	u64 overtime_thrhld;
	int ret;

	ret = hpre_alg_res_post_hf(ctx, resp, (void **)&req);
	areq = req->areq.curve25519;
	areq->dst_len = ctx->key_sz;

	overtime_thrhld = atomic64_read(&dfx[HPRE_OVERTIME_THRHLD].value);
	if (overtime_thrhld && hpre_is_bd_timeout(req, overtime_thrhld))
		atomic64_inc(&dfx[HPRE_OVER_THRHLD_CNT].value);

	hpre_key_to_big_end(sg_virt(areq->dst), CURVE25519_KEY_SIZE);

	hpre_curve25519_hw_data_clr_all(ctx, req, areq->dst, areq->src);
	kpp_request_complete(areq, ret);

	atomic64_inc(&dfx[HPRE_RECV_CNT].value);
}

static int hpre_curve25519_msg_request_set(struct hpre_ctx *ctx,
					   struct kpp_request *req)
{
	struct hpre_asym_request *h_req;
	struct hpre_sqe *msg;
	int req_id;
	void *tmp;

	if (unlikely(req->dst_len < ctx->key_sz)) {
		req->dst_len = ctx->key_sz;
		return -EINVAL;
	}

	tmp = kpp_request_ctx(req);
	h_req = PTR_ALIGN(tmp, HPRE_ALIGN_SZ);
	h_req->cb = hpre_curve25519_cb;
	h_req->areq.curve25519 = req;
	msg = &h_req->req;
	memset(msg, 0, sizeof(*msg));
<<<<<<< HEAD
=======
	msg->in = cpu_to_le64(DMA_MAPPING_ERROR);
	msg->out = cpu_to_le64(DMA_MAPPING_ERROR);
>>>>>>> 11e4b63a
	msg->key = cpu_to_le64(ctx->curve25519.dma_p);

	msg->dw0 |= cpu_to_le32(0x1U << HPRE_SQE_DONE_SHIFT);
	msg->task_len1 = (ctx->key_sz >> HPRE_BITS_2_BYTES_SHIFT) - 1;
	h_req->ctx = ctx;

	req_id = hpre_add_req_to_ctx(h_req);
	if (req_id < 0)
		return -EBUSY;

	msg->tag = cpu_to_le16((u16)req_id);
	return 0;
}

static void hpre_curve25519_src_modulo_p(u8 *ptr)
{
	int i;

	for (i = 0; i < CURVE25519_KEY_SIZE - 1; i++)
		ptr[i] = 0;

	/* The modulus is ptr's last byte minus '0xed'(last byte of p) */
	ptr[i] -= 0xed;
}

static int hpre_curve25519_src_init(struct hpre_asym_request *hpre_req,
				    struct scatterlist *data, unsigned int len)
{
	struct hpre_sqe *msg = &hpre_req->req;
	struct hpre_ctx *ctx = hpre_req->ctx;
<<<<<<< HEAD
	struct device *dev = HPRE_DEV(ctx);
=======
	struct device *dev = ctx->dev;
>>>>>>> 11e4b63a
	u8 p[CURVE25519_KEY_SIZE] = { 0 };
	const struct ecc_curve *curve;
	dma_addr_t dma = 0;
	u8 *ptr;

	if (len != CURVE25519_KEY_SIZE) {
		dev_err(dev, "sourc_data len is not 32bytes, len = %u!\n", len);
		return -EINVAL;
	}

	ptr = dma_alloc_coherent(dev, ctx->key_sz, &dma, GFP_KERNEL);
	if (unlikely(!ptr))
		return -ENOMEM;

	scatterwalk_map_and_copy(ptr, data, 0, len, 0);

	if (!crypto_memneq(ptr, curve25519_null_point, CURVE25519_KEY_SIZE)) {
		dev_err(dev, "gx is null!\n");
		goto err;
	}

	/*
	 * Src_data(gx) is in little-endian order, MSB in the final byte should
	 * be masked as described in RFC7748, then transform it to big-endian
	 * form, then hisi_hpre can use the data.
	 */
	ptr[31] &= 0x7f;
	hpre_key_to_big_end(ptr, CURVE25519_KEY_SIZE);

	curve = ecc_get_curve25519();

	fill_curve_param(p, curve->p, CURVE25519_KEY_SIZE, curve->g.ndigits);

	/*
	 * When src_data equals (2^255 - 19) ~  (2^255 - 1), it is out of p,
	 * we get its modulus to p, and then use it.
	 */
<<<<<<< HEAD
	if (memcmp(ptr, p, ctx->key_sz) >= 0)
		hpre_curve25519_src_modulo_p(ptr);
=======
	if (memcmp(ptr, p, ctx->key_sz) == 0) {
		dev_err(dev, "gx is p!\n");
		return -EINVAL;
	} else if (memcmp(ptr, p, ctx->key_sz) > 0) {
		hpre_curve25519_src_modulo_p(ptr);
	}
>>>>>>> 11e4b63a

	hpre_req->src = ptr;
	msg->in = cpu_to_le64(dma);
	return 0;

err:
	dma_free_coherent(dev, ctx->key_sz, ptr, dma);
	return -EINVAL;
}

static int hpre_curve25519_dst_init(struct hpre_asym_request *hpre_req,
				    struct scatterlist *data, unsigned int len)
{
	struct hpre_sqe *msg = &hpre_req->req;
	struct hpre_ctx *ctx = hpre_req->ctx;
<<<<<<< HEAD
	struct device *dev = HPRE_DEV(ctx);
	dma_addr_t dma = 0;
=======
	struct device *dev = ctx->dev;
	dma_addr_t dma;
>>>>>>> 11e4b63a

	if (!data || !sg_is_last(data) || len != ctx->key_sz) {
		dev_err(dev, "data or data length is illegal!\n");
		return -EINVAL;
	}

	hpre_req->dst = NULL;
	dma = dma_map_single(dev, sg_virt(data), len, DMA_FROM_DEVICE);
	if (unlikely(dma_mapping_error(dev, dma))) {
		dev_err(dev, "dma map data err!\n");
		return -ENOMEM;
	}

	msg->out = cpu_to_le64(dma);
	return 0;
}

static int hpre_curve25519_compute_value(struct kpp_request *req)
{
	struct crypto_kpp *tfm = crypto_kpp_reqtfm(req);
	struct hpre_ctx *ctx = kpp_tfm_ctx(tfm);
<<<<<<< HEAD
	struct device *dev = HPRE_DEV(ctx);
=======
	struct device *dev = ctx->dev;
>>>>>>> 11e4b63a
	void *tmp = kpp_request_ctx(req);
	struct hpre_asym_request *hpre_req = PTR_ALIGN(tmp, HPRE_ALIGN_SZ);
	struct hpre_sqe *msg = &hpre_req->req;
	int ret;

	ret = hpre_curve25519_msg_request_set(ctx, req);
	if (unlikely(ret)) {
		dev_err(dev, "failed to set curve25519 request, ret = %d!\n", ret);
		return ret;
	}

	if (req->src) {
		ret = hpre_curve25519_src_init(hpre_req, req->src, req->src_len);
		if (unlikely(ret)) {
			dev_err(dev, "failed to init src data, ret = %d!\n",
				ret);
			goto clear_all;
		}
	} else {
		msg->in = cpu_to_le64(ctx->curve25519.dma_g);
	}

	ret = hpre_curve25519_dst_init(hpre_req, req->dst, req->dst_len);
	if (unlikely(ret)) {
		dev_err(dev, "failed to init dst data, ret = %d!\n", ret);
		goto clear_all;
	}

	msg->dw0 = cpu_to_le32(le32_to_cpu(msg->dw0) | HPRE_ALG_CURVE25519_MUL);
	ret = hpre_send(ctx, msg);
	if (likely(!ret))
		return -EINPROGRESS;

clear_all:
	hpre_rm_req_from_ctx(hpre_req);
	hpre_curve25519_hw_data_clr_all(ctx, hpre_req, req->dst, req->src);
	return ret;
}

static unsigned int hpre_curve25519_max_size(struct crypto_kpp *tfm)
{
	struct hpre_ctx *ctx = kpp_tfm_ctx(tfm);

	return ctx->key_sz;
}

static int hpre_curve25519_init_tfm(struct crypto_kpp *tfm)
{
	struct hpre_ctx *ctx = kpp_tfm_ctx(tfm);

	return hpre_ctx_init(ctx, HPRE_V3_ECC_ALG_TYPE);
}

static void hpre_curve25519_exit_tfm(struct crypto_kpp *tfm)
{
	struct hpre_ctx *ctx = kpp_tfm_ctx(tfm);

	hpre_ecc_clear_ctx(ctx, true, false);
}

static struct akcipher_alg rsa = {
	.sign = hpre_rsa_dec,
	.verify = hpre_rsa_enc,
	.encrypt = hpre_rsa_enc,
	.decrypt = hpre_rsa_dec,
	.set_pub_key = hpre_rsa_setpubkey,
	.set_priv_key = hpre_rsa_setprivkey,
	.max_size = hpre_rsa_max_size,
	.init = hpre_rsa_init_tfm,
	.exit = hpre_rsa_exit_tfm,
	.reqsize = sizeof(struct hpre_asym_request) + HPRE_ALIGN_SZ,
	.base = {
		.cra_ctxsize = sizeof(struct hpre_ctx),
		.cra_priority = HPRE_CRYPTO_ALG_PRI,
		.cra_name = "rsa",
		.cra_driver_name = "hpre-rsa",
		.cra_module = THIS_MODULE,
	},
};

static struct kpp_alg dh = {
	.set_secret = hpre_dh_set_secret,
	.generate_public_key = hpre_dh_compute_value,
	.compute_shared_secret = hpre_dh_compute_value,
	.max_size = hpre_dh_max_size,
	.init = hpre_dh_init_tfm,
	.exit = hpre_dh_exit_tfm,
	.reqsize = sizeof(struct hpre_asym_request) + HPRE_ALIGN_SZ,
	.base = {
		.cra_ctxsize = sizeof(struct hpre_ctx),
		.cra_priority = HPRE_CRYPTO_ALG_PRI,
		.cra_name = "dh",
		.cra_driver_name = "hpre-dh",
		.cra_module = THIS_MODULE,
	},
};

static struct kpp_alg ecdh_nist_p192 = {
	.set_secret = hpre_ecdh_set_secret,
	.generate_public_key = hpre_ecdh_compute_value,
	.compute_shared_secret = hpre_ecdh_compute_value,
	.max_size = hpre_ecdh_max_size,
	.init = hpre_ecdh_nist_p192_init_tfm,
	.exit = hpre_ecdh_exit_tfm,
	.reqsize = sizeof(struct hpre_asym_request) + HPRE_ALIGN_SZ,
	.base = {
		.cra_ctxsize = sizeof(struct hpre_ctx),
		.cra_priority = HPRE_CRYPTO_ALG_PRI,
		.cra_name = "ecdh-nist-p192",
<<<<<<< HEAD
		.cra_driver_name = "hpre-ecdh",
=======
		.cra_driver_name = "hpre-ecdh-nist-p192",
>>>>>>> 11e4b63a
		.cra_module = THIS_MODULE,
	},
};

static struct kpp_alg ecdh_nist_p256 = {
	.set_secret = hpre_ecdh_set_secret,
	.generate_public_key = hpre_ecdh_compute_value,
	.compute_shared_secret = hpre_ecdh_compute_value,
	.max_size = hpre_ecdh_max_size,
	.init = hpre_ecdh_nist_p256_init_tfm,
	.exit = hpre_ecdh_exit_tfm,
	.reqsize = sizeof(struct hpre_asym_request) + HPRE_ALIGN_SZ,
	.base = {
		.cra_ctxsize = sizeof(struct hpre_ctx),
		.cra_priority = HPRE_CRYPTO_ALG_PRI,
		.cra_name = "ecdh-nist-p256",
<<<<<<< HEAD
		.cra_driver_name = "hpre-ecdh",
=======
		.cra_driver_name = "hpre-ecdh-nist-p256",
		.cra_module = THIS_MODULE,
	},
};

static struct kpp_alg ecdh_nist_p384 = {
	.set_secret = hpre_ecdh_set_secret,
	.generate_public_key = hpre_ecdh_compute_value,
	.compute_shared_secret = hpre_ecdh_compute_value,
	.max_size = hpre_ecdh_max_size,
	.init = hpre_ecdh_nist_p384_init_tfm,
	.exit = hpre_ecdh_exit_tfm,
	.reqsize = sizeof(struct hpre_asym_request) + HPRE_ALIGN_SZ,
	.base = {
		.cra_ctxsize = sizeof(struct hpre_ctx),
		.cra_priority = HPRE_CRYPTO_ALG_PRI,
		.cra_name = "ecdh-nist-p384",
		.cra_driver_name = "hpre-ecdh-nist-p384",
>>>>>>> 11e4b63a
		.cra_module = THIS_MODULE,
	},
};

static struct kpp_alg curve25519_alg = {
	.set_secret = hpre_curve25519_set_secret,
	.generate_public_key = hpre_curve25519_compute_value,
	.compute_shared_secret = hpre_curve25519_compute_value,
	.max_size = hpre_curve25519_max_size,
	.init = hpre_curve25519_init_tfm,
	.exit = hpre_curve25519_exit_tfm,
	.reqsize = sizeof(struct hpre_asym_request) + HPRE_ALIGN_SZ,
	.base = {
		.cra_ctxsize = sizeof(struct hpre_ctx),
		.cra_priority = HPRE_CRYPTO_ALG_PRI,
		.cra_name = "curve25519",
		.cra_driver_name = "hpre-curve25519",
		.cra_module = THIS_MODULE,
	},
};


static int hpre_register_ecdh(void)
{
	int ret;

	ret = crypto_register_kpp(&ecdh_nist_p192);
	if (ret)
		return ret;

	ret = crypto_register_kpp(&ecdh_nist_p256);
<<<<<<< HEAD
	if (ret) {
		crypto_unregister_kpp(&ecdh_nist_p192);
		return ret;
	}

	return 0;
=======
	if (ret)
		goto unregister_ecdh_p192;

	ret = crypto_register_kpp(&ecdh_nist_p384);
	if (ret)
		goto unregister_ecdh_p256;

	return 0;

unregister_ecdh_p256:
	crypto_unregister_kpp(&ecdh_nist_p256);
unregister_ecdh_p192:
	crypto_unregister_kpp(&ecdh_nist_p192);
	return ret;
>>>>>>> 11e4b63a
}

static void hpre_unregister_ecdh(void)
{
<<<<<<< HEAD
=======
	crypto_unregister_kpp(&ecdh_nist_p384);
>>>>>>> 11e4b63a
	crypto_unregister_kpp(&ecdh_nist_p256);
	crypto_unregister_kpp(&ecdh_nist_p192);
}

int hpre_algs_register(struct hisi_qm *qm)
{
	int ret;

	rsa.base.cra_flags = 0;
	ret = crypto_register_akcipher(&rsa);
	if (ret)
		return ret;

	ret = crypto_register_kpp(&dh);
	if (ret)
		goto unreg_rsa;

	if (qm->ver >= QM_HW_V3) {
		ret = hpre_register_ecdh();
		if (ret)
			goto unreg_dh;
		ret = crypto_register_kpp(&curve25519_alg);
		if (ret)
			goto unreg_ecdh;
	}
	return 0;

unreg_ecdh:
	hpre_unregister_ecdh();
unreg_dh:
	crypto_unregister_kpp(&dh);
unreg_rsa:
	crypto_unregister_akcipher(&rsa);
	return ret;
}

void hpre_algs_unregister(struct hisi_qm *qm)
{
	if (qm->ver >= QM_HW_V3) {
		crypto_unregister_kpp(&curve25519_alg);
		hpre_unregister_ecdh();
	}

	crypto_unregister_kpp(&dh);
	crypto_unregister_akcipher(&rsa);
}<|MERGE_RESOLUTION|>--- conflicted
+++ resolved
@@ -5,10 +5,7 @@
 #include <crypto/dh.h>
 #include <crypto/ecc_curve.h>
 #include <crypto/ecdh.h>
-<<<<<<< HEAD
-=======
 #include <crypto/rng.h>
->>>>>>> 11e4b63a
 #include <crypto/internal/akcipher.h>
 #include <crypto/internal/kpp.h>
 #include <crypto/internal/rsa.h>
@@ -42,14 +39,6 @@
 #define HPRE_DFX_SEC_TO_US	1000000
 #define HPRE_DFX_US_TO_NS	1000
 
-<<<<<<< HEAD
-/* size in bytes of the n prime */
-#define HPRE_ECC_NIST_P192_N_SIZE	24
-#define HPRE_ECC_NIST_P256_N_SIZE	32
-
-/* size in bytes */
-#define HPRE_ECC_HW256_KSZ_B	32
-=======
 /* due to nist p521  */
 #define HPRE_ECC_MAX_KSZ	66
 
@@ -61,7 +50,6 @@
 /* size in bytes */
 #define HPRE_ECC_HW256_KSZ_B	32
 #define HPRE_ECC_HW384_KSZ_B	48
->>>>>>> 11e4b63a
 
 typedef void (*hpre_cb)(struct hpre_ctx *ctx, void *sqe);
 
@@ -315,11 +303,8 @@
 	dma_addr_t tmp;
 
 	tmp = le64_to_cpu(sqe->in);
-<<<<<<< HEAD
-=======
 	if (unlikely(dma_mapping_error(dev, tmp)))
 		return;
->>>>>>> 11e4b63a
 
 	if (src) {
 		if (req->src)
@@ -329,11 +314,8 @@
 	}
 
 	tmp = le64_to_cpu(sqe->out);
-<<<<<<< HEAD
-=======
 	if (unlikely(dma_mapping_error(dev, tmp)))
 		return;
->>>>>>> 11e4b63a
 
 	if (req->dst) {
 		if (dst)
@@ -348,22 +330,15 @@
 static int hpre_alg_res_post_hf(struct hpre_ctx *ctx, struct hpre_sqe *sqe,
 				void **kreq)
 {
-	struct device *dev = HPRE_DEV(ctx);
 	struct hpre_asym_request *req;
 	unsigned int err, done, alg;
 	int id;
 
 #define HPRE_NO_HW_ERR		0
 #define HPRE_HW_TASK_DONE	3
-<<<<<<< HEAD
-#define HREE_HW_ERR_MASK	0x7ff
-#define HREE_SQE_DONE_MASK	0x3
-#define HREE_ALG_TYPE_MASK	0x1f
-=======
 #define HREE_HW_ERR_MASK	GENMASK(10, 0)
 #define HREE_SQE_DONE_MASK	GENMASK(1, 0)
 #define HREE_ALG_TYPE_MASK	GENMASK(4, 0)
->>>>>>> 11e4b63a
 	id = (int)le16_to_cpu(sqe->tag);
 	req = ctx->req_list[id];
 	hpre_rm_req_from_ctx(req);
@@ -379,11 +354,7 @@
 		return 0;
 
 	alg = le32_to_cpu(sqe->dw0) & HREE_ALG_TYPE_MASK;
-<<<<<<< HEAD
-	dev_err_ratelimited(dev, "alg[0x%x] error: done[0x%x], etype[0x%x]\n",
-=======
 	dev_err_ratelimited(ctx->dev, "alg[0x%x] error: done[0x%x], etype[0x%x]\n",
->>>>>>> 11e4b63a
 		alg, done, err);
 
 	return -EINVAL;
@@ -1219,11 +1190,7 @@
 static void hpre_ecc_clear_ctx(struct hpre_ctx *ctx, bool is_clear_all,
 			       bool is_ecdh)
 {
-<<<<<<< HEAD
-	struct device *dev = HPRE_DEV(ctx);
-=======
 	struct device *dev = ctx->dev;
->>>>>>> 11e4b63a
 	unsigned int sz = ctx->key_sz;
 	unsigned int shift = sz << 1;
 
@@ -1246,8 +1213,6 @@
 	hpre_ctx_clear(ctx, is_clear_all);
 }
 
-<<<<<<< HEAD
-=======
 /*
  * The bits of 192/224/256/384/521 are supported by HPRE,
  * and convert the bits like:
@@ -1255,18 +1220,14 @@
  * If the parameter bit width is insufficient, then we fill in the
  * high-order zeros by soft, so TASK_LENGTH1 is 0x3/0x5/0x8;
  */
->>>>>>> 11e4b63a
 static unsigned int hpre_ecdh_supported_curve(unsigned short id)
 {
 	switch (id) {
 	case ECC_CURVE_NIST_P192:
 	case ECC_CURVE_NIST_P256:
 		return HPRE_ECC_HW256_KSZ_B;
-<<<<<<< HEAD
-=======
 	case ECC_CURVE_NIST_P384:
 		return HPRE_ECC_HW384_KSZ_B;
->>>>>>> 11e4b63a
 	default:
 		break;
 	}
@@ -1331,11 +1292,8 @@
 		return HPRE_ECC_NIST_P192_N_SIZE;
 	case ECC_CURVE_NIST_P256:
 		return HPRE_ECC_NIST_P256_N_SIZE;
-<<<<<<< HEAD
-=======
 	case ECC_CURVE_NIST_P384:
 		return HPRE_ECC_NIST_P384_N_SIZE;
->>>>>>> 11e4b63a
 	default:
 		break;
 	}
@@ -1345,11 +1303,7 @@
 
 static int hpre_ecdh_set_param(struct hpre_ctx *ctx, struct ecdh *params)
 {
-<<<<<<< HEAD
-	struct device *dev = HPRE_DEV(ctx);
-=======
 	struct device *dev = ctx->dev;
->>>>>>> 11e4b63a
 	unsigned int sz, shift, curve_sz;
 	int ret;
 
@@ -1396,8 +1350,6 @@
 	return true;
 }
 
-<<<<<<< HEAD
-=======
 static int ecdh_gen_privkey(struct hpre_ctx *ctx, struct ecdh *params)
 {
 	struct device *dev = ctx->dev;
@@ -1418,17 +1370,12 @@
 	return ret;
 }
 
->>>>>>> 11e4b63a
 static int hpre_ecdh_set_secret(struct crypto_kpp *tfm, const void *buf,
 				unsigned int len)
 {
 	struct hpre_ctx *ctx = kpp_tfm_ctx(tfm);
-<<<<<<< HEAD
-	struct device *dev = HPRE_DEV(ctx);
-=======
 	struct device *dev = ctx->dev;
 	char key[HPRE_ECC_MAX_KSZ];
->>>>>>> 11e4b63a
 	unsigned int sz, sz_shift;
 	struct ecdh params;
 	int ret;
@@ -1438,8 +1385,6 @@
 		return -EINVAL;
 	}
 
-<<<<<<< HEAD
-=======
 	/* Use stdrng to generate private key */
 	if (!params.key || !params.key_size) {
 		params.key = key;
@@ -1449,7 +1394,6 @@
 			return ret;
 	}
 
->>>>>>> 11e4b63a
 	if (hpre_key_is_zero(params.key, params.key_size)) {
 		dev_err(dev, "Invalid hpre key!\n");
 		return -EINVAL;
@@ -1475,30 +1419,20 @@
 				      struct scatterlist *dst,
 				      struct scatterlist *src)
 {
-<<<<<<< HEAD
-	struct device *dev = HPRE_DEV(ctx);
-=======
 	struct device *dev = ctx->dev;
->>>>>>> 11e4b63a
 	struct hpre_sqe *sqe = &req->req;
 	dma_addr_t dma;
 
 	dma = le64_to_cpu(sqe->in);
-<<<<<<< HEAD
-=======
 	if (unlikely(dma_mapping_error(dev, dma)))
 		return;
->>>>>>> 11e4b63a
 
 	if (src && req->src)
 		dma_free_coherent(dev, ctx->key_sz << 2, req->src, dma);
 
 	dma = le64_to_cpu(sqe->out);
-<<<<<<< HEAD
-=======
 	if (unlikely(dma_mapping_error(dev, dma)))
 		return;
->>>>>>> 11e4b63a
 
 	if (req->dst)
 		dma_free_coherent(dev, ctx->key_sz << 1, req->dst, dma);
@@ -1553,11 +1487,8 @@
 	h_req->areq.ecdh = req;
 	msg = &h_req->req;
 	memset(msg, 0, sizeof(*msg));
-<<<<<<< HEAD
-=======
 	msg->in = cpu_to_le64(DMA_MAPPING_ERROR);
 	msg->out = cpu_to_le64(DMA_MAPPING_ERROR);
->>>>>>> 11e4b63a
 	msg->key = cpu_to_le64(ctx->ecdh.dma_p);
 
 	msg->dw0 |= cpu_to_le32(0x1U << HPRE_SQE_DONE_SHIFT);
@@ -1577,11 +1508,7 @@
 {
 	struct hpre_sqe *msg = &hpre_req->req;
 	struct hpre_ctx *ctx = hpre_req->ctx;
-<<<<<<< HEAD
-	struct device *dev = HPRE_DEV(ctx);
-=======
 	struct device *dev = ctx->dev;
->>>>>>> 11e4b63a
 	unsigned int tmpshift;
 	dma_addr_t dma = 0;
 	void *ptr;
@@ -1611,13 +1538,8 @@
 {
 	struct hpre_sqe *msg = &hpre_req->req;
 	struct hpre_ctx *ctx = hpre_req->ctx;
-<<<<<<< HEAD
-	struct device *dev = HPRE_DEV(ctx);
-	dma_addr_t dma = 0;
-=======
 	struct device *dev = ctx->dev;
 	dma_addr_t dma;
->>>>>>> 11e4b63a
 
 	if (unlikely(!data || !sg_is_last(data) || len != ctx->key_sz << 1)) {
 		dev_err(dev, "data or data length is illegal!\n");
@@ -1639,11 +1561,7 @@
 {
 	struct crypto_kpp *tfm = crypto_kpp_reqtfm(req);
 	struct hpre_ctx *ctx = kpp_tfm_ctx(tfm);
-<<<<<<< HEAD
-	struct device *dev = HPRE_DEV(ctx);
-=======
 	struct device *dev = ctx->dev;
->>>>>>> 11e4b63a
 	void *tmp = kpp_request_ctx(req);
 	struct hpre_asym_request *hpre_req = PTR_ALIGN(tmp, HPRE_ALIGN_SZ);
 	struct hpre_sqe *msg = &hpre_req->req;
@@ -1708,8 +1626,6 @@
 	return hpre_ctx_init(ctx, HPRE_V3_ECC_ALG_TYPE);
 }
 
-<<<<<<< HEAD
-=======
 static int hpre_ecdh_nist_p384_init_tfm(struct crypto_kpp *tfm)
 {
 	struct hpre_ctx *ctx = kpp_tfm_ctx(tfm);
@@ -1719,7 +1635,6 @@
 	return hpre_ctx_init(ctx, HPRE_V3_ECC_ALG_TYPE);
 }
 
->>>>>>> 11e4b63a
 static void hpre_ecdh_exit_tfm(struct crypto_kpp *tfm)
 {
 	struct hpre_ctx *ctx = kpp_tfm_ctx(tfm);
@@ -1761,11 +1676,7 @@
 static int hpre_curve25519_set_param(struct hpre_ctx *ctx, const void *buf,
 				     unsigned int len)
 {
-<<<<<<< HEAD
-	struct device *dev = HPRE_DEV(ctx);
-=======
 	struct device *dev = ctx->dev;
->>>>>>> 11e4b63a
 	unsigned int sz = ctx->key_sz;
 	unsigned int shift = sz << 1;
 
@@ -1790,11 +1701,7 @@
 				      unsigned int len)
 {
 	struct hpre_ctx *ctx = kpp_tfm_ctx(tfm);
-<<<<<<< HEAD
-	struct device *dev = HPRE_DEV(ctx);
-=======
 	struct device *dev = ctx->dev;
->>>>>>> 11e4b63a
 	int ret = -EINVAL;
 
 	if (len != CURVE25519_KEY_SIZE ||
@@ -1822,30 +1729,20 @@
 					    struct scatterlist *dst,
 					    struct scatterlist *src)
 {
-<<<<<<< HEAD
-	struct device *dev = HPRE_DEV(ctx);
-=======
 	struct device *dev = ctx->dev;
->>>>>>> 11e4b63a
 	struct hpre_sqe *sqe = &req->req;
 	dma_addr_t dma;
 
 	dma = le64_to_cpu(sqe->in);
-<<<<<<< HEAD
-=======
 	if (unlikely(dma_mapping_error(dev, dma)))
 		return;
->>>>>>> 11e4b63a
 
 	if (src && req->src)
 		dma_free_coherent(dev, ctx->key_sz, req->src, dma);
 
 	dma = le64_to_cpu(sqe->out);
-<<<<<<< HEAD
-=======
 	if (unlikely(dma_mapping_error(dev, dma)))
 		return;
->>>>>>> 11e4b63a
 
 	if (req->dst)
 		dma_free_coherent(dev, ctx->key_sz, req->dst, dma);
@@ -1896,11 +1793,8 @@
 	h_req->areq.curve25519 = req;
 	msg = &h_req->req;
 	memset(msg, 0, sizeof(*msg));
-<<<<<<< HEAD
-=======
 	msg->in = cpu_to_le64(DMA_MAPPING_ERROR);
 	msg->out = cpu_to_le64(DMA_MAPPING_ERROR);
->>>>>>> 11e4b63a
 	msg->key = cpu_to_le64(ctx->curve25519.dma_p);
 
 	msg->dw0 |= cpu_to_le32(0x1U << HPRE_SQE_DONE_SHIFT);
@@ -1931,11 +1825,7 @@
 {
 	struct hpre_sqe *msg = &hpre_req->req;
 	struct hpre_ctx *ctx = hpre_req->ctx;
-<<<<<<< HEAD
-	struct device *dev = HPRE_DEV(ctx);
-=======
 	struct device *dev = ctx->dev;
->>>>>>> 11e4b63a
 	u8 p[CURVE25519_KEY_SIZE] = { 0 };
 	const struct ecc_curve *curve;
 	dma_addr_t dma = 0;
@@ -1973,17 +1863,12 @@
 	 * When src_data equals (2^255 - 19) ~  (2^255 - 1), it is out of p,
 	 * we get its modulus to p, and then use it.
 	 */
-<<<<<<< HEAD
-	if (memcmp(ptr, p, ctx->key_sz) >= 0)
-		hpre_curve25519_src_modulo_p(ptr);
-=======
 	if (memcmp(ptr, p, ctx->key_sz) == 0) {
 		dev_err(dev, "gx is p!\n");
 		return -EINVAL;
 	} else if (memcmp(ptr, p, ctx->key_sz) > 0) {
 		hpre_curve25519_src_modulo_p(ptr);
 	}
->>>>>>> 11e4b63a
 
 	hpre_req->src = ptr;
 	msg->in = cpu_to_le64(dma);
@@ -1999,13 +1884,8 @@
 {
 	struct hpre_sqe *msg = &hpre_req->req;
 	struct hpre_ctx *ctx = hpre_req->ctx;
-<<<<<<< HEAD
-	struct device *dev = HPRE_DEV(ctx);
-	dma_addr_t dma = 0;
-=======
 	struct device *dev = ctx->dev;
 	dma_addr_t dma;
->>>>>>> 11e4b63a
 
 	if (!data || !sg_is_last(data) || len != ctx->key_sz) {
 		dev_err(dev, "data or data length is illegal!\n");
@@ -2027,11 +1907,7 @@
 {
 	struct crypto_kpp *tfm = crypto_kpp_reqtfm(req);
 	struct hpre_ctx *ctx = kpp_tfm_ctx(tfm);
-<<<<<<< HEAD
-	struct device *dev = HPRE_DEV(ctx);
-=======
 	struct device *dev = ctx->dev;
->>>>>>> 11e4b63a
 	void *tmp = kpp_request_ctx(req);
 	struct hpre_asym_request *hpre_req = PTR_ALIGN(tmp, HPRE_ALIGN_SZ);
 	struct hpre_sqe *msg = &hpre_req->req;
@@ -2141,11 +2017,7 @@
 		.cra_ctxsize = sizeof(struct hpre_ctx),
 		.cra_priority = HPRE_CRYPTO_ALG_PRI,
 		.cra_name = "ecdh-nist-p192",
-<<<<<<< HEAD
-		.cra_driver_name = "hpre-ecdh",
-=======
 		.cra_driver_name = "hpre-ecdh-nist-p192",
->>>>>>> 11e4b63a
 		.cra_module = THIS_MODULE,
 	},
 };
@@ -2162,9 +2034,6 @@
 		.cra_ctxsize = sizeof(struct hpre_ctx),
 		.cra_priority = HPRE_CRYPTO_ALG_PRI,
 		.cra_name = "ecdh-nist-p256",
-<<<<<<< HEAD
-		.cra_driver_name = "hpre-ecdh",
-=======
 		.cra_driver_name = "hpre-ecdh-nist-p256",
 		.cra_module = THIS_MODULE,
 	},
@@ -2183,7 +2052,6 @@
 		.cra_priority = HPRE_CRYPTO_ALG_PRI,
 		.cra_name = "ecdh-nist-p384",
 		.cra_driver_name = "hpre-ecdh-nist-p384",
->>>>>>> 11e4b63a
 		.cra_module = THIS_MODULE,
 	},
 };
@@ -2215,14 +2083,6 @@
 		return ret;
 
 	ret = crypto_register_kpp(&ecdh_nist_p256);
-<<<<<<< HEAD
-	if (ret) {
-		crypto_unregister_kpp(&ecdh_nist_p192);
-		return ret;
-	}
-
-	return 0;
-=======
 	if (ret)
 		goto unregister_ecdh_p192;
 
@@ -2237,15 +2097,11 @@
 unregister_ecdh_p192:
 	crypto_unregister_kpp(&ecdh_nist_p192);
 	return ret;
->>>>>>> 11e4b63a
 }
 
 static void hpre_unregister_ecdh(void)
 {
-<<<<<<< HEAD
-=======
 	crypto_unregister_kpp(&ecdh_nist_p384);
->>>>>>> 11e4b63a
 	crypto_unregister_kpp(&ecdh_nist_p256);
 	crypto_unregister_kpp(&ecdh_nist_p192);
 }
