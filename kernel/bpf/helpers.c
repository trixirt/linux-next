--- conflicted
+++ resolved
@@ -623,8 +623,6 @@
 	.arg3_type	= ARG_ANYTHING,
 };
 
-<<<<<<< HEAD
-=======
 BPF_CALL_2(bpf_per_cpu_ptr, const void *, ptr, u32, cpu)
 {
 	if (cpu >= nr_cpu_ids)
@@ -653,7 +651,6 @@
 	.arg1_type	= ARG_PTR_TO_PERCPU_BTF_ID,
 };
 
->>>>>>> 105faa87
 const struct bpf_func_proto bpf_get_current_task_proto __weak;
 const struct bpf_func_proto bpf_probe_read_user_proto __weak;
 const struct bpf_func_proto bpf_probe_read_user_str_proto __weak;
