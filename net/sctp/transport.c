--- conflicted
+++ resolved
@@ -258,18 +258,6 @@
 	sctp_transport_pl_update(transport);
 }
 
-<<<<<<< HEAD
-void sctp_transport_pl_send(struct sctp_transport *t)
-{
-	pr_debug("%s: PLPMTUD: transport: %p, state: %d, pmtu: %d, size: %d, high: %d\n",
-		 __func__, t, t->pl.state, t->pl.pmtu, t->pl.probe_size, t->pl.probe_high);
-
-	if (t->pl.probe_count < SCTP_MAX_PROBES) {
-		t->pl.probe_count++;
-		return;
-	}
-
-=======
 bool sctp_transport_pl_send(struct sctp_transport *t)
 {
 	if (t->pl.probe_count < SCTP_MAX_PROBES)
@@ -277,7 +265,6 @@
 
 	t->pl.last_rtx_chunks = t->asoc->rtx_data_chunks;
 	t->pl.probe_count = 0;
->>>>>>> f37d84f0
 	if (t->pl.state == SCTP_PL_BASE) {
 		if (t->pl.probe_size == SCTP_BASE_PLPMTU) { /* BASE_PLPMTU Confirmation Failed */
 			t->pl.state = SCTP_PL_ERROR; /* Base -> Error */
@@ -309,12 +296,6 @@
 			sctp_assoc_sync_pmtu(t->asoc);
 		}
 	}
-<<<<<<< HEAD
-	t->pl.probe_count = 1;
-}
-
-void sctp_transport_pl_recv(struct sctp_transport *t)
-=======
 
 out:
 	if (t->pl.state == SCTP_PL_COMPLETE && t->pl.raise_count < 30 &&
@@ -331,15 +312,11 @@
 }
 
 bool sctp_transport_pl_recv(struct sctp_transport *t)
->>>>>>> f37d84f0
 {
 	pr_debug("%s: PLPMTUD: transport: %p, state: %d, pmtu: %d, size: %d, high: %d\n",
 		 __func__, t, t->pl.state, t->pl.pmtu, t->pl.probe_size, t->pl.probe_high);
 
-<<<<<<< HEAD
-=======
 	t->pl.last_rtx_chunks = t->asoc->rtx_data_chunks;
->>>>>>> f37d84f0
 	t->pl.pmtu = t->pl.probe_size;
 	t->pl.probe_count = 0;
 	if (t->pl.state == SCTP_PL_BASE) {
@@ -356,11 +333,7 @@
 		if (!t->pl.probe_high) {
 			t->pl.probe_size = min(t->pl.probe_size + SCTP_PL_BIG_STEP,
 					       SCTP_MAX_PLPMTU);
-<<<<<<< HEAD
-			return;
-=======
 			return false;
->>>>>>> f37d84f0
 		}
 		t->pl.probe_size += SCTP_PL_MIN_STEP;
 		if (t->pl.probe_size >= t->pl.probe_high) {
@@ -372,16 +345,6 @@
 			t->pathmtu = t->pl.pmtu + sctp_transport_pl_hlen(t);
 			sctp_assoc_sync_pmtu(t->asoc);
 		}
-<<<<<<< HEAD
-	} else if (t->pl.state == SCTP_PL_COMPLETE) {
-		t->pl.raise_count++;
-		if (t->pl.raise_count == 30) {
-			/* Raise probe_size again after 30 * interval in Search Complete */
-			t->pl.state = SCTP_PL_SEARCH; /* Search Complete -> Search */
-			t->pl.probe_size += SCTP_PL_MIN_STEP;
-		}
-	}
-=======
 	} else if (t->pl.state == SCTP_PL_COMPLETE && t->pl.raise_count == 30) {
 		/* Raise probe_size again after 30 * interval in Search Complete */
 		t->pl.state = SCTP_PL_SEARCH; /* Search Complete -> Search */
@@ -389,7 +352,6 @@
 	}
 
 	return t->pl.state == SCTP_PL_COMPLETE;
->>>>>>> f37d84f0
 }
 
 static bool sctp_transport_pl_toobig(struct sctp_transport *t, u32 pmtu)
