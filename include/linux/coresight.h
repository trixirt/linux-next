/* SPDX-License-Identifier: GPL-2.0 */
/*
 * Copyright (c) 2012, The Linux Foundation. All rights reserved.
 */

#ifndef _LINUX_CORESIGHT_H
#define _LINUX_CORESIGHT_H

#include <linux/device.h>
#include <linux/io.h>
#include <linux/perf_event.h>
#include <linux/sched.h>

/* Peripheral id registers (0xFD0-0xFEC) */
#define CORESIGHT_PERIPHIDR4	0xfd0
#define CORESIGHT_PERIPHIDR5	0xfd4
#define CORESIGHT_PERIPHIDR6	0xfd8
#define CORESIGHT_PERIPHIDR7	0xfdC
#define CORESIGHT_PERIPHIDR0	0xfe0
#define CORESIGHT_PERIPHIDR1	0xfe4
#define CORESIGHT_PERIPHIDR2	0xfe8
#define CORESIGHT_PERIPHIDR3	0xfeC
/* Component id registers (0xFF0-0xFFC) */
#define CORESIGHT_COMPIDR0	0xff0
#define CORESIGHT_COMPIDR1	0xff4
#define CORESIGHT_COMPIDR2	0xff8
#define CORESIGHT_COMPIDR3	0xffC

#define ETM_ARCH_V3_3		0x23
#define ETM_ARCH_V3_5		0x25
#define PFT_ARCH_V1_0		0x30
#define PFT_ARCH_V1_1		0x31

#define CORESIGHT_UNLOCK	0xc5acce55

extern struct bus_type coresight_bustype;

enum coresight_dev_type {
	CORESIGHT_DEV_TYPE_NONE,
	CORESIGHT_DEV_TYPE_SINK,
	CORESIGHT_DEV_TYPE_LINK,
	CORESIGHT_DEV_TYPE_LINKSINK,
	CORESIGHT_DEV_TYPE_SOURCE,
	CORESIGHT_DEV_TYPE_HELPER,
	CORESIGHT_DEV_TYPE_ECT,
};

enum coresight_dev_subtype_sink {
	CORESIGHT_DEV_SUBTYPE_SINK_NONE,
	CORESIGHT_DEV_SUBTYPE_SINK_PORT,
	CORESIGHT_DEV_SUBTYPE_SINK_BUFFER,
	CORESIGHT_DEV_SUBTYPE_SINK_SYSMEM,
	CORESIGHT_DEV_SUBTYPE_SINK_PERCPU_SYSMEM,
};

enum coresight_dev_subtype_link {
	CORESIGHT_DEV_SUBTYPE_LINK_NONE,
	CORESIGHT_DEV_SUBTYPE_LINK_MERG,
	CORESIGHT_DEV_SUBTYPE_LINK_SPLIT,
	CORESIGHT_DEV_SUBTYPE_LINK_FIFO,
};

enum coresight_dev_subtype_source {
	CORESIGHT_DEV_SUBTYPE_SOURCE_NONE,
	CORESIGHT_DEV_SUBTYPE_SOURCE_PROC,
	CORESIGHT_DEV_SUBTYPE_SOURCE_BUS,
	CORESIGHT_DEV_SUBTYPE_SOURCE_SOFTWARE,
};

enum coresight_dev_subtype_helper {
	CORESIGHT_DEV_SUBTYPE_HELPER_NONE,
	CORESIGHT_DEV_SUBTYPE_HELPER_CATU,
};

/* Embedded Cross Trigger (ECT) sub-types */
enum coresight_dev_subtype_ect {
	CORESIGHT_DEV_SUBTYPE_ECT_NONE,
	CORESIGHT_DEV_SUBTYPE_ECT_CTI,
};

/**
 * union coresight_dev_subtype - further characterisation of a type
 * @sink_subtype:	type of sink this component is, as defined
 *			by @coresight_dev_subtype_sink.
 * @link_subtype:	type of link this component is, as defined
 *			by @coresight_dev_subtype_link.
 * @source_subtype:	type of source this component is, as defined
 *			by @coresight_dev_subtype_source.
 * @helper_subtype:	type of helper this component is, as defined
 *			by @coresight_dev_subtype_helper.
 * @ect_subtype:        type of cross trigger this component is, as
 *			defined by @coresight_dev_subtype_ect
 */
union coresight_dev_subtype {
	/* We have some devices which acts as LINK and SINK */
	struct {
		enum coresight_dev_subtype_sink sink_subtype;
		enum coresight_dev_subtype_link link_subtype;
	};
	enum coresight_dev_subtype_source source_subtype;
	enum coresight_dev_subtype_helper helper_subtype;
	enum coresight_dev_subtype_ect ect_subtype;
};

/**
 * struct coresight_platform_data - data harvested from the firmware
 * specification.
 *
 * @nr_inport:	Number of elements for the input connections.
 * @nr_outport:	Number of elements for the output connections.
 * @conns:	Sparse array of nr_outport connections from this component.
 */
struct coresight_platform_data {
	int nr_inport;
	int nr_outport;
	struct coresight_connection *conns;
};

/**
 * struct csdev_access - Abstraction of a CoreSight device access.
 *
 * @io_mem	: True if the device has memory mapped I/O
 * @base	: When io_mem == true, base address of the component
 * @read	: Read from the given "offset" of the given instance.
 * @write	: Write "val" to the given "offset".
 */
struct csdev_access {
	bool io_mem;
	union {
		void __iomem *base;
		struct {
			u64 (*read)(u32 offset, bool relaxed, bool _64bit);
			void (*write)(u64 val, u32 offset, bool relaxed,
				      bool _64bit);
		};
	};
};

#define CSDEV_ACCESS_IOMEM(_addr)		\
	((struct csdev_access)	{		\
		.io_mem		= true,		\
		.base		= (_addr),	\
	})

/**
 * struct coresight_desc - description of a component required from drivers
 * @type:	as defined by @coresight_dev_type.
 * @subtype:	as defined by @coresight_dev_subtype.
 * @ops:	generic operations for this component, as defined
 *		by @coresight_ops.
 * @pdata:	platform data collected from DT.
 * @dev:	The device entity associated to this component.
 * @groups:	operations specific to this component. These will end up
 *		in the component's sysfs sub-directory.
 * @name:	name for the coresight device, also shown under sysfs.
 * @access:	Describe access to the device
 */
struct coresight_desc {
	enum coresight_dev_type type;
	union coresight_dev_subtype subtype;
	const struct coresight_ops *ops;
	struct coresight_platform_data *pdata;
	struct device *dev;
	const struct attribute_group **groups;
	const char *name;
	struct csdev_access access;
};

/**
 * struct coresight_connection - representation of a single connection
 * @outport:	a connection's output port number.
 * @child_port:	remote component's port number @output is connected to.
 * @chid_fwnode: remote component's fwnode handle.
 * @child_dev:	a @coresight_device representation of the component
		connected to @outport.
 * @link: Representation of the connection as a sysfs link.
 */
struct coresight_connection {
	int outport;
	int child_port;
	struct fwnode_handle *child_fwnode;
	struct coresight_device *child_dev;
	struct coresight_sysfs_link *link;
};

/**
 * struct coresight_sysfs_link - representation of a connection in sysfs.
 * @orig:		Originating (master) coresight device for the link.
 * @orig_name:		Name to use for the link orig->target.
 * @target:		Target (slave) coresight device for the link.
 * @target_name:	Name to use for the link target->orig.
 */
struct coresight_sysfs_link {
	struct coresight_device *orig;
	const char *orig_name;
	struct coresight_device *target;
	const char *target_name;
};

/**
 * struct coresight_device - representation of a device as used by the framework
 * @pdata:	Platform data with device connections associated to this device.
 * @type:	as defined by @coresight_dev_type.
 * @subtype:	as defined by @coresight_dev_subtype.
 * @ops:	generic operations for this component, as defined
 *		by @coresight_ops.
 * @access:	Device i/o access abstraction for this device.
 * @dev:	The device entity associated to this component.
 * @refcnt:	keep track of what is in use.
 * @orphan:	true if the component has connections that haven't been linked.
 * @enable:	'true' if component is currently part of an active path.
 * @activated:	'true' only if a _sink_ has been activated.  A sink can be
 *		activated but not yet enabled.  Enabling for a _sink_
 *		happens when a source has been selected and a path is enabled
 *		from source to that sink.
 * @ea:		Device attribute for sink representation under PMU directory.
 * @def_sink:	cached reference to default sink found for this device.
 * @ect_dev:	Associated cross trigger device. Not part of the trace data
 *		path or connections.
 * @nr_links:   number of sysfs links created to other components from this
 *		device. These will appear in the "connections" group.
 * @has_conns_grp: Have added a "connections" group for sysfs links.
 */
struct coresight_device {
	struct coresight_platform_data *pdata;
	enum coresight_dev_type type;
	union coresight_dev_subtype subtype;
	const struct coresight_ops *ops;
	struct csdev_access access;
	struct device dev;
	atomic_t *refcnt;
	bool orphan;
	bool enable;	/* true only if configured as part of a path */
	/* sink specific fields */
	bool activated;	/* true only if a sink is part of a path */
	struct dev_ext_attribute *ea;
	struct coresight_device *def_sink;
	/* cross trigger handling */
	struct coresight_device *ect_dev;
	/* sysfs links between components */
	int nr_links;
	bool has_conns_grp;
	bool ect_enabled; /* true only if associated ect device is enabled */
};

/*
 * coresight_dev_list - Mapping for devices to "name" index for device
 * names.
 *
 * @nr_idx:		Number of entries already allocated.
 * @pfx:		Prefix pattern for device name.
 * @fwnode_list:	Array of fwnode_handles associated with each allocated
 *			index, upto nr_idx entries.
 */
struct coresight_dev_list {
	int			nr_idx;
	const char		*pfx;
	struct fwnode_handle	**fwnode_list;
};

#define DEFINE_CORESIGHT_DEVLIST(var, dev_pfx)				\
static struct coresight_dev_list (var) = {				\
						.pfx = dev_pfx,		\
						.nr_idx = 0,		\
						.fwnode_list = NULL,	\
}

#define to_coresight_device(d) container_of(d, struct coresight_device, dev)

#define source_ops(csdev)	csdev->ops->source_ops
#define sink_ops(csdev)		csdev->ops->sink_ops
#define link_ops(csdev)		csdev->ops->link_ops
#define helper_ops(csdev)	csdev->ops->helper_ops
#define ect_ops(csdev)		csdev->ops->ect_ops

/**
 * struct coresight_ops_sink - basic operations for a sink
 * Operations available for sinks
 * @enable:		enables the sink.
 * @disable:		disables the sink.
 * @alloc_buffer:	initialises perf's ring buffer for trace collection.
 * @free_buffer:	release memory allocated in @get_config.
 * @update_buffer:	update buffer pointers after a trace session.
 */
struct coresight_ops_sink {
	int (*enable)(struct coresight_device *csdev, u32 mode, void *data);
	int (*disable)(struct coresight_device *csdev);
	void *(*alloc_buffer)(struct coresight_device *csdev,
			      struct perf_event *event, void **pages,
			      int nr_pages, bool overwrite);
	void (*free_buffer)(void *config);
	unsigned long (*update_buffer)(struct coresight_device *csdev,
			      struct perf_output_handle *handle,
			      void *sink_config);
};

/**
 * struct coresight_ops_link - basic operations for a link
 * Operations available for links.
 * @enable:	enables flow between iport and oport.
 * @disable:	disables flow between iport and oport.
 */
struct coresight_ops_link {
	int (*enable)(struct coresight_device *csdev, int iport, int oport);
	void (*disable)(struct coresight_device *csdev, int iport, int oport);
};

/**
 * struct coresight_ops_source - basic operations for a source
 * Operations available for sources.
 * @cpu_id:	returns the value of the CPU number this component
 *		is associated to.
 * @trace_id:	returns the value of the component's trace ID as known
 *		to the HW.
 * @enable:	enables tracing for a source.
 * @disable:	disables tracing for a source.
 */
struct coresight_ops_source {
	int (*cpu_id)(struct coresight_device *csdev);
	int (*trace_id)(struct coresight_device *csdev);
	int (*enable)(struct coresight_device *csdev,
		      struct perf_event *event,  u32 mode);
	void (*disable)(struct coresight_device *csdev,
			struct perf_event *event);
};

/**
 * struct coresight_ops_helper - Operations for a helper device.
 *
 * All operations could pass in a device specific data, which could
 * help the helper device to determine what to do.
 *
 * @enable	: Enable the device
 * @disable	: Disable the device
 */
struct coresight_ops_helper {
	int (*enable)(struct coresight_device *csdev, void *data);
	int (*disable)(struct coresight_device *csdev, void *data);
};

/**
 * struct coresight_ops_ect - Ops for an embedded cross trigger device
 *
 * @enable	: Enable the device
 * @disable	: Disable the device
 */
struct coresight_ops_ect {
	int (*enable)(struct coresight_device *csdev);
	int (*disable)(struct coresight_device *csdev);
};

struct coresight_ops {
	const struct coresight_ops_sink *sink_ops;
	const struct coresight_ops_link *link_ops;
	const struct coresight_ops_source *source_ops;
	const struct coresight_ops_helper *helper_ops;
	const struct coresight_ops_ect *ect_ops;
};

#if IS_ENABLED(CONFIG_CORESIGHT)

static inline u32 csdev_access_relaxed_read32(struct csdev_access *csa,
					      u32 offset)
{
	if (likely(csa->io_mem))
		return readl_relaxed(csa->base + offset);

	return csa->read(offset, true, false);
}

static inline u32 csdev_access_read32(struct csdev_access *csa, u32 offset)
{
	if (likely(csa->io_mem))
		return readl(csa->base + offset);

	return csa->read(offset, false, false);
}

static inline void csdev_access_relaxed_write32(struct csdev_access *csa,
						u32 val, u32 offset)
{
	if (likely(csa->io_mem))
		writel_relaxed(val, csa->base + offset);
	else
		csa->write(val, offset, true, false);
}

static inline void csdev_access_write32(struct csdev_access *csa, u32 val, u32 offset)
{
	if (likely(csa->io_mem))
		writel(val, csa->base + offset);
	else
		csa->write(val, offset, false, false);
}

#ifdef CONFIG_64BIT

static inline u64 csdev_access_relaxed_read64(struct csdev_access *csa,
					      u32 offset)
{
	if (likely(csa->io_mem))
		return readq_relaxed(csa->base + offset);

	return csa->read(offset, true, true);
}

static inline u64 csdev_access_read64(struct csdev_access *csa, u32 offset)
{
	if (likely(csa->io_mem))
		return readq(csa->base + offset);

	return csa->read(offset, false, true);
}

static inline void csdev_access_relaxed_write64(struct csdev_access *csa,
						u64 val, u32 offset)
{
	if (likely(csa->io_mem))
		writeq_relaxed(val, csa->base + offset);
	else
		csa->write(val, offset, true, true);
}

static inline void csdev_access_write64(struct csdev_access *csa, u64 val, u32 offset)
{
	if (likely(csa->io_mem))
		writeq(val, csa->base + offset);
	else
		csa->write(val, offset, false, true);
}

#else	/* !CONFIG_64BIT */

static inline u64 csdev_access_relaxed_read64(struct csdev_access *csa,
					      u32 offset)
{
	WARN_ON(1);
	return 0;
}

static inline u64 csdev_access_read64(struct csdev_access *csa, u32 offset)
{
	WARN_ON(1);
	return 0;
}

static inline void csdev_access_relaxed_write64(struct csdev_access *csa,
						u64 val, u32 offset)
{
	WARN_ON(1);
}

static inline void csdev_access_write64(struct csdev_access *csa, u64 val, u32 offset)
{
	WARN_ON(1);
}
#endif	/* CONFIG_64BIT */

<<<<<<< HEAD
=======
static inline bool coresight_is_percpu_source(struct coresight_device *csdev)
{
	return csdev && (csdev->type == CORESIGHT_DEV_TYPE_SOURCE) &&
	       (csdev->subtype.source_subtype == CORESIGHT_DEV_SUBTYPE_SOURCE_PROC);
}

static inline bool coresight_is_percpu_sink(struct coresight_device *csdev)
{
	return csdev && (csdev->type == CORESIGHT_DEV_TYPE_SINK) &&
	       (csdev->subtype.sink_subtype == CORESIGHT_DEV_SUBTYPE_SINK_PERCPU_SYSMEM);
}

>>>>>>> 11e4b63a
extern struct coresight_device *
coresight_register(struct coresight_desc *desc);
extern void coresight_unregister(struct coresight_device *csdev);
extern int coresight_enable(struct coresight_device *csdev);
extern void coresight_disable(struct coresight_device *csdev);
extern int coresight_timeout(struct csdev_access *csa, u32 offset,
			     int position, int value);

extern int coresight_claim_device(struct coresight_device *csdev);
extern int coresight_claim_device_unlocked(struct coresight_device *csdev);

extern void coresight_disclaim_device(struct coresight_device *csdev);
extern void coresight_disclaim_device_unlocked(struct coresight_device *csdev);
extern char *coresight_alloc_device_name(struct coresight_dev_list *devs,
					 struct device *dev);

extern bool coresight_loses_context_with_cpu(struct device *dev);

u32 coresight_relaxed_read32(struct coresight_device *csdev, u32 offset);
u32 coresight_read32(struct coresight_device *csdev, u32 offset);
void coresight_write32(struct coresight_device *csdev, u32 val, u32 offset);
void coresight_relaxed_write32(struct coresight_device *csdev,
			       u32 val, u32 offset);
u64 coresight_relaxed_read64(struct coresight_device *csdev, u32 offset);
u64 coresight_read64(struct coresight_device *csdev, u32 offset);
void coresight_relaxed_write64(struct coresight_device *csdev,
			       u64 val, u32 offset);
void coresight_write64(struct coresight_device *csdev, u64 val, u32 offset);

#else
static inline struct coresight_device *
coresight_register(struct coresight_desc *desc) { return NULL; }
static inline void coresight_unregister(struct coresight_device *csdev) {}
static inline int
coresight_enable(struct coresight_device *csdev) { return -ENOSYS; }
static inline void coresight_disable(struct coresight_device *csdev) {}

static inline int coresight_timeout(struct csdev_access *csa, u32 offset,
				    int position, int value)
{
	return 1;
}

static inline int coresight_claim_device_unlocked(struct coresight_device *csdev)
{
	return -EINVAL;
}

static inline int coresight_claim_device(struct coresight_device *csdev)
{
	return -EINVAL;
}

static inline void coresight_disclaim_device(struct coresight_device *csdev) {}
static inline void coresight_disclaim_device_unlocked(struct coresight_device *csdev) {}

static inline bool coresight_loses_context_with_cpu(struct device *dev)
{
	return false;
}

static inline u32 coresight_relaxed_read32(struct coresight_device *csdev, u32 offset)
{
	WARN_ON_ONCE(1);
	return 0;
}

static inline u32 coresight_read32(struct coresight_device *csdev, u32 offset)
{
	WARN_ON_ONCE(1);
	return 0;
}

static inline void coresight_write32(struct coresight_device *csdev, u32 val, u32 offset)
{
}

static inline void coresight_relaxed_write32(struct coresight_device *csdev,
					     u32 val, u32 offset)
{
}

static inline u64 coresight_relaxed_read64(struct coresight_device *csdev,
					   u32 offset)
{
	WARN_ON_ONCE(1);
	return 0;
}

static inline u64 coresight_read64(struct coresight_device *csdev, u32 offset)
{
	WARN_ON_ONCE(1);
	return 0;
}

static inline void coresight_relaxed_write64(struct coresight_device *csdev,
					     u64 val, u32 offset)
{
}

static inline void coresight_write64(struct coresight_device *csdev, u64 val, u32 offset)
{
}

#endif		/* IS_ENABLED(CONFIG_CORESIGHT) */

extern int coresight_get_cpu(struct device *dev);

struct coresight_platform_data *coresight_get_platform_data(struct device *dev);

#endif		/* _LINUX_COREISGHT_H */<|MERGE_RESOLUTION|>--- conflicted
+++ resolved
@@ -456,8 +456,6 @@
 }
 #endif	/* CONFIG_64BIT */
 
-<<<<<<< HEAD
-=======
 static inline bool coresight_is_percpu_source(struct coresight_device *csdev)
 {
 	return csdev && (csdev->type == CORESIGHT_DEV_TYPE_SOURCE) &&
@@ -470,7 +468,6 @@
 	       (csdev->subtype.sink_subtype == CORESIGHT_DEV_SUBTYPE_SINK_PERCPU_SYSMEM);
 }
 
->>>>>>> 11e4b63a
 extern struct coresight_device *
 coresight_register(struct coresight_desc *desc);
 extern void coresight_unregister(struct coresight_device *csdev);
