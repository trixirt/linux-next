--- conflicted
+++ resolved
@@ -932,13 +932,6 @@
 	return true;
 }
 
-<<<<<<< HEAD
-#define reg_to_encoding(x)						\
-	sys_reg((u32)(x)->Op0, (u32)(x)->Op1,				\
-		(u32)(x)->CRn, (u32)(x)->CRm, (u32)(x)->Op2)
-
-=======
->>>>>>> 7cea2a3c
 /* Silly macro to expand the DBG{BCR,BVR,WVR,WCR}n_EL1 registers in one go */
 #define DBG_BCR_BVR_WCR_WVR_EL1(n)					\
 	{ SYS_DESC(SYS_DBGBVRn_EL1(n)),					\
