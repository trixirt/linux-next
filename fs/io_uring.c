--- conflicted
+++ resolved
@@ -3487,12 +3487,6 @@
 		/* no retry on NONBLOCK nor RWF_NOWAIT */
 		if (req->flags & REQ_F_NOWAIT)
 			goto done;
-<<<<<<< HEAD
-		/* some cases will consume bytes even on error returns */
-		iov_iter_reexpand(iter, iter->count + iter->truncated);
-		iov_iter_revert(iter, io_size - iov_iter_count(iter));
-=======
->>>>>>> 29147033
 		ret = 0;
 	} else if (ret == -EIOCBQUEUED) {
 		goto out_free;
@@ -3636,13 +3630,7 @@
 		kiocb_done(kiocb, ret2, issue_flags);
 	} else {
 copy_iov:
-<<<<<<< HEAD
-		/* some cases will consume bytes even on error returns */
-		iov_iter_reexpand(iter, iter->count + iter->truncated);
-		iov_iter_revert(iter, io_size - iov_iter_count(iter));
-=======
 		iov_iter_restore(iter, state, ret2);
->>>>>>> 29147033
 		ret = io_setup_async_rw(req, iovec, inline_vecs, iter, false);
 		return ret ?: -EAGAIN;
 	}
